# SPDX-License-Identifier: GPL-3.0-or-later

cmake_minimum_required(VERSION 3.13.0)

#
# version atrocities
#

find_package(Git)

if(GIT_EXECUTABLE)
        execute_process(COMMAND ${GIT_EXECUTABLE} describe
                        WORKING_DIRECTORY ${CMAKE_SOURCE_DIR}
                        RESULT_VARIABLE GIT_DESCRIBE_RESULT
                        OUTPUT_VARIABLE GIT_DESCRIBE_OUTPUT)
        if(GIT_DESCRIBE_RESULT)
                file(STRINGS packaging/version GIT_DESCRIBE_OUTPUT)
                message(WARNING "using version from packaging/version: '${GIT_DESCRIBE_OUTPUT}'")
        endif()
else()
        file(STRINGS packaging/version GIT_DESCRIBE_OUTPUT)
        message(WARNING "using version from packaging/version: '${GIT_DESCRIBE_OUTPUT}'")
endif()

string(STRIP ${GIT_DESCRIBE_OUTPUT} GIT_DESCRIBE_OUTPUT)
string(REGEX MATCH "v?([0-9]+)\\.([0-9]+)\\.([0-9]+)-([0-9]+)?-?([0-9a-zA-Z]+)?" MATCHES "${GIT_DESCRIBE_OUTPUT}")

if(CMAKE_MATCH_COUNT EQUAL 3)
        set(FIELD_MAJOR ${CMAKE_MATCH_1})
        set(FIELD_MINOR ${CMAKE_MATCH_2})
        set(FIELD_PATCH ${CMAKE_MATCH_3})
        set(FIELD_TWEAK 0)
        set(FIELD_DESCR "N/A")
elseif(CMAKE_MATCH_COUNT EQUAL 4)
        set(FIELD_MAJOR ${CMAKE_MATCH_1})
        set(FIELD_MINOR ${CMAKE_MATCH_2})
        set(FIELD_PATCH ${CMAKE_MATCH_3})
        set(FIELD_TWEAK ${CMAKE_MATCH_4})
        set(FIELD_DESCR "N/A")
elseif(CMAKE_MATCH_COUNT EQUAL 5)
        set(FIELD_MAJOR ${CMAKE_MATCH_1})
        set(FIELD_MINOR ${CMAKE_MATCH_2})
        set(FIELD_PATCH ${CMAKE_MATCH_3})
        set(FIELD_TWEAK ${CMAKE_MATCH_4})
        set(FIELD_DESCR ${CMAKE_MATCH_5})
else()
        message(FATAL_ERROR "Wrong version regex match count ${CMAKE_MATCH_COUNT} (should be in 3, 4 or 5)")
endif()

#
# project
#

project(netdata
        VERSION ${FIELD_MAJOR}.${FIELD_MINOR}.${FIELD_PATCH}.${FIELD_TWEAK}
        DESCRIPTION "Netdata real-time monitoring"
        HOMEPAGE_URL "https://www.netdata.cloud"
        LANGUAGES C CXX)

find_package(PkgConfig REQUIRED)

set(CMAKE_C_STANDARD 11)
set(CMAKE_CXX_STANDARD 11)

set(CMAKE_C_STANDARD_REQUIRED On)
set(CMAKE_CXX_STANDARD_REQUIRED On)

set(CMAKE_BUILD_TYPE "Debug")

set(CMAKE_CXX_FLAGS "${CMAKE_CXX_FLAGS} ${CMAKE_C_FLAGS}")

set(CMAKE_EXPORT_COMPILE_COMMANDS On)

set(CONFIG_H_DIR ${CMAKE_BINARY_DIR})
set(CONFIG_H ${CONFIG_H_DIR}/config.h)

option(ENABLE_CLOUD "enable cloud" True)
option(ENABLE_ACLK "enable aclk" True)
option(ENABLE_ML "enable machine learning" True)
option(ENABLE_H2O "enable h2o" True)
option(ENABLE_DBENGINE "enable dbengine" True)

option(ENABLE_PLUGIN_DEBUGFS "enable debugfs.plugin" True)
option(ENABLE_PLUGIN_APPS "enable apps.plugin" True)
option(ENABLE_PLUGIN_FREEIPMI "enable freeipmi.plugin" True)
option(ENABLE_PLUGIN_NFACCT "enable nfacct.plugin" True)
option(ENABLE_PLUGIN_XENSTAT "enable xenstat.plugin" True)
option(ENABLE_PLUGIN_PERF "enable perf.plugin" True)
option(ENABLE_PLUGIN_SLABINFO "enable slabinfo.plugin" True)
option(ENABLE_PLUGIN_CUPS "enable cups.plugin" True)
option(ENABLE_PLUGIN_CGROUP_NETWORK "enable cgroup-network plugin" True)
option(ENABLE_PLUGIN_EBPF "enable ebpf.plugin" True)
option(ENABLE_PLUGIN_LOCAL_LISTENERS "enable local-listeners" True)
option(ENABLE_PLUGIN_SYSTEMD_JOURNAL "enable systemd-journal.plugin" True)

option(ENABLE_EXPORTER_PROMETHEUS_REMOTE_WRITE "enable prometheus remote write exporter" True)
option(ENABLE_EXPORTER_MONGODB "enable mongodb exporter" True)

option(ENABLE_BUNDLED_JSONC "enable bundled json-c" False)
option(ENABLE_BUNDLED_YAML "enable bundled yaml" False)
option(ENABLE_BUNDLED_PROTOBUF "enable bundled protobuf" False)

#
# detect OS
#

set(LINUX   False)
set(FREEBSD False)
set(MACOS   False)

if(${CMAKE_SYSTEM_NAME} MATCHES "Darwin")
        set(MACOS True)

        find_library(IOKIT IOKit)
        find_library(FOUNDATION Foundation)
elseif(${CMAKE_SYSTEM_NAME} MATCHES "FreeBSD")
        set(FREEBSD True)
else()
        set(LINUX True)
        add_definitions(-D_GNU_SOURCE)
endif()

#
# Libm
#

# checks link with cmake required libs
cmake_policy(SET CMP0075 NEW)

include(CheckFunctionExists)

check_function_exists(log10 HAVE_LOG10)
if(NOT HAVE_LOG10)
        unset(HAVE_LOG10 CACHE)
        list(APPEND CMAKE_REQUIRED_LIBRARIES m)
        check_function_exists(log10 HAVE_LOG10)
        if(HAVE_LOG10)
                set(LINK_LIBM True CACHE BOOL "" FORCE)
        else()
                message(FATAL_ERROR "Can not use log10 with/without libm.")
        endif()
endif()

#
# check include files
#

include(CheckIncludeFile)

check_include_file("netinet/in.h" HAVE_NETINET_IN_H)
check_include_file("resolv.h" HAVE_RESOLV_H)
check_include_file("netdb.h" HAVE_NETDB_H)
check_include_file("sys/prctl.h" HAVE_SYS_PRCTL_H)
check_include_file("sys/stat.h" HAVE_SYS_STAT_H)
check_include_file("sys/vfs.h" HAVE_SYS_VFS_H)
check_include_file("sys/statfs.h" HAVE_SYS_STATFS_H)
check_include_file("linux/magic.h" HAVE_LINUX_MAGIC_H)
check_include_file("sys/mount.h" HAVE_SYS_MOUNT_H)
check_include_file("sys/statvfs.h" HAVE_SYS_STATVFS_H)
check_include_file("inttypes.h" HAVE_INTTYPES_H)
check_include_file("stdint.h" HAVE_STDINT_H)
check_include_file("sys/capability.h" HAVE_SYS_CAPABILITY_H)

#
# check libraries we need
#

include(CheckLibraryExists)

check_library_exists(systemd sd_journal_open "" HAVE_SYSTEMD_LIB)
check_include_file("systemd/sd-journal.h" HAVE_SYSTEMD_SD_JOURNAL_H)

check_library_exists(snappy snappy_compress "" HAVE_SNAPPY_LIB)
#check_include_file("snappy.h" HAVE_SNAPPY_H)

#
# check symbols
#

include(CheckSymbolExists)
check_symbol_exists(major sys/sysmacros.h MAJOR_IN_SYSMACROS)
check_symbol_exists(major sys/mkdev.h MAJOR_IN_MKDEV)
check_symbol_exists(clock_gettime time.h HAVE_CLOCK_GETTIME)
check_symbol_exists(clock_gettime time.h HAVE_CLOCK_GETTIME)
check_symbol_exists(strerror_r string.h HAVE_STRERROR_R)

#
# check source compilation
#

include(CheckCSourceCompiles)

check_c_source_compiles("
#define _GNU_SOURCE
#include <string.h>
int main() {
        char x = *strerror_r(0, &x, sizeof(x)); return 0;
}
" STRERROR_R_CHAR_P)

check_c_source_compiles("
#include <systemd/sd-journal.h>
int main() {
        int x = SD_JOURNAL_OS_ROOT;
        return 0;
}
" HAVE_SD_JOURNAL_OS_ROOT)

# openssl/crypto
if(NOT MACOS)
        pkg_check_modules(CRYPTO libcrypto)
        pkg_check_modules(OPENSSL REQUIRED openssl)
else()
        # I think this is moot because we can only use openssl 3.x
        execute_process(COMMAND
                        brew --prefix --installed openssl
                        RESULT_VARIABLE BREW_OPENSSL
                        OUTPUT_VARIABLE BREW_OPENSSL_PREFIX
                        OUTPUT_STRIP_TRAILING_WHITESPACE)

        if((BREW_OPENSSL NOT EQUAL 0) OR (NOT EXISTS "${BREW_OPENSSL_PREFIX}"))
                execute_process(COMMAND
                                brew --prefix --installed openssl@3
                                RESULT_VARIABLE BREW_OPENSSL
                                OUTPUT_VARIABLE BREW_OPENSSL_PREFIX
                                OUTPUT_STRIP_TRAILING_WHITESPACE)

                if((BREW_OPENSSL NOT EQUAL 0) OR (NOT EXISTS "${BREW_OPENSSL_PREFIX}"))
                        execute_process(COMMAND
                                        brew --prefix --installed openssl@1.1
                                        RESULT_VARIABLE BREW_OPENSSL
                                        OUTPUT_VARIABLE BREW_OPENSSL_PREFIX
                                        OUTPUT_STRIP_TRAILING_WHITESPACE)

                        if((BREW_OPENSSL NOT EQUAL 0) OR (NOT EXISTS "${BREW_OPENSSL_PREFIX}"))
                                message(FATAL_ERROR "Could not find openssl prefix with brew")
                        endif()
                endif()
        endif()

        set(OPENSSL_INCLUDE_DIRS "${BREW_OPENSSL_PREFIX}/include")
        set(OPENSSL_CFLAGS_OTHER "")
        set(OPENSSL_LDFLAGS "-L${BREW_OPENSSL_PREFIX}/lib;-lssl;-lcrypto")
endif()

#
# figure out if we need protoc/protobuf
#

if(ENABLE_ACLK OR ENABLE_EXPORTER_PROMETHEUS_REMOTE_WRITE)
        if(ENABLE_BUNDLED_PROTOBUF)
                set(PROTOBUF_PROTOC_EXECUTABLE "${CMAKE_SOURCE_DIR}/externaldeps/protobuf/src/protoc")
                set(PROTOBUF_INCLUDE_DIRS "${CMAKE_SOURCE_DIR}/externaldeps/protobuf/src")
                set(PROTOBUF_LIBRARIES "${CMAKE_SOURCE_DIR}/externaldeps/protobuf/src/.libs/libprotobuf.a")
        else()
                if (NOT BUILD_SHARED_LIBS)
                        set(Protobuf_USE_STATIC_LIBS On)
                endif()

                find_package(Protobuf)
        endif()
endif()

#
# source files
#

set(LIBJUDY_PREV_FILES libnetdata/libjudy/src/JudyL/JudyLPrev.c
                       libnetdata/libjudy/src/JudyL/JudyLPrevEmpty.c)

set(LIBJUDY_NEXT_FILES libnetdata/libjudy/src/JudyL/JudyLNext.c
                       libnetdata/libjudy/src/JudyL/JudyLNextEmpty.c)

set(LIBJUDY_SOURCES libnetdata/libjudy/src/Judy.h
                    libnetdata/libjudy/src/JudyCommon/JudyMalloc.c
                    libnetdata/libjudy/src/JudyCommon/JudyPrivate.h
                    libnetdata/libjudy/src/JudyCommon/JudyPrivate1L.h
                    libnetdata/libjudy/src/JudyCommon/JudyPrivateBranch.h
                    libnetdata/libjudy/src/JudyL/JudyL.h
                    libnetdata/libjudy/src/JudyL/JudyLByCount.c
                    libnetdata/libjudy/src/JudyL/JudyLCascade.c
                    libnetdata/libjudy/src/JudyL/JudyLCount.c
                    libnetdata/libjudy/src/JudyL/JudyLCreateBranch.c
                    libnetdata/libjudy/src/JudyL/JudyLDecascade.c
                    libnetdata/libjudy/src/JudyL/JudyLDel.c
                    libnetdata/libjudy/src/JudyL/JudyLFirst.c
                    libnetdata/libjudy/src/JudyL/JudyLFreeArray.c
                    libnetdata/libjudy/src/JudyL/j__udyLGet.c
                    libnetdata/libjudy/src/JudyL/JudyLGet.c
                    libnetdata/libjudy/src/JudyL/JudyLInsArray.c
                    libnetdata/libjudy/src/JudyL/JudyLIns.c
                    libnetdata/libjudy/src/JudyL/JudyLInsertBranch.c
                    libnetdata/libjudy/src/JudyL/JudyLMallocIF.c
                    libnetdata/libjudy/src/JudyL/JudyLMemActive.c
                    libnetdata/libjudy/src/JudyL/JudyLMemUsed.c
                    libnetdata/libjudy/src/JudyL/JudyLTables.c
                    libnetdata/libjudy/src/JudyHS/JudyHS.c
                    ${LIBJUDY_PREV_FILES}
                    ${LIBJUDY_NEXT_FILES})

set(LIBNETDATA_FILES ${CONFIG_H}
                     libnetdata/adaptive_resortable_list/adaptive_resortable_list.c
                     libnetdata/adaptive_resortable_list/adaptive_resortable_list.h
                     libnetdata/config/appconfig.c
                     libnetdata/config/appconfig.h
                     libnetdata/aral/aral.c
                     libnetdata/aral/aral.h
                     libnetdata/avl/avl.c
                     libnetdata/avl/avl.h
                     libnetdata/buffer/buffer.c
                     libnetdata/buffer/buffer.h
                     libnetdata/circular_buffer/circular_buffer.c
                     libnetdata/circular_buffer/circular_buffer.h
                     libnetdata/clocks/clocks.c
                     libnetdata/clocks/clocks.h
                     libnetdata/completion/completion.c
                     libnetdata/completion/completion.h
                     libnetdata/dictionary/dictionary.c
                     libnetdata/dictionary/dictionary.h
                     libnetdata/eval/eval.c
                     libnetdata/eval/eval.h
                     libnetdata/facets/facets.c
                     libnetdata/facets/facets.h
                     libnetdata/functions_evloop/functions_evloop.c
                     libnetdata/functions_evloop/functions_evloop.h
                     libnetdata/gorilla/gorilla.cc
                     libnetdata/gorilla/gorilla.h
                     libnetdata/health/health.c
                     libnetdata/health/health.h
                     libnetdata/july/july.c
                     libnetdata/july/july.h
                     libnetdata/inlined.h
                     libnetdata/json/json.c
                     libnetdata/json/json.h
                     libnetdata/json/jsmn.c
                     libnetdata/json/jsmn.h
                     libnetdata/libnetdata.c
                     libnetdata/libnetdata.h
                     libnetdata/locks/locks.c
                     libnetdata/locks/locks.h
                     libnetdata/log/log.c
                     libnetdata/log/log.h
                     libnetdata/os.c
                     libnetdata/os.h
                     libnetdata/onewayalloc/onewayalloc.c
                     libnetdata/onewayalloc/onewayalloc.h
                     libnetdata/popen/popen.c
                     libnetdata/popen/popen.h
                     libnetdata/procfile/procfile.c
                     libnetdata/procfile/procfile.h
                     libnetdata/required_dummies.h
                     libnetdata/socket/security.c
                     libnetdata/socket/security.h
                     libnetdata/simple_pattern/simple_pattern.c
                     libnetdata/simple_pattern/simple_pattern.h
                     libnetdata/socket/socket.c
                     libnetdata/socket/socket.h
                     libnetdata/statistical/statistical.c
                     libnetdata/statistical/statistical.h
                     libnetdata/storage_number/storage_number.c
                     libnetdata/storage_number/storage_number.h
                     libnetdata/string/string.c
                     libnetdata/string/string.h
                     libnetdata/threads/threads.c
                     libnetdata/threads/threads.h
                     libnetdata/url/url.c
                     libnetdata/url/url.h
                     libnetdata/string/utf8.h
                     libnetdata/worker_utilization/worker_utilization.c
                     libnetdata/worker_utilization/worker_utilization.h
                     libnetdata/http/http_defs.h
                     libnetdata/dyn_conf/dyn_conf.c
                     libnetdata/dyn_conf/dyn_conf.h)

if(ENABLE_PLUGIN_EBPF)
    list(APPEND LIBNETDATA_FILES libnetdata/ebpf/ebpf.c
                                 libnetdata/ebpf/ebpf.h)
endif()

set(LIBH2O_FILES web/server/h2o/libh2o/deps/cloexec/cloexec.c
                 web/server/h2o/libh2o/deps/libgkc/gkc.c
                 web/server/h2o/libh2o/deps/libyrmcds/close.c
                 web/server/h2o/libh2o/deps/libyrmcds/connect.c
                 web/server/h2o/libh2o/deps/libyrmcds/recv.c
                 web/server/h2o/libh2o/deps/libyrmcds/send.c
                 web/server/h2o/libh2o/deps/libyrmcds/send_text.c
                 web/server/h2o/libh2o/deps/libyrmcds/socket.c
                 web/server/h2o/libh2o/deps/libyrmcds/strerror.c
                 web/server/h2o/libh2o/deps/libyrmcds/text_mode.c
                 web/server/h2o/libh2o/deps/picohttpparser/picohttpparser.c
                 web/server/h2o/libh2o/lib/common/cache.c
                 web/server/h2o/libh2o/lib/common/file.c
                 web/server/h2o/libh2o/lib/common/filecache.c
                 web/server/h2o/libh2o/lib/common/hostinfo.c
                 web/server/h2o/libh2o/lib/common/http1client.c
                 web/server/h2o/libh2o/lib/common/memcached.c
                 web/server/h2o/libh2o/lib/common/memory.c
                 web/server/h2o/libh2o/lib/common/multithread.c
                 web/server/h2o/libh2o/lib/common/serverutil.c
                 web/server/h2o/libh2o/lib/common/socket.c
                 web/server/h2o/libh2o/lib/common/socketpool.c
                 web/server/h2o/libh2o/lib/common/string.c
                 web/server/h2o/libh2o/lib/common/time.c
                 web/server/h2o/libh2o/lib/common/timeout.c
                 web/server/h2o/libh2o/lib/common/url.c
                 web/server/h2o/libh2o/lib/core/config.c
                 web/server/h2o/libh2o/lib/core/configurator.c
                 web/server/h2o/libh2o/lib/core/context.c
                 web/server/h2o/libh2o/lib/core/headers.c
                 web/server/h2o/libh2o/lib/core/logconf.c
                 web/server/h2o/libh2o/lib/core/proxy.c
                 web/server/h2o/libh2o/lib/core/request.c
                 web/server/h2o/libh2o/lib/core/token.c
                 web/server/h2o/libh2o/lib/core/util.c
                 web/server/h2o/libh2o/lib/handler/access_log.c
                 web/server/h2o/libh2o/lib/handler/chunked.c
                 web/server/h2o/libh2o/lib/handler/compress.c
                 web/server/h2o/libh2o/lib/handler/compress/gzip.c
                 web/server/h2o/libh2o/lib/handler/errordoc.c
                 web/server/h2o/libh2o/lib/handler/expires.c
                 web/server/h2o/libh2o/lib/handler/fastcgi.c
                 web/server/h2o/libh2o/lib/handler/file.c
                 web/server/h2o/libh2o/lib/handler/headers.c
                 web/server/h2o/libh2o/lib/handler/mimemap.c
                 web/server/h2o/libh2o/lib/handler/proxy.c
                 web/server/h2o/libh2o/lib/handler/redirect.c
                 web/server/h2o/libh2o/lib/handler/reproxy.c
                 web/server/h2o/libh2o/lib/handler/throttle_resp.c
                 web/server/h2o/libh2o/lib/handler/status.c
                 web/server/h2o/libh2o/lib/handler/headers_util.c
                 web/server/h2o/libh2o/lib/handler/status/events.c
                 web/server/h2o/libh2o/lib/handler/status/requests.c
                 web/server/h2o/libh2o/lib/handler/http2_debug_state.c
                 web/server/h2o/libh2o/lib/handler/status/durations.c
                 web/server/h2o/libh2o/lib/handler/configurator/access_log.c
                 web/server/h2o/libh2o/lib/handler/configurator/compress.c
                 web/server/h2o/libh2o/lib/handler/configurator/errordoc.c
                 web/server/h2o/libh2o/lib/handler/configurator/expires.c
                 web/server/h2o/libh2o/lib/handler/configurator/fastcgi.c
                 web/server/h2o/libh2o/lib/handler/configurator/file.c
                 web/server/h2o/libh2o/lib/handler/configurator/headers.c
                 web/server/h2o/libh2o/lib/handler/configurator/proxy.c
                 web/server/h2o/libh2o/lib/handler/configurator/redirect.c
                 web/server/h2o/libh2o/lib/handler/configurator/reproxy.c
                 web/server/h2o/libh2o/lib/handler/configurator/throttle_resp.c
                 web/server/h2o/libh2o/lib/handler/configurator/status.c
                 web/server/h2o/libh2o/lib/handler/configurator/http2_debug_state.c
                 web/server/h2o/libh2o/lib/handler/configurator/headers_util.c
                 web/server/h2o/libh2o/lib/http1.c
                 web/server/h2o/libh2o/lib/tunnel.c
                 web/server/h2o/libh2o/lib/http2/cache_digests.c
                 web/server/h2o/libh2o/lib/http2/casper.c
                 web/server/h2o/libh2o/lib/http2/connection.c
                 web/server/h2o/libh2o/lib/http2/frame.c
                 web/server/h2o/libh2o/lib/http2/hpack.c
                 web/server/h2o/libh2o/lib/http2/scheduler.c
                 web/server/h2o/libh2o/lib/http2/stream.c
                 web/server/h2o/libh2o/lib/http2/http2_debug_state.c)

set(DAEMON_FILES daemon/buildinfo.c
                 daemon/buildinfo.h
                 daemon/common.c
                 daemon/common.h
                 daemon/daemon.c
                 daemon/daemon.h
                 daemon/event_loop.c
                 daemon/event_loop.h
                 daemon/global_statistics.c
                 daemon/global_statistics.h
                 daemon/analytics.c
                 daemon/analytics.h
                 daemon/main.c
                 daemon/main.h
                 daemon/signals.c
                 daemon/signals.h
                 daemon/service.c
                 daemon/static_threads.c
                 daemon/static_threads.h
                 daemon/commands.c
                 daemon/commands.h
                 daemon/pipename.c
                 daemon/pipename.h
                 daemon/unit_test.c
                 daemon/unit_test.h)

set(H2O_FILES web/server/h2o/http_server.c
              web/server/h2o/http_server.h
              web/server/h2o/h2o_utils.c
              web/server/h2o/h2o_utils.h)

if(ENABLE_H2O)
    list(APPEND DAEMON_FILES ${H2O_FILES})
endif()

set(API_PLUGIN_FILES web/api/web_api.c
                     web/api/web_api.h
                     web/api/web_api_v1.c
                     web/api/web_api_v1.h
                     web/api/web_api_v2.c
                     web/api/web_api_v2.h
                     web/api/badges/web_buffer_svg.c
                     web/api/badges/web_buffer_svg.h
                     web/api/exporters/allmetrics.c
                     web/api/exporters/allmetrics.h
                     web/api/exporters/shell/allmetrics_shell.c
                     web/api/exporters/shell/allmetrics_shell.h
                     web/api/queries/rrdr.c
                     web/api/queries/rrdr.h
                     web/api/queries/query.c
                     web/api/queries/query.h
                     web/api/queries/average/average.c
                     web/api/queries/average/average.h
                     web/api/queries/countif/countif.c
                     web/api/queries/countif/countif.h
                     web/api/queries/incremental_sum/incremental_sum.c
                     web/api/queries/incremental_sum/incremental_sum.h
                     web/api/queries/max/max.c
                     web/api/queries/max/max.h
                     web/api/queries/min/min.c
                     web/api/queries/min/min.h
                     web/api/queries/sum/sum.c
                     web/api/queries/sum/sum.h
                     web/api/queries/median/median.c
                     web/api/queries/median/median.h
                     web/api/queries/percentile/percentile.c
                     web/api/queries/percentile/percentile.h
                     web/api/queries/stddev/stddev.c
                     web/api/queries/stddev/stddev.h
                     web/api/queries/ses/ses.c
                     web/api/queries/ses/ses.h
                     web/api/queries/des/des.c
                     web/api/queries/des/des.h
                     web/api/queries/trimmed_mean/trimmed_mean.c
                     web/api/queries/trimmed_mean/trimmed_mean.h
                     web/api/queries/weights.c
                     web/api/queries/weights.h
                     web/api/formatters/rrd2json.c
                     web/api/formatters/rrd2json.h
                     web/api/formatters/csv/csv.c
                     web/api/formatters/csv/csv.h
                     web/api/formatters/json/json.c
                     web/api/formatters/json/json.h
                     web/api/formatters/ssv/ssv.c
                     web/api/formatters/ssv/ssv.h
                     web/api/formatters/value/value.c
                     web/api/formatters/value/value.h
                     web/api/formatters/json_wrapper.c
                     web/api/formatters/json_wrapper.h
                     web/api/formatters/charts2json.c
                     web/api/formatters/charts2json.h
                     web/api/formatters/rrdset2json.c
                     web/api/formatters/rrdset2json.h
                     web/api/health/health_cmdapi.c
                     web/api/ilove/ilove.c
                     web/api/ilove/ilove.h
                     web/rtc/webrtc.c
                     web/rtc/webrtc.h)

set(EXPORTING_ENGINE_FILES exporting/exporting_engine.c
                           exporting/exporting_engine.h
                           exporting/graphite/graphite.c
                           exporting/graphite/graphite.h
                           exporting/json/json.c
                           exporting/json/json.h
                           exporting/opentsdb/opentsdb.c
                           exporting/opentsdb/opentsdb.h
                           exporting/prometheus/prometheus.c
                           exporting/prometheus/prometheus.h
                           exporting/read_config.c
                           exporting/clean_connectors.c
                           exporting/init_connectors.c
                           exporting/process_data.c
                           exporting/check_filters.c
                           exporting/send_data.c
                           exporting/send_internal_metrics.c)

set(HEALTH_PLUGIN_FILES health/health.c
                        health/health.h
                        health/health_config.c
                        health/health_json.c
                        health/health_log.c)

set(IDLEJITTER_PLUGIN_FILES collectors/idlejitter.plugin/plugin_idlejitter.c)

if(ENABLE_ML)
        set(ML_FILES ml/ad_charts.h
                     ml/ad_charts.cc
                     ml/Config.cc
                     ml/dlib/dlib/all/source.cpp
                     ml/ml.h
                     ml/ml.cc
                     ml/ml-private.h)
else()
        set(ML_FILES ml/ml.h
                     ml/ml-dummy.c)
endif()

set(PLUGINSD_PLUGIN_FILES collectors/plugins.d/plugins_d.c
                          collectors/plugins.d/plugins_d.h
                          collectors/plugins.d/pluginsd_parser.c
                          collectors/plugins.d/pluginsd_parser.h)

set(RRD_PLUGIN_FILES database/contexts/api_v1.c
                     database/contexts/api_v2.c
                     database/contexts/context.c
                     database/contexts/instance.c
                     database/contexts/internal.h
                     database/contexts/metric.c
                     database/contexts/query_scope.c
                     database/contexts/query_target.c
                     database/contexts/rrdcontext.c
                     database/contexts/rrdcontext.h
                     database/contexts/worker.c
                     database/rrdcalc.c
                     database/rrdcalc.h
                     database/rrdcalctemplate.c
                     database/rrdcalctemplate.h
                     database/rrddim.c
                     database/rrddimvar.c
                     database/rrddimvar.h
                     database/rrdfamily.c
                     database/rrdfunctions.c
                     database/rrdfunctions.h
                     database/rrdhost.c
                     database/rrdlabels.c
                     database/rrd.c
                     database/rrd.h
                     database/rrdset.c
                     database/rrdsetvar.c
                     database/rrdsetvar.h
                     database/rrdvar.c
                     database/rrdvar.h
                     database/storage_engine.c
                     database/storage_engine.h
                     database/ram/rrddim_mem.c
                     database/ram/rrddim_mem.h
                     database/sqlite/sqlite_metadata.c
                     database/sqlite/sqlite_metadata.h
                     database/sqlite/sqlite_functions.c
                     database/sqlite/sqlite_functions.h
                     database/sqlite/sqlite_context.c
                     database/sqlite/sqlite_context.h
                     database/sqlite/sqlite_db_migration.c
                     database/sqlite/sqlite_db_migration.h
                     database/sqlite/sqlite_aclk.c
                     database/sqlite/sqlite_aclk.h
                     database/sqlite/sqlite_health.c
                     database/sqlite/sqlite_health.h
                     database/sqlite/sqlite_aclk_node.c
                     database/sqlite/sqlite_aclk_node.h
                     database/sqlite/sqlite_aclk_alert.c
                     database/sqlite/sqlite_aclk_alert.h
                     database/sqlite/sqlite3.c
                     database/sqlite/sqlite3.h
                     database/sqlite/sqlite3recover.c
                     database/sqlite/sqlite3recover.h
                     database/sqlite/dbdata.c
                     database/KolmogorovSmirnovDist.c
                     database/KolmogorovSmirnovDist.h)

if(ENABLE_DBENGINE)
    list(APPEND RRD_PLUGIN_FILES database/engine/rrdengine.c
                                 database/engine/rrdengine.h
                                 database/engine/rrddiskprotocol.h
                                 database/engine/datafile.c
                                 database/engine/datafile.h
                                 database/engine/journalfile.c
                                 database/engine/journalfile.h
                                 database/engine/rrdenginelib.c
                                 database/engine/rrdenginelib.h
                                 database/engine/rrdengineapi.c
                                 database/engine/rrdengineapi.h
                                 database/engine/pagecache.c
                                 database/engine/pagecache.h
                                 database/engine/cache.c
                                 database/engine/cache.h
                                 database/engine/metric.c
                                 database/engine/metric.h
                                 database/engine/pdc.c
                                 database/engine/pdc.h)
endif()

set(REGISTRY_PLUGIN_FILES registry/registry.c
                          registry/registry.h
                          registry/registry_db.c
                          registry/registry_init.c
                          registry/registry_internals.c
                          registry/registry_internals.h
                          registry/registry_log.c
                          registry/registry_machine.c
                          registry/registry_machine.h
                          registry/registry_person.c
                          registry/registry_person.h)

set(STATSD_PLUGIN_FILES collectors/statsd.plugin/statsd.c)

set(SYSTEMD_JOURNAL_PLUGIN_FILES collectors/systemd-journal.plugin/systemd-journal.c)

set(STREAMING_PLUGIN_FILES streaming/rrdpush.c
                           streaming/rrdpush.h
                           streaming/compression.c
                           streaming/receiver.c
                           streaming/sender.c
                           streaming/replication.c
                           streaming/replication.h)

set(WEB_PLUGIN_FILES web/server/web_client.c
                     web/server/web_client.h
                     web/server/web_server.c
                     web/server/web_server.h
                     web/server/static/static-threaded.c
                     web/server/static/static-threaded.h
                     web/server/web_client_cache.c
                     web/server/web_client_cache.h)

set(CLAIM_PLUGIN_FILES claim/claim.c
                       claim/claim.h)

set(SPAWN_PLUGIN_FILES spawn/spawn.c
                       spawn/spawn_server.c
                       spawn/spawn_client.c
                       spawn/spawn.h)

set(ACLK_ALWAYS_BUILD aclk/aclk_rrdhost_state.h
                      aclk/aclk_proxy.c
                      aclk/aclk_proxy.h
                      aclk/aclk.c
                      aclk/aclk.h
                      aclk/aclk_capas.c
                      aclk/aclk_capas.h)

set(TIMEX_PLUGIN_FILES collectors/timex.plugin/plugin_timex.c)

set(PROFILE_PLUGIN_FILES collectors/profile.plugin/plugin_profile.cc)

set(CGROUPS_PLUGIN_FILES collectors/cgroups.plugin/sys_fs_cgroup.c
                         collectors/cgroups.plugin/sys_fs_cgroup.h)

set(DISKSPACE_PLUGIN_FILES collectors/diskspace.plugin/plugin_diskspace.c)

set(MACOS_PLUGIN_FILES collectors/macos.plugin/plugin_macos.c
                       collectors/macos.plugin/plugin_macos.h
                       collectors/macos.plugin/macos_sysctl.c
                       collectors/macos.plugin/macos_mach_smi.c
                       collectors/macos.plugin/macos_fw.c)

set(FREEBSD_PLUGIN_FILES collectors/freebsd.plugin/plugin_freebsd.c
                         collectors/freebsd.plugin/plugin_freebsd.h
                         collectors/freebsd.plugin/freebsd_sysctl.c
                         collectors/freebsd.plugin/freebsd_getmntinfo.c
                         collectors/freebsd.plugin/freebsd_getifaddrs.c
                         collectors/freebsd.plugin/freebsd_devstat.c
                         collectors/freebsd.plugin/freebsd_kstat_zfs.c
                         collectors/freebsd.plugin/freebsd_ipfw.c
                         collectors/proc.plugin/zfs_common.c
                         collectors/proc.plugin/zfs_common.h)

set(PROC_PLUGIN_FILES collectors/proc.plugin/ipc.c
                      collectors/proc.plugin/plugin_proc.c
                      collectors/proc.plugin/plugin_proc.h
                      collectors/proc.plugin/proc_sys_fs_file_nr.c
                      collectors/proc.plugin/proc_diskstats.c
                      collectors/proc.plugin/proc_mdstat.c
                      collectors/proc.plugin/proc_interrupts.c
                      collectors/proc.plugin/proc_softirqs.c
                      collectors/proc.plugin/proc_loadavg.c
                      collectors/proc.plugin/proc_meminfo.c
                      collectors/proc.plugin/proc_pagetypeinfo.c
                      collectors/proc.plugin/proc_net_dev.c
                      collectors/proc.plugin/proc_net_wireless.c
                      collectors/proc.plugin/proc_net_ip_vs_stats.c
                      collectors/proc.plugin/proc_net_netstat.c
                      collectors/proc.plugin/proc_net_rpc_nfs.c
                      collectors/proc.plugin/proc_net_rpc_nfsd.c
                      collectors/proc.plugin/proc_net_sctp_snmp.c
                      collectors/proc.plugin/proc_net_sockstat.c
                      collectors/proc.plugin/proc_net_sockstat6.c
                      collectors/proc.plugin/proc_net_softnet_stat.c
                      collectors/proc.plugin/proc_net_stat_conntrack.c
                      collectors/proc.plugin/proc_net_stat_synproxy.c
                      collectors/proc.plugin/proc_self_mountinfo.c
                      collectors/proc.plugin/proc_self_mountinfo.h
                      collectors/proc.plugin/zfs_common.c
                      collectors/proc.plugin/zfs_common.h
                      collectors/proc.plugin/proc_spl_kstat_zfs.c
                      collectors/proc.plugin/proc_stat.c
                      collectors/proc.plugin/proc_sys_kernel_random_entropy_avail.c
                      collectors/proc.plugin/proc_vmstat.c
                      collectors/proc.plugin/proc_uptime.c
                      collectors/proc.plugin/proc_pressure.c
                      collectors/proc.plugin/proc_pressure.h
                      collectors/proc.plugin/sys_kernel_mm_ksm.c
                      collectors/proc.plugin/sys_block_zram.c
                      collectors/proc.plugin/sys_devices_system_edac_mc.c
                      collectors/proc.plugin/sys_devices_system_node.c
                      collectors/proc.plugin/sys_class_infiniband.c
                      collectors/proc.plugin/sys_fs_btrfs.c
                      collectors/proc.plugin/sys_class_power_supply.c
                      collectors/proc.plugin/sys_devices_pci_aer.c
                      collectors/proc.plugin/sys_class_drm.c)

set(TC_PLUGIN_FILES collectors/tc.plugin/plugin_tc.c)

set(NETDATA_FILES collectors/all.h
                  ${DAEMON_FILES}
                  ${API_PLUGIN_FILES}
                  ${EXPORTING_ENGINE_FILES}
                  ${HEALTH_PLUGIN_FILES}
                  ${IDLEJITTER_PLUGIN_FILES}
                  ${ML_FILES}
                  ${PLUGINSD_PLUGIN_FILES}
                  ${RRD_PLUGIN_FILES}
                  ${REGISTRY_PLUGIN_FILES}
                  ${STATSD_PLUGIN_FILES}
                  ${STREAMING_PLUGIN_FILES}
                  ${WEB_PLUGIN_FILES}
                  ${CLAIM_PLUGIN_FILES}
                  ${SPAWN_PLUGIN_FILES}
                  ${ACLK_ALWAYS_BUILD}
                  ${TIMEX_PLUGIN_FILES}
                  ${PROFILE_PLUGIN_FILES})

if(LINUX)
        list(APPEND NETDATA_FILES daemon/static_threads_linux.c
                                  ${CGROUPS_PLUGIN_FILES}
                                  ${DISKSPACE_PLUGIN_FILES}
                                  ${PROC_PLUGIN_FILES}
                                  ${TC_PLUGIN_FILES})
elseif(MACOS)
        list(APPEND NETDATA_FILES daemon/static_threads_macos.c
                                  ${MACOS_PLUGIN_FILES})
elseif(FREEBSD)
        list(APPEND NETDATA_FILES daemon/static_threads_freebsd.c
                                  ${FREEBSD_PLUGIN_FILES})
endif()

set(MQTT_WEBSOCKETS_FILES mqtt_websockets/src/mqtt_wss_client.c
                          mqtt_websockets/src/include/mqtt_wss_client.h
                          mqtt_websockets/src/mqtt_wss_log.c
                          mqtt_websockets/src/include/mqtt_wss_log.h
                          mqtt_websockets/src/ws_client.c
                          mqtt_websockets/src/include/ws_client.h
                          mqtt_websockets/src/mqtt_ng.c
                          mqtt_websockets/src/include/mqtt_ng.h
                          mqtt_websockets/src/common_public.c
                          mqtt_websockets/src/include/common_public.h
                          mqtt_websockets/src/include/common_internal.h
                          mqtt_websockets/c-rbuf/src/ringbuffer.c
                          mqtt_websockets/c-rbuf/include/ringbuffer.h
                          mqtt_websockets/c-rbuf/src/ringbuffer_internal.h
                          mqtt_websockets/c_rhash/src/c_rhash.c
                          mqtt_websockets/c_rhash/include/c_rhash.h
                          mqtt_websockets/c_rhash/src/c_rhash_internal.h)

set(ACLK_PROTO_DEFS aclk/aclk-schemas/proto/aclk/v1/lib.proto
                    aclk/aclk-schemas/proto/agent/v1/disconnect.proto
                    aclk/aclk-schemas/proto/agent/v1/connection.proto
                    aclk/aclk-schemas/proto/alarm/v1/config.proto
                    aclk/aclk-schemas/proto/alarm/v1/stream.proto
                    aclk/aclk-schemas/proto/nodeinstance/connection/v1/connection.proto
                    aclk/aclk-schemas/proto/nodeinstance/create/v1/creation.proto
                    aclk/aclk-schemas/proto/nodeinstance/info/v1/info.proto
                    aclk/aclk-schemas/proto/context/v1/context.proto
                    aclk/aclk-schemas/proto/context/v1/stream.proto
                    aclk/aclk-schemas/proto/agent/v1/cmds.proto)

set(ACLK_FILES aclk/aclk_util.c
               aclk/aclk_util.h
               aclk/aclk_stats.c
               aclk/aclk_stats.h
               aclk/aclk_query.c
               aclk/aclk_query.h
               aclk/aclk_query_queue.c
               aclk/aclk_query_queue.h
               aclk/aclk_otp.c
               aclk/aclk_otp.h
               aclk/aclk_tx_msgs.c
               aclk/aclk_tx_msgs.h
               aclk/aclk_rx_msgs.c
               aclk/aclk_rx_msgs.h
               aclk/https_client.c
               aclk/https_client.h
               aclk/aclk_alarm_api.c
               aclk/aclk_alarm_api.h
               aclk/aclk_contexts_api.c
               aclk/aclk_contexts_api.h
               aclk/schema-wrappers/connection.cc
               aclk/schema-wrappers/connection.h
               aclk/schema-wrappers/node_connection.cc
               aclk/schema-wrappers/node_connection.h
               aclk/schema-wrappers/node_creation.cc
               aclk/schema-wrappers/node_creation.h
               aclk/schema-wrappers/alarm_stream.cc
               aclk/schema-wrappers/alarm_stream.h
               aclk/schema-wrappers/alarm_config.cc
               aclk/schema-wrappers/alarm_config.h
               aclk/schema-wrappers/node_info.cc
               aclk/schema-wrappers/node_info.h
               aclk/schema-wrappers/capability.cc
               aclk/schema-wrappers/capability.h
               aclk/schema-wrappers/proto_2_json.cc
               aclk/schema-wrappers/proto_2_json.h
               aclk/schema-wrappers/context_stream.cc
               aclk/schema-wrappers/context_stream.h
               aclk/schema-wrappers/context.cc
               aclk/schema-wrappers/context.h
               aclk/schema-wrappers/schema_wrappers.h
               aclk/schema-wrappers/schema_wrapper_utils.cc
               aclk/schema-wrappers/schema_wrapper_utils.h
               aclk/schema-wrappers/agent_cmds.cc
               aclk/schema-wrappers/agent_cmds.h
               aclk/helpers/mqtt_wss_pal.h
               aclk/helpers/ringbuffer_pal.h)


set(MONGODB_EXPORTING_FILES exporting/mongodb/mongodb.c
                            exporting/mongodb/mongodb.h)

set(PROMETHEUS_REMOTE_WRITE_EXPORTING_FILES exporting/prometheus/remote_write/remote_write.c
                                            exporting/prometheus/remote_write/remote_write.h
                                            exporting/prometheus/remote_write/remote_write_request.cc
                                            exporting/prometheus/remote_write/remote_write_request.h)

#
# build h2o
#

if(ENABLE_H2O)
        add_library(h2o STATIC ${LIBH2O_FILES})

        target_include_directories(h2o BEFORE PUBLIC
                                   "${CMAKE_SOURCE_DIR}/web/server/h2o/libh2o/include"
                                   "${CMAKE_SOURCE_DIR}/web/server/h2o/libh2o/deps/cloexec"
                                   "${CMAKE_SOURCE_DIR}/web/server/h2o/libh2o/deps/brotli/enc"
                                   "${CMAKE_SOURCE_DIR}/web/server/h2o/libh2o/deps/golombset"
                                   "${CMAKE_SOURCE_DIR}/web/server/h2o/libh2o/deps/libgkc"
                                   "${CMAKE_SOURCE_DIR}/web/server/h2o/libh2o/deps/libyrmcds"
                                   "${CMAKE_SOURCE_DIR}/web/server/h2o/libh2o/deps/klib"
                                   "${CMAKE_SOURCE_DIR}/web/server/h2o/libh2o/deps/neverbleed"
                                   "${CMAKE_SOURCE_DIR}/web/server/h2o/libh2o/deps/picohttpparser"
                                   "${CMAKE_SOURCE_DIR}/web/server/h2o/libh2o/deps/picotest"
                                   "${CMAKE_SOURCE_DIR}/web/server/h2o/libh2o/deps/yaml/include"
                                   "${CMAKE_SOURCE_DIR}/web/server/h2o/libh2o/deps/yoml")

        target_compile_options(h2o PRIVATE -Wno-old-style-declaration
                                           -Wno-deprecated-declarations
                                           -Wno-unused-parameter
                                           -Wno-sign-compare
                                           -Wno-missing-field-initializers)

        target_compile_options(h2o PUBLIC -DH2O_USE_LIBUV=0)

        target_include_directories(h2o BEFORE PRIVATE ${OPENSSL_INCLUDE_DIRS})
        target_compile_options(h2o PRIVATE ${OPENSSL_CFLAGS_OTHER})
        target_link_libraries(h2o PRIVATE ${OPENSSL_LIBRARIES})
endif()

#
# build libjudy
#

add_library(judy STATIC ${LIBJUDY_SOURCES})

target_compile_options(judy PUBLIC
        -Wno-sign-compare
        -Wno-implicit-fallthrough
)

target_compile_definitions(judy PUBLIC
        JUDYL
        $<$<EQUAL:${CMAKE_SIZEOF_VOID_P},8>:JU_64BIT>
)

target_include_directories(judy PUBLIC
        libnetdata/libjudy/src
        libnetdata/libjudy/src/JudyCommon
)

set_source_files_properties(${LIBJUDY_PREV_FILES} PROPERTIES COMPILE_OPTIONS "-DJUDYPREV")
set_source_files_properties(${LIBJUDY_NEXT_FILES} PROPERTIES COMPILE_OPTIONS "-DJUDYNEXT")
set_source_files_properties(libnetdata/libjudy/src/JudyL/j__udyLGet.c PROPERTIES COMPILE_OPTIONS "-DJUDYGETINLINE")
set_source_files_properties(libnetdata/libjudy/src/JudyL/JudyLByCount.c PROPERTIES COMPILE_OPTIONS "-DNOSMARTJBB -DNOSMARTJBU -DNOSMARTJLB")
set_source_files_properties(JudyLTables.c PROPERTIES COMPILE_OPTIONS "-I${CMAKE_SOURCE_DIR}/libnetdata/libjudy/src/JudyL")

#
# build libnetdata
#

add_library(libnetdata STATIC ${LIBNETDATA_FILES})

target_include_directories(libnetdata BEFORE PUBLIC ${CONFIG_H_DIR} ${CMAKE_SOURCE_DIR})

# pthread (FIXME: use find_package for this)

# set(CMAKE_THREAD_PREFER_PTHREAD TRUE)
# set(THREADS_PREFER_PTHREAD_FLAG TRUE)
# find_package(Threads REQUIRED)

# add_executable(test test.cpp)
# target_link_libraries(test Threads::Threads)

target_link_libraries(libnetdata PUBLIC
        "$<$<OR:$<BOOL:${LINUX}>,$<BOOL:${FREEBSD}>>:pthread;rt>"
        "$<$<BOOL:${LINK_LIBM}>:m>"
)

# ebpf
if(ENABLE_PLUGIN_EBPF)
        target_link_libraries(libnetdata PUBLIC ${CMAKE_SOURCE_DIR}/externaldeps/libbpf/libbpf.a)
        target_include_directories(libnetdata BEFORE PUBLIC
                                   ${CMAKE_SOURCE_DIR}/externaldeps/libbpf/include
                                   ${CMAKE_SOURCE_DIR}/externaldeps/libbpf/include/uapi)

        pkg_check_modules(ELF REQUIRED libelf)
        target_include_directories(libnetdata BEFORE PUBLIC ${ELF_INCLUDE_DIRS})
        target_compile_options(libnetdata PUBLIC ${ELF_CFLAGS_OTHER})
        target_link_libraries(libnetdata PUBLIC ${ELF_LIBRARIES})
endif()

# judy
target_link_libraries(libnetdata PUBLIC judy)

# json-c
if(ENABLE_BUNDLED_JSONC)
        add_library(jsonc STATIC IMPORTED)
        set_property(TARGET jsonc PROPERTY
                     IMPORTED_LOCATION "${CMAKE_SOURCE_DIR}/externaldeps/jsonc/libjson-c.a")

        target_include_directories(libnetdata BEFORE PUBLIC "${CMAKE_SOURCE_DIR}/externaldeps/jsonc")
        target_link_libraries(libnetdata PUBLIC jsonc)
else()
        pkg_check_modules(JSONC REQUIRED json-c)
        target_include_directories(libnetdata BEFORE PUBLIC ${JSONC_INCLUDE_DIRS})
        target_compile_definitions(libnetdata PUBLIC ${JSONC_CFLAGS_OTHER})
        target_link_libraries(libnetdata PUBLIC ${JSONC_LDFLAGS})
endif()

# message(FATAL_ERROR "jsonc libraries: ${JSONC_LIBRARIES}")
# message(FATAL_ERROR "jsonc ldflags: ${JSONC_LDFLAGS}")

# yaml
if(ENABLE_BUNDLED_YAML)
        add_library(yaml STATIC IMPORTED)
        set_property(TARGET yaml PROPERTY
                     IMPORTED_LOCATION "${CMAKE_SOURCE_DIR}/externaldeps/libyaml/libyaml.a")

        target_include_directories(libnetdata BEFORE PUBLIC "${CMAKE_SOURCE_DIR}/externaldeps/libyaml")
        target_link_libraries(libnetdata PUBLIC yaml)
else()
        pkg_check_modules(YAML REQUIRED yaml-0.1)
        target_include_directories(libnetdata BEFORE PUBLIC ${YAML_INCLUDE_DIRS})
        target_compile_definitions(libnetdata PUBLIC ${YAML_CFLAGS_OTHER})
        target_link_libraries(libnetdata PUBLIC ${YAML_LDFLAGS})
endif()

# zlib
pkg_check_modules(ZLIB REQUIRED zlib)
target_include_directories(libnetdata BEFORE PUBLIC ${ZLIB_INCLUDE_DIRS})
target_compile_definitions(libnetdata PUBLIC ${ZLIB_CFLAGS_OTHER})
target_link_libraries(libnetdata PUBLIC ${ZLIB_LDFLAGS})

# lz4 - try to find a version that is compatible with streaming compression
# otherwise pick whichever one we can find to support dbengine but don't set
# ENABLE_LZ4.
pkg_check_modules(LIBLZ4 liblz4>=1.9.0)
if(LIBLZ4_FOUND)
        set(ENABLE_LZ4 On)
else()
        pkg_check_modules(LIBLZ4 REQUIRED liblz4)
        target_include_directories(libnetdata BEFORE PUBLIC ${LIBLZ4_INCLUDE_DIRS})
        target_compile_definitions(libnetdata PUBLIC ${LIBLZ4_CFLAGS_OTHER})
        target_link_libraries(libnetdata PUBLIC ${LIBLZ4_LDFLAGS})
endif()

target_include_directories(libnetdata BEFORE PUBLIC ${LIBLZ4_INCLUDE_DIRS})
target_compile_definitions(libnetdata PUBLIC ${LIBLZ4_CFLAGS_OTHER})
target_link_libraries(libnetdata PUBLIC ${LIBLZ4_LDFLAGS})

# uuid
pkg_check_modules(UUID REQUIRED uuid)
target_include_directories(libnetdata BEFORE PUBLIC ${UUID_INCLUDE_DIRS})
target_compile_definitions(libnetdata PUBLIC ${UUID_CFLAGS_OTHER})
target_link_libraries(libnetdata PUBLIC ${UUID_LDFLAGS})

# uv
pkg_check_modules(LIBUV REQUIRED libuv)
target_include_directories(libnetdata BEFORE PUBLIC ${LIBUV_INCLUDE_DIRS})
target_compile_definitions(libnetdata PUBLIC ${LIBUV_CFLAGS_OTHER})
target_link_libraries(libnetdata PUBLIC ${LIBUV_LDFLAGS})

# crypto
target_include_directories(libnetdata BEFORE PUBLIC ${CRYPTO_INCLUDE_DIRS})
target_compile_options(libnetdata PUBLIC ${CRYPTO_CFLAGS_OTHER})
target_link_libraries(libnetdata PUBLIC ${CRYPTO_LDFLAGS})

<<<<<<< HEAD
# openssl
target_include_directories(libnetdata BEFORE PUBLIC ${OPENSSL_INCLUDE_DIRS})
target_compile_options(libnetdata PUBLIC ${OPENSSL_CFLAGS_OTHER})
target_link_libraries(libnetdata PUBLIC ${OPENSSL_LDFLAGS})
=======
# -----------------------------------------------------------------------------
# netdata files

set(LIBNETDATA_FILES
        libnetdata/adaptive_resortable_list/adaptive_resortable_list.c
        libnetdata/adaptive_resortable_list/adaptive_resortable_list.h
        libnetdata/config/appconfig.c
        libnetdata/config/appconfig.h
        libnetdata/aral/aral.c
        libnetdata/aral/aral.h
        libnetdata/avl/avl.c
        libnetdata/avl/avl.h
        libnetdata/buffer/buffer.c
        libnetdata/buffer/buffer.h
        libnetdata/circular_buffer/circular_buffer.c
        libnetdata/circular_buffer/circular_buffer.h
        libnetdata/clocks/clocks.c
        libnetdata/clocks/clocks.h
        libnetdata/completion/completion.c
        libnetdata/completion/completion.h
        libnetdata/dictionary/dictionary.c
        libnetdata/dictionary/dictionary.h
        libnetdata/eval/eval.c
        libnetdata/eval/eval.h
        libnetdata/gorilla/gorilla.cc
        libnetdata/gorilla/gorilla.h
        libnetdata/health/health.c
        libnetdata/health/health.h
        libnetdata/july/july.c
        libnetdata/july/july.h
        libnetdata/inlined.h
        libnetdata/json/json.c
        libnetdata/json/json.h
        libnetdata/json/jsmn.c
        libnetdata/json/jsmn.h
        libnetdata/libnetdata.c
        libnetdata/libnetdata.h
        libnetdata/locks/locks.c
        libnetdata/locks/locks.h
        libnetdata/log/log.c
        libnetdata/log/log.h
        libnetdata/os.c
        libnetdata/os.h
        libnetdata/onewayalloc/onewayalloc.c
        libnetdata/onewayalloc/onewayalloc.h
        libnetdata/popen/popen.c
        libnetdata/popen/popen.h
        libnetdata/procfile/procfile.c
        libnetdata/procfile/procfile.h
        libnetdata/required_dummies.h
        libnetdata/socket/security.c
        libnetdata/socket/security.h
        libnetdata/simple_pattern/simple_pattern.c
        libnetdata/simple_pattern/simple_pattern.h
        libnetdata/socket/socket.c
        libnetdata/socket/socket.h
        libnetdata/statistical/statistical.c
        libnetdata/statistical/statistical.h
        libnetdata/storage_number/storage_number.c
        libnetdata/storage_number/storage_number.h
        libnetdata/string/string.c
        libnetdata/string/string.h
        libnetdata/threads/threads.c
        libnetdata/threads/threads.h
        libnetdata/url/url.c
        libnetdata/url/url.h
        libnetdata/dyn_conf/dyn_conf.c
        libnetdata/dyn_conf/dyn_conf.h
        libnetdata/string/utf8.h
        libnetdata/worker_utilization/worker_utilization.c
        libnetdata/worker_utilization/worker_utilization.h
        libnetdata/facets/facets.c
        libnetdata/facets/facets.h
        libnetdata/functions_evloop/functions_evloop.h
        libnetdata/functions_evloop/functions_evloop.c
        libnetdata/http/http_defs.h
        )

IF(ENABLE_PLUGIN_EBPF)
    list(APPEND LIBNETDATA_FILES
        libnetdata/ebpf/ebpf.c
        libnetdata/ebpf/ebpf.h)
ENDIF()

add_library(libnetdata OBJECT ${LIBNETDATA_FILES})

target_include_directories(libnetdata BEFORE PUBLIC ${GENERATED_CONFIG_H_DIR})

set(APPS_PLUGIN_FILES
        collectors/apps.plugin/apps_plugin.c)

set(DEBUGFS_PLUGIN_FILES
        collectors/debugfs.plugin/debugfs_plugin.c
        collectors/debugfs.plugin/debugfs_plugin.h
        collectors/debugfs.plugin/debugfs_extfrag.c
        collectors/debugfs.plugin/debugfs_zswap.c
        collectors/debugfs.plugin/sys_devices_virtual_powercap.c
        )

set(FREEBSD_PLUGIN_FILES
        collectors/freebsd.plugin/plugin_freebsd.c
        collectors/freebsd.plugin/plugin_freebsd.h
        collectors/freebsd.plugin/freebsd_sysctl.c
        collectors/freebsd.plugin/freebsd_getmntinfo.c
        collectors/freebsd.plugin/freebsd_getifaddrs.c
        collectors/freebsd.plugin/freebsd_devstat.c
        collectors/freebsd.plugin/freebsd_kstat_zfs.c
        collectors/freebsd.plugin/freebsd_ipfw.c
        collectors/proc.plugin/zfs_common.c
        collectors/proc.plugin/zfs_common.h
        )

set(HEALTH_PLUGIN_FILES
        health/health.c
        health/health.h
        health/health_config.c
        health/health_json.c
        health/health_log.c)

set(IDLEJITTER_PLUGIN_FILES
        collectors/idlejitter.plugin/plugin_idlejitter.c
        )

set(CGROUPS_PLUGIN_FILES
        collectors/cgroups.plugin/sys_fs_cgroup.c
        collectors/cgroups.plugin/sys_fs_cgroup.h
        )

set(CGROUP_NETWORK_FILES
        collectors/cgroups.plugin/cgroup-network.c
        )

set(DISKSPACE_PLUGIN_FILES
        collectors/diskspace.plugin/plugin_diskspace.c
        )

set(TIMEX_PLUGIN_FILES
        collectors/timex.plugin/plugin_timex.c
        )

set(PROFILE_PLUGIN_FILES
        collectors/profile.plugin/plugin_profile.cc
        )

set(FREEIPMI_PLUGIN_FILES
        collectors/freeipmi.plugin/freeipmi_plugin.c
        )

set(NFACCT_PLUGIN_FILES
        collectors/nfacct.plugin/plugin_nfacct.c
        )

set(XENSTAT_PLUGIN_FILES
        collectors/xenstat.plugin/xenstat_plugin.c
        )

set(PERF_PLUGIN_FILES
        collectors/perf.plugin/perf_plugin.c
        )

set(SLABINFO_PLUGIN_FILES
        collectors/slabinfo.plugin/slabinfo.c
        )

set(CUPS_PLUGIN_FILES
        collectors/cups.plugin/cups_plugin.c
        )

set(EBPF_PROCESS_PLUGIN_FILES
        collectors/ebpf.plugin/ebpf.c
        collectors/ebpf.plugin/ebpf.h
        collectors/ebpf.plugin/ebpf_cachestat.c
        collectors/ebpf.plugin/ebpf_cachestat.h
        collectors/ebpf.plugin/ebpf_dcstat.c
        collectors/ebpf.plugin/ebpf_dcstat.h
        collectors/ebpf.plugin/ebpf_disk.c
        collectors/ebpf.plugin/ebpf_disk.h
        collectors/ebpf.plugin/ebpf_fd.c
        collectors/ebpf.plugin/ebpf_fd.h
        collectors/ebpf.plugin/ebpf_hardirq.c
        collectors/ebpf.plugin/ebpf_hardirq.h
        collectors/ebpf.plugin/ebpf_mdflush.c
        collectors/ebpf.plugin/ebpf_mdflush.h
        collectors/ebpf.plugin/ebpf_mount.c
        collectors/ebpf.plugin/ebpf_mount.h
        collectors/ebpf.plugin/ebpf_filesystem.c
        collectors/ebpf.plugin/ebpf_filesystem.h
        collectors/ebpf.plugin/ebpf_oomkill.c
        collectors/ebpf.plugin/ebpf_oomkill.h
        collectors/ebpf.plugin/ebpf_process.c
        collectors/ebpf.plugin/ebpf_process.h
        collectors/ebpf.plugin/ebpf_shm.c
        collectors/ebpf.plugin/ebpf_shm.h
        collectors/ebpf.plugin/ebpf_socket.c
        collectors/ebpf.plugin/ebpf_socket.h
        collectors/ebpf.plugin/ebpf_softirq.c
        collectors/ebpf.plugin/ebpf_softirq.h
        collectors/ebpf.plugin/ebpf_sync.c
        collectors/ebpf.plugin/ebpf_sync.h
        collectors/ebpf.plugin/ebpf_swap.c
        collectors/ebpf.plugin/ebpf_swap.h
        collectors/ebpf.plugin/ebpf_vfs.c
        collectors/ebpf.plugin/ebpf_vfs.h
        collectors/ebpf.plugin/ebpf_apps.c
        collectors/ebpf.plugin/ebpf_apps.h
        collectors/ebpf.plugin/ebpf_cgroup.c
        collectors/ebpf.plugin/ebpf_cgroup.h
        collectors/ebpf.plugin/ebpf_unittest.c
        collectors/ebpf.plugin/ebpf_unittest.h
        collectors/ebpf.plugin/ebpf_functions.c
        collectors/ebpf.plugin/ebpf_functions.h
        )

set(PROC_PLUGIN_FILES
        collectors/proc.plugin/ipc.c
        collectors/proc.plugin/plugin_proc.c
        collectors/proc.plugin/plugin_proc.h
        collectors/proc.plugin/proc_diskstats.c
        collectors/proc.plugin/proc_mdstat.c
        collectors/proc.plugin/proc_interrupts.c
        collectors/proc.plugin/proc_softirqs.c
        collectors/proc.plugin/proc_loadavg.c
        collectors/proc.plugin/proc_meminfo.c
        collectors/proc.plugin/proc_pagetypeinfo.c
        collectors/proc.plugin/proc_net_dev.c
        collectors/proc.plugin/proc_net_wireless.c
        collectors/proc.plugin/proc_net_ip_vs_stats.c
        collectors/proc.plugin/proc_net_netstat.c
        collectors/proc.plugin/proc_net_rpc_nfs.c
        collectors/proc.plugin/proc_net_rpc_nfsd.c
        collectors/proc.plugin/proc_net_sctp_snmp.c
        collectors/proc.plugin/proc_net_sockstat.c
        collectors/proc.plugin/proc_net_sockstat6.c
        collectors/proc.plugin/proc_net_softnet_stat.c
        collectors/proc.plugin/proc_net_stat_conntrack.c
        collectors/proc.plugin/proc_net_stat_synproxy.c
        collectors/proc.plugin/proc_self_mountinfo.c
        collectors/proc.plugin/proc_self_mountinfo.h
        collectors/proc.plugin/zfs_common.c
        collectors/proc.plugin/zfs_common.h
        collectors/proc.plugin/proc_spl_kstat_zfs.c
        collectors/proc.plugin/proc_stat.c
        collectors/proc.plugin/proc_sys_kernel_random_entropy_avail.c
        collectors/proc.plugin/proc_vmstat.c
        collectors/proc.plugin/proc_uptime.c
        collectors/proc.plugin/proc_pressure.c
        collectors/proc.plugin/proc_pressure.h
        collectors/proc.plugin/sys_kernel_mm_ksm.c
        collectors/proc.plugin/sys_block_zram.c
        collectors/proc.plugin/sys_devices_system_edac_mc.c
        collectors/proc.plugin/sys_devices_system_node.c
        collectors/proc.plugin/sys_class_infiniband.c
        collectors/proc.plugin/sys_fs_btrfs.c
        collectors/proc.plugin/sys_class_power_supply.c
        collectors/proc.plugin/sys_devices_pci_aer.c
        collectors/proc.plugin/sys_class_drm.c
        )

set(TC_PLUGIN_FILES
        collectors/tc.plugin/plugin_tc.c
        )

set(MACOS_PLUGIN_FILES
        collectors/macos.plugin/plugin_macos.c
        collectors/macos.plugin/plugin_macos.h
        collectors/macos.plugin/macos_sysctl.c
        collectors/macos.plugin/macos_mach_smi.c
        collectors/macos.plugin/macos_fw.c
        )

set(PLUGINSD_PLUGIN_FILES
        collectors/plugins.d/plugins_d.c
        collectors/plugins.d/plugins_d.h
        collectors/plugins.d/pluginsd_parser.c
        collectors/plugins.d/pluginsd_parser.h
        )

set(REGISTRY_PLUGIN_FILES
        registry/registry.c
        registry/registry.h
        registry/registry_db.c
        registry/registry_init.c
        registry/registry_internals.c
        registry/registry_internals.h
        registry/registry_log.c
        registry/registry_machine.c
        registry/registry_machine.h
        registry/registry_person.c
        registry/registry_person.h
        )

set(STATSD_PLUGIN_FILES
        collectors/statsd.plugin/statsd.c
        )

set(SYSTEMD_JOURNAL_PLUGIN_FILES
        collectors/systemd-journal.plugin/systemd-journal.c
        )

set(RRD_PLUGIN_FILES
        database/contexts/api_v1.c
        database/contexts/api_v2.c
        database/contexts/context.c
        database/contexts/instance.c
        database/contexts/internal.h
        database/contexts/metric.c
        database/contexts/query_scope.c
        database/contexts/query_target.c
        database/contexts/rrdcontext.c
        database/contexts/rrdcontext.h
        database/contexts/worker.c
        database/rrdcalc.c
        database/rrdcalc.h
        database/rrdcalctemplate.c
        database/rrdcalctemplate.h
        database/rrddim.c
        database/rrddimvar.c
        database/rrddimvar.h
        database/rrdfamily.c
        database/rrdfunctions.c
        database/rrdfunctions.h
        database/rrdhost.c
        database/rrdlabels.c
        database/rrdlabels.h
        database/rrd.c
        database/rrd.h
        database/rrdset.c
        database/rrdsetvar.c
        database/rrdsetvar.h
        database/rrdvar.c
        database/rrdvar.h
        database/storage_engine.c
        database/storage_engine.h
        database/ram/rrddim_mem.c
        database/ram/rrddim_mem.h
        database/sqlite/sqlite_metadata.c
        database/sqlite/sqlite_metadata.h
        database/sqlite/sqlite_functions.c
        database/sqlite/sqlite_functions.h
        database/sqlite/sqlite_context.c
        database/sqlite/sqlite_context.h
        database/sqlite/sqlite_db_migration.c
        database/sqlite/sqlite_db_migration.h
        database/sqlite/sqlite_aclk.c
        database/sqlite/sqlite_aclk.h
        database/sqlite/sqlite_health.c
        database/sqlite/sqlite_health.h
        database/sqlite/sqlite_aclk_node.c
        database/sqlite/sqlite_aclk_node.h
        database/sqlite/sqlite_aclk_alert.c
        database/sqlite/sqlite_aclk_alert.h
        database/sqlite/sqlite3.c
        database/sqlite/sqlite3.h
        database/sqlite/sqlite3recover.c
        database/sqlite/sqlite3recover.h
        database/sqlite/dbdata.c
        database/engine/rrdengine.c
        database/engine/rrdengine.h
        database/engine/rrddiskprotocol.h
        database/engine/datafile.c
        database/engine/datafile.h
        database/engine/journalfile.c
        database/engine/journalfile.h
        database/engine/rrdenginelib.c
        database/engine/rrdenginelib.h
        database/engine/rrdengineapi.c
        database/engine/rrdengineapi.h
        database/engine/pagecache.c
        database/engine/pagecache.h
        database/engine/cache.c
        database/engine/cache.h
        database/engine/metric.c
        database/engine/metric.h
        database/engine/pdc.c
        database/engine/pdc.h
        database/KolmogorovSmirnovDist.c
        database/KolmogorovSmirnovDist.h
        )

set(WEB_PLUGIN_FILES
        web/server/web_client.c
        web/server/web_client.h
        web/server/web_server.c
        web/server/web_server.h
        web/server/static/static-threaded.c
        web/server/static/static-threaded.h
        web/server/web_client_cache.c
        web/server/web_client_cache.h
        )

set(API_PLUGIN_FILES
        web/api/web_api.c
        web/api/web_api.h
        web/api/web_api_v1.c
        web/api/web_api_v1.h
        web/api/web_api_v2.c
        web/api/web_api_v2.h
        web/api/badges/web_buffer_svg.c
        web/api/badges/web_buffer_svg.h
        web/api/exporters/allmetrics.c
        web/api/exporters/allmetrics.h
        web/api/exporters/shell/allmetrics_shell.c
        web/api/exporters/shell/allmetrics_shell.h
        web/api/queries/rrdr.c
        web/api/queries/rrdr.h
        web/api/queries/query.c
        web/api/queries/query.h
        web/api/queries/average/average.c
        web/api/queries/average/average.h
        web/api/queries/countif/countif.c
        web/api/queries/countif/countif.h
        web/api/queries/incremental_sum/incremental_sum.c
        web/api/queries/incremental_sum/incremental_sum.h
        web/api/queries/max/max.c
        web/api/queries/max/max.h
        web/api/queries/min/min.c
        web/api/queries/min/min.h
        web/api/queries/sum/sum.c
        web/api/queries/sum/sum.h
        web/api/queries/median/median.c
        web/api/queries/median/median.h
        web/api/queries/percentile/percentile.c
        web/api/queries/percentile/percentile.h
        web/api/queries/stddev/stddev.c
        web/api/queries/stddev/stddev.h
        web/api/queries/ses/ses.c
        web/api/queries/ses/ses.h
        web/api/queries/des/des.c
        web/api/queries/des/des.h
        web/api/queries/trimmed_mean/trimmed_mean.c
        web/api/queries/trimmed_mean/trimmed_mean.h
        web/api/queries/weights.c
        web/api/queries/weights.h
        web/api/formatters/rrd2json.c
        web/api/formatters/rrd2json.h
        web/api/formatters/csv/csv.c
        web/api/formatters/csv/csv.h
        web/api/formatters/json/json.c
        web/api/formatters/json/json.h
        web/api/formatters/ssv/ssv.c
        web/api/formatters/ssv/ssv.h
        web/api/formatters/value/value.c
        web/api/formatters/value/value.h
        web/api/formatters/json_wrapper.c
        web/api/formatters/json_wrapper.h
        web/api/formatters/charts2json.c
        web/api/formatters/charts2json.h
        web/api/formatters/rrdset2json.c
        web/api/formatters/rrdset2json.h
        web/api/health/health_cmdapi.c
        web/rtc/webrtc.c
        web/rtc/webrtc.h
        )

set(STREAMING_PLUGIN_FILES
        streaming/rrdpush.c
        streaming/rrdpush.h
        streaming/compression.c
        streaming/receiver.c
        streaming/sender.c
        streaming/replication.c
        streaming/replication.h
        streaming/common.h
        )

set(CLAIM_PLUGIN_FILES
        claim/claim.c
        claim/claim.h
        )

set(ACLK_ALWAYS_BUILD
        aclk/aclk_rrdhost_state.h
        aclk/aclk_proxy.c
        aclk/aclk_proxy.h
        aclk/aclk.c
        aclk/aclk.h
        aclk/aclk_capas.c
        aclk/aclk_capas.h
        )

set(ACLK_FILES
        aclk/aclk_util.c
        aclk/aclk_util.h
        aclk/aclk_stats.c
        aclk/aclk_stats.h
        aclk/aclk_query.c
        aclk/aclk_query.h
        aclk/aclk_query_queue.c
        aclk/aclk_query_queue.h
        aclk/aclk_otp.c
        aclk/aclk_otp.h
        aclk/aclk_tx_msgs.c
        aclk/aclk_tx_msgs.h
        aclk/aclk_rx_msgs.c
        aclk/aclk_rx_msgs.h
        aclk/https_client.c
        aclk/https_client.h
        aclk/aclk_alarm_api.c
        aclk/aclk_alarm_api.h
        aclk/aclk_contexts_api.c
        aclk/aclk_contexts_api.h
        aclk/schema-wrappers/connection.cc
        aclk/schema-wrappers/connection.h
        aclk/schema-wrappers/node_connection.cc
        aclk/schema-wrappers/node_connection.h
        aclk/schema-wrappers/node_creation.cc
        aclk/schema-wrappers/node_creation.h
        aclk/schema-wrappers/alarm_stream.cc
        aclk/schema-wrappers/alarm_stream.h
        aclk/schema-wrappers/alarm_config.cc
        aclk/schema-wrappers/alarm_config.h
        aclk/schema-wrappers/node_info.cc
        aclk/schema-wrappers/node_info.h
        aclk/schema-wrappers/capability.cc
        aclk/schema-wrappers/capability.h
        aclk/schema-wrappers/proto_2_json.cc
        aclk/schema-wrappers/proto_2_json.h
        aclk/schema-wrappers/context_stream.cc
        aclk/schema-wrappers/context_stream.h
        aclk/schema-wrappers/context.cc
        aclk/schema-wrappers/context.h
        aclk/schema-wrappers/schema_wrappers.h
        aclk/schema-wrappers/schema_wrapper_utils.cc
        aclk/schema-wrappers/schema_wrapper_utils.h
        aclk/schema-wrappers/agent_cmds.cc
        aclk/schema-wrappers/agent_cmds.h
        aclk/helpers/mqtt_wss_pal.h
        aclk/helpers/ringbuffer_pal.h
        )

set(MQTT_WEBSOCKETS_FILES
        mqtt_websockets/src/mqtt_wss_client.c
        mqtt_websockets/src/include/mqtt_wss_client.h
        mqtt_websockets/src/mqtt_wss_log.c
        mqtt_websockets/src/include/mqtt_wss_log.h
        mqtt_websockets/src/ws_client.c
        mqtt_websockets/src/include/ws_client.h
        mqtt_websockets/src/mqtt_ng.c
        mqtt_websockets/src/include/mqtt_ng.h
        mqtt_websockets/src/common_public.c
        mqtt_websockets/src/include/common_public.h
        mqtt_websockets/src/include/common_internal.h
        mqtt_websockets/c-rbuf/src/ringbuffer.c
        mqtt_websockets/c-rbuf/include/ringbuffer.h
        mqtt_websockets/c-rbuf/src/ringbuffer_internal.h
        )

set(SPAWN_PLUGIN_FILES
        spawn/spawn.c
        spawn/spawn_server.c
        spawn/spawn_client.c
        spawn/spawn.h
        )

set(EXPORTING_ENGINE_FILES
        exporting/exporting_engine.c
        exporting/exporting_engine.h
        exporting/graphite/graphite.c
        exporting/graphite/graphite.h
        exporting/json/json.c
        exporting/json/json.h
        exporting/opentsdb/opentsdb.c
        exporting/opentsdb/opentsdb.h
        exporting/prometheus/prometheus.c
        exporting/prometheus/prometheus.h
        exporting/read_config.c
        exporting/clean_connectors.c
        exporting/init_connectors.c
        exporting/process_data.c
        exporting/check_filters.c
        exporting/send_data.c
        exporting/send_internal_metrics.c
        )

set(PROMETHEUS_REMOTE_WRITE_EXPORTING_FILES
        exporting/prometheus/remote_write/remote_write.c
        exporting/prometheus/remote_write/remote_write.h
        exporting/prometheus/remote_write/remote_write_request.cc
        exporting/prometheus/remote_write/remote_write_request.h
        )

set(KINESIS_EXPORTING_FILES
        exporting/aws_kinesis/aws_kinesis.c
        exporting/aws_kinesis/aws_kinesis.h
        exporting/aws_kinesis/aws_kinesis_put_record.cc
        exporting/aws_kinesis/aws_kinesis_put_record.h
        )

set(PUBSUB_EXPORTING_FILES
        exporting/pubsub/pubsub.c
        exporting/pubsub/pubsub.h
        exporting/pubsub/pubsub_publish.cc
        exporting/pubsub/pubsub_publish.h
        )

set(MONGODB_EXPORTING_FILES
        exporting/mongodb/mongodb.c
        exporting/mongodb/mongodb.h
        )

set(DAEMON_FILES
        daemon/buildinfo.c
        daemon/buildinfo.h
        daemon/common.c
        daemon/common.h
        daemon/daemon.c
        daemon/daemon.h
        daemon/event_loop.c
        daemon/event_loop.h
        daemon/global_statistics.c
        daemon/global_statistics.h
        daemon/analytics.c
        daemon/analytics.h
        daemon/main.c
        daemon/main.h
        daemon/signals.c
        daemon/signals.h
        daemon/service.c
        daemon/static_threads.c
        daemon/static_threads.h
        daemon/commands.c
        daemon/commands.h
        daemon/unit_test.c
        daemon/unit_test.h
        )

set(ML_FILES
    ml/ml.h
    ml/ml-dummy.c
)
>>>>>>> 085aaaa6

# h2o
target_link_libraries(libnetdata PUBLIC "$<$<BOOL:${ENABLE_H2O}>:h2o>")

#
# helper function to build protos
#

function(protoc_generate_cpp INC_DIR OUT_DIR SRCS HDRS)
        if(NOT ARGN)
                message(SEND_ERROR "Error: PROTOBUF_ACLK_GENERATE_CPP() called without any proto files")
                return()
        endif()

        set(${INC_DIR})
        set(${OUT_DIR})
        set(${SRCS})
        set(${HDRS})

        foreach(FIL ${ARGN})
                get_filename_component(ABS_FIL ${FIL} ABSOLUTE)
                get_filename_component(DIR ${ABS_FIL} DIRECTORY)
                get_filename_component(FIL_WE ${FIL} NAME_WE)

                set(GENERATED_PB_CC "${DIR}/${FIL_WE}.pb.cc")
                list(APPEND ${SRCS} ${GENERATED_PB_CC})

                set(GENERATED_PB_H "${DIR}/${FIL_WE}.pb.h")
                list(APPEND ${HDRS} ${GENERATED_PB_H})

                add_custom_command(OUTPUT ${GENERATED_PB_CC} ${GENERATED_PB_H}
                                   COMMAND ${PROTOBUF_PROTOC_EXECUTABLE} ARGS -I=${INC_DIR} --cpp_out=${OUT_DIR} ${ABS_FIL}
                                   DEPENDS ${ABS_FIL} ${PROTOBUF_PROTOC_EXECUTABLE}
                                   COMMENT "Running C++ protocol buffer compiler on ${FIL}"
                                   VERBATIM)
        endforeach()

        set_source_files_properties(${${SRCS}} ${${HDRS}} PROPERTIES GENERATED TRUE)
        set_source_files_properties(${${SRCS}} ${${HDRS}} PROPERTIES COMPILE_OPTIONS -Wno-deprecated-declarations)

        set(${SRCS} ${${SRCS}} PARENT_SCOPE)
        set(${HDRS} ${${HDRS}} PARENT_SCOPE)
endfunction()

if(ENABLE_ACLK)
        #
        # mqtt library
        #
        include_directories(BEFORE ${CMAKE_SOURCE_DIR}/mqtt_websockets/src/include
                                   ${CMAKE_SOURCE_DIR}/mqtt_websockets/c-rbuf/include
                                   ${CMAKE_SOURCE_DIR}/mqtt_websockets/c_rhash/include)

        add_library(mqttwebsockets STATIC ${MQTT_WEBSOCKETS_FILES})

        target_compile_options(mqttwebsockets PUBLIC -DMQTT_WSS_CUSTOM_ALLOC
                                                     -DRBUF_CUSTOM_MALLOC
                                                     -DMQTT_WSS_CPUSTATS)

        target_include_directories(mqttwebsockets PUBLIC ${CMAKE_SOURCE_DIR}/aclk/helpers
                                                         ${CMAKE_SOURCE_DIR}/web/server/h2o/libh2o/include)

        target_link_libraries(mqttwebsockets PRIVATE libnetdata)

        #
        # proto definitions
        #
        protoc_generate_cpp("${CMAKE_SOURCE_DIR}/aclk/aclk-schemas"
                            "${CMAKE_SOURCE_DIR}/aclk/aclk-schemas"
                            ACLK_PROTO_BUILT_SRCS
                            ACLK_PROTO_BUILT_HDRS
                            ${ACLK_PROTO_DEFS})

        list(APPEND ACLK_FILES ${ACLK_PROTO_BUILT_SRCS}
                               ${ACLK_PROTO_BUILT_HDRS})

endif()

#
# build plugins
#

if(ENABLE_PLUGIN_DEBUGFS)
    pkg_check_modules(CAP QUIET libcap)

    set(DEBUGFS_PLUGIN_FILES collectors/debugfs.plugin/debugfs_plugin.c
                             collectors/debugfs.plugin/debugfs_plugin.h
                             collectors/debugfs.plugin/debugfs_extfrag.c
                             collectors/debugfs.plugin/debugfs_zswap.c
                             collectors/debugfs.plugin/sys_devices_virtual_powercap.c)

    add_executable(debugfs.plugin ${DEBUGFS_PLUGIN_FILES})
    target_link_libraries(debugfs.plugin libnetdata ${CAP_LIBRARIES})
    target_include_directories(debugfs.plugin PRIVATE ${CAP_INCLUDE_DIRS})
    target_compile_options(debugfs.plugin PRIVATE ${CAP_CFLAGS_OTHER})

    install(TARGETS debugfs.plugin
            COMPONENT debugfs_plugin
            DESTINATION usr/libexec/netdata/plugins.d)
endif()

if(ENABLE_PLUGIN_APPS)
    pkg_check_modules(CAP QUIET libcap)

    set(APPS_PLUGIN_FILES collectors/apps.plugin/apps_plugin.c)

    add_executable(apps.plugin ${APPS_PLUGIN_FILES})
    target_link_libraries(apps.plugin libnetdata ${CAP_LIBRARIES})
    target_include_directories(apps.plugin PRIVATE ${CAP_INCLUDE_DIRS})
    target_compile_options(apps.plugin PRIVATE ${CAP_CFLAGS_OTHER})

    install(TARGETS apps.plugin
            COMPONENT apps_plugin
            DESTINATION usr/libexec/netdata/plugins.d)
    install(FILES collectors/apps.plugin/apps_groups.conf
            COMPONENT apps_plugin
            DESTINATION usr/lib/netdata/conf.d)
endif()

if(ENABLE_PLUGIN_FREEIPMI)
    pkg_check_modules(IPMI REQUIRED libipmimonitoring)

    set(FREEIPMI_PLUGIN_FILES collectors/freeipmi.plugin/freeipmi_plugin.c)

    add_executable(freeipmi.plugin ${FREEIPMI_PLUGIN_FILES})
    target_link_libraries (freeipmi.plugin libnetdata ${IPMI_LIBRARIES})
    target_include_directories(freeipmi.plugin PRIVATE ${IPMI_INCLUDE_DIRS})
    target_compile_options(freeipmi.plugin PRIVATE ${IPMI_CFLAGS_OTHER})

    install(TARGETS freeipmi.plugin
            COMPONENT freeipmi_plugin
            DESTINATION usr/libexec/netdata/plugins.d)
endif()

if(ENABLE_PLUGIN_NFACCT)
    pkg_check_modules(NFACCT REQUIRED libnetfilter_acct)
    pkg_check_modules(MNL REQUIRED libmnl)

    set(NFACCT_PLUGIN_FILES collectors/nfacct.plugin/plugin_nfacct.c)

    add_executable(nfacct.plugin ${NFACCT_PLUGIN_FILES})
    target_link_libraries (nfacct.plugin libnetdata ${MNL_LIBRARIES} ${NFACCT_LIBRARIES})
    target_include_directories(nfacct.plugin PRIVATE ${MNL_INCLUDE_DIRS} ${NFACCT_INCLUDE_DIRS})
    target_compile_options(nfacct.plugin PRIVATE ${MNL_CFLAGS_OTHER} ${NFACCT_CFLAGS_OTHER})

    install(TARGETS nfacct.plugin
            COMPONENT nfacct_plugin
            DESTINATION usr/libexec/netdata/plugins.d)
endif()

if(ENABLE_PLUGIN_XENSTAT)
    pkg_check_modules(XENSTAT REQUIRED xenstat)
    pkg_check_modules(XENLIGHT REQUIRED xenlight)

    set(XENSTAT_PLUGIN_FILES collectors/xenstat.plugin/xenstat_plugin.c)

    add_executable(xenstat.plugin ${XENSTAT_PLUGIN_FILES})
    target_link_libraries (xenstat.plugin libnetdata ${XENLIGHT_LIBRARIES} ${XENSTAT_LIBRARIES})
    target_include_directories(xenstat.plugin PRIVATE ${XENLIGHT_INCLUDE_DIRS} ${XENSTAT_INCLUDE_DIRS})
    target_compile_options(xenstat.plugin PRIVATE ${XENLIGHT_CFLAGS_OTHER} ${XENSTAT_CFLAGS_OTHER})

    install(TARGETS xenstat.plugin
            COMPONENT xenstat_plugin
            DESTINATION usr/libexec/netdata/plugins.d)
endif()

if(ENABLE_PLUGIN_PERF)
    set(PERF_PLUGIN_FILES collectors/perf.plugin/perf_plugin.c)

    add_executable(perf.plugin ${PERF_PLUGIN_FILES})
    target_link_libraries(perf.plugin libnetdata)

    install(TARGETS perf.plugin
            COMPONENT perf_plugin
            DESTINATION usr/libexec/netdata/plugins.d)
endif()

if(ENABLE_PLUGIN_SLABINFO)
    set(SLABINFO_PLUGIN_FILES collectors/slabinfo.plugin/slabinfo.c)

    add_executable(slabinfo.plugin ${SLABINFO_PLUGIN_FILES})
    target_link_libraries(slabinfo.plugin libnetdata)

    install(TARGETS slabinfo.plugin
            COMPONENT slabinfo_plugin
            DESTINATION usr/libexec/netdata/plugins.d)
endif()

if(ENABLE_PLUGIN_CUPS)
    pkg_check_modules(CUPS libcups)
    if(NOT CUPS_LIBRARIES)
        pkg_check_modules(CUPS cups)
        if(NOT CUPS_LIBRARIES)
                find_program(CUPS_CONFIG cups-config)
                if(CUPS_CONFIG)
                        execute_process(COMMAND ${CUPS_CONFIG} --cflags OUTPUT_VARIABLE CUPS_CFLAGS_OTHER OUTPUT_STRIP_TRAILING_WHITESPACE)
                        execute_process(COMMAND ${CUPS_CONFIG} --libs OUTPUT_VARIABLE CUPS_LIBRARIES OUTPUT_STRIP_TRAILING_WHITESPACE)
                        set(CUPS_FOUND True)
                endif()
        endif()
    endif()

    if(NOT CUPS_FOUND)
        message(FATAL_ERROR "Could not find cups cflags and libs.")
    endif()

    set(CUPS_PLUGIN_FILES collectors/cups.plugin/cups_plugin.c)

    add_executable(cups.plugin ${CUPS_PLUGIN_FILES})
    target_link_libraries (cups.plugin libnetdata ${CUPS_LIBRARIES})
    target_compile_options(cups.plugin PRIVATE ${CUPS_CFLAGS_OTHER})

    install(TARGETS cups.plugin
            COMPONENT cups_plugin
            DESTINATION usr/libexec/netdata/plugins.d)
endif()

if(ENABLE_PLUGIN_CGROUP_NETWORK)
    set(CGROUP_NETWORK_FILES collectors/cgroups.plugin/cgroup-network.c)

    add_executable(cgroup-network ${CGROUP_NETWORK_FILES})
    target_link_libraries(cgroup-network libnetdata)

    install(TARGETS cgroup-network
            COMPONENT cgroup_network_plugin
            DESTINATION usr/libexec/netdata/plugins.d)
    install(PROGRAMS collectors/cgroups.plugin/cgroup-network-helper.sh
            COMPONENT cgroup_network_plugin
            DESTINATION usr/libexec/netdata/plugins.d)
else()
        # FIXME: rpm builders need this either way.
        install(PROGRAMS collectors/cgroups.plugin/cgroup-network-helper.sh
            COMPONENT cgroup_network_plugin
            DESTINATION usr/libexec/netdata/plugins.d)
endif()

if(ENABLE_PLUGIN_SYSTEMD_JOURNAL)
        if (NOT HAVE_SYSTEMD_LIB OR NOT HAVE_SYSTEMD_SD_JOURNAL_H)
                message(FATAL_ERROR "Can not build systemd-journal plugin because we can't find the library/headers.")
        endif()

        add_executable(systemd-journal.plugin ${SYSTEMD_JOURNAL_PLUGIN_FILES})
        target_link_libraries(systemd-journal.plugin libnetdata -lsystemd)

        install(TARGETS systemd-journal.plugin
                COMPONENT systemd_journal_plugin
                DESTINATION usr/libexec/netdata/plugins.d)
endif()

if(ENABLE_PLUGIN_EBPF)
    set(EBPF_PLUGIN_FILES collectors/ebpf.plugin/ebpf.c
                      collectors/ebpf.plugin/ebpf.h
                      collectors/ebpf.plugin/ebpf_cachestat.c
                      collectors/ebpf.plugin/ebpf_cachestat.h
                      collectors/ebpf.plugin/ebpf_dcstat.c
                      collectors/ebpf.plugin/ebpf_dcstat.h
                      collectors/ebpf.plugin/ebpf_disk.c
                      collectors/ebpf.plugin/ebpf_disk.h
                      collectors/ebpf.plugin/ebpf_fd.c
                      collectors/ebpf.plugin/ebpf_fd.h
                      collectors/ebpf.plugin/ebpf_hardirq.c
                      collectors/ebpf.plugin/ebpf_hardirq.h
                      collectors/ebpf.plugin/ebpf_mdflush.c
                      collectors/ebpf.plugin/ebpf_mdflush.h
                      collectors/ebpf.plugin/ebpf_mount.c
                      collectors/ebpf.plugin/ebpf_mount.h
                      collectors/ebpf.plugin/ebpf_filesystem.c
                      collectors/ebpf.plugin/ebpf_filesystem.h
                      collectors/ebpf.plugin/ebpf_oomkill.c
                      collectors/ebpf.plugin/ebpf_oomkill.h
                      collectors/ebpf.plugin/ebpf_process.c
                      collectors/ebpf.plugin/ebpf_process.h
                      collectors/ebpf.plugin/ebpf_shm.c
                      collectors/ebpf.plugin/ebpf_shm.h
                      collectors/ebpf.plugin/ebpf_socket.c
                      collectors/ebpf.plugin/ebpf_socket.h
                      collectors/ebpf.plugin/ebpf_softirq.c
                      collectors/ebpf.plugin/ebpf_softirq.h
                      collectors/ebpf.plugin/ebpf_sync.c
                      collectors/ebpf.plugin/ebpf_sync.h
                      collectors/ebpf.plugin/ebpf_swap.c
                      collectors/ebpf.plugin/ebpf_swap.h
                      collectors/ebpf.plugin/ebpf_vfs.c
                      collectors/ebpf.plugin/ebpf_vfs.h
                      collectors/ebpf.plugin/ebpf_apps.c
                      collectors/ebpf.plugin/ebpf_apps.h
                      collectors/ebpf.plugin/ebpf_cgroup.c
                      collectors/ebpf.plugin/ebpf_cgroup.h
                      collectors/ebpf.plugin/ebpf_unittest.c
                      collectors/ebpf.plugin/ebpf_unittest.h
                      collectors/ebpf.plugin/ebpf_functions.c
                      collectors/ebpf.plugin/ebpf_functions.h)

    add_executable(ebpf.plugin ${EBPF_PLUGIN_FILES})
    target_link_libraries(ebpf.plugin libnetdata)

    install(TARGETS ebpf.plugin
            COMPONENT ebpf_plugin
            DESTINATION usr/libexec/netdata/plugins.d)
endif()

if(ENABLE_PLUGIN_LOCAL_LISTENERS)
        set(LOCAL_LISTENERS_FILES collectors/plugins.d/local_listeners.c)

        add_executable(local-listeners ${LOCAL_LISTENERS_FILES})
        target_link_libraries(local-listeners libnetdata)

        install(TARGETS local-listeners
                COMPONENT local_listeners
                DESTINATION usr/libexec/netdata/plugins.d)
endif()

#
# exporters
#

if(ENABLE_EXPORTER_MONGODB)
        pkg_check_modules(MONGOC REQUIRED libmongoc-1.0)
endif()

if(ENABLE_EXPORTER_PROMETHEUS_REMOTE_WRITE)
        pkg_check_modules(SNAPPY snappy)
        if (NOT SNAPPY_FOUND)
                if(HAVE_SNAPPY_LIB)
                        set(SNAPPY_INCLUDE_DIRS "")
                        set(SNAPPY_CFLAGS_OTHER "")
                        set(SNAPPY_LIBRARIES "-lsnappy")
                else()
                        message(FATAL_ERROR "Could not find snappy libraries with pkg-config or internal cmake checks.")
                endif()
        endif()

        protoc_generate_cpp("${CMAKE_SOURCE_DIR}/exporting/prometheus/remote_write"
                            "${CMAKE_SOURCE_DIR}/exporting/prometheus/remote_write"
                            PROMETHEUS_REMOTE_WRITE_BUILT_SRCS
                            PROMETHEUS_REMOTE_WRITE_BUILT_HDRS
                            "exporting/prometheus/remote_write/remote_write.proto")

        list(APPEND PROMETHEUS_REMOTE_WRITE_EXPORTING_FILES
                    ${PROMETHEUS_REMOTE_WRITE_BUILT_SRCS}
                    ${PROMETHEUS_REMOTE_WRITE_BUILT_HDRS})
endif()

#
# build netdata (only Linux ATM)
#

add_executable(netdata
        ${NETDATA_FILES}
        "$<$<BOOL:${ENABLE_ACLK}>:${ACLK_FILES}>"
        "$<$<BOOL:${ENABLE_H2O}>:${H2O_FILES}>"
        "$<$<BOOL:${ENABLE_EXPORTING_MONGODB}>:${MONGODB_EXPORTING_FILES}>"
        "$<$<BOOL:${ENABLE_EXPORTER_PROMETHEUS_REMOTE_WRITE}>:${PROMETHEUS_REMOTE_WRITE_EXPORTING_FILES}>"
)

target_compile_definitions(netdata PRIVATE
        "$<$<BOOL:${ENABLE_ACLK}>:${PROTOBUF_CFLAGS_OTHER}>"
        "$<$<BOOL:${ENABLE_ML}>:DLIB_NO_GUI_SUPPORT>"
        "$<$<BOOL:${ENABLE_EXPORTING_MONGODB}>:${MONGOC_CFLAGS_OTHER}>"
        "$<$<BOOL:${ENABLE_EXPORTER_PROMETHEUS_REMOTE_WRITE}>:${SNAPPY_CFLAGS_OTHER}>"
)

target_include_directories(netdata PRIVATE
        "$<$<BOOL:${ENABLE_ACLK}>:${PROTOBUF_INCLUDE_DIRS}>"
        "$<$<BOOL:${ENABLE_ACLK}>:${CMAKE_SOURCE_DIR}/aclk/aclk-schemas>"
        "$<$<BOOL:${ENABLE_ACLK}>:${CMAKE_SOURCE_DIR}/mqtt_websockets/src/include>"
        "$<$<BOOL:${ENABLE_ACLK}>:${CMAKE_SOURCE_DIR}/mqtt_websockets/c-rbuf/include>"
        "$<$<BOOL:${ENABLE_ML}>:${CMAKE_SOURCE_DIR}/ml/dlib>"
        "$<$<BOOL:${ENABLE_EXPORTING_MONGODB}>:${MONGOC_INCLUDE_DIRS}>"
        "$<$<BOOL:${ENABLE_EXPORTER_PROMETHEUS_REMOTE_WRITE}>:${SNAPPY_INCLUDE_DIRS}>"
)

target_link_libraries(netdata PRIVATE
        m
        libnetdata
        "$<$<BOOL:${LINUX}>:rt>"
        "$<$<BOOL:${ENABLE_ACLK}>:mqttwebsockets>"
        "$<$<BOOL:${ENABLE_ACLK}>:${PROTOBUF_LIBRARIES}>"
        "$<$<BOOL:${ENABLE_EXPORTING_MONGODB}>:${MONGOC_LIBRARIES}>"
        "$<$<BOOL:${ENABLE_EXPORTER_PROMETHEUS_REMOTE_WRITE}>:${SNAPPY_LIBRARIES}>"
        "$<$<BOOL:${MACOS}>:${IOKIT};${FOUNDATION}>"
)

#
# build netdatacli
#

set(NETDATACLI_FILES daemon/commands.h
                     daemon/pipename.c
                     daemon/pipename.h
                     cli/cli.c)

add_executable(netdatacli ${NETDATACLI_FILES})
target_link_libraries(netdatacli libnetdata)

install(TARGETS netdatacli
        COMPONENT netdatacli
        DESTINATION usr/sbin)

#
# Generate config file
#

add_definitions(-DHAVE_CONFIG_H)

set(STORAGE_WITH_MATH On)
set(ENABLE_HTTPS On)

set(CACHE_DIR "${CMAKE_INSTALL_PREFIX}/var/cache/netdata")
set(CONFIG_DIR "${CMAKE_INSTALL_PREFIX}/etc/netdata")
set(LIBCONFIG_DIR "${CMAKE_INSTALL_PREFIX}/usr/lib/netdata/conf.d")
set(LOG_DIR "${CMAKE_INSTALL_PREFIX}/var/log/netdata")
set(PLUGINS_DIR "${CMAKE_INSTALL_PREFIX}/usr/libexec/netdata/plugins.d")
set(WEB_DIR "${CMAKE_INSTALL_PREFIX}/usr/share/netdata/web")
set(VARLIB_DIR "${CMAKE_INSTALL_PREFIX}/var/lib/netdata")

set(CONFIGURE_COMMAND "dummy-configure-command")
set(NETDATA_USER "netdata")
set(VERSION "${GIT_DESCRIBE_OUTPUT}")

configure_file(config.cmake.h.in config.h)

#
# install
#

install(TARGETS netdata DESTINATION usr/sbin)

install(PROGRAMS collectors/cgroups.plugin/cgroup-name.sh
        DESTINATION usr/libexec/netdata/plugins.d)

install(DIRECTORY DESTINATION var/cache/netdata)
install(DIRECTORY DESTINATION var/log/netdata)
install(DIRECTORY DESTINATION var/lib/netdata/registry)
install(DIRECTORY DESTINATION var/lib/netdata/cloud.d)
install(DIRECTORY DESTINATION var/run)
install(DIRECTORY DESTINATION etc/netdata)
install(DIRECTORY DESTINATION etc/netdata/health.d)
install(DIRECTORY DESTINATION etc/netdata/statsd.d)
install(DIRECTORY DESTINATION usr/lib/netdata/conf.d)
install(DIRECTORY DESTINATION usr/libexec/netdata/plugins.d)
install(DIRECTORY DESTINATION usr/share/netdata/web)

set(libsysdir_POST "${CMAKE_INSTALL_PREFIX}/usr/libexec/netdata")
set(pkglibexecdir_POST "${CMAKE_INSTALL_PREFIX}/usr/libexec/netdata")
set(localstatedir_POST "${CMAKE_INSTALL_PREFIX}/var")
set(sbindir_POST "${CMAKE_INSTALL_PREFIX}/usr/sbin")
set(configdir_POST "${CMAKE_INSTALL_PREFIX}/etc/netdata")
set(libconfigdir_POST "${CMAKE_INSTALL_PREFIX}/usr/lib/netdata/conf.d")
set(cachedir_POST "${CMAKE_INSTALL_PREFIX}/var/cache/netdata")
set(registrydir_POST "${CMAKE_INSTALL_PREFIX}/var/lib/netdata/registry")
set(varlibdir_POST "${CMAKE_INSTALL_PREFIX}/var/lib/netdata")
set(netdata_user_POST "${NETDATA_USER}")

# netdata-claim.sh
if(ENABLE_CLOUD)
        set(enable_cloud_POST "yes")
else()
        set(enable_cloud_POST "no")
endif()

if(ENABLE_ACLK)
        set(enable_aclk_POST "yes")
else()
        set(enable_aclk_POST "no")
endif()

configure_file(claim/netdata-claim.sh.in claim/netdata-claim.sh @ONLY)
install(PROGRAMS ${CMAKE_BINARY_DIR}/claim/netdata-claim.sh DESTINATION usr/sbin)

#
# service files
#

configure_file(system/install-service.sh.in system/install-service.sh @ONLY)
install(PROGRAMS ${CMAKE_BINARY_DIR}/system/install-service.sh DESTINATION usr/libexec/netdata)

configure_file(system/cron/netdata-updater-daily.in system/cron/netdata-updater-daily @ONLY)
install(FILES ${CMAKE_BINARY_DIR}/system/cron/netdata-updater-daily DESTINATION usr/lib/netdata/system/cron)

configure_file(system/freebsd/rc.d/netdata.in system/freebsd/rc.d/netdata @ONLY)
install(FILES ${CMAKE_BINARY_DIR}/system/freebsd/rc.d/netdata DESTINATION usr/lib/netdata/system/freebsd/rc.d)

configure_file(system/initd/init.d/netdata.in system/initd/init.d/netdata @ONLY)
install(FILES ${CMAKE_BINARY_DIR}/system/initd/init.d/netdata DESTINATION usr/lib/netdata/system/initd/init.d)

configure_file(system/logrotate/netdata.in system/logrotate/netdata @ONLY)
install(FILES ${CMAKE_BINARY_DIR}/system/logrotate/netdata DESTINATION usr/lib/netdata/system/logrotate)

configure_file(system/lsb/init.d/netdata.in system/lsb/init.d/netdata @ONLY)
install(FILES ${CMAKE_BINARY_DIR}/system/lsb/init.d/netdata DESTINATION usr/lib/netdata/system/lsb/init.d)

configure_file(system/openrc/conf.d/netdata.in system/openrc/conf.d/netdata @ONLY)
install(FILES ${CMAKE_BINARY_DIR}/system/openrc/conf.d/netdata DESTINATION usr/lib/netdata/system/openrc/conf.d)

configure_file(system/openrc/init.d/netdata.in system/openrc/init.d/netdata @ONLY)
install(FILES ${CMAKE_BINARY_DIR}/system/openrc/init.d/netdata DESTINATION usr/lib/netdata/system/openrc/init.d)

configure_file(system/runit/run.in system/runit/run @ONLY)
install(FILES ${CMAKE_BINARY_DIR}/system/runit/run DESTINATION usr/lib/netdata/system/runit)

configure_file(system/systemd/netdata.service.in system/systemd/netdata.service @ONLY)
install(FILES ${CMAKE_BINARY_DIR}/system/systemd/netdata.service DESTINATION usr/lib/netdata/system/systemd)

configure_file(system/systemd/netdata.service.v235.in system/systemd/netdata.service.v235 @ONLY)
install(FILES ${CMAKE_BINARY_DIR}/system/systemd/netdata.service.v235 DESTINATION usr/lib/netdata/system/systemd)

configure_file(system/systemd/netdata-updater.service.in system/systemd/netdata-updater.service @ONLY)
install(FILES ${CMAKE_BINARY_DIR}/system/systemd/netdata-updater.service DESTINATION usr/lib/netdata/system/systemd)

install(FILES system/systemd/netdata-updater.timer DESTINATION usr/lib/netdata/system/systemd)
install(FILES system/systemd/50-netdata.preset DESTINATION usr/lib/netdata/system/systemd)

install(FILES system/vnodes/vnodes.conf DESTINATION usr/lib/netdata/conf.d/vnodes)

install(FILES system/.install-type DESTINATION etc/netdata)
install(FILES system/netdata-updater.conf DESTINATION etc/netdata)

install(PROGRAMS system/edit-config DESTINATION etc/netdata)

#
# TODO: check the following files for correct substitutions
#
configure_file(daemon/anonymous-statistics.sh.in daemon/anonymous-statistics.sh @ONLY)
install(FILES ${CMAKE_BINARY_DIR}/daemon/anonymous-statistics.sh DESTINATION usr/libexec/netdata/plugins.d)

configure_file(daemon/get-kubernetes-labels.sh.in daemon/get-kubernetes-labels.sh @ONLY)
install(FILES ${CMAKE_BINARY_DIR}/daemon/get-kubernetes-labels.sh DESTINATION usr/libexec/netdata/plugins.d)

install(PROGRAMS daemon/system-info.sh
        DESTINATION usr/libexec/netdata/plugins.d)

#
# health files
#

file(GLOB_RECURSE HEALTH_CONF_FILES "health/health.d/*.conf")
install(FILES ${HEALTH_CONF_FILES} DESTINATION usr/lib/netdata/conf.d/health.d)

configure_file(health/notifications/alarm-notify.sh.in health/notifications/alarm-notify.sh @ONLY)
install(PROGRAMS ${CMAKE_BINARY_DIR}/health/notifications/alarm-notify.sh DESTINATION usr/libexec/netdata/plugins.d)

install(PROGRAMS health/notifications/alarm-email.sh
                 health/notifications/alarm-test.sh
        DESTINATION usr/libexec/netdata/plugins.d)

install(FILES health/notifications/health_alarm_notify.conf
              health/notifications/health_email_recipients.conf
        DESTINATION usr/lib/netdata/conf.d)
#
# test/ files
#

configure_file(tests/health_mgmtapi/health-cmdapi-test.sh.in tests/health_mgmtapi/health-cmdapi-test.sh @ONLY)
configure_file(tests/acls/acl.sh.in tests/acls/acl.sh @ONLY)
configure_file(tests/urls/request.sh.in tests/urls/request.sh @ONLY)
configure_file(tests/alarm_repetition/alarm.sh.in tests/alarm_repetition/alarm.sh @ONLY)
configure_file(tests/template_dimension/template_dim.sh.in tests/template_dimension/template_dim.sh @ONLY)
configure_file(tests/ebpf/ebpf_thread_function.sh.in tests/ebpf/ebpf_thread_function.sh @ONLY)

install(FILES ${CMAKE_BINARY_DIR}/tests/health_mgmtapi/health-cmdapi-test.sh
              ${CMAKE_BINARY_DIR}/tests/acls/acl.sh
              ${CMAKE_BINARY_DIR}/tests/urls/request.sh
              ${CMAKE_BINARY_DIR}/tests/alarm_repetition/alarm.sh
              ${CMAKE_BINARY_DIR}/tests/template_dimension/template_dim.sh
              ${CMAKE_BINARY_DIR}/tests/ebpf/ebpf_thread_function.sh
        DESTINATION usr/libexec/netdata/plugins.d)

#
# charts.d files
#

configure_file(collectors/charts.d.plugin/charts.d.plugin.in collectors/charts.d.plugin/charts.d.plugin @ONLY)
install(FILES ${CMAKE_BINARY_DIR}/collectors/charts.d.plugin/charts.d.plugin
        DESTINATION usr/libexec/netdata/plugins.d)

install(FILES collectors/charts.d.plugin/charts.d.dryrun-helper.sh
              collectors/charts.d.plugin/loopsleepms.sh.inc
        DESTINATION usr/libexec/netdata/plugins.d)

install(FILES collectors/charts.d.plugin/charts.d.conf
        DESTINATION usr/lib/netdata/conf.d)

#
# tc-qos-helper
#

configure_file(collectors/tc.plugin/tc-qos-helper.sh.in collectors/tc.plugin/tc-qos-helper.sh @ONLY)
install(FILES ${CMAKE_BINARY_DIR}/collectors/tc.plugin/tc-qos-helper.sh
        DESTINATION usr/libexec/netdata/plugins.d)

# scripts

install(FILES collectors/charts.d.plugin/ap/ap.chart.sh
              collectors/charts.d.plugin/apcupsd/apcupsd.chart.sh
              collectors/charts.d.plugin/example/example.chart.sh
              collectors/charts.d.plugin/libreswan/libreswan.chart.sh
              collectors/charts.d.plugin/nut/nut.chart.sh
              collectors/charts.d.plugin/opensips/opensips.chart.sh
              collectors/charts.d.plugin/sensors/sensors.chart.sh
        DESTINATION usr/libexec/netdata/charts.d)

# confs

install(FILES collectors/charts.d.plugin/ap/ap.conf
              collectors/charts.d.plugin/apcupsd/apcupsd.conf
              collectors/charts.d.plugin/example/example.conf
              collectors/charts.d.plugin/libreswan/libreswan.conf
              collectors/charts.d.plugin/nut/nut.conf
              collectors/charts.d.plugin/opensips/opensips.conf
              collectors/charts.d.plugin/sensors/sensors.conf
        DESTINATION usr/lib/netdata/conf.d/charts.d)

#
# ebpf files
#

if(ENABLE_PLUGIN_EBPF)
        install(FILES collectors/ebpf.plugin/ebpf.d.conf
                DESTINATION usr/lib/netdata/conf.d)

        install(FILES collectors/ebpf.plugin/ebpf.d/cachestat.conf
                      collectors/ebpf.plugin/ebpf.d/dcstat.conf
                      collectors/ebpf.plugin/ebpf.d/disk.conf
                      collectors/ebpf.plugin/ebpf.d/ebpf_kernel_reject_list.txt
                      collectors/ebpf.plugin/ebpf.d/fd.conf
                      collectors/ebpf.plugin/ebpf.d/filesystem.conf
                      collectors/ebpf.plugin/ebpf.d/functions.conf
                      collectors/ebpf.plugin/ebpf.d/hardirq.conf
                      collectors/ebpf.plugin/ebpf.d/mdflush.conf
                      collectors/ebpf.plugin/ebpf.d/mount.conf
                      collectors/ebpf.plugin/ebpf.d/network.conf
                      collectors/ebpf.plugin/ebpf.d/oomkill.conf
                      collectors/ebpf.plugin/ebpf.d/process.conf
                      collectors/ebpf.plugin/ebpf.d/shm.conf
                      collectors/ebpf.plugin/ebpf.d/softirq.conf
                      collectors/ebpf.plugin/ebpf.d/swap.conf
                      collectors/ebpf.plugin/ebpf.d/sync.conf
                      collectors/ebpf.plugin/ebpf.d/vfs.conf
                DESTINATION usr/lib/netdata/conf.d/ebpf.d)
endif()

#
# python.d files
#

configure_file(collectors/python.d.plugin/python.d.plugin.in collectors/python.d.plugin/python.d.plugin @ONLY)
install(FILES ${CMAKE_BINARY_DIR}/collectors/python.d.plugin/python.d.plugin
        DESTINATION usr/libexec/netdata/plugins.d)

install(DIRECTORY collectors/python.d.plugin/python_modules
        DESTINATION usr/libexec/netdata/python.d)

install(FILES collectors/python.d.plugin/python.d.conf
        DESTINATION usr/lib/netdata/conf.d)

# conf files

install(FILES collectors/python.d.plugin/adaptec_raid/adaptec_raid.conf
              collectors/python.d.plugin/alarms/alarms.conf
              collectors/python.d.plugin/am2320/am2320.conf
              collectors/python.d.plugin/anomalies/anomalies.conf
              collectors/python.d.plugin/beanstalk/beanstalk.conf
              collectors/python.d.plugin/bind_rndc/bind_rndc.conf
              collectors/python.d.plugin/boinc/boinc.conf
              collectors/python.d.plugin/ceph/ceph.conf
              collectors/python.d.plugin/changefinder/changefinder.conf
              collectors/python.d.plugin/dovecot/dovecot.conf
              collectors/python.d.plugin/example/example.conf
              collectors/python.d.plugin/exim/exim.conf
              collectors/python.d.plugin/fail2ban/fail2ban.conf
              collectors/python.d.plugin/gearman/gearman.conf
              collectors/python.d.plugin/go_expvar/go_expvar.conf
              collectors/python.d.plugin/haproxy/haproxy.conf
              collectors/python.d.plugin/hddtemp/hddtemp.conf
              collectors/python.d.plugin/hpssa/hpssa.conf
              collectors/python.d.plugin/icecast/icecast.conf
              collectors/python.d.plugin/ipfs/ipfs.conf
              collectors/python.d.plugin/litespeed/litespeed.conf
              collectors/python.d.plugin/megacli/megacli.conf
              collectors/python.d.plugin/memcached/memcached.conf
              collectors/python.d.plugin/monit/monit.conf
              collectors/python.d.plugin/nsd/nsd.conf
              collectors/python.d.plugin/nvidia_smi/nvidia_smi.conf
              collectors/python.d.plugin/openldap/openldap.conf
              collectors/python.d.plugin/oracledb/oracledb.conf
              collectors/python.d.plugin/pandas/pandas.conf
              collectors/python.d.plugin/postfix/postfix.conf
              collectors/python.d.plugin/puppet/puppet.conf
              collectors/python.d.plugin/rethinkdbs/rethinkdbs.conf
              collectors/python.d.plugin/retroshare/retroshare.conf
              collectors/python.d.plugin/riakkv/riakkv.conf
              collectors/python.d.plugin/samba/samba.conf
              collectors/python.d.plugin/sensors/sensors.conf
              collectors/python.d.plugin/smartd_log/smartd_log.conf
              collectors/python.d.plugin/spigotmc/spigotmc.conf
              collectors/python.d.plugin/squid/squid.conf
              collectors/python.d.plugin/tomcat/tomcat.conf
              collectors/python.d.plugin/tor/tor.conf
              collectors/python.d.plugin/traefik/traefik.conf
              collectors/python.d.plugin/uwsgi/uwsgi.conf
              collectors/python.d.plugin/varnish/varnish.conf
              collectors/python.d.plugin/w1sensor/w1sensor.conf
              collectors/python.d.plugin/zscores/zscores.conf
        DESTINATION usr/lib/netdata/conf.d/python.d)

# scripts

install(FILES collectors/python.d.plugin/adaptec_raid/adaptec_raid.chart.py
              collectors/python.d.plugin/alarms/alarms.chart.py
              collectors/python.d.plugin/am2320/am2320.chart.py
              collectors/python.d.plugin/anomalies/anomalies.chart.py
              collectors/python.d.plugin/beanstalk/beanstalk.chart.py
              collectors/python.d.plugin/bind_rndc/bind_rndc.chart.py
              collectors/python.d.plugin/boinc/boinc.chart.py
              collectors/python.d.plugin/ceph/ceph.chart.py
              collectors/python.d.plugin/changefinder/changefinder.chart.py
              collectors/python.d.plugin/dovecot/dovecot.chart.py
              collectors/python.d.plugin/example/example.chart.py
              collectors/python.d.plugin/exim/exim.conf
              collectors/python.d.plugin/fail2ban/fail2ban.chart.py
              collectors/python.d.plugin/gearman/gearman.chart.py
              collectors/python.d.plugin/go_expvar/go_expvar.chart.py
              collectors/python.d.plugin/haproxy/haproxy.chart.py
              collectors/python.d.plugin/hddtemp/hddtemp.chart.py
              collectors/python.d.plugin/hpssa/hpssa.chart.py
              collectors/python.d.plugin/icecast/icecast.chart.py
              collectors/python.d.plugin/ipfs/ipfs.chart.py
              collectors/python.d.plugin/litespeed/litespeed.chart.py
              collectors/python.d.plugin/megacli/megacli.chart.py
              collectors/python.d.plugin/memcached/memcached.chart.py
              collectors/python.d.plugin/monit/monit.chart.py
              collectors/python.d.plugin/nsd/nsd.chart.py
              collectors/python.d.plugin/nvidia_smi/nvidia_smi.chart.py
              collectors/python.d.plugin/openldap/openldap.chart.py
              collectors/python.d.plugin/oracledb/oracledb.chart.py
              collectors/python.d.plugin/pandas/pandas.chart.py
              collectors/python.d.plugin/postfix/postfix.chart.py
              collectors/python.d.plugin/puppet/puppet.chart.py
              collectors/python.d.plugin/rethinkdbs/rethinkdbs.chart.py
              collectors/python.d.plugin/retroshare/retroshare.chart.py
              collectors/python.d.plugin/riakkv/riakkv.chart.py
              collectors/python.d.plugin/samba/samba.chart.py
              collectors/python.d.plugin/sensors/sensors.chart.py
              collectors/python.d.plugin/smartd_log/smartd_log.chart.py
              collectors/python.d.plugin/spigotmc/spigotmc.chart.py
              collectors/python.d.plugin/squid/squid.chart.py
              collectors/python.d.plugin/tomcat/tomcat.chart.py
              collectors/python.d.plugin/tor/tor.chart.py
              collectors/python.d.plugin/traefik/traefik.chart.py
              collectors/python.d.plugin/uwsgi/uwsgi.chart.py
              collectors/python.d.plugin/varnish/varnish.chart.py
              collectors/python.d.plugin/w1sensor/w1sensor.chart.py
              collectors/python.d.plugin/zscores/zscores.chart.py
        DESTINATION usr/libexec/netdata/python.d)

# FIXME: don't install this unconditionally
configure_file(collectors/ioping.plugin/ioping.plugin.in collectors/ioping.plugin/ioping.plugin @ONLY)
install(FILES ${CMAKE_BINARY_DIR}/collectors/ioping.plugin/ioping.plugin DESTINATION usr/libexec/netdata/plugins.d)

#
# dashboard
#

include(web/gui/v1/dashboard_v1.cmake)
include(web/gui/v2/dashboard_v2.cmake)

include(web/gui/gui.cmake)

function(cat IN_FILE OUT_FILE)
        file(READ ${IN_FILE} CONTENTS)
        file(APPEND ${OUT_FILE} "${CONTENTS}")
endfunction()

file(WRITE ${CMAKE_BINARY_DIR}/web/gui/dashboard.js.in "")
foreach(JS_FILE ${DASHBOARD_JS_FILES})
  cat(${JS_FILE} ${CMAKE_BINARY_DIR}/dashboard.js.in)
endforeach()
configure_file(${CMAKE_BINARY_DIR}/dashboard.js.in
               ${CMAKE_BINARY_DIR}/dashboard.js COPYONLY)

install(FILES ${CMAKE_BINARY_DIR}/dashboard.js DESTINATION usr/share/netdata/web)

install(FILES web/gui/dashboard_info_custom_example.js
              web/gui/dashboard_info.js
              web/gui/index.html
              web/gui/main.css
              web/gui/main.js
              web/gui/registry-access.html
              web/gui/registry-alert-redirect.html
              web/gui/registry-hello.html
              web/gui/switch.html
        DESTINATION usr/share/netdata/web)

install(FILES web/gui/old/index.html DESTINATION usr/share/netdata/web/old)

install(FILES web/gui/static/img/netdata-logomark.svg DESTINATION usr/share/netdata/web/static/img)

install(FILES web/gui/css/morris-0.5.1.css
              web/gui/css/c3-0.4.18.min.css
        DESTINATION usr/share/netdata/web/css)

install(FILES web/gui/.well-known/dnt/cookies
        DESTINATION usr/share/netdata/web/.well-known/dnt)

#
# packaging
#

set(NETDATA_PACKAGE_DESCRIPTION "real-time charts for system monitoring
Netdata is a daemon that collects data in realtime (per second)
and presents a web site to view and analyze them. The presentation
is also real-time and full of interactive charts that precisely
render all collected values.")

set(CPACK_PACKAGE_NAME ${PROJECT_NAME}
    CACHE STRING "The resulting package name"
)
# which is useful in case of packing only selected components instead of the whole thing
set(CPACK_PACKAGE_DESCRIPTION_SUMMARY ${NETDATA_PACKAGE_DESCRIPTION}
    CACHE STRING "Package description for the package metadata"
)
set(CPACK_PACKAGE_VENDOR "Netdata Inc.")

set(CPACK_VERBATIM_VARIABLES YES)

# set(CPACK_PACKAGE_INSTALL_DIRECTORY ${CPACK_PACKAGE_NAME})
# SET(CPACK_OUTPUT_FILE_PREFIX "${CMAKE_SOURCE_DIR}/_packages")

# https://unix.stackexchange.com/a/11552/254512
set(CPACK_PACKAGING_INSTALL_PREFIX "/")

set(CPACK_PACKAGE_VERSION_MAJOR ${PROJECT_VERSION_MAJOR})
set(CPACK_PACKAGE_VERSION_MINOR ${PROJECT_VERSION_MINOR})
set(CPACK_PACKAGE_VERSION_PATCH ${PROJECT_VERSION_PATCH})

set(CPACK_PACKAGE_CONTACT "<bot@netdata.cloud>")
set(CPACK_DEBIAN_PACKAGE_MAINTAINER "Netdata Builder ${CPACK_PACKAGE_CONTACT}")

set(CPACK_RESOURCE_FILE_LICENSE "${CMAKE_CURRENT_SOURCE_DIR}/LICENSE")
set(CPACK_RESOURCE_FILE_README "${CMAKE_CURRENT_SOURCE_DIR}/README.md")

# package name for deb. If set, then instead of some-application-0.9.2-Linux.deb
# you'll get some-application_0.9.2_amd64.deb (note the underscores too)
set(CPACK_DEBIAN_FILE_NAME DEB-DEFAULT)
set(CPACK_DEBIAN_PACKAGE_SECTION "net")

set(CPACK_DEBIAN_PACKAGE_SHLIBDEPS TRUE)
set(CPACK_DEBIAN_PACKAGE_DEPENDS "openssl, netdata-plugin-ebpf [amd64], netdata-plugin-apps, netdata-plugin-pythond, netdata-plugin-go, netdata-plugin-debugfs, netdata-plugin-nfacct, netdata-plugin-chartsd, netdata-plugin-slabinfo, netdata-plugin-perf")
set(CPACK_DEBIAN_PACKAGE_PREDEPENDS "adduser, dpkg (>= 1.17.14), libcap2-bin (>= 1:2.0), lsb-base (>= 3.1-23.2)")
set(CPACK_DEBIAN_PACKAGE_CONFLICTS "netdata-core, netdata-plugins-bash, netdata-plugins-python, netdata-web")
set(CPACK_DEBIAN_PACKAGE_SUGGESTS "netdata-plugin-cups, netdata-plugin-freeipmi")
set(CPACK_DEBIAN_PACKAGE_RECOMMENDS "netdata-plugin-systemd-journal")
# that is if you want every group to have its own package,
# although the same will happen if this is not set (so it defaults to ONE_PER_GROUP)
# and CPACK_DEB_COMPONENT_INSTALL is set to YES
set(CPACK_COMPONENTS_GROUPING ALL_COMPONENTS_IN_ONE)#ONE_PER_GROUP)
# without this you won't be able to pack only specified component
set(CPACK_DEB_COMPONENT_INSTALL YES)

include(CPack)
<|MERGE_RESOLUTION|>--- conflicted
+++ resolved
@@ -1001,8 +1001,7 @@
 
 target_link_libraries(libnetdata PUBLIC
         "$<$<OR:$<BOOL:${LINUX}>,$<BOOL:${FREEBSD}>>:pthread;rt>"
-        "$<$<BOOL:${LINK_LIBM}>:m>"
-)
+        "$<$<BOOL:${LINK_LIBM}>:m>")
 
 # ebpf
 if(ENABLE_PLUGIN_EBPF)
@@ -1093,643 +1092,10 @@
 target_compile_options(libnetdata PUBLIC ${CRYPTO_CFLAGS_OTHER})
 target_link_libraries(libnetdata PUBLIC ${CRYPTO_LDFLAGS})
 
-<<<<<<< HEAD
 # openssl
 target_include_directories(libnetdata BEFORE PUBLIC ${OPENSSL_INCLUDE_DIRS})
 target_compile_options(libnetdata PUBLIC ${OPENSSL_CFLAGS_OTHER})
 target_link_libraries(libnetdata PUBLIC ${OPENSSL_LDFLAGS})
-=======
-# -----------------------------------------------------------------------------
-# netdata files
-
-set(LIBNETDATA_FILES
-        libnetdata/adaptive_resortable_list/adaptive_resortable_list.c
-        libnetdata/adaptive_resortable_list/adaptive_resortable_list.h
-        libnetdata/config/appconfig.c
-        libnetdata/config/appconfig.h
-        libnetdata/aral/aral.c
-        libnetdata/aral/aral.h
-        libnetdata/avl/avl.c
-        libnetdata/avl/avl.h
-        libnetdata/buffer/buffer.c
-        libnetdata/buffer/buffer.h
-        libnetdata/circular_buffer/circular_buffer.c
-        libnetdata/circular_buffer/circular_buffer.h
-        libnetdata/clocks/clocks.c
-        libnetdata/clocks/clocks.h
-        libnetdata/completion/completion.c
-        libnetdata/completion/completion.h
-        libnetdata/dictionary/dictionary.c
-        libnetdata/dictionary/dictionary.h
-        libnetdata/eval/eval.c
-        libnetdata/eval/eval.h
-        libnetdata/gorilla/gorilla.cc
-        libnetdata/gorilla/gorilla.h
-        libnetdata/health/health.c
-        libnetdata/health/health.h
-        libnetdata/july/july.c
-        libnetdata/july/july.h
-        libnetdata/inlined.h
-        libnetdata/json/json.c
-        libnetdata/json/json.h
-        libnetdata/json/jsmn.c
-        libnetdata/json/jsmn.h
-        libnetdata/libnetdata.c
-        libnetdata/libnetdata.h
-        libnetdata/locks/locks.c
-        libnetdata/locks/locks.h
-        libnetdata/log/log.c
-        libnetdata/log/log.h
-        libnetdata/os.c
-        libnetdata/os.h
-        libnetdata/onewayalloc/onewayalloc.c
-        libnetdata/onewayalloc/onewayalloc.h
-        libnetdata/popen/popen.c
-        libnetdata/popen/popen.h
-        libnetdata/procfile/procfile.c
-        libnetdata/procfile/procfile.h
-        libnetdata/required_dummies.h
-        libnetdata/socket/security.c
-        libnetdata/socket/security.h
-        libnetdata/simple_pattern/simple_pattern.c
-        libnetdata/simple_pattern/simple_pattern.h
-        libnetdata/socket/socket.c
-        libnetdata/socket/socket.h
-        libnetdata/statistical/statistical.c
-        libnetdata/statistical/statistical.h
-        libnetdata/storage_number/storage_number.c
-        libnetdata/storage_number/storage_number.h
-        libnetdata/string/string.c
-        libnetdata/string/string.h
-        libnetdata/threads/threads.c
-        libnetdata/threads/threads.h
-        libnetdata/url/url.c
-        libnetdata/url/url.h
-        libnetdata/dyn_conf/dyn_conf.c
-        libnetdata/dyn_conf/dyn_conf.h
-        libnetdata/string/utf8.h
-        libnetdata/worker_utilization/worker_utilization.c
-        libnetdata/worker_utilization/worker_utilization.h
-        libnetdata/facets/facets.c
-        libnetdata/facets/facets.h
-        libnetdata/functions_evloop/functions_evloop.h
-        libnetdata/functions_evloop/functions_evloop.c
-        libnetdata/http/http_defs.h
-        )
-
-IF(ENABLE_PLUGIN_EBPF)
-    list(APPEND LIBNETDATA_FILES
-        libnetdata/ebpf/ebpf.c
-        libnetdata/ebpf/ebpf.h)
-ENDIF()
-
-add_library(libnetdata OBJECT ${LIBNETDATA_FILES})
-
-target_include_directories(libnetdata BEFORE PUBLIC ${GENERATED_CONFIG_H_DIR})
-
-set(APPS_PLUGIN_FILES
-        collectors/apps.plugin/apps_plugin.c)
-
-set(DEBUGFS_PLUGIN_FILES
-        collectors/debugfs.plugin/debugfs_plugin.c
-        collectors/debugfs.plugin/debugfs_plugin.h
-        collectors/debugfs.plugin/debugfs_extfrag.c
-        collectors/debugfs.plugin/debugfs_zswap.c
-        collectors/debugfs.plugin/sys_devices_virtual_powercap.c
-        )
-
-set(FREEBSD_PLUGIN_FILES
-        collectors/freebsd.plugin/plugin_freebsd.c
-        collectors/freebsd.plugin/plugin_freebsd.h
-        collectors/freebsd.plugin/freebsd_sysctl.c
-        collectors/freebsd.plugin/freebsd_getmntinfo.c
-        collectors/freebsd.plugin/freebsd_getifaddrs.c
-        collectors/freebsd.plugin/freebsd_devstat.c
-        collectors/freebsd.plugin/freebsd_kstat_zfs.c
-        collectors/freebsd.plugin/freebsd_ipfw.c
-        collectors/proc.plugin/zfs_common.c
-        collectors/proc.plugin/zfs_common.h
-        )
-
-set(HEALTH_PLUGIN_FILES
-        health/health.c
-        health/health.h
-        health/health_config.c
-        health/health_json.c
-        health/health_log.c)
-
-set(IDLEJITTER_PLUGIN_FILES
-        collectors/idlejitter.plugin/plugin_idlejitter.c
-        )
-
-set(CGROUPS_PLUGIN_FILES
-        collectors/cgroups.plugin/sys_fs_cgroup.c
-        collectors/cgroups.plugin/sys_fs_cgroup.h
-        )
-
-set(CGROUP_NETWORK_FILES
-        collectors/cgroups.plugin/cgroup-network.c
-        )
-
-set(DISKSPACE_PLUGIN_FILES
-        collectors/diskspace.plugin/plugin_diskspace.c
-        )
-
-set(TIMEX_PLUGIN_FILES
-        collectors/timex.plugin/plugin_timex.c
-        )
-
-set(PROFILE_PLUGIN_FILES
-        collectors/profile.plugin/plugin_profile.cc
-        )
-
-set(FREEIPMI_PLUGIN_FILES
-        collectors/freeipmi.plugin/freeipmi_plugin.c
-        )
-
-set(NFACCT_PLUGIN_FILES
-        collectors/nfacct.plugin/plugin_nfacct.c
-        )
-
-set(XENSTAT_PLUGIN_FILES
-        collectors/xenstat.plugin/xenstat_plugin.c
-        )
-
-set(PERF_PLUGIN_FILES
-        collectors/perf.plugin/perf_plugin.c
-        )
-
-set(SLABINFO_PLUGIN_FILES
-        collectors/slabinfo.plugin/slabinfo.c
-        )
-
-set(CUPS_PLUGIN_FILES
-        collectors/cups.plugin/cups_plugin.c
-        )
-
-set(EBPF_PROCESS_PLUGIN_FILES
-        collectors/ebpf.plugin/ebpf.c
-        collectors/ebpf.plugin/ebpf.h
-        collectors/ebpf.plugin/ebpf_cachestat.c
-        collectors/ebpf.plugin/ebpf_cachestat.h
-        collectors/ebpf.plugin/ebpf_dcstat.c
-        collectors/ebpf.plugin/ebpf_dcstat.h
-        collectors/ebpf.plugin/ebpf_disk.c
-        collectors/ebpf.plugin/ebpf_disk.h
-        collectors/ebpf.plugin/ebpf_fd.c
-        collectors/ebpf.plugin/ebpf_fd.h
-        collectors/ebpf.plugin/ebpf_hardirq.c
-        collectors/ebpf.plugin/ebpf_hardirq.h
-        collectors/ebpf.plugin/ebpf_mdflush.c
-        collectors/ebpf.plugin/ebpf_mdflush.h
-        collectors/ebpf.plugin/ebpf_mount.c
-        collectors/ebpf.plugin/ebpf_mount.h
-        collectors/ebpf.plugin/ebpf_filesystem.c
-        collectors/ebpf.plugin/ebpf_filesystem.h
-        collectors/ebpf.plugin/ebpf_oomkill.c
-        collectors/ebpf.plugin/ebpf_oomkill.h
-        collectors/ebpf.plugin/ebpf_process.c
-        collectors/ebpf.plugin/ebpf_process.h
-        collectors/ebpf.plugin/ebpf_shm.c
-        collectors/ebpf.plugin/ebpf_shm.h
-        collectors/ebpf.plugin/ebpf_socket.c
-        collectors/ebpf.plugin/ebpf_socket.h
-        collectors/ebpf.plugin/ebpf_softirq.c
-        collectors/ebpf.plugin/ebpf_softirq.h
-        collectors/ebpf.plugin/ebpf_sync.c
-        collectors/ebpf.plugin/ebpf_sync.h
-        collectors/ebpf.plugin/ebpf_swap.c
-        collectors/ebpf.plugin/ebpf_swap.h
-        collectors/ebpf.plugin/ebpf_vfs.c
-        collectors/ebpf.plugin/ebpf_vfs.h
-        collectors/ebpf.plugin/ebpf_apps.c
-        collectors/ebpf.plugin/ebpf_apps.h
-        collectors/ebpf.plugin/ebpf_cgroup.c
-        collectors/ebpf.plugin/ebpf_cgroup.h
-        collectors/ebpf.plugin/ebpf_unittest.c
-        collectors/ebpf.plugin/ebpf_unittest.h
-        collectors/ebpf.plugin/ebpf_functions.c
-        collectors/ebpf.plugin/ebpf_functions.h
-        )
-
-set(PROC_PLUGIN_FILES
-        collectors/proc.plugin/ipc.c
-        collectors/proc.plugin/plugin_proc.c
-        collectors/proc.plugin/plugin_proc.h
-        collectors/proc.plugin/proc_diskstats.c
-        collectors/proc.plugin/proc_mdstat.c
-        collectors/proc.plugin/proc_interrupts.c
-        collectors/proc.plugin/proc_softirqs.c
-        collectors/proc.plugin/proc_loadavg.c
-        collectors/proc.plugin/proc_meminfo.c
-        collectors/proc.plugin/proc_pagetypeinfo.c
-        collectors/proc.plugin/proc_net_dev.c
-        collectors/proc.plugin/proc_net_wireless.c
-        collectors/proc.plugin/proc_net_ip_vs_stats.c
-        collectors/proc.plugin/proc_net_netstat.c
-        collectors/proc.plugin/proc_net_rpc_nfs.c
-        collectors/proc.plugin/proc_net_rpc_nfsd.c
-        collectors/proc.plugin/proc_net_sctp_snmp.c
-        collectors/proc.plugin/proc_net_sockstat.c
-        collectors/proc.plugin/proc_net_sockstat6.c
-        collectors/proc.plugin/proc_net_softnet_stat.c
-        collectors/proc.plugin/proc_net_stat_conntrack.c
-        collectors/proc.plugin/proc_net_stat_synproxy.c
-        collectors/proc.plugin/proc_self_mountinfo.c
-        collectors/proc.plugin/proc_self_mountinfo.h
-        collectors/proc.plugin/zfs_common.c
-        collectors/proc.plugin/zfs_common.h
-        collectors/proc.plugin/proc_spl_kstat_zfs.c
-        collectors/proc.plugin/proc_stat.c
-        collectors/proc.plugin/proc_sys_kernel_random_entropy_avail.c
-        collectors/proc.plugin/proc_vmstat.c
-        collectors/proc.plugin/proc_uptime.c
-        collectors/proc.plugin/proc_pressure.c
-        collectors/proc.plugin/proc_pressure.h
-        collectors/proc.plugin/sys_kernel_mm_ksm.c
-        collectors/proc.plugin/sys_block_zram.c
-        collectors/proc.plugin/sys_devices_system_edac_mc.c
-        collectors/proc.plugin/sys_devices_system_node.c
-        collectors/proc.plugin/sys_class_infiniband.c
-        collectors/proc.plugin/sys_fs_btrfs.c
-        collectors/proc.plugin/sys_class_power_supply.c
-        collectors/proc.plugin/sys_devices_pci_aer.c
-        collectors/proc.plugin/sys_class_drm.c
-        )
-
-set(TC_PLUGIN_FILES
-        collectors/tc.plugin/plugin_tc.c
-        )
-
-set(MACOS_PLUGIN_FILES
-        collectors/macos.plugin/plugin_macos.c
-        collectors/macos.plugin/plugin_macos.h
-        collectors/macos.plugin/macos_sysctl.c
-        collectors/macos.plugin/macos_mach_smi.c
-        collectors/macos.plugin/macos_fw.c
-        )
-
-set(PLUGINSD_PLUGIN_FILES
-        collectors/plugins.d/plugins_d.c
-        collectors/plugins.d/plugins_d.h
-        collectors/plugins.d/pluginsd_parser.c
-        collectors/plugins.d/pluginsd_parser.h
-        )
-
-set(REGISTRY_PLUGIN_FILES
-        registry/registry.c
-        registry/registry.h
-        registry/registry_db.c
-        registry/registry_init.c
-        registry/registry_internals.c
-        registry/registry_internals.h
-        registry/registry_log.c
-        registry/registry_machine.c
-        registry/registry_machine.h
-        registry/registry_person.c
-        registry/registry_person.h
-        )
-
-set(STATSD_PLUGIN_FILES
-        collectors/statsd.plugin/statsd.c
-        )
-
-set(SYSTEMD_JOURNAL_PLUGIN_FILES
-        collectors/systemd-journal.plugin/systemd-journal.c
-        )
-
-set(RRD_PLUGIN_FILES
-        database/contexts/api_v1.c
-        database/contexts/api_v2.c
-        database/contexts/context.c
-        database/contexts/instance.c
-        database/contexts/internal.h
-        database/contexts/metric.c
-        database/contexts/query_scope.c
-        database/contexts/query_target.c
-        database/contexts/rrdcontext.c
-        database/contexts/rrdcontext.h
-        database/contexts/worker.c
-        database/rrdcalc.c
-        database/rrdcalc.h
-        database/rrdcalctemplate.c
-        database/rrdcalctemplate.h
-        database/rrddim.c
-        database/rrddimvar.c
-        database/rrddimvar.h
-        database/rrdfamily.c
-        database/rrdfunctions.c
-        database/rrdfunctions.h
-        database/rrdhost.c
-        database/rrdlabels.c
-        database/rrdlabels.h
-        database/rrd.c
-        database/rrd.h
-        database/rrdset.c
-        database/rrdsetvar.c
-        database/rrdsetvar.h
-        database/rrdvar.c
-        database/rrdvar.h
-        database/storage_engine.c
-        database/storage_engine.h
-        database/ram/rrddim_mem.c
-        database/ram/rrddim_mem.h
-        database/sqlite/sqlite_metadata.c
-        database/sqlite/sqlite_metadata.h
-        database/sqlite/sqlite_functions.c
-        database/sqlite/sqlite_functions.h
-        database/sqlite/sqlite_context.c
-        database/sqlite/sqlite_context.h
-        database/sqlite/sqlite_db_migration.c
-        database/sqlite/sqlite_db_migration.h
-        database/sqlite/sqlite_aclk.c
-        database/sqlite/sqlite_aclk.h
-        database/sqlite/sqlite_health.c
-        database/sqlite/sqlite_health.h
-        database/sqlite/sqlite_aclk_node.c
-        database/sqlite/sqlite_aclk_node.h
-        database/sqlite/sqlite_aclk_alert.c
-        database/sqlite/sqlite_aclk_alert.h
-        database/sqlite/sqlite3.c
-        database/sqlite/sqlite3.h
-        database/sqlite/sqlite3recover.c
-        database/sqlite/sqlite3recover.h
-        database/sqlite/dbdata.c
-        database/engine/rrdengine.c
-        database/engine/rrdengine.h
-        database/engine/rrddiskprotocol.h
-        database/engine/datafile.c
-        database/engine/datafile.h
-        database/engine/journalfile.c
-        database/engine/journalfile.h
-        database/engine/rrdenginelib.c
-        database/engine/rrdenginelib.h
-        database/engine/rrdengineapi.c
-        database/engine/rrdengineapi.h
-        database/engine/pagecache.c
-        database/engine/pagecache.h
-        database/engine/cache.c
-        database/engine/cache.h
-        database/engine/metric.c
-        database/engine/metric.h
-        database/engine/pdc.c
-        database/engine/pdc.h
-        database/KolmogorovSmirnovDist.c
-        database/KolmogorovSmirnovDist.h
-        )
-
-set(WEB_PLUGIN_FILES
-        web/server/web_client.c
-        web/server/web_client.h
-        web/server/web_server.c
-        web/server/web_server.h
-        web/server/static/static-threaded.c
-        web/server/static/static-threaded.h
-        web/server/web_client_cache.c
-        web/server/web_client_cache.h
-        )
-
-set(API_PLUGIN_FILES
-        web/api/web_api.c
-        web/api/web_api.h
-        web/api/web_api_v1.c
-        web/api/web_api_v1.h
-        web/api/web_api_v2.c
-        web/api/web_api_v2.h
-        web/api/badges/web_buffer_svg.c
-        web/api/badges/web_buffer_svg.h
-        web/api/exporters/allmetrics.c
-        web/api/exporters/allmetrics.h
-        web/api/exporters/shell/allmetrics_shell.c
-        web/api/exporters/shell/allmetrics_shell.h
-        web/api/queries/rrdr.c
-        web/api/queries/rrdr.h
-        web/api/queries/query.c
-        web/api/queries/query.h
-        web/api/queries/average/average.c
-        web/api/queries/average/average.h
-        web/api/queries/countif/countif.c
-        web/api/queries/countif/countif.h
-        web/api/queries/incremental_sum/incremental_sum.c
-        web/api/queries/incremental_sum/incremental_sum.h
-        web/api/queries/max/max.c
-        web/api/queries/max/max.h
-        web/api/queries/min/min.c
-        web/api/queries/min/min.h
-        web/api/queries/sum/sum.c
-        web/api/queries/sum/sum.h
-        web/api/queries/median/median.c
-        web/api/queries/median/median.h
-        web/api/queries/percentile/percentile.c
-        web/api/queries/percentile/percentile.h
-        web/api/queries/stddev/stddev.c
-        web/api/queries/stddev/stddev.h
-        web/api/queries/ses/ses.c
-        web/api/queries/ses/ses.h
-        web/api/queries/des/des.c
-        web/api/queries/des/des.h
-        web/api/queries/trimmed_mean/trimmed_mean.c
-        web/api/queries/trimmed_mean/trimmed_mean.h
-        web/api/queries/weights.c
-        web/api/queries/weights.h
-        web/api/formatters/rrd2json.c
-        web/api/formatters/rrd2json.h
-        web/api/formatters/csv/csv.c
-        web/api/formatters/csv/csv.h
-        web/api/formatters/json/json.c
-        web/api/formatters/json/json.h
-        web/api/formatters/ssv/ssv.c
-        web/api/formatters/ssv/ssv.h
-        web/api/formatters/value/value.c
-        web/api/formatters/value/value.h
-        web/api/formatters/json_wrapper.c
-        web/api/formatters/json_wrapper.h
-        web/api/formatters/charts2json.c
-        web/api/formatters/charts2json.h
-        web/api/formatters/rrdset2json.c
-        web/api/formatters/rrdset2json.h
-        web/api/health/health_cmdapi.c
-        web/rtc/webrtc.c
-        web/rtc/webrtc.h
-        )
-
-set(STREAMING_PLUGIN_FILES
-        streaming/rrdpush.c
-        streaming/rrdpush.h
-        streaming/compression.c
-        streaming/receiver.c
-        streaming/sender.c
-        streaming/replication.c
-        streaming/replication.h
-        streaming/common.h
-        )
-
-set(CLAIM_PLUGIN_FILES
-        claim/claim.c
-        claim/claim.h
-        )
-
-set(ACLK_ALWAYS_BUILD
-        aclk/aclk_rrdhost_state.h
-        aclk/aclk_proxy.c
-        aclk/aclk_proxy.h
-        aclk/aclk.c
-        aclk/aclk.h
-        aclk/aclk_capas.c
-        aclk/aclk_capas.h
-        )
-
-set(ACLK_FILES
-        aclk/aclk_util.c
-        aclk/aclk_util.h
-        aclk/aclk_stats.c
-        aclk/aclk_stats.h
-        aclk/aclk_query.c
-        aclk/aclk_query.h
-        aclk/aclk_query_queue.c
-        aclk/aclk_query_queue.h
-        aclk/aclk_otp.c
-        aclk/aclk_otp.h
-        aclk/aclk_tx_msgs.c
-        aclk/aclk_tx_msgs.h
-        aclk/aclk_rx_msgs.c
-        aclk/aclk_rx_msgs.h
-        aclk/https_client.c
-        aclk/https_client.h
-        aclk/aclk_alarm_api.c
-        aclk/aclk_alarm_api.h
-        aclk/aclk_contexts_api.c
-        aclk/aclk_contexts_api.h
-        aclk/schema-wrappers/connection.cc
-        aclk/schema-wrappers/connection.h
-        aclk/schema-wrappers/node_connection.cc
-        aclk/schema-wrappers/node_connection.h
-        aclk/schema-wrappers/node_creation.cc
-        aclk/schema-wrappers/node_creation.h
-        aclk/schema-wrappers/alarm_stream.cc
-        aclk/schema-wrappers/alarm_stream.h
-        aclk/schema-wrappers/alarm_config.cc
-        aclk/schema-wrappers/alarm_config.h
-        aclk/schema-wrappers/node_info.cc
-        aclk/schema-wrappers/node_info.h
-        aclk/schema-wrappers/capability.cc
-        aclk/schema-wrappers/capability.h
-        aclk/schema-wrappers/proto_2_json.cc
-        aclk/schema-wrappers/proto_2_json.h
-        aclk/schema-wrappers/context_stream.cc
-        aclk/schema-wrappers/context_stream.h
-        aclk/schema-wrappers/context.cc
-        aclk/schema-wrappers/context.h
-        aclk/schema-wrappers/schema_wrappers.h
-        aclk/schema-wrappers/schema_wrapper_utils.cc
-        aclk/schema-wrappers/schema_wrapper_utils.h
-        aclk/schema-wrappers/agent_cmds.cc
-        aclk/schema-wrappers/agent_cmds.h
-        aclk/helpers/mqtt_wss_pal.h
-        aclk/helpers/ringbuffer_pal.h
-        )
-
-set(MQTT_WEBSOCKETS_FILES
-        mqtt_websockets/src/mqtt_wss_client.c
-        mqtt_websockets/src/include/mqtt_wss_client.h
-        mqtt_websockets/src/mqtt_wss_log.c
-        mqtt_websockets/src/include/mqtt_wss_log.h
-        mqtt_websockets/src/ws_client.c
-        mqtt_websockets/src/include/ws_client.h
-        mqtt_websockets/src/mqtt_ng.c
-        mqtt_websockets/src/include/mqtt_ng.h
-        mqtt_websockets/src/common_public.c
-        mqtt_websockets/src/include/common_public.h
-        mqtt_websockets/src/include/common_internal.h
-        mqtt_websockets/c-rbuf/src/ringbuffer.c
-        mqtt_websockets/c-rbuf/include/ringbuffer.h
-        mqtt_websockets/c-rbuf/src/ringbuffer_internal.h
-        )
-
-set(SPAWN_PLUGIN_FILES
-        spawn/spawn.c
-        spawn/spawn_server.c
-        spawn/spawn_client.c
-        spawn/spawn.h
-        )
-
-set(EXPORTING_ENGINE_FILES
-        exporting/exporting_engine.c
-        exporting/exporting_engine.h
-        exporting/graphite/graphite.c
-        exporting/graphite/graphite.h
-        exporting/json/json.c
-        exporting/json/json.h
-        exporting/opentsdb/opentsdb.c
-        exporting/opentsdb/opentsdb.h
-        exporting/prometheus/prometheus.c
-        exporting/prometheus/prometheus.h
-        exporting/read_config.c
-        exporting/clean_connectors.c
-        exporting/init_connectors.c
-        exporting/process_data.c
-        exporting/check_filters.c
-        exporting/send_data.c
-        exporting/send_internal_metrics.c
-        )
-
-set(PROMETHEUS_REMOTE_WRITE_EXPORTING_FILES
-        exporting/prometheus/remote_write/remote_write.c
-        exporting/prometheus/remote_write/remote_write.h
-        exporting/prometheus/remote_write/remote_write_request.cc
-        exporting/prometheus/remote_write/remote_write_request.h
-        )
-
-set(KINESIS_EXPORTING_FILES
-        exporting/aws_kinesis/aws_kinesis.c
-        exporting/aws_kinesis/aws_kinesis.h
-        exporting/aws_kinesis/aws_kinesis_put_record.cc
-        exporting/aws_kinesis/aws_kinesis_put_record.h
-        )
-
-set(PUBSUB_EXPORTING_FILES
-        exporting/pubsub/pubsub.c
-        exporting/pubsub/pubsub.h
-        exporting/pubsub/pubsub_publish.cc
-        exporting/pubsub/pubsub_publish.h
-        )
-
-set(MONGODB_EXPORTING_FILES
-        exporting/mongodb/mongodb.c
-        exporting/mongodb/mongodb.h
-        )
-
-set(DAEMON_FILES
-        daemon/buildinfo.c
-        daemon/buildinfo.h
-        daemon/common.c
-        daemon/common.h
-        daemon/daemon.c
-        daemon/daemon.h
-        daemon/event_loop.c
-        daemon/event_loop.h
-        daemon/global_statistics.c
-        daemon/global_statistics.h
-        daemon/analytics.c
-        daemon/analytics.h
-        daemon/main.c
-        daemon/main.h
-        daemon/signals.c
-        daemon/signals.h
-        daemon/service.c
-        daemon/static_threads.c
-        daemon/static_threads.h
-        daemon/commands.c
-        daemon/commands.h
-        daemon/unit_test.c
-        daemon/unit_test.h
-        )
-
-set(ML_FILES
-    ml/ml.h
-    ml/ml-dummy.c
-)
->>>>>>> 085aaaa6
 
 # h2o
 target_link_libraries(libnetdata PUBLIC "$<$<BOOL:${ENABLE_H2O}>:h2o>")
