--- conflicted
+++ resolved
@@ -82,161 +82,6 @@
 set(CONFIG_H_DIR ${CMAKE_BINARY_DIR})
 set(CONFIG_H ${CONFIG_H_DIR}/config.h)
 
-#
-# detect OS
-#
-
-set(LINUX       False)
-set(FREEBSD     False)
-set(MACOS       False)
-set(WINDOWS     False)
-set(FOREIGN_OS  False)
-
-if("${CMAKE_SYSTEM_NAME}" STREQUAL "Darwin")
-        set(MACOS True)
-        set(COMPILED_FOR_MACOS True)
-        find_library(IOKIT IOKit)
-        find_library(FOUNDATION Foundation)
-        message(INFO " Compiling for MacOS... ")
-elseif("${CMAKE_SYSTEM_NAME}" STREQUAL "FreeBSD")
-        set(FREEBSD True)
-        set(COMPILED_FOR_FREEBSD True)
-        message(INFO " Compiling for FreeBSD... ")
-elseif("${CMAKE_SYSTEM_NAME}" STREQUAL "Linux")
-        set(LINUX True)
-        set(COMPILED_FOR_LINUX True)
-        add_definitions(-D_GNU_SOURCE)
-        message(INFO " Compiling for Linux... ")
-elseif("${CMAKE_SYSTEM_NAME}" STREQUAL "CYGWIN" OR "${CMAKE_SYSTEM_NAME}" STREQUAL "MSYS" OR "${CMAKE_SYSTEM_NAME}" STREQUAL "Windows")
-        set(WINDOWS True)
-        set(COMPILED_FOR_WINDOWS True)
-        add_definitions(-D_GNU_SOURCE)
-
-        if($ENV{CLION_IDE})
-                # clion needs these to find the includes
-                if("${CMAKE_SYSTEM_NAME}" STREQUAL "MSYS" OR "${CMAKE_SYSTEM_NAME}" STREQUAL "Windows")
-                        if("$ENV{MSYSTEM}" STREQUAL "MSYS")
-                                include_directories(c:/msys64/usr/include)
-                                include_directories(c:/msys64/usr/include/w32api)
-                        elseif("$ENV{MSYSTEM}" STREQUAL "MINGW64")
-                                include_directories(c:/msys64/mingw64/include)
-                        elseif("$ENV{MSYSTEM}" STREQUAL "UCRT64")
-                                include_directories(c:/msys64/ucrt64/include)
-                        endif()
-                endif()
-        endif()
-
-        message(INFO " Compiling for Windows (${CMAKE_SYSTEM_NAME}, MSYSTEM=$ENV{MSYSTEM})... ")
-else()
-        set(FOREIGN_OS True)
-        set(COMPILED_FOR_FOREIGN_OS True)
-        message(WARNING " Compiling for Unknown O/S... (${CMAKE_SYSTEM_NAME})")
-endif()
-
-# This is intended to make life easier for developers who are working on one
-# specific feature.
-option(DEFAULT_FEATURE_STATE "Specify the default state for most optional features" True)
-mark_as_advanced(DEFAULT_FEATURE_STATE)
-
-# High-level features
-option(ENABLE_ACLK "Enable Netdata Cloud support (ACLK)" ${DEFAULT_FEATURE_STATE})
-option(ENABLE_CLOUD "Enable Netdata Cloud by default at runtime" ${DEFAULT_FEATURE_STATE})
-option(ENABLE_ML "Enable machine learning features" ${DEFAULT_FEATURE_STATE})
-option(ENABLE_DBENGINE "Enable dbengine metrics storage" True)
-
-# Data collection plugins
-option(ENABLE_PLUGIN_APPS "Enable per-process resource usage monitoring" ${DEFAULT_FEATURE_STATE})
-option(ENABLE_PLUGIN_GO "Enable metric collectors written in Go" ${DEFAULT_FEATURE_STATE})
-
-cmake_dependent_option(ENABLE_PLUGIN_CUPS "Enable CUPS monitoring" ${DEFAULT_FEATURE_STATE} "LINUX OR FREEBSD OR MACOS" False)
-
-cmake_dependent_option(ENABLE_PLUGIN_FREEIPMI "Enable IPMI monitoring" ${DEFAULT_FEATURE_STATE} "LINUX OR FREEBSD" False)
-
-cmake_dependent_option(ENABLE_PLUGIN_CGROUP_NETWORK "Enable Linux CGroup network usage monitoring" ${DEFAULT_FEATURE_STATE} "LINUX" False)
-cmake_dependent_option(ENABLE_PLUGIN_DEBUGFS "Enable Linux DebugFS metric collection" ${DEFAULT_FEATURE_STATE} "LINUX" False)
-cmake_dependent_option(ENABLE_PLUGIN_EBPF "Enable Linux eBPF metric collection" ${DEFAULT_FEATURE_STATE} "LINUX" False)
-cmake_dependent_option(ENABLE_LEGACY_EBPF_PROGRAMS "Enable eBPF programs for kernels without BTF support" True "ENABLE_PLUGIN_EBPF" False)
-mark_as_advanced(ENABLE_LEGACY_EBPF_PROGRAMS)
-cmake_dependent_option(ENABLE_PLUGIN_LOCAL_LISTENERS "Enable local listening socket tracking (including service auto-discovery support)" ${DEFAULT_FEATURE_STATE} "LINUX" False)
-cmake_dependent_option(ENABLE_PLUGIN_LOGS_MANAGEMENT "Enable log collection and monitoring based on Fluent Bit" ${DEFAULT_FEATURE_STATE} "LINUX" False)
-cmake_dependent_option(ENABLE_PLUGIN_NETWORK_VIEWER "Enable network viewer functionality" ${DEFAULT_FEATURE_STATE} "LINUX" False)
-cmake_dependent_option(ENABLE_PLUGIN_NFACCT "Enable Linux NFACCT metric collection" ${DEFAULT_FEATURE_STATE} "LINUX" False)
-cmake_dependent_option(ENABLE_PLUGIN_PERF "Enable Linux performance counter monitoring" ${DEFAULT_FEATURE_STATE} "LINUX" False)
-cmake_dependent_option(ENABLE_PLUGIN_SLABINFO "Enable Linux kernel SLAB allocator monitoring" ${DEFAULT_FEATURE_STATE} "LINUX" False)
-cmake_dependent_option(ENABLE_PLUGIN_SYSTEMD_JOURNAL "Enable systemd journal log collection" ${DEFAULT_FEATURE_STATE} "LINUX" False)
-cmake_dependent_option(ENABLE_PLUGIN_XENSTAT "Enable Xen domain monitoring" ${DEFAULT_FEATURE_STATE} "LINUX" False)
-
-# Metrics exporters
-option(ENABLE_EXPORTER_PROMETHEUS_REMOTE_WRITE "Enable exporting to Prometheus via remote write API" ${DEFAULT_FEATURE_STATE})
-option(ENABLE_EXPORTER_MONGODB "Enable exporting to MongoDB" ${DEFAULT_FEATURE_STATE})
-
-# Vendoring
-option(ENABLE_BUNDLED_JSONC "Force use of a vendored copy of JSON-C" False)
-option(ENABLE_BUNDLED_YAML "Force use of a vendored copy of libyaml" False)
-option(ENABLE_BUNDLED_PROTOBUF "Use a vendored copy of protobuf" False)
-
-# Optional test code
-cmake_dependent_option(ENABLE_LOGS_MANAGEMENT_TESTS "Enable test code for logs-management plugin." True "ENABLE_PLUGIN_LOGS_MANAGEMENT" False)
-mark_as_advanced(ENABLE_LOGS_MANAGEMENT_TESTS)
-
-# Experimental features
-option(ENABLE_WEBRTC "Enable WebRTC dashboard communications (experimental)" False)
-mark_as_advanced(ENABLE_WEBRTC)
-option(ENABLE_H2O "Enable H2O web server (experimental)" True)
-mark_as_advanced(ENABLE_H2O)
-
-# Other optional functionality
-option(ENABLE_SENTRY "Build with Sentry Native crash reporting" False)
-mark_as_advanced(ENABLE_SENTRY)
-
-option(BUILD_FOR_PACKAGING "Include component files for native packages" False)
-mark_as_advanced(BUILD_FOR_PACKAGING)
-
-cmake_dependent_option(FORCE_LEGACY_LIBBPF "Force usage of libbpf 0.0.9 instead of the latest version." False "ENABLE_PLUGIN_EBPF" False)
-mark_as_advanced(FORCE_LEGACY_LIBBPF)
-
-if(ENABLE_ACLK OR ENABLE_EXPORTER_PROMETHEUS_REMOTE_WRITE)
-        set(NEED_PROTOBUF True)
-else()
-        set(NEED_PROTOBUF False)
-endif()
-
-if(ENABLE_PLUGIN_GO)
-    include(NetdataGoTools)
-
-    find_min_go_version("${CMAKE_SOURCE_DIR}/src/go")
-
-    find_package(Go "${MIN_GO_VERSION}" REQUIRED)
-endif()
-
-if(ENABLE_WEBRTC)
-        include(FetchContent)
-
-        # ignore debhelper
-        set(FETCHCONTENT_FULLY_DISCONNECTED Off)
-
-        set(PREFER_SYSTEM_LIB True)
-        set(NO_MEDIA True)
-        set(NO_WEBSOCKET True)
-
-        set(HAVE_LIBDATACHANNEL True)
-
-        FetchContent_Declare(libdatachannel
-            GIT_REPOSITORY https://github.com/paullouisageneau/libdatachannel.git
-            GIT_TAG v0.20.1
-        )
-        FetchContent_MakeAvailable(libdatachannel)
-endif()
-
-if(NEED_PROTOBUF)
-        include(NetdataProtobuf)
-
-        if(ENABLE_BUNDLED_PROTOBUF)
-                netdata_bundle_protobuf()
-        endif()
-endif()
-
-<<<<<<< HEAD
 #
 # detect OS
 #
@@ -281,19 +126,117 @@
         message(FATAL_ERROR "Unknown/unsupported platform: ${CMAKE_SYSTEM_NAME} (Supported platforms: FreeBSD, Linux, macOS, Windows)")
 endif()
 
-=======
->>>>>>> bde40f3e
+# This is intended to make life easier for developers who are working on one
+# specific feature.
+option(DEFAULT_FEATURE_STATE "Specify the default state for most optional features" True)
+mark_as_advanced(DEFAULT_FEATURE_STATE)
+
+# High-level features
+option(ENABLE_ACLK "Enable Netdata Cloud support (ACLK)" ${DEFAULT_FEATURE_STATE})
+option(ENABLE_CLOUD "Enable Netdata Cloud by default at runtime" ${DEFAULT_FEATURE_STATE})
+option(ENABLE_ML "Enable machine learning features" ${DEFAULT_FEATURE_STATE})
+option(ENABLE_DBENGINE "Enable dbengine metrics storage" True)
+
+# Data collection plugins
+option(ENABLE_PLUGIN_APPS "Enable per-process resource usage monitoring" ${DEFAULT_FEATURE_STATE})
+option(ENABLE_PLUGIN_GO "Enable metric collectors written in Go" ${DEFAULT_FEATURE_STATE})
+
+cmake_dependent_option(ENABLE_PLUGIN_CUPS "Enable CUPS monitoring" ${DEFAULT_FEATURE_STATE} "LINUX OR FREEBSD OR MACOS" False)
+
+cmake_dependent_option(ENABLE_PLUGIN_FREEIPMI "Enable IPMI monitoring" ${DEFAULT_FEATURE_STATE} "LINUX OR FREEBSD" False)
+
+cmake_dependent_option(ENABLE_PLUGIN_CGROUP_NETWORK "Enable Linux CGroup network usage monitoring" ${DEFAULT_FEATURE_STATE} "LINUX" False)
+cmake_dependent_option(ENABLE_PLUGIN_DEBUGFS "Enable Linux DebugFS metric collection" ${DEFAULT_FEATURE_STATE} "LINUX" False)
+cmake_dependent_option(ENABLE_PLUGIN_EBPF "Enable Linux eBPF metric collection" ${DEFAULT_FEATURE_STATE} "LINUX" False)
+cmake_dependent_option(ENABLE_LEGACY_EBPF_PROGRAMS "Enable eBPF programs for kernels without BTF support" True "ENABLE_PLUGIN_EBPF" False)
+mark_as_advanced(ENABLE_LEGACY_EBPF_PROGRAMS)
+cmake_dependent_option(ENABLE_PLUGIN_LOCAL_LISTENERS "Enable local listening socket tracking (including service auto-discovery support)" ${DEFAULT_FEATURE_STATE} "LINUX" False)
+cmake_dependent_option(ENABLE_PLUGIN_LOGS_MANAGEMENT "Enable log collection and monitoring based on Fluent Bit" ${DEFAULT_FEATURE_STATE} "LINUX" False)
+cmake_dependent_option(ENABLE_PLUGIN_NETWORK_VIEWER "Enable network viewer functionality" ${DEFAULT_FEATURE_STATE} "LINUX" False)
+cmake_dependent_option(ENABLE_PLUGIN_NFACCT "Enable Linux NFACCT metric collection" ${DEFAULT_FEATURE_STATE} "LINUX" False)
+cmake_dependent_option(ENABLE_PLUGIN_PERF "Enable Linux performance counter monitoring" ${DEFAULT_FEATURE_STATE} "LINUX" False)
+cmake_dependent_option(ENABLE_PLUGIN_SLABINFO "Enable Linux kernel SLAB allocator monitoring" ${DEFAULT_FEATURE_STATE} "LINUX" False)
+cmake_dependent_option(ENABLE_PLUGIN_SYSTEMD_JOURNAL "Enable systemd journal log collection" ${DEFAULT_FEATURE_STATE} "LINUX" False)
+cmake_dependent_option(ENABLE_PLUGIN_XENSTAT "Enable Xen domain monitoring" ${DEFAULT_FEATURE_STATE} "LINUX" False)
+
+# Metrics exporters
+option(ENABLE_EXPORTER_PROMETHEUS_REMOTE_WRITE "Enable exporting to Prometheus via remote write API" ${DEFAULT_FEATURE_STATE})
+option(ENABLE_EXPORTER_MONGODB "Enable exporting to MongoDB" ${DEFAULT_FEATURE_STATE})
+
+# Vendoring
+option(ENABLE_BUNDLED_JSONC "Force use of a vendored copy of JSON-C" False)
+option(ENABLE_BUNDLED_YAML "Force use of a vendored copy of libyaml" False)
+option(ENABLE_BUNDLED_PROTOBUF "Use a vendored copy of protobuf" False)
+
+# Optional test code
+cmake_dependent_option(ENABLE_LOGS_MANAGEMENT_TESTS "Enable test code for logs-management plugin." True "ENABLE_PLUGIN_LOGS_MANAGEMENT" False)
+mark_as_advanced(ENABLE_LOGS_MANAGEMENT_TESTS)
+
+# Experimental features
+option(ENABLE_WEBRTC "Enable WebRTC dashboard communications (experimental)" False)
+mark_as_advanced(ENABLE_WEBRTC)
+option(ENABLE_H2O "Enable H2O web server (experimental)" True)
+mark_as_advanced(ENABLE_H2O)
+
+# Other optional functionality
+option(ENABLE_SENTRY "Build with Sentry Native crash reporting" False)
+mark_as_advanced(ENABLE_SENTRY)
+
+option(BUILD_FOR_PACKAGING "Include component files for native packages" False)
+mark_as_advanced(BUILD_FOR_PACKAGING)
+
+cmake_dependent_option(FORCE_LEGACY_LIBBPF "Force usage of libbpf 0.0.9 instead of the latest version." False "ENABLE_PLUGIN_EBPF" False)
+mark_as_advanced(FORCE_LEGACY_LIBBPF)
+
+if(ENABLE_ACLK OR ENABLE_EXPORTER_PROMETHEUS_REMOTE_WRITE)
+        set(NEED_PROTOBUF True)
+else()
+        set(NEED_PROTOBUF False)
+endif()
+
+if(ENABLE_PLUGIN_GO)
+    include(NetdataGoTools)
+
+    find_min_go_version("${CMAKE_SOURCE_DIR}/src/go")
+
+    find_package(Go "${MIN_GO_VERSION}" REQUIRED)
+endif()
+
+if(ENABLE_WEBRTC)
+        include(FetchContent)
+
+        # ignore debhelper
+        set(FETCHCONTENT_FULLY_DISCONNECTED Off)
+
+        set(PREFER_SYSTEM_LIB True)
+        set(NO_MEDIA True)
+        set(NO_WEBSOCKET True)
+
+        set(HAVE_LIBDATACHANNEL True)
+
+        FetchContent_Declare(libdatachannel
+            GIT_REPOSITORY https://github.com/paullouisageneau/libdatachannel.git
+            GIT_TAG v0.20.1
+        )
+        FetchContent_MakeAvailable(libdatachannel)
+endif()
+
+if(NEED_PROTOBUF)
+        include(NetdataProtobuf)
+
+        if(ENABLE_BUNDLED_PROTOBUF)
+                netdata_bundle_protobuf()
+        endif()
+endif()
+
 if(ENABLE_PLUGIN_EBPF)
         include(NetdataLibBPF)
         include(NetdataEBPFCORE)
 
-<<<<<<< HEAD
         if(NOT OS_LINUX)
             message(FATAL_ERROR "The eBPF plugin is not supported on non-Linux systems")
         endif()
 
-=======
->>>>>>> bde40f3e
         netdata_bundle_libbpf()
         netdata_fetch_ebpf_co_re()
 endif()
@@ -564,13 +507,8 @@
 set(ENABLE_OPENSSL True)
 pkg_check_modules(TLS IMPORTED_TARGET openssl)
 
-<<<<<<< HEAD
-if(NOT OPENSSL_FOUND)
+if(NOT TARGET PkgConfig::TLS)
         if(OS_MACOS)
-=======
-if(NOT TARGET PkgConfig::TLS)
-        if(MACOS)
->>>>>>> bde40f3e
                 execute_process(COMMAND
                                 brew --prefix --installed openssl
                                 RESULT_VARIABLE BREW_OPENSSL
@@ -597,13 +535,6 @@
 else()
         pkg_check_modules(CRYPTO IMPORTED_TARGET REQUIRED libcrypto)
 endif()
-
-<<<<<<< HEAD
-if(NOT OS_MACOS)
-        pkg_check_modules(CRYPTO libcrypto)
-endif()
-=======
->>>>>>> bde40f3e
 
 #
 # figure out if we need protoc/protobuf
