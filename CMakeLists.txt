--- conflicted
+++ resolved
@@ -114,21 +114,15 @@
 
 option(ENABLE_LOGS_MANAGEMENT_TESTS "enable logs management tests" True)
 
-<<<<<<< HEAD
 option(ENABLE_SENTRY "enable sentry" False)
+option(ENABLE_WEBRTC "enable webrtc" False)
 
 if(ENABLE_SENTRY)
-=======
-option(ENABLE_WEBRTC "enable webrtc" False)
-
-if(ENABLE_WEBRTC)
->>>>>>> 4ac584cd
         include(FetchContent)
 
         # ignore debhelper
         set(FETCHCONTENT_FULLY_DISCONNECTED Off)
 
-<<<<<<< HEAD
         set(SENTRY_VERSION 0.6.6)
         set(SENTRY_BACKEND "breakpad")
         set(SENTRY_BUILD_SHARED_LIBS OFF)
@@ -139,7 +133,14 @@
                 URL_HASH SHA256=7a98467c0b2571380a3afc5e681cb13aa406a709529be12d74610b0015ccde0c
         )
         FetchContent_MakeAvailable(sentry)
-=======
+endif()
+
+if(ENABLE_WEBRTC)
+        include(FetchContent)
+
+        # ignore debhelper
+        set(FETCHCONTENT_FULLY_DISCONNECTED Off)
+
         set(PREFER_SYSTEM_LIB True)
         set(NO_MEDIA True)
         set(NO_WEBSOCKET True)
@@ -151,7 +152,6 @@
             GIT_TAG v0.20.1
         )
         FetchContent_MakeAvailable(libdatachannel)
->>>>>>> 4ac584cd
 endif()
 
 #
@@ -2058,11 +2058,8 @@
         "$<$<BOOL:${ENABLE_EXPORTER_MONGODB}>:${MONGOC_LIBRARIES}>"
         "$<$<BOOL:${ENABLE_EXPORTER_PROMETHEUS_REMOTE_WRITE}>:${SNAPPY_LIBRARIES}>"
         "$<$<BOOL:${MACOS}>:${IOKIT};${FOUNDATION}>"
-<<<<<<< HEAD
         "$<$<BOOL:${ENABLE_SENTRY}>:sentry>"
-=======
         "$<$<BOOL:${ENABLE_WEBRTC}>:LibDataChannel::LibDataChannelStatic>"
->>>>>>> 4ac584cd
 )
 
 #
