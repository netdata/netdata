# SPDX-License-Identifier: GPL-3.0-or-later

cmake_minimum_required(VERSION 3.16.0...3.30)

list(APPEND CMAKE_MODULE_PATH "${CMAKE_SOURCE_DIR}/packaging/cmake/Modules")

include(NetdataVersion)
netdata_version()

project(netdata
        VERSION "${NETDATA_VERSION_MAJOR}.${NETDATA_VERSION_MINOR}.${NETDATA_VERSION_PATCH}.${NETDATA_VERSION_TWEAK}"
        HOMEPAGE_URL "https://www.netdata.cloud"
        LANGUAGES C CXX)
include(CMakeDependentOption)

if(DEFINED BUILD_SHARED_LIBS)
    if(NOT BUILD_SHARED_LIBS)
        set(STATIC_BUILD TRUE)
    endif()
endif()

if(STATIC_BUILD)
    set(CMAKE_FIND_LIBRARY_PREFIXES "${CMAKE_STATIC_LIBRARY_PREFIX}")
    set(CMAKE_FIND_LIBRARY_SUFFIXES "${CMAKE_STATIC_LIBRARY_SUFFIX}")
endif()

find_package(PkgConfig REQUIRED)

if(STATIC_BUILD)
    list(APPEND PKG_CONFIG_EXECUTABLE "--static")
endif()

set(CMAKE_C_STANDARD 11)
set(CMAKE_CXX_STANDARD 14)
set(CMAKE_INSTALL_DEFAULT_COMPONENT_NAME "netdata")

option(USE_CXX_11 "Use C++11 instead of C++14 (should only be used on legacy systems that cannot support C++14, may disable some features)" False)
mark_as_advanced(USE_CXX_11)

if(USE_CXX_11)
    set(CMAKE_CXX_STANDARD 11)
endif()

set(CMAKE_C_STANDARD_REQUIRED On)
set(CMAKE_CXX_STANDARD_REQUIRED On)

set(SIZEOF_VOID_P ${CMAKE_SIZEOF_VOID_P})

if(NOT CMAKE_BUILD_TYPE)
        set(CMAKE_BUILD_TYPE "Release")
endif()

include(NetdataCompilerFlags)

set(CMAKE_EXPORT_COMPILE_COMMANDS On)

# Check for the mold linker and try to use it if available
option(USE_MOLD "If the MOLD linker is available on the system, use it instead of the default linker." TRUE)

if(USE_MOLD)
        message(CHECK_START "Searching for MOLD linker")
        find_program(MOLD_LINKER NAMES ld.mold mold)

        if(MOLD_LINKER)
                execute_process(COMMAND ${MOLD_LINKER} --version
                                RESULT_VARIABLE MOLD_VERSION_RESULT
                                OUTPUT_VARIABLE MOLD_VERSION)

                if(NOT MOLD_VERSION_RESULT)
                        string(REPLACE "\n" "" MOLD_VERSION "${MOLD_VERSION}")
                        message(CHECK_PASS "found (version: ${MOLD_VERSION})")
                        message(STATUS "Using mold instead of the system default for linking.")
                        add_link_options("-fuse-ld=mold")
                else()
                        message(CHECK_FAIL "failed")
                endif()
        else()
                message(CHECK_FAIL "failed")
        endif()
endif()

set(CONFIG_H_DIR ${CMAKE_BINARY_DIR})
set(CONFIG_H ${CONFIG_H_DIR}/config.h)

#
# detect OS
#

set(OS_FREEBSD     False)
set(OS_LINUX       False)
set(OS_MACOS       False)
set(OS_WINDOWS     False)

set(NETDATA_RUNTIME_PREFIX "${CMAKE_INSTALL_PREFIX}")
set(BINDIR usr/sbin)

if("${CMAKE_SYSTEM_NAME}" STREQUAL "Darwin")
        set(OS_MACOS True)
        find_library(IOKIT IOKit)
        find_library(FOUNDATION Foundation)
        message(STATUS " Compiling for MacOS... ")
elseif("${CMAKE_SYSTEM_NAME}" STREQUAL "FreeBSD")
        set(OS_FREEBSD True)
        message(STATUS " Compiling for FreeBSD... ")
elseif("${CMAKE_SYSTEM_NAME}" STREQUAL "Linux")
        set(OS_LINUX True)
        add_definitions(-D_GNU_SOURCE)
        message(STATUS " Compiling for Linux... ")
elseif("${CMAKE_SYSTEM_NAME}" STREQUAL "CYGWIN" OR "${CMAKE_SYSTEM_NAME}" STREQUAL "MSYS" OR "${CMAKE_SYSTEM_NAME}" STREQUAL "Windows")
        set(OS_WINDOWS True)

        if(NOT "${CMAKE_INSTALL_PREFIX}" STREQUAL "/opt/netdata")
                message(FATAL_ERROR "CMAKE_INSTALL_PREFIX must be set to /opt/netdata, but it is set to ${CMAKE_INSTALL_PREFIX}")
        endif()

        if(BUILD_FOR_PACKAGING)
                set(NETDATA_RUNTIME_PREFIX "/")
        endif()

        set(BINDIR usr/bin)
        set(CMAKE_RC_COMPILER_INIT windres)
        ENABLE_LANGUAGE(RC)

        SET(CMAKE_RC_COMPILE_OBJECT "<CMAKE_RC_COMPILER> <FLAGS> -O coff <DEFINES> -i <SOURCE> -o <OBJECT>")
        add_definitions(-D_GNU_SOURCE)

        if($ENV{CLION_IDE})
                # clion needs these to find the includes
                if("${CMAKE_SYSTEM_NAME}" STREQUAL "MSYS" OR "${CMAKE_SYSTEM_NAME}" STREQUAL "Windows")
                        if("$ENV{MSYSTEM}" STREQUAL "MSYS")
                                include_directories(c:/msys64/usr/include)
                                include_directories(c:/msys64/usr/include/w32api)
                        elseif("$ENV{MSYSTEM}" STREQUAL "MINGW64")
                                include_directories(c:/msys64/mingw64/include)
                        elseif("$ENV{MSYSTEM}" STREQUAL "UCRT64")
                                include_directories(c:/msys64/ucrt64/include)
                        endif()
                endif()
        endif()

        message(STATUS " Compiling for Windows (${CMAKE_SYSTEM_NAME}, MSYSTEM=$ENV{MSYSTEM})... ")
else()
        message(FATAL_ERROR "Unknown/unsupported platform: ${CMAKE_SYSTEM_NAME} (Supported platforms: FreeBSD, Linux, macOS, Windows)")
endif()

# This is intended to make life easier for developers who are working on one
# specific feature.
#
# NOTE: DO NOT USE THIS OPTION FOR PRODUCTION BUILDS.
option(DEFAULT_FEATURE_STATE "Specify the default state for most optional features" True)
mark_as_advanced(DEFAULT_FEATURE_STATE)

# High-level features
option(ENABLE_ML "Enable machine learning features" ${DEFAULT_FEATURE_STATE})
option(ENABLE_DBENGINE "Enable dbengine metrics storage" True)

# Data collection plugins
option(ENABLE_PLUGIN_GO "Enable metric collectors written in Go" ${DEFAULT_FEATURE_STATE})

cmake_dependent_option(ENABLE_PLUGIN_APPS "Enable per-process resource usage monitoring" ${DEFAULT_FEATURE_STATE} "NOT OS_WINDOWS" False)
cmake_dependent_option(ENABLE_PLUGIN_CUPS "Enable CUPS monitoring" ${DEFAULT_FEATURE_STATE} "NOT OS_WINDOWS" False)

cmake_dependent_option(ENABLE_PLUGIN_FREEIPMI "Enable IPMI monitoring" ${DEFAULT_FEATURE_STATE} "OS_LINUX OR OS_FREEBSD" False)

cmake_dependent_option(ENABLE_PLUGIN_CGROUP_NETWORK "Enable Linux CGroup network usage monitoring" ${DEFAULT_FEATURE_STATE} "OS_LINUX" False)
cmake_dependent_option(ENABLE_PLUGIN_DEBUGFS "Enable Linux DebugFS metric collection" ${DEFAULT_FEATURE_STATE} "OS_LINUX" False)
cmake_dependent_option(ENABLE_PLUGIN_EBPF "Enable Linux eBPF metric collection" ${DEFAULT_FEATURE_STATE} "OS_LINUX" False)
cmake_dependent_option(ENABLE_LEGACY_EBPF_PROGRAMS "Enable eBPF programs for kernels without BTF support" True "ENABLE_PLUGIN_EBPF" False)
mark_as_advanced(ENABLE_LEGACY_EBPF_PROGRAMS)
cmake_dependent_option(ENABLE_PLUGIN_LOCAL_LISTENERS "Enable local listening socket tracking (including service auto-discovery support)" ${DEFAULT_FEATURE_STATE} "OS_LINUX" False)
cmake_dependent_option(ENABLE_PLUGIN_NETWORK_VIEWER "Enable network viewer functionality" ${DEFAULT_FEATURE_STATE} "OS_LINUX" False)
cmake_dependent_option(ENABLE_PLUGIN_NFACCT "Enable Linux NFACCT metric collection" ${DEFAULT_FEATURE_STATE} "OS_LINUX" False)
cmake_dependent_option(ENABLE_PLUGIN_PERF "Enable Linux performance counter monitoring" ${DEFAULT_FEATURE_STATE} "OS_LINUX" False)
cmake_dependent_option(ENABLE_PLUGIN_SLABINFO "Enable Linux kernel SLAB allocator monitoring" ${DEFAULT_FEATURE_STATE} "OS_LINUX" False)
cmake_dependent_option(ENABLE_PLUGIN_SYSTEMD_JOURNAL "Enable systemd journal log collection" ${DEFAULT_FEATURE_STATE} "OS_LINUX" False)
cmake_dependent_option(ENABLE_PLUGIN_XENSTAT "Enable Xen domain monitoring" ${DEFAULT_FEATURE_STATE} "OS_LINUX" False)

# Metrics exporters
option(ENABLE_EXPORTER_PROMETHEUS_REMOTE_WRITE "Enable exporting to Prometheus via remote write API" ${DEFAULT_FEATURE_STATE})
option(ENABLE_EXPORTER_MONGODB "Enable exporting to MongoDB" ${DEFAULT_FEATURE_STATE})

# Vendoring
option(ENABLE_BUNDLED_JSONC "Force use of a vendored copy of JSON-C" False)
option(ENABLE_BUNDLED_YAML "Force use of a vendored copy of libyaml" False)
option(ENABLE_BUNDLED_PROTOBUF "Use a vendored copy of protobuf" False)

# Experimental features
option(ENABLE_WEBRTC "Enable WebRTC dashboard communications (experimental)" False)
mark_as_advanced(ENABLE_WEBRTC)
option(ENABLE_H2O "Enable H2O web server (experimental)" True)
mark_as_advanced(ENABLE_H2O)

# Other optional functionality
option(ENABLE_SENTRY "Build with Sentry Native crash reporting" False)
mark_as_advanced(ENABLE_SENTRY)

option(BUILD_FOR_PACKAGING "Include component files for native packages" False)
mark_as_advanced(BUILD_FOR_PACKAGING)

cmake_dependent_option(FORCE_LEGACY_LIBBPF "Force usage of libbpf 0.0.9 instead of the latest version." False "ENABLE_PLUGIN_EBPF" False)
mark_as_advanced(FORCE_LEGACY_LIBBPF)

set(NEED_PROTOBUF True)

if(ENABLE_PLUGIN_GO)
    include(NetdataGoTools)

    find_min_go_version("${CMAKE_SOURCE_DIR}/src/go")

    find_package(Go "${MIN_GO_VERSION}" REQUIRED)
endif()

if(ENABLE_PLUGIN_GO)
    set(NEED_NDSUDO TRUE)
else()
    set(NEED_NDSUDO FALSE)
endif()

if(ENABLE_WEBRTC)
        include(FetchContent)
        include(NetdataFetchContentExtra)

        # ignore debhelper
        set(FETCHCONTENT_FULLY_DISCONNECTED Off)

        set(PREFER_SYSTEM_LIB True)
        set(NO_MEDIA True)
        set(NO_WEBSOCKET True)

        set(HAVE_LIBDATACHANNEL True)

        FetchContent_Declare(libdatachannel
            GIT_REPOSITORY https://github.com/paullouisageneau/libdatachannel.git
            GIT_TAG v0.20.1
            CMAKE_ARGS ${NETDATA_PROPAGATE_TOOLCHAIN_ARGS}
        )
        FetchContent_MakeAvailable(libdatachannel)
endif()

if(NEED_PROTOBUF)
        include(NetdataProtobuf)

        if(ENABLE_BUNDLED_PROTOBUF)
                netdata_bundle_protobuf()
        endif()
endif()

set(PKG_FILES_PATH "${CMAKE_SOURCE_DIR}/packaging/cmake/pkg-files")

if(ENABLE_PLUGIN_EBPF)
        include(NetdataLibBPF)
        include(NetdataEBPFCORE)

        if(NOT OS_LINUX)
            message(FATAL_ERROR "The eBPF plugin is not supported on non-Linux systems")
        endif()

        netdata_bundle_libbpf()
        netdata_fetch_ebpf_co_re()
endif()

pkg_check_modules(CURL libcurl>=7.21 REQUIRED IMPORTED_TARGET)
set(HAVE_LIBCURL TRUE)

#
# Libm
#

# checks link with cmake required libs
cmake_policy(SET CMP0075 NEW)

include(CheckFunctionExists)

check_function_exists(log10 HAVE_LOG10)
if(NOT HAVE_LOG10)
        unset(HAVE_LOG10 CACHE)
        list(APPEND CMAKE_REQUIRED_LIBRARIES m)
        check_function_exists(log10 HAVE_LOG10)
        if(HAVE_LOG10)
                set(LINK_LIBM True)
        else()
                message(FATAL_ERROR "Can not use log10 with/without libm.")
        endif()
endif()

#
# Custom Modules
#

include(NetdataJSONC)
include(NetdataYAML)

if(ENABLE_LEGACY_EBPF_PROGRAMS)
        include(NetdataEBPFLegacy)
endif()

if(ENABLE_SENTRY)
        include(NetdataSentry)
endif()

#
# Checks from custom modules
#

netdata_detect_jsonc()
netdata_detect_libyaml()

if(ENABLE_LEGACY_EBPF_PROGRAMS)
        netdata_fetch_legacy_ebpf_code()
endif()

if(ENABLE_SENTRY)
        netdata_bundle_sentry()
endif()

#
# check include files
#

include(CheckIncludeFile)

check_include_file("netinet/in.h" HAVE_NETINET_IN_H)
check_include_file("resolv.h" HAVE_RESOLV_H)
check_include_file("netdb.h" HAVE_NETDB_H)
check_include_file("sys/prctl.h" HAVE_SYS_PRCTL_H)
check_include_file("sys/stat.h" HAVE_SYS_STAT_H)
check_include_file("sys/vfs.h" HAVE_SYS_VFS_H)
check_include_file("sys/statfs.h" HAVE_SYS_STATFS_H)
check_include_file("linux/magic.h" HAVE_LINUX_MAGIC_H)
check_include_file("sys/mount.h" HAVE_SYS_MOUNT_H)
check_include_file("sys/statvfs.h" HAVE_SYS_STATVFS_H)
check_include_file("inttypes.h" HAVE_INTTYPES_H)
check_include_file("stdint.h" HAVE_STDINT_H)
check_include_file("sys/capability.h" HAVE_SYS_CAPABILITY_H)
check_include_file("arpa/inet.h" HAVE_ARPA_INET_H)
check_include_file("netinet/tcp.h" HAVE_NETINET_TCP_H)
check_include_file("sys/ioctl.h" HAVE_SYS_IOCTL_H)
check_include_file("grp.h" HAVE_GRP_H)
check_include_file("pwd.h" HAVE_PWD_H)
check_include_file("net/if.h" HAVE_NET_IF_H)
check_include_file("poll.h" HAVE_POLL_H)
check_include_file("syslog.h" HAVE_SYSLOG_H)
check_include_file("sys/mman.h" HAVE_SYS_MMAN_H)
check_include_file("sys/resource.h" HAVE_SYS_RESOURCE_H)
check_include_file("sys/socket.h" HAVE_SYS_SOCKET_H)
check_include_file("sys/wait.h" HAVE_SYS_WAIT_H)
check_include_file("sys/un.h" HAVE_SYS_UN_H)
check_include_file("spawn.h" HAVE_SPAWN_H)

#
# check symbols
#

include(CheckSymbolExists)
check_symbol_exists(major "sys/sysmacros.h" MAJOR_IN_SYSMACROS)
check_symbol_exists(major "sys/mkdev.h" MAJOR_IN_MKDEV)
check_symbol_exists(clock_gettime "time.h" HAVE_CLOCK_GETTIME)
check_symbol_exists(strerror_r "string.h" HAVE_STRERROR_R)
check_symbol_exists(finite "math.h" HAVE_FINITE)
check_symbol_exists(isfinite "math.h" HAVE_ISFINITE)
check_symbol_exists(dlsym "dlfcn.h" HAVE_DLSYM)

check_function_exists(pthread_getthreadid_np HAVE_PTHREAD_GETTHREADID_NP)
check_function_exists(pthread_threadid_np HAVE_PTHREAD_THREADID_NP)
check_function_exists(gettid HAVE_GETTID)
check_function_exists(waitid HAVE_WAITID)
check_function_exists(nice HAVE_NICE)
check_function_exists(recvmmsg HAVE_RECVMMSG)
check_function_exists(getpriority HAVE_GETPRIORITY)
check_function_exists(setenv HAVE_SETENV)
check_function_exists(strndup HAVE_STRNDUP)

check_function_exists(sched_getscheduler HAVE_SCHED_GETSCHEDULER)
check_function_exists(sched_setscheduler HAVE_SCHED_SETSCHEDULER)
check_function_exists(sched_get_priority_min HAVE_SCHED_GET_PRIORITY_MIN)
check_function_exists(sched_get_priority_max HAVE_SCHED_GET_PRIORITY_MAX)

check_function_exists(close_range HAVE_CLOSE_RANGE)
check_function_exists(backtrace HAVE_BACKTRACE)

#
# check source compilation
#

include(CheckCSourceCompiles)
include(CheckCXXSourceCompiles)

set(CMAKE_REQUIRED_LIBRARIES pthread)
check_c_source_compiles("
#define _GNU_SOURCE
#include <pthread.h>
int main() {
        char name[16];
        pthread_t thread = pthread_self();
        return pthread_getname_np(thread, name, sizeof(name));
}
" HAVE_PTHREAD_GETNAME_NP)

check_c_source_compiles("
#include <stdio.h>
#define mytype(X) _Generic((X), int: 'i', float: 'f', default: 'u')
int main() {
        char type = mytype(0);
        return 0;
}
" HAVE_C__GENERIC)

check_c_source_compiles("
#include <malloc.h>
int main() {
        mallopt(M_ARENA_MAX, 1);
        mallopt(M_PERTURB, 0x5A);
        return 0;
}
" HAVE_C_MALLOPT)

check_c_source_compiles("
#define _GNU_SOURCE
#include <stdio.h>
#include <sys/socket.h>
int main() {
        accept4(0, NULL, NULL, 0);
        return 0;
}
" HAVE_ACCEPT4)

check_c_source_compiles("
#define _GNU_SOURCE
#include <string.h>
int main() {
        char x = *strerror_r(0, &x, sizeof(x)); return 0;
}
" STRERROR_R_CHAR_P)

check_c_source_compiles("
#ifndef _GNU_SOURCE
#define _GNU_SOURCE
#endif
#include <sched.h>
int main() {
        setns(0, 0); return 0;
}
" HAVE_SETNS)

check_cxx_source_compiles("
int main() {
        __atomic_load_8(nullptr, 0);
        return 0;
}
" HAVE_BUILTIN_ATOMICS)

check_c_source_compiles("
void my_printf(char const *s, ...) __attribute__((format(gnu_printf, 1, 2)));
int main() { return 0; }
" HAVE_FUNC_ATTRIBUTE_FORMAT_GNU_PRINTF FAIL_REGEX "warning:")

check_c_source_compiles("
void my_printf(char const *s, ...) __attribute__((format(printf, 1, 2)));
int main() { return 0; }
" HAVE_FUNC_ATTRIBUTE_FORMAT_PRINTF FAIL_REGEX "warning:")

check_c_source_compiles("
#include <stdio.h>
#include <stdlib.h>
#include <unistd.h>
void* my_alloc(size_t size) __attribute__((malloc));
int main() {
    void *x = my_alloc(1);
    free(x);
    return 0;
}
void* my_alloc(size_t size) {
    void *ret = malloc(size);
    if(!ret) exit(1);
    return ret;
}
" HAVE_FUNC_ATTRIBUTE_MALLOC)

check_c_source_compiles("
void my_function() __attribute__((noinline));
int main() { my_function(); return 0; }
void my_function() { ; }
" HAVE_FUNC_ATTRIBUTE_NOINLINE)

check_c_source_compiles("
void my_exit_function() __attribute__((noreturn));
int main() {
        my_exit_function(); // Call the noreturn function
        return 0;
}
void my_exit_function() {
        exit(1);
}
" HAVE_FUNC_ATTRIBUTE_NORETURN)

check_c_source_compiles("
#include <stdio.h>
#include <stdlib.h>
#include <unistd.h>
void* my_alloc(size_t size) __attribute__((returns_nonnull));
int main() {
        void* ptr = my_alloc(10);
        free(ptr);
        return 0;
}
void* my_alloc(size_t size) {
        void *ret = malloc(size);
        if(!ret) exit(1);
        return ret;
}
" HAVE_FUNC_ATTRIBUTE_RETURNS_NONNULL)

check_c_source_compiles("
int my_function() __attribute__((warn_unused_result));
int main() {
        return my_function();
}
int my_function() {
        return 1;
}
" HAVE_FUNC_ATTRIBUTE_WARN_UNUSED_RESULT)

if(OS_FREEBSD OR OS_MACOS)
        set(HAVE_BUILTIN_ATOMICS True)
endif()

# openssl/crypto
pkg_check_modules(TLS IMPORTED_TARGET openssl)

if(NOT TARGET PkgConfig::TLS)
        if(OS_MACOS)
                execute_process(COMMAND
                                brew --prefix --installed openssl
                                RESULT_VARIABLE BREW_OPENSSL
                                OUTPUT_VARIABLE BREW_OPENSSL_PREFIX
                                OUTPUT_STRIP_TRAILING_WHITESPACE)

                if((BREW_OPENSSL NOT EQUAL 0) OR (NOT EXISTS "${BREW_OPENSSL_PREFIX}"))
                        message(FATAL_ERROR "OpenSSL (or LibreSSL) is required for building Netdata, but could not be found.")
                endif()

                add_library(PkgConfig::CRYPTO IMPORTED)
                set_target_properties(PkgConfig::CRYPTO
                        IMPORTED_LOCATION ${BREW_OPENSSL_PREFIX}/lib/libcrypto.dylib
                        INTERFACE_INCLUDE_DIRECTORIES ${BREW_OPENSSL_PREFIX}/include)

                add_library(PkgConfig::TLS IMPORTED)
                set_target_properties(PkgConfig::TLS
                        IMPORTED_LOCATION ${BREW_OPENSSL_PREFIX}/lib/libssl.dylib
                        INTERFACE_LINK_LIBRARIES PkgConfig::CRYPTO
                        INTERFACE_INCLUDE_DIRECTORIES ${BREW_OPENSSL_PREFIX}/include)
        else()
            message(FATAL_ERROR "OpenSSL (or LibreSSL) is required for building Netdata, but could not be found.")
        endif()
else()
        pkg_check_modules(CRYPTO IMPORTED_TARGET REQUIRED libcrypto)
endif()

#
# figure out if we need protoc/protobuf
#

if(NEED_PROTOBUF)
        netdata_detect_protobuf()
endif()

#
# source files
#

set(LIBJUDY_PREV_FILES
        src/libnetdata/libjudy/src/JudyL/JudyLPrev.c
        src/libnetdata/libjudy/src/JudyL/JudyLPrevEmpty.c
)

set(LIBJUDY_NEXT_FILES
        src/libnetdata/libjudy/src/JudyL/JudyLNext.c
        src/libnetdata/libjudy/src/JudyL/JudyLNextEmpty.c
)

set(LIBJUDY_SOURCES
        src/libnetdata/libjudy/src/Judy.h
        src/libnetdata/libjudy/src/JudyCommon/JudyMalloc.c
        src/libnetdata/libjudy/src/JudyCommon/JudyPrivate.h
        src/libnetdata/libjudy/src/JudyCommon/JudyPrivate1L.h
        src/libnetdata/libjudy/src/JudyCommon/JudyPrivateBranch.h
        src/libnetdata/libjudy/src/JudyL/JudyL.h
        src/libnetdata/libjudy/src/JudyL/JudyLByCount.c
        src/libnetdata/libjudy/src/JudyL/JudyLCascade.c
        src/libnetdata/libjudy/src/JudyL/JudyLCount.c
        src/libnetdata/libjudy/src/JudyL/JudyLCreateBranch.c
        src/libnetdata/libjudy/src/JudyL/JudyLDecascade.c
        src/libnetdata/libjudy/src/JudyL/JudyLDel.c
        src/libnetdata/libjudy/src/JudyL/JudyLFirst.c
        src/libnetdata/libjudy/src/JudyL/JudyLFreeArray.c
        src/libnetdata/libjudy/src/JudyL/j__udyLGet.c
        src/libnetdata/libjudy/src/JudyL/JudyLGet.c
        src/libnetdata/libjudy/src/JudyL/JudyLInsArray.c
        src/libnetdata/libjudy/src/JudyL/JudyLIns.c
        src/libnetdata/libjudy/src/JudyL/JudyLInsertBranch.c
        src/libnetdata/libjudy/src/JudyL/JudyLMallocIF.c
        src/libnetdata/libjudy/src/JudyL/JudyLMemActive.c
        src/libnetdata/libjudy/src/JudyL/JudyLMemUsed.c
        src/libnetdata/libjudy/src/JudyL/JudyLTables.c
        src/libnetdata/libjudy/src/JudyHS/JudyHS.c
        ${LIBJUDY_PREV_FILES}
        ${LIBJUDY_NEXT_FILES}
)

set(LIBNETDATA_FILES
        ${CONFIG_H}
        src/libnetdata/adaptive_resortable_list/adaptive_resortable_list.c
        src/libnetdata/adaptive_resortable_list/adaptive_resortable_list.h
        src/libnetdata/config/appconfig.c
        src/libnetdata/config/appconfig.h
        src/libnetdata/aral/aral.c
        src/libnetdata/aral/aral.h
        src/libnetdata/avl/avl.c
        src/libnetdata/avl/avl.h
        src/libnetdata/buffer/buffer.c
        src/libnetdata/buffer/buffer.h
        src/libnetdata/ringbuffer/ringbuffer.c
        src/libnetdata/ringbuffer/ringbuffer.h
        src/libnetdata/circular_buffer/circular_buffer.c
        src/libnetdata/circular_buffer/circular_buffer.h
        src/libnetdata/clocks/clocks.c
        src/libnetdata/clocks/clocks.h
        src/libnetdata/completion/completion.c
        src/libnetdata/completion/completion.h
        src/libnetdata/datetime/iso8601.c
        src/libnetdata/datetime/iso8601.h
        src/libnetdata/datetime/rfc7231.c
        src/libnetdata/datetime/rfc7231.h
        src/libnetdata/datetime/rfc3339.c
        src/libnetdata/datetime/rfc3339.h
        src/libnetdata/dictionary/dictionary.c
        src/libnetdata/dictionary/dictionary.h
        src/libnetdata/eval/eval.c
        src/libnetdata/eval/eval.h
        src/libnetdata/facets/facets.c
        src/libnetdata/facets/facets.h
        src/libnetdata/functions_evloop/functions_evloop.c
        src/libnetdata/functions_evloop/functions_evloop.h
        src/libnetdata/gorilla/gorilla.cc
        src/libnetdata/gorilla/gorilla.h
        src/libnetdata/july/july.c
        src/libnetdata/july/july.h
        src/libnetdata/inlined.h
        src/libnetdata/json/json.c
        src/libnetdata/json/json.h
        src/libnetdata/json/jsmn.c
        src/libnetdata/json/jsmn.h
        src/libnetdata/libnetdata.c
        src/libnetdata/libnetdata.h
        src/libnetdata/line_splitter/line_splitter.c
        src/libnetdata/line_splitter/line_splitter.h
        src/libnetdata/libnetdata.h
        src/libnetdata/locks/locks.c
        src/libnetdata/locks/locks.h
        src/libnetdata/log/journal.c
        src/libnetdata/log/journal.h
        src/libnetdata/log/log.c
        src/libnetdata/log/log.h
        src/libnetdata/os/os.c
        src/libnetdata/os/os.h
        src/libnetdata/simple_hashtable.h
        src/libnetdata/os/byteorder.h
        src/libnetdata/onewayalloc/onewayalloc.c
        src/libnetdata/onewayalloc/onewayalloc.h
        src/libnetdata/procfile/procfile.c
        src/libnetdata/procfile/procfile.h
        src/libnetdata/query_progress/progress.c
        src/libnetdata/query_progress/progress.h
        src/libnetdata/required_dummies.h
        src/libnetdata/socket/security.c
        src/libnetdata/socket/security.h
        src/libnetdata/simple_pattern/simple_pattern.c
        src/libnetdata/simple_pattern/simple_pattern.h
        src/libnetdata/socket/socket.c
        src/libnetdata/socket/socket.h
        src/libnetdata/statistical/statistical.c
        src/libnetdata/statistical/statistical.h
        src/libnetdata/storage_number/storage_number.c
        src/libnetdata/storage_number/storage_number.h
        src/libnetdata/string/string.c
        src/libnetdata/string/string.h
        src/libnetdata/threads/threads.c
        src/libnetdata/threads/threads.h
        src/libnetdata/url/url.c
        src/libnetdata/url/url.h
        src/libnetdata/uuid/uuid.c
        src/libnetdata/uuid/uuid.h
        src/libnetdata/string/utf8.h
        src/libnetdata/worker_utilization/worker_utilization.c
        src/libnetdata/worker_utilization/worker_utilization.h
        src/libnetdata/http/http_access.c
        src/libnetdata/http/http_access.h
        src/libnetdata/http/http_defs.c
        src/libnetdata/http/http_defs.h
        src/libnetdata/http/content_type.c
        src/libnetdata/http/content_type.h
        src/libnetdata/config/dyncfg.c
        src/libnetdata/config/dyncfg.h
        src/libnetdata/json/json-c-parser-inline.h
        src/libnetdata/template-enum.h
        src/libnetdata/dictionary/dictionary-internals.h
        src/libnetdata/dictionary/dictionary-unittest.c
        src/libnetdata/dictionary/thread-cache.c
        src/libnetdata/dictionary/thread-cache.h
        src/libnetdata/dictionary/dictionary-traversal.c
        src/libnetdata/dictionary/dictionary-statistics.h
        src/libnetdata/dictionary/dictionary-locks.h
        src/libnetdata/dictionary/dictionary-refcount.h
        src/libnetdata/dictionary/dictionary-hashtable.h
        src/libnetdata/dictionary/dictionary-item.h
        src/libnetdata/dictionary/dictionary-callbacks.h
        src/libnetdata/linked-lists.h
        src/libnetdata/storage-point.h
<<<<<<< HEAD
        src/libnetdata/bitmap.h
        src/libnetdata/parsers/parsers.h
        src/libnetdata/parsers/time.c
=======
        src/libnetdata/bitmap64.h
        src/libnetdata/os/gettid.c
        src/libnetdata/os/gettid.h
        src/libnetdata/os/adjtimex.c
        src/libnetdata/os/adjtimex.h
        src/libnetdata/os/setresuid.c
        src/libnetdata/os/setresuid.h
        src/libnetdata/os/setresgid.c
        src/libnetdata/os/setresgid.h
        src/libnetdata/os/getgrouplist.c
        src/libnetdata/os/getgrouplist.h
        src/libnetdata/os/get_pid_max.c
        src/libnetdata/os/get_pid_max.h
        src/libnetdata/os/os-freebsd-wrappers.c
        src/libnetdata/os/os-freebsd-wrappers.h
        src/libnetdata/os/os-macos-wrappers.c
        src/libnetdata/os/os-macos-wrappers.h
        src/libnetdata/os/os-windows-wrappers.c
        src/libnetdata/os/os-windows-wrappers.h
        src/libnetdata/os/get_system_cpus.c
        src/libnetdata/os/get_system_cpus.h
        src/libnetdata/os/tinysleep.c
        src/libnetdata/os/tinysleep.h
        src/libnetdata/os/uuid_generate.c
        src/libnetdata/os/uuid_generate.h
        src/libnetdata/os/setenv.c
        src/libnetdata/os/setenv.h
        src/libnetdata/os/strndup.c
        src/libnetdata/os/strndup.h
        src/libnetdata/spawn_server/spawn_server_nofork.c
        src/libnetdata/spawn_server/spawn_server.h
        src/libnetdata/spawn_server/spawn_popen.c
        src/libnetdata/spawn_server/spawn_popen.h
        src/libnetdata/spawn_server/spawn_server_windows.c
        src/libnetdata/spawn_server/spawn_server_internals.h
        src/libnetdata/spawn_server/spawn_server_libuv.c
        src/libnetdata/spawn_server/spawn_server_posix.c
        src/libnetdata/spawn_server/spawn_library.c
        src/libnetdata/spawn_server/spawn_library.h
        src/libnetdata/os/close_range.c
        src/libnetdata/os/close_range.h
        src/libnetdata/os/setproctitle.c
        src/libnetdata/os/setproctitle.h
        src/libnetdata/paths/paths.c
        src/libnetdata/paths/paths.h
        src/libnetdata/json/json-c-parser-inline.c
>>>>>>> e28a66f4
)

if(ENABLE_PLUGIN_EBPF)
        list(APPEND LIBNETDATA_FILES
                src/libnetdata/ebpf/ebpf.c
                src/libnetdata/ebpf/ebpf.h
        )
endif()

set(LIBH2O_FILES
        src/web/server/h2o/libh2o/deps/cloexec/cloexec.c
        src/web/server/h2o/libh2o/deps/libgkc/gkc.c
        src/web/server/h2o/libh2o/deps/libyrmcds/close.c
        src/web/server/h2o/libh2o/deps/libyrmcds/connect.c
        src/web/server/h2o/libh2o/deps/libyrmcds/recv.c
        src/web/server/h2o/libh2o/deps/libyrmcds/send.c
        src/web/server/h2o/libh2o/deps/libyrmcds/send_text.c
        src/web/server/h2o/libh2o/deps/libyrmcds/socket.c
        src/web/server/h2o/libh2o/deps/libyrmcds/strerror.c
        src/web/server/h2o/libh2o/deps/libyrmcds/text_mode.c
        src/web/server/h2o/libh2o/deps/picohttpparser/picohttpparser.c
        src/web/server/h2o/libh2o/lib/common/cache.c
        src/web/server/h2o/libh2o/lib/common/file.c
        src/web/server/h2o/libh2o/lib/common/filecache.c
        src/web/server/h2o/libh2o/lib/common/hostinfo.c
        src/web/server/h2o/libh2o/lib/common/http1client.c
        src/web/server/h2o/libh2o/lib/common/memcached.c
        src/web/server/h2o/libh2o/lib/common/memory.c
        src/web/server/h2o/libh2o/lib/common/multithread.c
        src/web/server/h2o/libh2o/lib/common/serverutil.c
        src/web/server/h2o/libh2o/lib/common/socket.c
        src/web/server/h2o/libh2o/lib/common/socketpool.c
        src/web/server/h2o/libh2o/lib/common/string.c
        src/web/server/h2o/libh2o/lib/common/time.c
        src/web/server/h2o/libh2o/lib/common/timeout.c
        src/web/server/h2o/libh2o/lib/common/url.c
        src/web/server/h2o/libh2o/lib/core/config.c
        src/web/server/h2o/libh2o/lib/core/configurator.c
        src/web/server/h2o/libh2o/lib/core/context.c
        src/web/server/h2o/libh2o/lib/core/headers.c
        src/web/server/h2o/libh2o/lib/core/logconf.c
        src/web/server/h2o/libh2o/lib/core/proxy.c
        src/web/server/h2o/libh2o/lib/core/request.c
        src/web/server/h2o/libh2o/lib/core/token.c
        src/web/server/h2o/libh2o/lib/core/util.c
        src/web/server/h2o/libh2o/lib/handler/access_log.c
        src/web/server/h2o/libh2o/lib/handler/chunked.c
        src/web/server/h2o/libh2o/lib/handler/compress.c
        src/web/server/h2o/libh2o/lib/handler/compress/gzip.c
        src/web/server/h2o/libh2o/lib/handler/errordoc.c
        src/web/server/h2o/libh2o/lib/handler/expires.c
        src/web/server/h2o/libh2o/lib/handler/fastcgi.c
        src/web/server/h2o/libh2o/lib/handler/file.c
        src/web/server/h2o/libh2o/lib/handler/headers.c
        src/web/server/h2o/libh2o/lib/handler/mimemap.c
        src/web/server/h2o/libh2o/lib/handler/proxy.c
        src/web/server/h2o/libh2o/lib/handler/redirect.c
        src/web/server/h2o/libh2o/lib/handler/reproxy.c
        src/web/server/h2o/libh2o/lib/handler/throttle_resp.c
        src/web/server/h2o/libh2o/lib/handler/status.c
        src/web/server/h2o/libh2o/lib/handler/headers_util.c
        src/web/server/h2o/libh2o/lib/handler/status/events.c
        src/web/server/h2o/libh2o/lib/handler/status/requests.c
        src/web/server/h2o/libh2o/lib/handler/http2_debug_state.c
        src/web/server/h2o/libh2o/lib/handler/status/durations.c
        src/web/server/h2o/libh2o/lib/handler/configurator/access_log.c
        src/web/server/h2o/libh2o/lib/handler/configurator/compress.c
        src/web/server/h2o/libh2o/lib/handler/configurator/errordoc.c
        src/web/server/h2o/libh2o/lib/handler/configurator/expires.c
        src/web/server/h2o/libh2o/lib/handler/configurator/fastcgi.c
        src/web/server/h2o/libh2o/lib/handler/configurator/file.c
        src/web/server/h2o/libh2o/lib/handler/configurator/headers.c
        src/web/server/h2o/libh2o/lib/handler/configurator/proxy.c
        src/web/server/h2o/libh2o/lib/handler/configurator/redirect.c
        src/web/server/h2o/libh2o/lib/handler/configurator/reproxy.c
        src/web/server/h2o/libh2o/lib/handler/configurator/throttle_resp.c
        src/web/server/h2o/libh2o/lib/handler/configurator/status.c
        src/web/server/h2o/libh2o/lib/handler/configurator/http2_debug_state.c
        src/web/server/h2o/libh2o/lib/handler/configurator/headers_util.c
        src/web/server/h2o/libh2o/lib/http1.c
        src/web/server/h2o/libh2o/lib/tunnel.c
        src/web/server/h2o/libh2o/lib/http2/cache_digests.c
        src/web/server/h2o/libh2o/lib/http2/casper.c
        src/web/server/h2o/libh2o/lib/http2/connection.c
        src/web/server/h2o/libh2o/lib/http2/frame.c
        src/web/server/h2o/libh2o/lib/http2/hpack.c
        src/web/server/h2o/libh2o/lib/http2/scheduler.c
        src/web/server/h2o/libh2o/lib/http2/stream.c
        src/web/server/h2o/libh2o/lib/http2/http2_debug_state.c
)

set(DAEMON_FILES
        src/daemon/buildinfo.c
        src/daemon/buildinfo.h
        src/daemon/common.c
        src/daemon/common.h
        src/daemon/daemon.c
        src/daemon/daemon.h
        src/daemon/libuv_workers.c
        src/daemon/libuv_workers.h
        src/daemon/global_statistics.c
        src/daemon/global_statistics.h
        src/daemon/analytics.c
        src/daemon/analytics.h
        src/daemon/main.c
        src/daemon/main.h
        src/daemon/environment.c
        src/daemon/win_system-info.c
        src/daemon/win_system-info.h
        src/daemon/signals.c
        src/daemon/signals.h
        src/daemon/service.c
        src/daemon/watcher.c
        src/daemon/watcher.h
        src/daemon/static_threads.c
        src/daemon/static_threads.h
        src/daemon/commands.c
        src/daemon/commands.h
        src/daemon/pipename.c
        src/daemon/pipename.h
        src/daemon/unit_test.c
        src/daemon/unit_test.h
        src/daemon/config/dyncfg.c
        src/daemon/config/dyncfg.h
        src/daemon/config/dyncfg-files.c
        src/daemon/config/dyncfg-unittest.c
        src/daemon/config/dyncfg-inline.c
        src/daemon/config/dyncfg-echo.c
        src/daemon/config/dyncfg-internals.h
        src/daemon/config/dyncfg-intercept.c
        src/daemon/config/dyncfg-tree.c
)

set(H2O_FILES
        src/web/server/h2o/http_server.c
        src/web/server/h2o/http_server.h
        src/web/server/h2o/h2o_utils.c
        src/web/server/h2o/h2o_utils.h
        src/web/server/h2o/streaming.c
        src/web/server/h2o/streaming.h
        src/web/server/h2o/connlist.c
        src/web/server/h2o/connlist.h
)

if(ENABLE_H2O)
    list(APPEND DAEMON_FILES ${H2O_FILES})
endif()

set(API_PLUGIN_FILES
        src/web/api/web_api.c
        src/web/api/web_api.h
        src/web/api/web_api_v1.c
        src/web/api/web_api_v1.h
        src/web/api/web_api_v2.c
        src/web/api/web_api_v2.h
        src/web/api/web_api_v3.c
        src/web/api/web_api_v3.h
        src/web/api/http_auth.c
        src/web/api/http_auth.h
        src/web/api/http_header.c
        src/web/api/http_header.h
        src/web/api/maps/rrdr_options.c
        src/web/api/maps/rrdr_options.h
        src/web/api/maps/contexts_options.c
        src/web/api/maps/contexts_options.h
        src/web/api/maps/datasource_formats.c
        src/web/api/maps/datasource_formats.h
        src/web/api/maps/maps.h
        src/web/api/maps/contexts_alert_statuses.c
        src/web/api/maps/contexts_alert_statuses.h
        src/web/api/v1/api_v1_allmetrics.c
        src/web/api/v1/api_v1_badge/web_buffer_svg.c
        src/web/api/v1/api_v1_function.c
        src/web/api/v1/api_v1_manage.c
        src/web/api/v1/api_v1_calls.h
        src/web/api/v1/api_v1_dbengine.c
        src/web/api/v1/api_v1_config.c
        src/web/api/v1/api_v1_functions.c
        src/web/api/v1/api_v1_weights.c
        src/web/api/v1/api_v1_info.c
        src/web/api/v1/api_v1_registry.c
        src/web/api/v1/api_v1_data.c
        src/web/api/v1/api_v1_contexts.c
        src/web/api/v1/api_v1_ml_info.c
        src/web/api/v1/api_v1_aclk.c
        src/web/api/v1/api_v1_context.c
        src/web/api/v1/api_v1_alarms.c
        src/web/api/v1/api_v1_charts.c
        src/web/api/v2/api_v2_info.c
        src/web/api/v2/api_v2_nodes.c
        src/web/api/v2/api_v2_node_instances.c
        src/web/api/v2/api_v2_q.c
        src/web/api/v2/api_v2_versions.c
        src/web/api/v2/api_v2_functions.c
        src/web/api/v2/api_v2_alerts.c
        src/web/api/v2/api_v2_alert_transitions.c
        src/web/api/v2/api_v2_ilove/ilove.c
        src/web/api/v2/api_v2_bearer.c
        src/web/api/v2/api_v2_calls.h
        src/web/api/v2/api_v2_data.c
        src/web/api/v2/api_v2_progress.c
        src/web/api/v2/api_v2_weights.c
        src/web/api/v2/api_v2_alert_config.c
        src/web/api/v2/api_v2_contexts.c
        src/web/api/v2/api_v2_claim.c
        src/web/api/v2/api_v2_webrtc.c
        src/web/api/v3/api_v3_calls.h
        src/web/api/v3/api_v3_settings.c
        src/web/api/functions/functions.c
        src/web/api/functions/functions.h
        src/web/api/functions/function-progress.c
        src/web/api/functions/function-progress.h
        src/web/api/functions/function-streaming.c
        src/web/api/functions/function-streaming.h
        src/web/api/queries/rrdr.c
        src/web/api/queries/rrdr.h
        src/web/api/queries/query.c
        src/web/api/queries/query.h
        src/web/api/queries/average/average.c
        src/web/api/queries/average/average.h
        src/web/api/queries/countif/countif.c
        src/web/api/queries/countif/countif.h
        src/web/api/queries/incremental_sum/incremental_sum.c
        src/web/api/queries/incremental_sum/incremental_sum.h
        src/web/api/queries/max/max.c
        src/web/api/queries/max/max.h
        src/web/api/queries/min/min.c
        src/web/api/queries/min/min.h
        src/web/api/queries/sum/sum.c
        src/web/api/queries/sum/sum.h
        src/web/api/queries/median/median.c
        src/web/api/queries/median/median.h
        src/web/api/queries/percentile/percentile.c
        src/web/api/queries/percentile/percentile.h
        src/web/api/queries/stddev/stddev.c
        src/web/api/queries/stddev/stddev.h
        src/web/api/queries/ses/ses.c
        src/web/api/queries/ses/ses.h
        src/web/api/queries/des/des.c
        src/web/api/queries/des/des.h
        src/web/api/queries/trimmed_mean/trimmed_mean.c
        src/web/api/queries/trimmed_mean/trimmed_mean.h
        src/web/api/queries/weights.c
        src/web/api/queries/weights.h
        src/web/api/formatters/rrd2json.c
        src/web/api/formatters/rrd2json.h
        src/web/api/formatters/csv/csv.c
        src/web/api/formatters/csv/csv.h
        src/web/api/formatters/json/json.c
        src/web/api/formatters/json/json.h
        src/web/api/formatters/ssv/ssv.c
        src/web/api/formatters/ssv/ssv.h
        src/web/api/formatters/value/value.c
        src/web/api/formatters/value/value.h
        src/web/api/formatters/json_wrapper.c
        src/web/api/formatters/json_wrapper.h
        src/web/api/formatters/charts2json.c
        src/web/api/formatters/charts2json.h
        src/web/api/formatters/rrdset2json.c
        src/web/api/formatters/rrdset2json.h
        src/web/rtc/webrtc.c
        src/web/rtc/webrtc.h
        src/web/api/functions/function-bearer_get_token.c
        src/web/api/functions/function-bearer_get_token.h
        src/web/api/v3/api_v3_me.c
)

set(EXPORTING_ENGINE_FILES
        src/exporting/exporting_engine.c
        src/exporting/exporting_engine.h
        src/exporting/graphite/graphite.c
        src/exporting/graphite/graphite.h
        src/exporting/json/json.c
        src/exporting/json/json.h
        src/exporting/opentsdb/opentsdb.c
        src/exporting/opentsdb/opentsdb.h
        src/exporting/prometheus/prometheus.c
        src/exporting/prometheus/prometheus.h
        src/exporting/read_config.c
        src/exporting/clean_connectors.c
        src/exporting/init_connectors.c
        src/exporting/process_data.c
        src/exporting/check_filters.c
        src/exporting/send_data.c
        src/exporting/send_internal_metrics.c
)

set(HEALTH_PLUGIN_FILES
        src/health/health.c
        src/health/health.h
        src/health/health_config.c
        src/health/health_json.c
        src/health/health_log.c
        src/health/health_prototypes.c
        src/health/health_prototypes.h
        src/health/health_silencers.c
        src/health/health_silencers.h
        src/health/health_internals.h
        src/health/health_notifications.c
        src/health/health_event_loop.c
        src/health/health_dyncfg.c
        src/health/health_variable.c
        src/health/rrdcalc.c
        src/health/rrdcalc.h
        src/health/rrdvar.c
        src/health/rrdvar.h
)

set(IDLEJITTER_PLUGIN_FILES src/collectors/idlejitter.plugin/plugin_idlejitter.c)

if(ENABLE_ML)
        set(ML_FILES
                src/ml/ad_charts.h
                src/ml/ad_charts.cc
                src/ml/Config.cc
                src/ml/dlib/dlib/all/source.cpp
                src/ml/ml.h
                src/ml/ml.cc
                src/ml/ml-private.h
        )
else()
        set(ML_FILES
                src/ml/ml.h
                src/ml/ml-dummy.c
        )
endif()

set(INTERNAL_COLLECTORS_FILES
        src/collectors/common-contexts/common-contexts.h
        src/collectors/common-contexts/disk.io.h
        src/collectors/common-contexts/system.io.h
        src/collectors/common-contexts/system.interrupts.h
        src/collectors/common-contexts/system.processes.h
        src/collectors/common-contexts/system.ram.h
        src/collectors/common-contexts/mem.swap.h
        src/collectors/common-contexts/mem.pgfaults.h
        src/collectors/common-contexts/mem.available.h
)

set(PLUGINSD_PLUGIN_FILES
        src/collectors/plugins.d/plugins_d.c
        src/collectors/plugins.d/plugins_d.h
        src/collectors/plugins.d/pluginsd_dyncfg.c
        src/collectors/plugins.d/pluginsd_dyncfg.h
        src/collectors/plugins.d/pluginsd_functions.c
        src/collectors/plugins.d/pluginsd_functions.h
        src/collectors/plugins.d/pluginsd_internals.c
        src/collectors/plugins.d/pluginsd_internals.h
        src/collectors/plugins.d/pluginsd_parser.c
        src/collectors/plugins.d/pluginsd_parser.h
        src/collectors/plugins.d/pluginsd_replication.c
        src/collectors/plugins.d/pluginsd_replication.h
)

set(RRD_PLUGIN_FILES
        src/database/contexts/api_v1_contexts.c
        src/database/contexts/api_v2_contexts.c
        src/database/contexts/api_v2_contexts.h
        src/database/contexts/api_v2_contexts_agents.c
        src/database/contexts/api_v2_contexts_alerts.c
        src/database/contexts/api_v2_contexts_alerts.h
        src/database/contexts/api_v2_contexts_alert_transitions.c
        src/database/contexts/api_v2_contexts_alert_config.c
        src/database/contexts/context.c
        src/database/contexts/instance.c
        src/database/contexts/internal.h
        src/database/contexts/metric.c
        src/database/contexts/query_scope.c
        src/database/contexts/query_target.c
        src/database/contexts/rrdcontext.c
        src/database/contexts/rrdcontext.h
        src/database/contexts/worker.c
        src/database/rrdcollector.c
        src/database/rrdcollector.h
        src/database/rrddim.c
        src/database/rrdfunctions.c
        src/database/rrdfunctions.h
        src/database/rrdfunctions-inline.c
        src/database/rrdfunctions-inline.h
        src/database/rrdhost.c
        src/database/rrdlabels.c
        src/database/rrd.c
        src/database/rrd.h
        src/database/rrdset.c
        src/database/storage_engine.c
        src/database/storage_engine.h
        src/database/ram/rrddim_mem.c
        src/database/ram/rrddim_mem.h
        src/database/sqlite/sqlite_metadata.c
        src/database/sqlite/sqlite_metadata.h
        src/database/sqlite/sqlite_functions.c
        src/database/sqlite/sqlite_functions.h
        src/database/sqlite/sqlite_context.c
        src/database/sqlite/sqlite_context.h
        src/database/sqlite/sqlite_db_migration.c
        src/database/sqlite/sqlite_db_migration.h
        src/database/sqlite/sqlite_aclk.c
        src/database/sqlite/sqlite_aclk.h
        src/database/sqlite/sqlite_health.c
        src/database/sqlite/sqlite_health.h
        src/database/sqlite/sqlite_aclk_node.c
        src/database/sqlite/sqlite_aclk_node.h
        src/database/sqlite/sqlite_aclk_alert.c
        src/database/sqlite/sqlite_aclk_alert.h
        src/database/sqlite/sqlite3.c
        src/database/sqlite/sqlite3.h
        src/database/sqlite/sqlite3recover.c
        src/database/sqlite/sqlite3recover.h
        src/database/sqlite/dbdata.c
        src/database/KolmogorovSmirnovDist.c
        src/database/KolmogorovSmirnovDist.h
        src/database/rrdfunctions-inflight.c
        src/database/rrdfunctions-inflight.h
        src/database/rrdfunctions-exporters.c
        src/database/rrdfunctions-exporters.h
        src/database/rrdfunctions-internals.h
        src/database/rrdcollector-internals.h
)

if(ENABLE_DBENGINE)
    list(APPEND RRD_PLUGIN_FILES
            src/database/engine/rrdengine.c
            src/database/engine/rrdengine.h
            src/database/engine/rrddiskprotocol.h
            src/database/engine/datafile.c
            src/database/engine/datafile.h
            src/database/engine/journalfile.c
            src/database/engine/journalfile.h
            src/database/engine/rrdenginelib.c
            src/database/engine/rrdenginelib.h
            src/database/engine/rrdengineapi.c
            src/database/engine/rrdengineapi.h
            src/database/engine/pagecache.c
            src/database/engine/pagecache.h
            src/database/engine/page_test.cc
            src/database/engine/page.c
            src/database/engine/page.h
            src/database/engine/cache.c
            src/database/engine/cache.h
            src/database/engine/metric.c
            src/database/engine/metric.h
            src/database/engine/pdc.c
            src/database/engine/pdc.h
            src/database/engine/dbengine-unittest.c
            src/database/engine/dbengine-stresstest.c
            src/database/engine/dbengine-compression.c
            src/database/engine/dbengine-compression.h
    )
endif()

set(REGISTRY_PLUGIN_FILES
        src/registry/registry.c
        src/registry/registry.h
        src/registry/registry_db.c
        src/registry/registry_init.c
        src/registry/registry_internals.c
        src/registry/registry_internals.h
        src/registry/registry_log.c
        src/registry/registry_machine.c
        src/registry/registry_machine.h
        src/registry/registry_person.c
        src/registry/registry_person.h
)

set(STATSD_PLUGIN_FILES
        src/collectors/statsd.plugin/statsd.c
)

set(SYSTEMD_JOURNAL_PLUGIN_FILES
        src/collectors/systemd-journal.plugin/systemd-journal.c
        src/collectors/systemd-journal.plugin/systemd-internals.h
        src/collectors/systemd-journal.plugin/systemd-main.c
        src/collectors/systemd-journal.plugin/systemd-units.c
        src/collectors/systemd-journal.plugin/systemd-journal.c
        src/collectors/systemd-journal.plugin/systemd-journal-annotations.c
        src/collectors/systemd-journal.plugin/systemd-journal-files.c
        src/collectors/systemd-journal.plugin/systemd-journal-fstat.c
        src/collectors/systemd-journal.plugin/systemd-journal-watcher.c
        src/collectors/systemd-journal.plugin/systemd-journal-dyncfg.c
        src/libnetdata/maps/system-users.h
        src/libnetdata/maps/system-groups.h
        src/libnetdata/maps/system-services.h
)

set(STREAMING_PLUGIN_FILES
        src/streaming/rrdpush.c
        src/streaming/rrdpush.h
        src/streaming/compression.c
        src/streaming/compression.h
        src/streaming/compression_brotli.c
        src/streaming/compression_brotli.h
        src/streaming/compression_gzip.c
        src/streaming/compression_gzip.h
        src/streaming/compression_lz4.c
        src/streaming/compression_lz4.h
        src/streaming/compression_zstd.c
        src/streaming/compression_zstd.h
        src/streaming/receiver.c
        src/streaming/sender.c
        src/streaming/replication.c
        src/streaming/replication.h
        src/streaming/common.h
        src/streaming/protocol/command-nodeid.c
        src/streaming/protocol/commands.c
        src/streaming/protocol/commands.h
        src/streaming/protocol/command-claimed_id.c
        src/streaming/stream_path.c
        src/streaming/stream_path.h
        src/streaming/stream_capabilities.c
        src/streaming/stream_capabilities.h
        src/streaming/sender_connect.c
        src/streaming/sender_internals.h
        src/streaming/sender_execute.c
        src/streaming/sender_commit.c
)

set(WEB_PLUGIN_FILES
        src/web/server/web_client.c
        src/web/server/web_client.h
        src/web/server/web_server.c
        src/web/server/web_server.h
        src/web/server/static/static-threaded.c
        src/web/server/static/static-threaded.h
        src/web/server/web_client_cache.c
        src/web/server/web_client_cache.h
)

set(CLAIM_PLUGIN_FILES
        src/claim/claim.c
        src/claim/claim.h
        src/claim/claim_id.c
        src/claim/claim_id.h
        src/claim/cloud-conf.c
        src/claim/claim-with-api.c
        src/claim/cloud-status.c
        src/claim/cloud-status.h
)

set(CLAIM_WINDOWS_FILES
        src/claim/netdata_claim.c
        src/claim/netdata_claim.h
        src/claim/netdata_claim_window.c
        src/claim/netdata_claim_window.h
)

set(ACLK_ALWAYS_BUILD
        src/aclk/aclk_rrdhost_state.h
        src/aclk/aclk_proxy.c
        src/aclk/aclk_proxy.h
        src/aclk/aclk.c
        src/aclk/aclk.h
        src/aclk/aclk_capas.c
        src/aclk/aclk_capas.h
        src/aclk/aclk_util.c
        src/aclk/aclk_util.h
        src/aclk/https_client.c
        src/aclk/https_client.h
        src/libnetdata/c_rhash/c_rhash.c
        src/libnetdata/c_rhash/c_rhash.h
        src/libnetdata/c_rhash/c_rhash_internal.h
)

set(TIMEX_PLUGIN_FILES
        src/collectors/timex.plugin/plugin_timex.c
)

set(PROFILE_PLUGIN_FILES
        src/collectors/profile.plugin/plugin_profile.cc
)

set(CGROUPS_PLUGIN_FILES
        src/collectors/cgroups.plugin/sys_fs_cgroup.c
        src/collectors/cgroups.plugin/sys_fs_cgroup.h
        src/collectors/cgroups.plugin/cgroup-internals.h
        src/collectors/cgroups.plugin/cgroup-discovery.c
        src/collectors/cgroups.plugin/cgroup-charts.c
        src/collectors/cgroups.plugin/cgroup-top.c
)

set(DISKSPACE_PLUGIN_FILES
        src/collectors/diskspace.plugin/plugin_diskspace.c
)

set(MACOS_PLUGIN_FILES
        src/collectors/macos.plugin/plugin_macos.c
        src/collectors/macos.plugin/plugin_macos.h
        src/collectors/macos.plugin/macos_sysctl.c
        src/collectors/macos.plugin/macos_mach_smi.c
        src/collectors/macos.plugin/macos_fw.c
)

set(FREEBSD_PLUGIN_FILES
        src/collectors/freebsd.plugin/plugin_freebsd.c
        src/collectors/freebsd.plugin/plugin_freebsd.h
        src/collectors/freebsd.plugin/freebsd_sysctl.c
        src/collectors/freebsd.plugin/freebsd_getmntinfo.c
        src/collectors/freebsd.plugin/freebsd_getifaddrs.c
        src/collectors/freebsd.plugin/freebsd_devstat.c
        src/collectors/freebsd.plugin/freebsd_kstat_zfs.c
        src/collectors/freebsd.plugin/freebsd_ipfw.c
        src/collectors/proc.plugin/zfs_common.c
        src/collectors/proc.plugin/zfs_common.h
)

set(WINDOWS_PLUGIN_FILES
        src/collectors/windows.plugin/windows_plugin.c
        src/collectors/windows.plugin/windows_plugin.h
        src/collectors/windows.plugin/GetSystemUptime.c
        src/collectors/windows.plugin/GetSystemRAM.c
        src/collectors/windows.plugin/GetSystemCPU.c
        src/collectors/windows.plugin/perflib.c
        src/collectors/windows.plugin/perflib.h
        src/collectors/windows.plugin/perflib-rrd.c
        src/collectors/windows.plugin/perflib-rrd.h
        src/collectors/windows.plugin/perflib-names.c
        src/collectors/windows.plugin/perflib-dump.c
        src/collectors/windows.plugin/perflib-storage.c
        src/collectors/windows.plugin/perflib-processor.c
        src/collectors/windows.plugin/perflib-objects.c
        src/collectors/windows.plugin/perflib-network.c
        src/collectors/windows.plugin/perflib-memory.c
        src/collectors/windows.plugin/perflib-processes.c
)

set(PROC_PLUGIN_FILES
        src/collectors/proc.plugin/ipc.c
        src/collectors/proc.plugin/plugin_proc.c
        src/collectors/proc.plugin/plugin_proc.h
        src/collectors/proc.plugin/proc_sys_fs_file_nr.c
        src/collectors/proc.plugin/proc_diskstats.c
        src/collectors/proc.plugin/proc_mdstat.c
        src/collectors/proc.plugin/proc_interrupts.c
        src/collectors/proc.plugin/proc_softirqs.c
        src/collectors/proc.plugin/proc_loadavg.c
        src/collectors/proc.plugin/proc_meminfo.c
        src/collectors/proc.plugin/proc_pagetypeinfo.c
        src/collectors/proc.plugin/proc_net_dev.c
        src/collectors/proc.plugin/proc_net_dev_renames.c
        src/collectors/proc.plugin/proc_net_dev_renames.h
        src/collectors/proc.plugin/proc_net_wireless.c
        src/collectors/proc.plugin/proc_net_ip_vs_stats.c
        src/collectors/proc.plugin/proc_net_netstat.c
        src/collectors/proc.plugin/proc_net_rpc_nfs.c
        src/collectors/proc.plugin/proc_net_rpc_nfsd.c
        src/collectors/proc.plugin/proc_net_sctp_snmp.c
        src/collectors/proc.plugin/proc_net_sockstat.c
        src/collectors/proc.plugin/proc_net_sockstat6.c
        src/collectors/proc.plugin/proc_net_softnet_stat.c
        src/collectors/proc.plugin/proc_net_stat_conntrack.c
        src/collectors/proc.plugin/proc_net_stat_synproxy.c
        src/collectors/proc.plugin/proc_self_mountinfo.c
        src/collectors/proc.plugin/proc_self_mountinfo.h
        src/collectors/proc.plugin/zfs_common.c
        src/collectors/proc.plugin/zfs_common.h
        src/collectors/proc.plugin/proc_spl_kstat_zfs.c
        src/collectors/proc.plugin/proc_stat.c
        src/collectors/proc.plugin/proc_sys_kernel_random_entropy_avail.c
        src/collectors/proc.plugin/proc_vmstat.c
        src/collectors/proc.plugin/proc_uptime.c
        src/collectors/proc.plugin/proc_pressure.c
        src/collectors/proc.plugin/proc_pressure.h
        src/collectors/proc.plugin/sys_kernel_mm_ksm.c
        src/collectors/proc.plugin/sys_block_zram.c
        src/collectors/proc.plugin/sys_devices_system_edac_mc.c
        src/collectors/proc.plugin/sys_devices_system_node.c
        src/collectors/proc.plugin/sys_class_infiniband.c
        src/collectors/proc.plugin/sys_fs_btrfs.c
        src/collectors/proc.plugin/sys_class_power_supply.c
        src/collectors/proc.plugin/sys_devices_pci_aer.c
        src/collectors/proc.plugin/sys_class_drm.c
)

set(TC_PLUGIN_FILES
        src/collectors/tc.plugin/plugin_tc.c
)

set(NETDATA_FILES
        src/collectors/all.h
        ${DAEMON_FILES}
        ${API_PLUGIN_FILES}
        ${EXPORTING_ENGINE_FILES}
        ${HEALTH_PLUGIN_FILES}
        ${IDLEJITTER_PLUGIN_FILES}
        ${ML_FILES}
        ${PLUGINSD_PLUGIN_FILES}
        ${RRD_PLUGIN_FILES}
        ${REGISTRY_PLUGIN_FILES}
        ${STATSD_PLUGIN_FILES}
        ${STREAMING_PLUGIN_FILES}
        ${WEB_PLUGIN_FILES}
        ${CLAIM_PLUGIN_FILES}
        ${ACLK_ALWAYS_BUILD}
        ${PROFILE_PLUGIN_FILES}
)

if(OS_LINUX)
        list(APPEND NETDATA_FILES
                src/daemon/static_threads_linux.c
                ${CGROUPS_PLUGIN_FILES}
                ${DISKSPACE_PLUGIN_FILES}
                ${PROC_PLUGIN_FILES}
                ${TC_PLUGIN_FILES}
                ${TIMEX_PLUGIN_FILES}
                ${INTERNAL_COLLECTORS_FILES}
        )

        if(ENABLE_SENTRY)
            list(APPEND NETDATA_FILES
                    src/daemon/sentry-native/sentry-native.c
                    src/daemon/sentry-native/sentry-native.h)
        endif()
elseif(OS_MACOS)
        list(APPEND NETDATA_FILES
                src/daemon/static_threads_macos.c
                ${MACOS_PLUGIN_FILES}
                ${TIMEX_PLUGIN_FILES}
                ${INTERNAL_COLLECTORS_FILES}
        )
elseif(OS_FREEBSD)
        list(APPEND NETDATA_FILES
                src/daemon/static_threads_freebsd.c
                ${FREEBSD_PLUGIN_FILES}
                ${TIMEX_PLUGIN_FILES}
                ${INTERNAL_COLLECTORS_FILES}
        )
elseif(OS_WINDOWS)
        list(APPEND NETDATA_FILES
                src/daemon/static_threads_windows.c
                src/daemon/winsvc.cc
                ${WINDOWS_PLUGIN_FILES}
                ${INTERNAL_COLLECTORS_FILES}
        )
endif()

set(MQTT_WEBSOCKETS_FILES
        src/aclk/mqtt_websockets/mqtt_wss_client.c
        src/aclk/mqtt_websockets/mqtt_wss_client.h
        src/aclk/mqtt_websockets/mqtt_wss_log.c
        src/aclk/mqtt_websockets/mqtt_wss_log.h
        src/aclk/mqtt_websockets/ws_client.c
        src/aclk/mqtt_websockets/ws_client.h
        src/aclk/mqtt_websockets/mqtt_ng.c
        src/aclk/mqtt_websockets/mqtt_ng.h
        src/aclk/mqtt_websockets/common_public.c
        src/aclk/mqtt_websockets/common_public.h
        src/aclk/mqtt_websockets/common_internal.h
)

set(ACLK_PROTO_DEFS
        src/aclk/aclk-schemas/proto/aclk/v1/lib.proto
        src/aclk/aclk-schemas/proto/agent/v1/disconnect.proto
        src/aclk/aclk-schemas/proto/agent/v1/connection.proto
        src/aclk/aclk-schemas/proto/alarm/v1/config.proto
        src/aclk/aclk-schemas/proto/alarm/v1/stream.proto
        src/aclk/aclk-schemas/proto/nodeinstance/connection/v1/connection.proto
        src/aclk/aclk-schemas/proto/nodeinstance/create/v1/creation.proto
        src/aclk/aclk-schemas/proto/nodeinstance/info/v1/info.proto
        src/aclk/aclk-schemas/proto/context/v1/context.proto
        src/aclk/aclk-schemas/proto/context/v1/stream.proto
        src/aclk/aclk-schemas/proto/agent/v1/cmds.proto
)

set(ACLK_FILES
        src/aclk/aclk_query.c
        src/aclk/aclk_query.h
        src/aclk/aclk_query_queue.c
        src/aclk/aclk_query_queue.h
        src/aclk/aclk_otp.c
        src/aclk/aclk_otp.h
        src/aclk/aclk_tx_msgs.c
        src/aclk/aclk_tx_msgs.h
        src/aclk/aclk_rx_msgs.c
        src/aclk/aclk_rx_msgs.h
        src/aclk/aclk_alarm_api.c
        src/aclk/aclk_alarm_api.h
        src/aclk/aclk_contexts_api.c
        src/aclk/aclk_contexts_api.h
        src/aclk/schema-wrappers/connection.cc
        src/aclk/schema-wrappers/connection.h
        src/aclk/schema-wrappers/node_connection.cc
        src/aclk/schema-wrappers/node_connection.h
        src/aclk/schema-wrappers/node_creation.cc
        src/aclk/schema-wrappers/node_creation.h
        src/aclk/schema-wrappers/alarm_stream.cc
        src/aclk/schema-wrappers/alarm_stream.h
        src/aclk/schema-wrappers/alarm_config.cc
        src/aclk/schema-wrappers/alarm_config.h
        src/aclk/schema-wrappers/node_info.cc
        src/aclk/schema-wrappers/node_info.h
        src/aclk/schema-wrappers/capability.cc
        src/aclk/schema-wrappers/capability.h
        src/aclk/schema-wrappers/proto_2_json.cc
        src/aclk/schema-wrappers/proto_2_json.h
        src/aclk/schema-wrappers/context_stream.cc
        src/aclk/schema-wrappers/context_stream.h
        src/aclk/schema-wrappers/context.cc
        src/aclk/schema-wrappers/context.h
        src/aclk/schema-wrappers/schema_wrappers.h
        src/aclk/schema-wrappers/schema_wrapper_utils.cc
        src/aclk/schema-wrappers/schema_wrapper_utils.h
        src/aclk/schema-wrappers/agent_cmds.cc
        src/aclk/schema-wrappers/agent_cmds.h
)


set(MONGODB_EXPORTING_FILES
        src/exporting/mongodb/mongodb.c
        src/exporting/mongodb/mongodb.h
)

set(PROMETHEUS_REMOTE_WRITE_EXPORTING_FILES
        src/exporting/prometheus/remote_write/remote_write.c
        src/exporting/prometheus/remote_write/remote_write.h
        src/exporting/prometheus/remote_write/remote_write_request.cc
        src/exporting/prometheus/remote_write/remote_write_request.h
)

#
# build h2o
#

if(ENABLE_H2O)
        add_library(h2o STATIC ${LIBH2O_FILES})

        target_include_directories(h2o BEFORE PUBLIC
                "${CMAKE_SOURCE_DIR}/src/web/server/h2o/libh2o/include"
                "${CMAKE_SOURCE_DIR}/src/web/server/h2o/libh2o/deps/cloexec"
                "${CMAKE_SOURCE_DIR}/src/web/server/h2o/libh2o/deps/brotli/enc"
                "${CMAKE_SOURCE_DIR}/src/web/server/h2o/libh2o/deps/golombset"
                "${CMAKE_SOURCE_DIR}/src/web/server/h2o/libh2o/deps/libgkc"
                "${CMAKE_SOURCE_DIR}/src/web/server/h2o/libh2o/deps/libyrmcds"
                "${CMAKE_SOURCE_DIR}/src/web/server/h2o/libh2o/deps/klib"
                "${CMAKE_SOURCE_DIR}/src/web/server/h2o/libh2o/deps/neverbleed"
                "${CMAKE_SOURCE_DIR}/src/web/server/h2o/libh2o/deps/picohttpparser"
                "${CMAKE_SOURCE_DIR}/src/web/server/h2o/libh2o/deps/picotest"
                "${CMAKE_SOURCE_DIR}/src/web/server/h2o/libh2o/deps/yaml/include"
                "${CMAKE_SOURCE_DIR}/src/web/server/h2o/libh2o/deps/yoml"
        )

        target_compile_options(h2o PRIVATE
                -Wno-all -Wno-extra
                -Wno-shadow
                -Wno-deprecated-declarations
                -Wformat
        )

        target_compile_options(h2o PUBLIC -DH2O_USE_LIBUV=0)
        target_link_libraries(h2o PRIVATE PkgConfig::TLS)
endif()

#
# build libjudy
#

add_library(judy STATIC ${LIBJUDY_SOURCES})

target_compile_options(judy PRIVATE
        -Wno-all -Wno-extra
        -Wno-shadow
        -Wformat
)

target_compile_definitions(judy PRIVATE
        JUDYL
        $<$<EQUAL:${CMAKE_SIZEOF_VOID_P},8>:JU_64BIT>
)

target_include_directories(judy PUBLIC
        src/libnetdata/libjudy/src
        src/libnetdata/libjudy/src/JudyCommon
)

set_source_files_properties(${LIBJUDY_PREV_FILES} PROPERTIES COMPILE_OPTIONS "-DJUDYPREV")
set_source_files_properties(${LIBJUDY_NEXT_FILES} PROPERTIES COMPILE_OPTIONS "-DJUDYNEXT")
set_source_files_properties(src/libnetdata/libjudy/src/JudyL/j__udyLGet.c PROPERTIES COMPILE_OPTIONS "-DJUDYGETINLINE")
set_source_files_properties(src/libnetdata/libjudy/src/JudyL/JudyLByCount.c PROPERTIES COMPILE_OPTIONS "-DNOSMARTJBB -DNOSMARTJBU -DNOSMARTJLB")
set_source_files_properties(JudyLTables.c PROPERTIES COMPILE_OPTIONS "-I${CMAKE_SOURCE_DIR}/src/libnetdata/libjudy/src/JudyL")

#
# build libnetdata
#

if(OS_LINUX)
        include(NetdataDetectSystemd)
        detect_systemd()
endif()

add_library(libnetdata STATIC ${LIBNETDATA_FILES})

target_include_directories(libnetdata BEFORE PUBLIC ${CONFIG_H_DIR} ${CMAKE_SOURCE_DIR}/src)

# pthread (FIXME: use find_package for this)

# set(CMAKE_THREAD_PREFER_PTHREAD TRUE)
# set(THREADS_PREFER_PTHREAD_FLAG TRUE)
# find_package(Threads REQUIRED)

# add_executable(test test.cpp)
# target_link_libraries(test Threads::Threads)

target_link_libraries(libnetdata PUBLIC
        "$<$<NOT:$<BOOL:${HAVE_BUILTIN_ATOMICS}>>:atomic>"
        "$<$<OR:$<BOOL:${OS_LINUX}>,$<BOOL:${OS_FREEBSD}>>:pthread;rt>"
        "$<$<BOOL:${OS_WINDOWS}>:kernel32;advapi32;winmm;rpcrt4>"
        "$<$<BOOL:${LINK_LIBM}>:m>"
        "${SYSTEMD_LDFLAGS}")

# ebpf
if(ENABLE_PLUGIN_EBPF)
        netdata_add_libbpf_to_target(libnetdata)
endif()

# judy
target_link_libraries(libnetdata PUBLIC judy)

netdata_add_jsonc_to_target(libnetdata)

netdata_add_libyaml_to_target(libnetdata)

# zlib
if(OS_MACOS)
        find_package(ZLIB REQUIRED)
        target_include_directories(libnetdata BEFORE PUBLIC ${ZLIB_INCLUDE_DIRS})
        target_link_libraries(libnetdata PUBLIC ZLIB::ZLIB)
else()
        pkg_check_modules(ZLIB REQUIRED zlib)
        target_include_directories(libnetdata BEFORE PUBLIC ${ZLIB_INCLUDE_DIRS})
        target_compile_options(libnetdata PUBLIC ${ZLIB_CFLAGS_OTHER})
        target_link_libraries(libnetdata PUBLIC ${ZLIB_LDFLAGS})
endif()

# lz4 - try to find a version that is compatible with streaming compression
# otherwise pick whichever one we can find to support dbengine but don't set
# ENABLE_LZ4.
pkg_check_modules(LIBLZ4 liblz4>=1.9.0)
if(LIBLZ4_FOUND)
        set(ENABLE_LZ4 On)
else()
        pkg_check_modules(LIBLZ4 REQUIRED liblz4)
endif()

target_include_directories(libnetdata BEFORE PUBLIC ${LIBLZ4_INCLUDE_DIRS})
target_compile_options(libnetdata PUBLIC ${LIBLZ4_CFLAGS_OTHER})
target_link_libraries(libnetdata PUBLIC ${LIBLZ4_LDFLAGS})

# zstd
pkg_check_modules(LIBZSTD libzstd)
if(LIBZSTD_FOUND)
        set(ENABLE_ZSTD On)
        target_include_directories(libnetdata BEFORE PUBLIC ${LIBZSTD_INCLUDE_DIRS})
        target_compile_options(libnetdata PUBLIC ${LIBZSTD_CFLAGS_OTHER})
        target_link_libraries(libnetdata PUBLIC ${LIBZSTD_LDFLAGS})
endif()

# brotli
pkg_check_modules(LIBBROTLI libbrotlidec libbrotlienc libbrotlicommon)
if(LIBBROTLI_FOUND)
        set(ENABLE_BROTLI On)
        target_include_directories(libnetdata PUBLIC ${LIBBROTLI_INCLUDE_DIRS})
        target_compile_options(libnetdata PUBLIC ${LIBBROTLI_CFLAGS_OTHER})
        target_link_libraries(libnetdata PUBLIC ${LIBBROTLI_LDFLAGS})
endif()

# uuid
if(OS_MACOS OR OS_WINDOWS)
        # UUID functionality is part of the system libraries here, so no extra
        # stuff needed.
else()
        pkg_check_modules(UUID REQUIRED uuid)
        target_include_directories(libnetdata BEFORE PUBLIC ${UUID_INCLUDE_DIRS})
        target_compile_options(libnetdata PUBLIC ${UUID_CFLAGS_OTHER})
        target_link_libraries(libnetdata PUBLIC ${UUID_LDFLAGS})
endif()

# uv
pkg_check_modules(LIBUV REQUIRED libuv)
target_include_directories(libnetdata BEFORE PUBLIC ${LIBUV_INCLUDE_DIRS})
target_compile_options(libnetdata PUBLIC ${LIBUV_CFLAGS_OTHER})
target_link_libraries(libnetdata PUBLIC ${LIBUV_LDFLAGS})

# crypto
target_link_libraries(libnetdata PUBLIC PkgConfig::CRYPTO)

# openssl
target_link_libraries(libnetdata PUBLIC PkgConfig::TLS)

# mnl
if(NOT OS_MACOS)
    pkg_check_modules(MNL libmnl)
    if(MNL_FOUND)
        set(HAVE_LIBMNL True)
    endif()
endif()

#
# mqtt library
#
set(ENABLE_MQTTWEBSOCKETS True)
if(ENABLE_MQTTWEBSOCKETS)
        add_library(mqttwebsockets STATIC ${MQTT_WEBSOCKETS_FILES})

        target_compile_options(mqttwebsockets PUBLIC -DMQTT_WSS_CUSTOM_ALLOC
                                                     -DRBUF_CUSTOM_MALLOC
                                                     -DMQTT_WSS_CPUSTATS)

        target_include_directories(mqttwebsockets PUBLIC ${CMAKE_SOURCE_DIR}/aclk/helpers
                                                         ${CMAKE_SOURCE_DIR}/src/web/server/h2o/libh2o/include)

        target_link_libraries(mqttwebsockets PRIVATE libnetdata)

endif()

#
# proto definitions
#
netdata_protoc_generate_cpp("${CMAKE_SOURCE_DIR}/src/aclk/aclk-schemas"
                            "${CMAKE_SOURCE_DIR}/src/aclk/aclk-schemas"
                            ACLK_PROTO_BUILT_SRCS
                            ACLK_PROTO_BUILT_HDRS
                            ${ACLK_PROTO_DEFS})

list(APPEND ACLK_FILES ${ACLK_PROTO_BUILT_SRCS}
                       ${ACLK_PROTO_BUILT_HDRS})

#
# build plugins
#

if(ENABLE_PLUGIN_DEBUGFS)
    pkg_check_modules(CAP QUIET libcap)

    set(DEBUGFS_PLUGIN_FILES src/collectors/debugfs.plugin/debugfs_plugin.c
                             src/collectors/debugfs.plugin/debugfs_plugin.h
                             src/collectors/debugfs.plugin/debugfs_extfrag.c
                             src/collectors/debugfs.plugin/debugfs_zswap.c
                             src/collectors/debugfs.plugin/sys_devices_virtual_powercap.c)

    add_executable(debugfs.plugin ${DEBUGFS_PLUGIN_FILES})
    target_link_libraries(debugfs.plugin libnetdata ${CAP_LIBRARIES})
    target_include_directories(debugfs.plugin PRIVATE ${CAP_INCLUDE_DIRS})
    target_compile_options(debugfs.plugin PRIVATE ${CAP_CFLAGS_OTHER})

    install(TARGETS debugfs.plugin
            COMPONENT plugin-debugfs
            DESTINATION usr/libexec/netdata/plugins.d)

    if(BUILD_FOR_PACKAGING)
        install(FILES
                ${PKG_FILES_PATH}/copyright
                COMPONENT plugin-debugfs
                DESTINATION usr/share/doc/netdata-plugin-debugfs)
    endif()
endif()

add_executable(spawn-tester src/libnetdata/spawn_server/spawn-tester.c)
target_link_libraries(spawn-tester libnetdata)

if(ENABLE_PLUGIN_APPS)
    pkg_check_modules(CAP QUIET libcap)

    set(APPS_PLUGIN_FILES
            src/collectors/apps.plugin/apps_plugin.c
            src/collectors/apps.plugin/apps_plugin.h
            src/collectors/apps.plugin/apps_functions.c
            src/collectors/apps.plugin/apps_targets.c
            src/collectors/apps.plugin/apps_users_and_groups.c
            src/collectors/apps.plugin/apps_output.c
            src/collectors/apps.plugin/apps_proc_pid_status.c
            src/collectors/apps.plugin/apps_proc_pid_limits.c
            src/collectors/apps.plugin/apps_proc_pid_stat.c
            src/collectors/apps.plugin/apps_proc_pid_cmdline.c
            src/collectors/apps.plugin/apps_proc_pid_io.c
            src/collectors/apps.plugin/apps_proc_stat.c
            src/collectors/apps.plugin/apps_proc_pid_fd.c
            src/collectors/apps.plugin/apps_proc_pids.c
            src/collectors/apps.plugin/apps_proc_meminfo.c
    )

    add_executable(apps.plugin ${APPS_PLUGIN_FILES})
    target_link_libraries(apps.plugin libnetdata ${CAP_LIBRARIES})
    target_include_directories(apps.plugin PRIVATE ${CAP_INCLUDE_DIRS})
    target_compile_options(apps.plugin PRIVATE ${CAP_CFLAGS_OTHER})

    install(TARGETS apps.plugin
            COMPONENT plugin-apps
            DESTINATION usr/libexec/netdata/plugins.d)

    install(FILES src/collectors/apps.plugin/apps_groups.conf
            COMPONENT plugin-apps
            DESTINATION usr/lib/netdata/conf.d)

    if(BUILD_FOR_PACKAGING)
        install(FILES
                ${PKG_FILES_PATH}/copyright
                COMPONENT plugin-apps
                DESTINATION usr/share/doc/netdata-plugin-apps)
    endif()
endif()

if(CAP_FOUND)
    set(HAVE_CAPABILITY True)
endif()

if(ENABLE_PLUGIN_FREEIPMI)
    pkg_check_modules(IPMI REQUIRED libipmimonitoring)

    set(FREEIPMI_PLUGIN_FILES src/collectors/freeipmi.plugin/freeipmi_plugin.c)

    add_executable(freeipmi.plugin ${FREEIPMI_PLUGIN_FILES})
    target_link_libraries (freeipmi.plugin libnetdata ${IPMI_LIBRARIES})
    target_include_directories(freeipmi.plugin PRIVATE ${IPMI_INCLUDE_DIRS})
    target_compile_options(freeipmi.plugin PRIVATE ${IPMI_CFLAGS_OTHER})

    install(TARGETS freeipmi.plugin
            COMPONENT plugin-freeipmi
            DESTINATION usr/libexec/netdata/plugins.d)

    if(BUILD_FOR_PACKAGING)
        install(FILES
                ${PKG_FILES_PATH}/copyright
                COMPONENT plugin-freeipmi
                DESTINATION usr/share/doc/netdata-plugin-freeipmi)
    endif()
endif()

if(ENABLE_PLUGIN_NFACCT)
    if (NOT MNL_FOUND)
        message(FATAL_ERROR "Can not build nfacct.plugin because MNL library could not be found.")
    endif()

    pkg_check_modules(NFACCT REQUIRED libnetfilter_acct)

    set(NFACCT_PLUGIN_FILES src/collectors/nfacct.plugin/plugin_nfacct.c)

    add_executable(nfacct.plugin ${NFACCT_PLUGIN_FILES})
    target_link_libraries (nfacct.plugin libnetdata ${MNL_LIBRARIES} ${NFACCT_LIBRARIES})
    target_include_directories(nfacct.plugin PRIVATE ${MNL_INCLUDE_DIRS} ${NFACCT_INCLUDE_DIRS})
    target_compile_options(nfacct.plugin PRIVATE ${MNL_CFLAGS_OTHER} ${NFACCT_CFLAGS_OTHER})

    install(TARGETS nfacct.plugin
            COMPONENT plugin-nfacct
            DESTINATION usr/libexec/netdata/plugins.d)

    if(BUILD_FOR_PACKAGING)
        install(FILES
                ${PKG_FILES_PATH}/copyright
                COMPONENT plugin-nfacct
                DESTINATION usr/share/doc/netdata-plugin-nfacct)
    endif()
endif()

if(ENABLE_PLUGIN_XENSTAT)
    pkg_check_modules(XENSTAT REQUIRED xenstat)
    pkg_check_modules(XENLIGHT REQUIRED xenlight)

    set(XENSTAT_PLUGIN_FILES src/collectors/xenstat.plugin/xenstat_plugin.c)

    add_executable(xenstat.plugin ${XENSTAT_PLUGIN_FILES})
    target_link_libraries (xenstat.plugin libnetdata ${XENLIGHT_LIBRARIES} ${XENSTAT_LIBRARIES})
    target_include_directories(xenstat.plugin PRIVATE ${XENLIGHT_INCLUDE_DIRS} ${XENSTAT_INCLUDE_DIRS})
    target_compile_options(xenstat.plugin PRIVATE ${XENLIGHT_CFLAGS_OTHER} ${XENSTAT_CFLAGS_OTHER})

    install(TARGETS xenstat.plugin
            COMPONENT plugin-xenstat
            DESTINATION usr/libexec/netdata/plugins.d)

    if(BUILD_FOR_PACKAGING)
        install(FILES
                ${PKG_FILES_PATH}/copyright
                COMPONENT plugin-xenstat
                DESTINATION usr/share/doc/netdata-plugin-xenstat)
    endif()
endif()

if(ENABLE_PLUGIN_PERF)
    set(PERF_PLUGIN_FILES src/collectors/perf.plugin/perf_plugin.c)

    add_executable(perf.plugin ${PERF_PLUGIN_FILES})
    target_link_libraries(perf.plugin libnetdata)

    install(TARGETS perf.plugin
            COMPONENT plugin-perf
            DESTINATION usr/libexec/netdata/plugins.d)

    if(BUILD_FOR_PACKAGING)
         install(FILES
                 ${PKG_FILES_PATH}/copyright
                 COMPONENT plugin-perf
                 DESTINATION usr/share/doc/netdata-plugin-perf)
    endif()
endif()

if(ENABLE_PLUGIN_SLABINFO)
    set(SLABINFO_PLUGIN_FILES src/collectors/slabinfo.plugin/slabinfo.c)

    add_executable(slabinfo.plugin ${SLABINFO_PLUGIN_FILES})
    target_link_libraries(slabinfo.plugin libnetdata)

    install(TARGETS slabinfo.plugin
            COMPONENT plugin-slabinfo
            DESTINATION usr/libexec/netdata/plugins.d)

    if(BUILD_FOR_PACKAGING)
        install(FILES
                ${PKG_FILES_PATH}/copyright
                COMPONENT plugin-slabinfo
                DESTINATION usr/share/doc/netdata-plugin-slabinfo)
    endif()
endif()


if(ENABLE_PLUGIN_CUPS)
    pkg_check_modules(CUPS libcups)
    if(NOT CUPS_FOUND)
        pkg_check_modules(CUPS cups)
        if(NOT CUPS_FOUND)
                find_program(CUPS_CONFIG cups-config)
                if(CUPS_CONFIG)
                        execute_process(COMMAND ${CUPS_CONFIG} --api-version OUTPUT_VARIABLE CUPS_API_VERSION OUTPUT_STRIP_TRAILING_WHITESPACE)
                        if(CUPS_API_VERSION VERSION_LESS "1.7")
                                set(CUPS_FOUND False)
                        else()
                                execute_process(COMMAND ${CUPS_CONFIG} --cflags OUTPUT_VARIABLE CUPS_CFLAGS_OTHER OUTPUT_STRIP_TRAILING_WHITESPACE)
                                execute_process(COMMAND ${CUPS_CONFIG} --libs OUTPUT_VARIABLE CUPS_LIBRARIES OUTPUT_STRIP_TRAILING_WHITESPACE)
                                set(CUPS_FOUND True)
                        endif()
                endif()
        endif()
    endif()

    if(NOT CUPS_FOUND)
        message(WARNING "Could not find cups cflags and libs.")
    else()
        set(CUPS_PLUGIN_FILES src/collectors/cups.plugin/cups_plugin.c)
        add_executable(cups.plugin ${CUPS_PLUGIN_FILES})
        target_link_libraries (cups.plugin libnetdata ${CUPS_LIBRARIES})
        target_compile_options(cups.plugin PRIVATE ${CUPS_CFLAGS_OTHER})

        install(TARGETS cups.plugin
                COMPONENT plugin-cups
                DESTINATION usr/libexec/netdata/plugins.d)

        if(BUILD_FOR_PACKAGING)
                install(FILES
                        ${PKG_FILES_PATH}/copyright
                        COMPONENT plugin-cups
                        DESTINATION usr/share/doc/netdata-plugin-cups)
        endif()
    endif()
endif()

if(NEED_NDSUDO)
    set(NDSUDO_FILES src/collectors/plugins.d/ndsudo.c)

    add_executable(ndsudo ${NDSUDO_FILES})

    install(TARGETS ndsudo
            COMPONENT netdata
            DESTINATION usr/libexec/netdata/plugins.d)
endif()

if(ENABLE_PLUGIN_CGROUP_NETWORK)
    set(CGROUP_NETWORK_FILES src/collectors/cgroups.plugin/cgroup-network.c)

    add_executable(cgroup-network ${CGROUP_NETWORK_FILES})
    target_link_libraries(cgroup-network libnetdata)

    install(TARGETS cgroup-network
            COMPONENT netdata
            DESTINATION usr/libexec/netdata/plugins.d)
endif()

if(ENABLE_PLUGIN_SYSTEMD_JOURNAL)
        if(NOT SYSTEMD_FOUND)
                message(FATAL_ERROR "Systemd journal plugin requires systemd, but systemd was not found.")
        endif()

        add_executable(systemd-journal.plugin ${SYSTEMD_JOURNAL_PLUGIN_FILES})
        target_link_libraries(systemd-journal.plugin libnetdata)

        install(TARGETS systemd-journal.plugin
                COMPONENT plugin-systemd-journal
                DESTINATION usr/libexec/netdata/plugins.d)

        if(BUILD_FOR_PACKAGING)
                install(FILES
                        ${PKG_FILES_PATH}/copyright
                        COMPONENT plugin-systemd-journal
                        DESTINATION usr/share/doc/netdata-plugin-systemd-journal)
        endif()
endif()

if(ENABLE_PLUGIN_EBPF)
    set(EBPF_PLUGIN_FILES
            src/collectors/ebpf.plugin/ebpf.c
            src/collectors/ebpf.plugin/ebpf.h
            src/collectors/ebpf.plugin/ebpf_cachestat.c
            src/collectors/ebpf.plugin/ebpf_cachestat.h
            src/collectors/ebpf.plugin/ebpf_dcstat.c
            src/collectors/ebpf.plugin/ebpf_dcstat.h
            src/collectors/ebpf.plugin/ebpf_disk.c
            src/collectors/ebpf.plugin/ebpf_disk.h
            src/collectors/ebpf.plugin/ebpf_fd.c
            src/collectors/ebpf.plugin/ebpf_fd.h
            src/collectors/ebpf.plugin/ebpf_hardirq.c
            src/collectors/ebpf.plugin/ebpf_hardirq.h
            src/collectors/ebpf.plugin/ebpf_mdflush.c
            src/collectors/ebpf.plugin/ebpf_mdflush.h
            src/collectors/ebpf.plugin/ebpf_mount.c
            src/collectors/ebpf.plugin/ebpf_mount.h
            src/collectors/ebpf.plugin/ebpf_filesystem.c
            src/collectors/ebpf.plugin/ebpf_filesystem.h
            src/collectors/ebpf.plugin/ebpf_oomkill.c
            src/collectors/ebpf.plugin/ebpf_oomkill.h
            src/collectors/ebpf.plugin/ebpf_process.c
            src/collectors/ebpf.plugin/ebpf_process.h
            src/collectors/ebpf.plugin/ebpf_shm.c
            src/collectors/ebpf.plugin/ebpf_shm.h
            src/collectors/ebpf.plugin/ebpf_socket.c
            src/collectors/ebpf.plugin/ebpf_socket.h
            src/collectors/ebpf.plugin/ebpf_softirq.c
            src/collectors/ebpf.plugin/ebpf_softirq.h
            src/collectors/ebpf.plugin/ebpf_sync.c
            src/collectors/ebpf.plugin/ebpf_sync.h
            src/collectors/ebpf.plugin/ebpf_swap.c
            src/collectors/ebpf.plugin/ebpf_swap.h
            src/collectors/ebpf.plugin/ebpf_vfs.c
            src/collectors/ebpf.plugin/ebpf_vfs.h
            src/collectors/ebpf.plugin/ebpf_apps.c
            src/collectors/ebpf.plugin/ebpf_apps.h
            src/collectors/ebpf.plugin/ebpf_cgroup.c
            src/collectors/ebpf.plugin/ebpf_cgroup.h
            src/collectors/ebpf.plugin/ebpf_unittest.c
            src/collectors/ebpf.plugin/ebpf_unittest.h
            src/collectors/ebpf.plugin/ebpf_functions.c
            src/collectors/ebpf.plugin/ebpf_functions.h
    )

    add_executable(ebpf.plugin ${EBPF_PLUGIN_FILES})
    target_link_libraries(ebpf.plugin libnetdata)

    netdata_add_ebpf_co_re_to_target(ebpf.plugin)

    install(TARGETS ebpf.plugin
            COMPONENT plugin-ebpf
            DESTINATION usr/libexec/netdata/plugins.d)

    install(FILES
            src/collectors/ebpf.plugin/ebpf.d.conf
            COMPONENT plugin-ebpf
            DESTINATION usr/lib/netdata/conf.d)

    install(FILES
            src/collectors/ebpf.plugin/ebpf.d/cachestat.conf
            src/collectors/ebpf.plugin/ebpf.d/dcstat.conf
            src/collectors/ebpf.plugin/ebpf.d/disk.conf
            src/collectors/ebpf.plugin/ebpf.d/ebpf_kernel_reject_list.txt
            src/collectors/ebpf.plugin/ebpf.d/fd.conf
            src/collectors/ebpf.plugin/ebpf.d/filesystem.conf
            src/collectors/ebpf.plugin/ebpf.d/hardirq.conf
            src/collectors/ebpf.plugin/ebpf.d/mdflush.conf
            src/collectors/ebpf.plugin/ebpf.d/mount.conf
            src/collectors/ebpf.plugin/ebpf.d/network.conf
            src/collectors/ebpf.plugin/ebpf.d/oomkill.conf
            src/collectors/ebpf.plugin/ebpf.d/process.conf
            src/collectors/ebpf.plugin/ebpf.d/shm.conf
            src/collectors/ebpf.plugin/ebpf.d/softirq.conf
            src/collectors/ebpf.plugin/ebpf.d/swap.conf
            src/collectors/ebpf.plugin/ebpf.d/sync.conf
            src/collectors/ebpf.plugin/ebpf.d/vfs.conf
            COMPONENT plugin-ebpf
            DESTINATION usr/lib/netdata/conf.d/ebpf.d)

    if(BUILD_FOR_PACKAGING)
        install(FILES
                ${PKG_FILES_PATH}/copyright
                COMPONENT plugin-ebpf
                DESTINATION usr/share/doc/netdata-plugin-ebpf)
    endif()

    if(ENABLE_LEGACY_EBPF_PROGRAMS)
        netdata_install_legacy_ebpf_code()
    endif()
endif()

if(ENABLE_PLUGIN_LOCAL_LISTENERS)
        set(LOCAL_LISTENERS_FILES
                src/collectors/plugins.d/local_listeners.c
                src/libnetdata/maps/local-sockets.h
        )

        add_executable(local-listeners ${LOCAL_LISTENERS_FILES})

        target_compile_options(local-listeners PRIVATE
                               "$<$<BOOL:${MNL_FOUND}>:${MNL_CFLAGS_OTHER}>")
        target_include_directories(local-listeners PRIVATE
                                   "$<$<BOOL:${MNL_FOUND}>:${MNL_INCLUDE_DIRS}>")
        target_link_libraries(local-listeners libnetdata
                              "$<$<BOOL:${MNL_FOUND}>:${MNL_LIBRARIES}>")

        install(TARGETS local-listeners
                COMPONENT netdata
                DESTINATION usr/libexec/netdata/plugins.d)
endif()

if(ENABLE_PLUGIN_NETWORK_VIEWER)
        set(NETWORK_VIEWER_FILES
                src/libnetdata/maps/local-sockets.h
                src/libnetdata/maps/system-users.h
                src/collectors/network-viewer.plugin/network-viewer.c
        )

        add_executable(network-viewer.plugin ${NETWORK_VIEWER_FILES})

        target_compile_options(network-viewer.plugin PRIVATE
                               "$<$<BOOL:${MNL_FOUND}>:${MNL_CFLAGS_OTHER}>")
        target_include_directories(network-viewer.plugin PRIVATE
                                   "$<$<BOOL:${MNL_FOUND}>:${MNL_INCLUDE_DIRS}>")
        target_link_libraries(network-viewer.plugin libnetdata
                              "$<$<BOOL:${MNL_FOUND}>:${MNL_LIBRARIES}>")

        install(TARGETS network-viewer.plugin
                COMPONENT plugin-network-viewer
                DESTINATION usr/libexec/netdata/plugins.d)

        if(BUILD_FOR_PACKAGING)
                install(FILES
                        ${PKG_FILES_PATH}/copyright
                        COMPONENT plugin-network-viewer
                        DESTINATION usr/share/doc/netdata-plugin-network-viewer)
        endif()
endif()

#
# exporters
#

if(ENABLE_EXPORTER_MONGODB)
        pkg_check_modules(MONGOC libmongoc-1.0>=1.7)

        if(MONGOC_FOUND)
                SET(HAVE_MONGOC True)
        else()
                SET(ENABLE_EXPORTER_MONGODB False)
        endif()
endif()

if(ENABLE_EXPORTER_PROMETHEUS_REMOTE_WRITE)
        pkg_check_modules(SNAPPY snappy)
        if (NOT SNAPPY_FOUND)
                include(CheckLibraryExists)
                check_library_exists(snappy snappy_compress "" HAVE_SNAPPY_LIB)

                if(HAVE_SNAPPY_LIB)
                        set(SNAPPY_INCLUDE_DIRS "")
                        set(SNAPPY_CFLAGS_OTHER "")
                        set(SNAPPY_LIBRARIES "-lsnappy")
                else()
                        message(FATAL_ERROR "Could not find snappy libraries with pkg-config or internal cmake checks.")
                endif()
        endif()

        netdata_protoc_generate_cpp("${CMAKE_SOURCE_DIR}/src/exporting/prometheus/remote_write"
                                    "${CMAKE_SOURCE_DIR}/src/exporting/prometheus/remote_write"
                                    PROMETHEUS_REMOTE_WRITE_BUILT_SRCS
                                    PROMETHEUS_REMOTE_WRITE_BUILT_HDRS
                                    "src/exporting/prometheus/remote_write/remote_write.proto")

        list(APPEND PROMETHEUS_REMOTE_WRITE_EXPORTING_FILES
                    ${PROMETHEUS_REMOTE_WRITE_BUILT_SRCS}
                    ${PROMETHEUS_REMOTE_WRITE_BUILT_HDRS})

        set(ENABLE_PROMETHEUS_REMOTE_WRITE True)
endif()

#
# build netdata (only Linux ATM)
#

add_executable(netdata
        ${NETDATA_FILES}
        "${ACLK_FILES}"
        "$<$<BOOL:${ENABLE_H2O}>:${H2O_FILES}>"
        "$<$<BOOL:${ENABLE_EXPORTER_MONGODB}>:${MONGODB_EXPORTING_FILES}>"
        "$<$<BOOL:${ENABLE_EXPORTER_PROMETHEUS_REMOTE_WRITE}>:${PROMETHEUS_REMOTE_WRITE_EXPORTING_FILES}>"
)

if(OS_WINDOWS)
        set(NETDATA_CLAIM_RES_FILES "packaging/windows/resources/netdata_claim.rc")

        add_executable(netdata_claim ${CLAIM_WINDOWS_FILES} ${NETDATA_CLAIM_RES_FILES})
        target_link_libraries(netdata_claim shell32;gdi32;msftedit)
endif()

target_compile_definitions(netdata PRIVATE
        "$<$<BOOL:${ENABLE_ML}>:DLIB_NO_GUI_SUPPORT>"
)

target_compile_options(netdata PRIVATE
        "$<$<BOOL:${ENABLE_EXPORTER_MONGODB}>:${MONGOC_CFLAGS_OTHER}>"
        "$<$<BOOL:${ENABLE_EXPORTER_PROMETHEUS_REMOTE_WRITE}>:${SNAPPY_CFLAGS_OTHER}>"
)

target_include_directories(netdata PRIVATE
        "${CMAKE_SOURCE_DIR}/src/aclk/aclk-schemas"
        "$<$<BOOL:${ENABLE_EXPORTER_MONGODB}>:${MONGOC_INCLUDE_DIRS}>"
        "$<$<BOOL:${ENABLE_EXPORTER_PROMETHEUS_REMOTE_WRITE}>:${SNAPPY_INCLUDE_DIRS}>"
)

target_link_libraries(netdata PRIVATE
        m
        libnetdata
        "$<$<BOOL:${OS_LINUX}>:rt>"
        "$<$<BOOL:${ENABLE_MQTTWEBSOCKETS}>:mqttwebsockets>"
        "$<$<BOOL:${ENABLE_EXPORTER_MONGODB}>:${MONGOC_LIBRARIES}>"
        "$<$<BOOL:${ENABLE_EXPORTER_PROMETHEUS_REMOTE_WRITE}>:${SNAPPY_LIBRARIES}>"
        "$<$<BOOL:${OS_MACOS}>:${IOKIT};${FOUNDATION}>"
        "$<$<BOOL:${ENABLE_SENTRY}>:sentry>"
        "$<$<BOOL:${ENABLE_WEBRTC}>:LibDataChannel::LibDataChannelStatic>"
        "$<$<BOOL:${ENABLE_H2O}>:h2o>"
        "$<$<BOOL:${CURL_FOUND}>:PkgConfig::CURL>"
)

if(NEED_PROTOBUF)
        netdata_add_protobuf(netdata)
endif()

#
# build systemd-cat-native
#
set(SYSTEMD_CAT_NATIVE_FILES src/libnetdata/log/systemd-cat-native.c
                             src/libnetdata/log/systemd-cat-native.h)

add_executable(systemd-cat-native ${SYSTEMD_CAT_NATIVE_FILES})
target_link_libraries(systemd-cat-native libnetdata)

install(TARGETS systemd-cat-native
        COMPONENT netdata
        DESTINATION "${BINDIR}")

#
# build log2journal
#

pkg_check_modules(PCRE2 libpcre2-8)

if(PCRE2_FOUND)
        set(LOG2JOURNAL_FILES
                ${CONFIG_H}
                src/collectors/log2journal/log2journal.h
                src/collectors/log2journal/log2journal.c
                src/collectors/log2journal/log2journal-help.c
                src/collectors/log2journal/log2journal-yaml.c
                src/collectors/log2journal/log2journal-json.c
                src/collectors/log2journal/log2journal-logfmt.c
                src/collectors/log2journal/log2journal-pcre2.c
                src/collectors/log2journal/log2journal-params.c
                src/collectors/log2journal/log2journal-inject.c
                src/collectors/log2journal/log2journal-pattern.c
                src/collectors/log2journal/log2journal-replace.c
                src/collectors/log2journal/log2journal-rename.c
                src/collectors/log2journal/log2journal-rewrite.c
        )

        add_executable(log2journal ${LOG2JOURNAL_FILES})
        target_include_directories(log2journal BEFORE PUBLIC ${CONFIG_H_DIR} ${CMAKE_SOURCE_DIR}/src ${PCRE2_INCLUDE_DIRS})
        target_compile_options(log2journal PUBLIC ${PCRE2_CFLAGS_OTHER})
        target_link_libraries(log2journal PUBLIC "${PCRE2_LDFLAGS}")

        netdata_add_libyaml_to_target(log2journal)

        install(TARGETS log2journal
                COMPONENT netdata
                DESTINATION "${BINDIR}")

        install(DIRECTORY src/collectors/log2journal/log2journal.d
                COMPONENT netdata
                DESTINATION usr/lib/netdata/conf.d)
endif()

#
# build netdatacli
#

set(NETDATACLI_FILES
        src/daemon/commands.h
        src/daemon/pipename.c
        src/daemon/pipename.h
        src/cli/cli.c
)

add_executable(netdatacli ${NETDATACLI_FILES})
target_link_libraries(netdatacli libnetdata)

install(TARGETS netdatacli
        COMPONENT netdata
        DESTINATION "${BINDIR}")

#
# Build go.d.plugin
#

if(ENABLE_PLUGIN_GO)
    add_go_target(go-plugin go.d.plugin src/go cmd/godplugin)

    install(PROGRAMS ${CMAKE_BINARY_DIR}/go.d.plugin
            COMPONENT plugin-go
            DESTINATION usr/libexec/netdata/plugins.d)
endif()

#
# Generate config file
#
if(NOT NETDATA_RUNTIME_PREFIX STREQUAL "")
  string(REGEX REPLACE "/$" "" NETDATA_RUNTIME_PREFIX "${NETDATA_RUNTIME_PREFIX}")
endif()

set(CACHE_DIR "${NETDATA_RUNTIME_PREFIX}/var/cache/netdata")
set(CONFIG_DIR "${NETDATA_RUNTIME_PREFIX}/etc/netdata")
set(LIBCONFIG_DIR "${NETDATA_RUNTIME_PREFIX}/usr/lib/netdata/conf.d")
set(LOG_DIR "${NETDATA_RUNTIME_PREFIX}/var/log/netdata")
set(PLUGINS_DIR "${NETDATA_RUNTIME_PREFIX}/usr/libexec/netdata/plugins.d")
set(VARLIB_DIR "${NETDATA_RUNTIME_PREFIX}/var/lib/netdata")

# A non-default value is only used when building Debian packages (/var/lib/netdata/www)
if(NOT DEFINED WEB_DIR)
  set(WEB_DIR "usr/share/netdata/web")
else()
  string(REGEX REPLACE "^/" "" WEB_DIR "${WEB_DIR}")
endif()
set(WEB_DEST "${WEB_DIR}")
set(WEB_DIR "${NETDATA_RUNTIME_PREFIX}/${WEB_DEST}")


set(CONFIGURE_COMMAND "dummy-configure-command")
if (NOT NETDATA_USER)
        set(NETDATA_USER "netdata")
endif()

configure_file(packaging/cmake/config.cmake.h.in config.h)

#
# install
#

install(TARGETS netdata COMPONENT netdata DESTINATION "${BINDIR}")

install(DIRECTORY COMPONENT netdata DESTINATION var/cache/netdata)
install(DIRECTORY COMPONENT netdata DESTINATION var/log/netdata)
install(DIRECTORY COMPONENT netdata DESTINATION var/lib/netdata/registry)
install(DIRECTORY COMPONENT netdata DESTINATION var/lib/netdata/cloud.d)
install(DIRECTORY COMPONENT netdata DESTINATION var/run/netdata)
install(DIRECTORY COMPONENT netdata DESTINATION etc/netdata)
install(DIRECTORY COMPONENT netdata DESTINATION etc/netdata/custom-plugins.d)
install(DIRECTORY COMPONENT netdata DESTINATION etc/netdata/go.d)
install(DIRECTORY COMPONENT netdata DESTINATION etc/netdata/health.d)
install(DIRECTORY COMPONENT netdata DESTINATION etc/netdata/python.d)
install(DIRECTORY COMPONENT netdata DESTINATION etc/netdata/ssl)
install(DIRECTORY COMPONENT netdata DESTINATION etc/netdata/statsd.d)
install(DIRECTORY COMPONENT netdata DESTINATION usr/lib/netdata/conf.d)
install(DIRECTORY COMPONENT netdata DESTINATION usr/lib/netdata/conf.d/schema.d)
install(DIRECTORY COMPONENT netdata DESTINATION usr/libexec/netdata/plugins.d)
install(DIRECTORY COMPONENT netdata DESTINATION ${WEB_DEST})

set(libsysdir_POST "${NETDATA_RUNTIME_PREFIX}/usr/lib/netdata/system")
set(pkglibexecdir_POST "${NETDATA_RUNTIME_PREFIX}/usr/libexec/netdata")
set(localstatedir_POST "${NETDATA_RUNTIME_PREFIX}/var")
set(sbindir_POST "${NETDATA_RUNTIME_PREFIX}/${BINDIR}")
set(configdir_POST "${NETDATA_RUNTIME_PREFIX}/etc/netdata")
set(libconfigdir_POST "${NETDATA_RUNTIME_PREFIX}/usr/lib/netdata/conf.d")
set(cachedir_POST "${NETDATA_RUNTIME_PREFIX}/var/cache/netdata")
set(registrydir_POST "${NETDATA_RUNTIME_PREFIX}/var/lib/netdata/registry")
set(varlibdir_POST "${NETDATA_RUNTIME_PREFIX}/var/lib/netdata")
set(netdata_user_POST "${NETDATA_USER}")
set(netdata_group_POST "${NETDATA_USER}")

configure_file(src/claim/netdata-claim.sh.in src/claim/netdata-claim.sh @ONLY)
install(PROGRAMS
        ${CMAKE_BINARY_DIR}/src/claim/netdata-claim.sh
        COMPONENT netdata
        DESTINATION "${BINDIR}")

if(OS_WINDOWS)
        install(PROGRAMS
                ${CMAKE_BINARY_DIR}/netdata_claim.exe
                COMPONENT netdata
                DESTINATION "${BINDIR}")
endif()

#
# We don't check ENABLE_PLUGIN_CGROUP_NETWORK because rpm builds assume
# the files exists unconditionally.
#
configure_file(src/collectors/cgroups.plugin/cgroup-network-helper.sh.in
               src/collectors/cgroups.plugin/cgroup-network-helper.sh @ONLY)
install(PROGRAMS
        ${CMAKE_BINARY_DIR}/src/collectors/cgroups.plugin/cgroup-network-helper.sh
        COMPONENT netdata
        DESTINATION usr/libexec/netdata/plugins.d)

configure_file(src/collectors/cgroups.plugin/cgroup-name.sh.in
               src/collectors/cgroups.plugin/cgroup-name.sh @ONLY)
install(PROGRAMS
        ${CMAKE_BINARY_DIR}/src/collectors/cgroups.plugin/cgroup-name.sh
        COMPONENT netdata
        DESTINATION usr/libexec/netdata/plugins.d)

#
# statsd
#
install(FILES
        src/collectors/statsd.plugin/asterisk.conf
        src/collectors/statsd.plugin/example.conf
        src/collectors/statsd.plugin/k6.conf
        COMPONENT netdata
        DESTINATION usr/lib/netdata/conf.d/statsd.d)

#
# exporting
#
install(FILES
        src/exporting/exporting.conf
        COMPONENT netdata
        DESTINATION usr/lib/netdata/conf.d)

#
# ioping.plugin
#
install(FILES
        src/collectors/ioping.plugin/ioping.conf
        COMPONENT netdata
        DESTINATION usr/lib/netdata/conf.d)

#
# streaming
#
install(FILES
        src/streaming/stream.conf
        COMPONENT netdata
        DESTINATION usr/lib/netdata/conf.d)

#
# swagger
#
install(FILES
        src/web/api/netdata-swagger.json
        src/web/api/netdata-swagger.yaml
        COMPONENT netdata
        DESTINATION ${WEB_DEST})

#
# service files
#

configure_file(system/install-service.sh.in system/install-service.sh @ONLY)
install(PROGRAMS
        ${CMAKE_BINARY_DIR}/system/install-service.sh
        COMPONENT netdata
        DESTINATION usr/libexec/netdata)

configure_file(system/launchd/netdata.plist.in system/launchd/netdata.plist @ONLY)
install(FILES
        ${CMAKE_BINARY_DIR}/system/launchd/netdata.plist
        COMPONENT netdata
        DESTINATION usr/lib/netdata/system/launchd)

configure_file(system/freebsd/rc.d/netdata.in system/freebsd/rc.d/netdata @ONLY)
install(FILES
        ${CMAKE_BINARY_DIR}/system/freebsd/rc.d/netdata
        COMPONENT netdata
        DESTINATION usr/lib/netdata/system/freebsd/rc.d)

configure_file(system/initd/init.d/netdata.in system/initd/init.d/netdata @ONLY)
install(FILES
        ${CMAKE_BINARY_DIR}/system/initd/init.d/netdata
        COMPONENT netdata
        DESTINATION usr/lib/netdata/system/initd/init.d)

configure_file(system/logrotate/netdata.in system/logrotate/netdata @ONLY)
install(FILES
        ${CMAKE_BINARY_DIR}/system/logrotate/netdata
        COMPONENT netdata
        DESTINATION usr/lib/netdata/system/logrotate)
install(FILES
        ${CMAKE_BINARY_DIR}/system/logrotate/netdata
        COMPONENT netdata
        DESTINATION etc/logrotate.d)

configure_file(system/lsb/init.d/netdata.in system/lsb/init.d/netdata @ONLY)
install(FILES
        ${CMAKE_BINARY_DIR}/system/lsb/init.d/netdata
        COMPONENT netdata
        DESTINATION usr/lib/netdata/system/lsb/init.d)

configure_file(system/openrc/conf.d/netdata.in system/openrc/conf.d/netdata @ONLY)
install(FILES
        ${CMAKE_BINARY_DIR}/system/openrc/conf.d/netdata
        COMPONENT netdata
        DESTINATION usr/lib/netdata/system/openrc/conf.d)

configure_file(system/openrc/init.d/netdata.in system/openrc/init.d/netdata @ONLY)
install(FILES
        ${CMAKE_BINARY_DIR}/system/openrc/init.d/netdata
        COMPONENT netdata
        DESTINATION usr/lib/netdata/system/openrc/init.d)

configure_file(system/runit/run.in system/runit/run @ONLY)
install(FILES
        ${CMAKE_BINARY_DIR}/system/runit/run
        COMPONENT netdata
        DESTINATION usr/lib/netdata/system/runit)

configure_file(system/dinit/netdata.in system/dinit/netdata @ONLY)
install(FILES
        ${CMAKE_BINARY_DIR}/system/dinit/netdata
        COMPONENT netdata
        DESTINATION usr/lib/netdata/system/dinit)

configure_file(system/systemd/netdata.service.in system/systemd/netdata.service @ONLY)
install(FILES
        ${CMAKE_BINARY_DIR}/system/systemd/netdata.service
        COMPONENT netdata
        DESTINATION usr/lib/netdata/system/systemd)

install(FILES
        system/systemd/journald@netdata.conf
        COMPONENT netdata
        DESTINATION usr/lib/netdata/system/systemd)

configure_file(system/systemd/netdata.service.v235.in system/systemd/netdata.service.v235 @ONLY)
install(FILES
        ${CMAKE_BINARY_DIR}/system/systemd/netdata.service.v235
        COMPONENT netdata
        DESTINATION usr/lib/netdata/system/systemd)


if(BUILD_FOR_PACKAGING)
        install(FILES
                ${CMAKE_BINARY_DIR}/system/systemd/netdata.service
                COMPONENT netdata
                DESTINATION lib/systemd/system)
        install(DIRECTORY
                COMPONENT netdata
                DESTINATION usr/lib/systemd/journald@netdata.conf.d)
        install(FILES
                system/systemd/journald@netdata.conf
                COMPONENT netdata
                DESTINATION usr/lib/systemd/journald@netdata.conf.d
                RENAME netdata.conf)
endif()

install(FILES
        system/systemd/50-netdata.preset
        COMPONENT netdata
        DESTINATION usr/lib/netdata/system/systemd)

install(FILES
        system/vnodes/vnodes.conf
        COMPONENT netdata
        DESTINATION usr/lib/netdata/conf.d/vnodes)

install(FILES
        system/.install-type
        COMPONENT netdata
        DESTINATION etc/netdata)

install(PROGRAMS
        system/edit-config
        COMPONENT netdata
        DESTINATION etc/netdata)

if(BUILD_FOR_PACKAGING)
        set(NETDATA_CONF_DEST "etc/netdata")
else()
        set(NETDATA_CONF_DEST "usr/lib/netdata/conf.d")
endif()

#
# misc files
#
if(BUILD_FOR_PACKAGING)
        install(FILES
                ${PKG_FILES_PATH}/deb/netdata/etc/default/netdata
                COMPONENT netdata
                DESTINATION etc/default)

        install(PROGRAMS
                ${PKG_FILES_PATH}/deb/netdata/etc/init.d/netdata
                COMPONENT netdata
                DESTINATION etc/init.d)
endif()

if(NOT OS_WINDOWS)
  install(PROGRAMS
          packaging/installer/netdata-updater.sh
          COMPONENT netdata
          DESTINATION usr/libexec/netdata)

  install(FILES
          system/netdata.conf
          system/netdata-updater.conf
          COMPONENT netdata
          DESTINATION ${NETDATA_CONF_DEST})

  configure_file(system/cron/netdata-updater-daily.in
                 system/cron/netdata-updater-daily
                 @ONLY)
  install(FILES
          ${CMAKE_BINARY_DIR}/system/cron/netdata-updater-daily
          COMPONENT netdata
          DESTINATION usr/lib/netdata/system/cron)

  configure_file(system/systemd/netdata-updater.service.in
                 system/systemd/netdata-updater.service
                 @ONLY)
  install(FILES
          ${CMAKE_BINARY_DIR}/system/systemd/netdata-updater.service
          COMPONENT netdata
          DESTINATION usr/lib/netdata/system/systemd)

  install(FILES
          system/systemd/netdata-updater.timer
          COMPONENT netdata
          DESTINATION usr/lib/netdata/system/systemd)

  if(BUILD_FOR_PACKAGING)
    install(FILES
            ${CMAKE_BINARY_DIR}/system/systemd/netdata-updater.service
            COMPONENT netdata
            DESTINATION lib/systemd/system)
    install(FILES
            system/systemd/netdata-updater.timer
            COMPONENT netdata
            DESTINATION lib/systemd/system)
  endif()
endif()

#
# TODO: check the following files for correct substitutions
#
configure_file(src/daemon/anonymous-statistics.sh.in src/daemon/anonymous-statistics.sh @ONLY)
install(PROGRAMS
        ${CMAKE_BINARY_DIR}/src/daemon/anonymous-statistics.sh
        COMPONENT netdata
        DESTINATION usr/libexec/netdata/plugins.d)

configure_file(src/daemon/get-kubernetes-labels.sh.in src/daemon/get-kubernetes-labels.sh @ONLY)
install(PROGRAMS
        ${CMAKE_BINARY_DIR}/src/daemon/get-kubernetes-labels.sh
        COMPONENT netdata
        DESTINATION usr/libexec/netdata/plugins.d)

install(PROGRAMS
        src/daemon/system-info.sh
        COMPONENT netdata
        DESTINATION usr/libexec/netdata/plugins.d)

#
# health files
#

file(GLOB_RECURSE HEALTH_CONF_FILES "src/health/health.d/*.conf")
install(FILES
        ${HEALTH_CONF_FILES}
        COMPONENT netdata
        DESTINATION usr/lib/netdata/conf.d/health.d)

configure_file(src/health/notifications/alarm-notify.sh.in src/health/notifications/alarm-notify.sh @ONLY)
install(PROGRAMS
        ${CMAKE_BINARY_DIR}/src/health/notifications/alarm-notify.sh
        COMPONENT netdata
        DESTINATION usr/libexec/netdata/plugins.d)

if(CMAKE_BUILD_TYPE STREQUAL "Debug")
        install(PROGRAMS
                src/health/notifications/alarm-email.sh
                src/health/notifications/alarm-test.sh
                COMPONENT netdata
                DESTINATION usr/libexec/netdata/plugins.d)
endif()

install(FILES
        src/health/notifications/health_alarm_notify.conf
        src/health/notifications/health_email_recipients.conf
        COMPONENT netdata
        DESTINATION usr/lib/netdata/conf.d)
#
# test/ files
#

if(CMAKE_BUILD_TYPE STREQUAL "Debug")
        configure_file(tests/health_mgmtapi/health-cmdapi-test.sh.in tests/health_mgmtapi/health-cmdapi-test.sh @ONLY)
        configure_file(tests/acls/acl.sh.in tests/acls/acl.sh @ONLY)
        configure_file(tests/urls/request.sh.in tests/urls/request.sh @ONLY)
        configure_file(tests/alarm_repetition/alarm.sh.in tests/alarm_repetition/alarm.sh @ONLY)
        configure_file(tests/template_dimension/template_dim.sh.in tests/template_dimension/template_dim.sh @ONLY)
        configure_file(tests/ebpf/ebpf_thread_function.sh.in tests/ebpf/ebpf_thread_function.sh @ONLY)

        install(FILES
                ${CMAKE_BINARY_DIR}/tests/health_mgmtapi/health-cmdapi-test.sh
                ${CMAKE_BINARY_DIR}/tests/acls/acl.sh
                ${CMAKE_BINARY_DIR}/tests/urls/request.sh
                ${CMAKE_BINARY_DIR}/tests/alarm_repetition/alarm.sh
                ${CMAKE_BINARY_DIR}/tests/template_dimension/template_dim.sh
                ${CMAKE_BINARY_DIR}/tests/ebpf/ebpf_thread_function.sh
                DESTINATION usr/libexec/netdata/plugins.d)
endif()
#
# charts.d plugin
#

install(DIRECTORY COMPONENT plugin-chartsd DESTINATION etc/netdata/charts.d)

configure_file(src/collectors/charts.d.plugin/charts.d.plugin.in src/collectors/charts.d.plugin/charts.d.plugin @ONLY)
install(PROGRAMS
        ${CMAKE_BINARY_DIR}/src/collectors/charts.d.plugin/charts.d.plugin
        COMPONENT plugin-chartsd
        DESTINATION usr/libexec/netdata/plugins.d)

install(PROGRAMS
        src/collectors/charts.d.plugin/charts.d.dryrun-helper.sh
        COMPONENT plugin-chartsd
        DESTINATION usr/libexec/netdata/plugins.d)

# loopsleepms is used by the tc.plugin -> ship it in the netdata component
install(FILES
        src/collectors/charts.d.plugin/loopsleepms.sh.inc
        COMPONENT netdata
        DESTINATION usr/libexec/netdata/plugins.d)

install(FILES
        src/collectors/charts.d.plugin/charts.d.conf
        COMPONENT plugin-chartsd
        DESTINATION usr/lib/netdata/conf.d)

install(PROGRAMS
        src/collectors/charts.d.plugin/apcupsd/apcupsd.chart.sh
        src/collectors/charts.d.plugin/example/example.chart.sh
        src/collectors/charts.d.plugin/libreswan/libreswan.chart.sh
        src/collectors/charts.d.plugin/opensips/opensips.chart.sh
        COMPONENT plugin-chartsd
        DESTINATION usr/libexec/netdata/charts.d)

install(FILES
        src/collectors/charts.d.plugin/apcupsd/apcupsd.conf
        src/collectors/charts.d.plugin/example/example.conf
        src/collectors/charts.d.plugin/libreswan/libreswan.conf
        src/collectors/charts.d.plugin/opensips/opensips.conf
        COMPONENT plugin-chartsd
        DESTINATION usr/lib/netdata/conf.d/charts.d)

if(BUILD_FOR_PACKAGING)
        install(FILES
                ${PKG_FILES_PATH}/copyright
                COMPONENT plugin-chartsd
                DESTINATION usr/share/doc/netdata-plugin-chartsd)
endif()

#
# tc-qos-helper
#

configure_file(src/collectors/tc.plugin/tc-qos-helper.sh.in src/collectors/tc.plugin/tc-qos-helper.sh @ONLY)
install(PROGRAMS
        ${CMAKE_BINARY_DIR}/src/collectors/tc.plugin/tc-qos-helper.sh
        COMPONENT netdata
        DESTINATION usr/libexec/netdata/plugins.d)

# confs
install(FILES
        src/collectors/systemd-journal.plugin/schema.d/systemd-journal%3Amonitored-directories.json
        src/health/schema.d/health%3Aalert%3Aprototype.json
        COMPONENT netdata
        DESTINATION usr/lib/netdata/conf.d/schema.d)

#
# python.d plugin
#

configure_file(src/collectors/python.d.plugin/python.d.plugin.in src/collectors/python.d.plugin/python.d.plugin @ONLY)
install(PROGRAMS ${CMAKE_BINARY_DIR}/src/collectors/python.d.plugin/python.d.plugin
        COMPONENT plugin-pythond
        DESTINATION usr/libexec/netdata/plugins.d)

install(DIRECTORY src/collectors/python.d.plugin/python_modules
        COMPONENT plugin-pythond
        DESTINATION usr/libexec/netdata/python.d)

install(FILES src/collectors/python.d.plugin/python.d.conf
        COMPONENT plugin-pythond
        DESTINATION usr/lib/netdata/conf.d)

install(FILES
        src/collectors/python.d.plugin/am2320/am2320.conf
        src/collectors/python.d.plugin/ceph/ceph.conf
        src/collectors/python.d.plugin/go_expvar/go_expvar.conf
        src/collectors/python.d.plugin/haproxy/haproxy.conf
        src/collectors/python.d.plugin/openldap/openldap.conf
        src/collectors/python.d.plugin/oracledb/oracledb.conf
        src/collectors/python.d.plugin/pandas/pandas.conf
        src/collectors/python.d.plugin/spigotmc/spigotmc.conf
        src/collectors/python.d.plugin/traefik/traefik.conf
        src/collectors/python.d.plugin/varnish/varnish.conf
        src/collectors/python.d.plugin/w1sensor/w1sensor.conf
        src/collectors/python.d.plugin/zscores/zscores.conf
        COMPONENT plugin-pythond
        DESTINATION usr/lib/netdata/conf.d/python.d)

install(FILES
        src/collectors/python.d.plugin/am2320/am2320.chart.py
        src/collectors/python.d.plugin/ceph/ceph.chart.py
        src/collectors/python.d.plugin/go_expvar/go_expvar.chart.py
        src/collectors/python.d.plugin/haproxy/haproxy.chart.py
        src/collectors/python.d.plugin/openldap/openldap.chart.py
        src/collectors/python.d.plugin/oracledb/oracledb.chart.py
        src/collectors/python.d.plugin/pandas/pandas.chart.py
        src/collectors/python.d.plugin/spigotmc/spigotmc.chart.py
        src/collectors/python.d.plugin/traefik/traefik.chart.py
        src/collectors/python.d.plugin/varnish/varnish.chart.py
        src/collectors/python.d.plugin/w1sensor/w1sensor.chart.py
        src/collectors/python.d.plugin/zscores/zscores.chart.py
        COMPONENT plugin-pythond
        DESTINATION usr/libexec/netdata/python.d)

if(BUILD_FOR_PACKAGING)
        install(FILES
                ${PKG_FILES_PATH}/copyright
                COMPONENT plugin-pythond
                DESTINATION usr/share/doc/netdata-plugin-pythond)
endif()

#
# ioping.plugin
#

configure_file(src/collectors/ioping.plugin/ioping.plugin.in src/collectors/ioping.plugin/ioping.plugin @ONLY)
install(PROGRAMS ${CMAKE_BINARY_DIR}/src/collectors/ioping.plugin/ioping.plugin
        COMPONENT netdata
        DESTINATION usr/libexec/netdata/plugins.d)

#
# go.d.plugin
#
if(ENABLE_PLUGIN_GO)
    install(FILES src/go/plugin/go.d/config/go.d.conf
            COMPONENT plugin-go
            DESTINATION usr/lib/netdata/conf.d)

    install(DIRECTORY
            COMPONENT plugin-go
            DESTINATION usr/lib/netdata/conf.d/go.d)
    file(GLOB GO_CONF_FILES src/go/plugin/go.d/config/go.d/*.conf)
    install(FILES ${GO_CONF_FILES}
            COMPONENT plugin-go
            DESTINATION usr/lib/netdata/conf.d/go.d)

    install(DIRECTORY
            COMPONENT plugin-go
            DESTINATION usr/lib/netdata/conf.d/go.d/sd)
    file(GLOB GO_SD_CONF_FILES src/go/plugin/go.d/config/go.d/sd/*.conf)
    install(FILES ${GO_SD_CONF_FILES}
            COMPONENT plugin-go
            DESTINATION usr/lib/netdata/conf.d/go.d/sd)

    if(BUILD_FOR_PACKAGING)
        install(FILES
                ${PKG_FILES_PATH}/copyright
                COMPONENT plugin-go
                DESTINATION usr/share/doc/netdata-plugin-go)
    endif()
endif()

#
# dashboard
#

include(src/web/gui/v1/dashboard_v1.cmake)
include(src/web/gui/v2/dashboard_v2.cmake)
include(src/web/gui/gui.cmake)

function(cat IN_FILE OUT_FILE)
        file(READ ${IN_FILE} CONTENTS)
        file(APPEND ${OUT_FILE} "${CONTENTS}")
endfunction()

file(WRITE ${CMAKE_BINARY_DIR}/src/web/gui/dashboard.js.in "")
foreach(JS_FILE ${DASHBOARD_JS_FILES})
  cat(${JS_FILE} ${CMAKE_BINARY_DIR}/dashboard.js.in)
endforeach()
configure_file(${CMAKE_BINARY_DIR}/dashboard.js.in
               ${CMAKE_BINARY_DIR}/dashboard.js COPYONLY)

install(FILES
        ${CMAKE_BINARY_DIR}/dashboard.js
        COMPONENT netdata
        DESTINATION ${WEB_DEST})

install(FILES
        src/web/gui/dashboard_info_custom_example.js
        src/web/gui/dashboard_info.js
        src/web/gui/index.html
        src/web/gui/main.css
        src/web/gui/main.js
        src/web/gui/registry-access.html
        src/web/gui/registry-alert-redirect.html
        src/web/gui/registry-hello.html
        src/web/gui/switch.html
        src/web/gui/ilove.html
        COMPONENT netdata
        DESTINATION ${WEB_DEST})

install(FILES
        src/web/gui/old/index.html
        COMPONENT netdata
        DESTINATION ${WEB_DEST}/old)

install(FILES
        src/web/gui/static/img/netdata-logomark.svg
        COMPONENT netdata
        DESTINATION ${WEB_DEST}/static/img)

install(FILES
        src/web/gui/css/morris-0.5.1.css
        src/web/gui/css/c3-0.4.18.min.css
        COMPONENT netdata
        DESTINATION ${WEB_DEST}/css)

install(FILES
        src/web/gui/.well-known/dnt/cookies
        COMPONENT netdata
        DESTINATION ${WEB_DEST}/.well-known/dnt)

if(NOT OS_WINDOWS)
        # v0 dashboard
        install(FILES
                src/web/gui/v0/index.html
                COMPONENT netdata
                DESTINATION ${WEB_DEST}/v0)
endif()

if(OS_WINDOWS)
        install(FILES /usr/bin/awk.exe
                      /usr/bin/bash.exe
                      /usr/bin/cat.exe
                      /usr/bin/chown.exe
                      /usr/bin/curl.exe
                      /usr/bin/env.exe
                      /usr/bin/grep.exe
                      /usr/bin/mkdir.exe
                      /usr/bin/openssl.exe
                      /usr/bin/rm.exe
                      /usr/bin/sed.exe
                      /usr/bin/sh.exe
                      /usr/bin/tail.exe
                      /usr/bin/tr.exe
                      /usr/bin/uuidgen.exe
                      /usr/bin/whoami.exe
                DESTINATION "${BINDIR}")

        install(FILES /usr/bin/msys-2.0.dll
                      /usr/bin/msys-asn1-8.dll
                      /usr/bin/msys-brotlicommon-1.dll
                      /usr/bin/msys-brotlidec-1.dll
                      /usr/bin/msys-brotlienc-1.dll
                      /usr/bin/msys-com_err-1.dll
                      /usr/bin/msys-crypt-2.dll
                      /usr/bin/msys-crypto-3.dll
                      /usr/bin/msys-curl-4.dll
                      /usr/bin/msys-gcc_s-seh-1.dll
                      /usr/bin/msys-gmp-10.dll
                      /usr/bin/msys-gssapi-3.dll
                      /usr/bin/msys-hcrypto-4.dll
                      /usr/bin/msys-heimbase-1.dll
                      /usr/bin/msys-heimntlm-0.dll
                      /usr/bin/msys-hx509-5.dll
                      /usr/bin/msys-iconv-2.dll
                      /usr/bin/msys-idn2-0.dll
                      /usr/bin/msys-intl-8.dll
                      /usr/bin/msys-krb5-26.dll
                      /usr/bin/msys-lz4-1.dll
                      /usr/bin/msys-mpfr-6.dll
                      /usr/bin/msys-ncursesw6.dll
                      /usr/bin/msys-nghttp2-14.dll
                      /usr/bin/msys-pcre-1.dll
                      /usr/bin/msys-protobuf-32.dll
                      /usr/bin/msys-psl-5.dll
                      /usr/bin/msys-readline8.dll
                      /usr/bin/msys-roken-18.dll
                      /usr/bin/msys-sqlite3-0.dll
                      /usr/bin/msys-ssh2-1.dll
                      /usr/bin/msys-ssl-3.dll
                      /usr/bin/msys-stdc++-6.dll
                      /usr/bin/msys-unistring-5.dll
                      /usr/bin/msys-uuid-1.dll
                      /usr/bin/msys-uv-1.dll
                      /usr/bin/msys-wind-0.dll
                      /usr/bin/msys-z.dll
                      /usr/bin/msys-zstd-1.dll
                DESTINATION "${BINDIR}")

        # Make bash & netdata happy
        install(DIRECTORY DESTINATION tmp)

        # Make curl work with ssl
        install(DIRECTORY /usr/ssl DESTINATION usr)
endif()

include(Packaging)<|MERGE_RESOLUTION|>--- conflicted
+++ resolved
@@ -716,11 +716,9 @@
         src/libnetdata/dictionary/dictionary-callbacks.h
         src/libnetdata/linked-lists.h
         src/libnetdata/storage-point.h
-<<<<<<< HEAD
         src/libnetdata/bitmap.h
         src/libnetdata/parsers/parsers.h
         src/libnetdata/parsers/time.c
-=======
         src/libnetdata/bitmap64.h
         src/libnetdata/os/gettid.c
         src/libnetdata/os/gettid.h
@@ -767,7 +765,6 @@
         src/libnetdata/paths/paths.c
         src/libnetdata/paths/paths.h
         src/libnetdata/json/json-c-parser-inline.c
->>>>>>> e28a66f4
 )
 
 if(ENABLE_PLUGIN_EBPF)
