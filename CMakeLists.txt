# SPDX-License-Identifier: GPL-3.0-or-later

cmake_minimum_required(VERSION 3.13.0...3.28)

list(APPEND CMAKE_MODULE_PATH "${CMAKE_SOURCE_DIR}/packaging/cmake/Modules")

include(NetdataVersion)
netdata_version()

project(netdata
        VERSION "${NETDATA_VERSION_MAJOR}.${NETDATA_VERSION_MINOR}.${NETDATA_VERSION_PATCH}.${NETDATA_VERSION_TWEAK}"
        HOMEPAGE_URL "https://www.netdata.cloud"
        LANGUAGES C CXX)
include(CMakeDependentOption)

find_package(PkgConfig REQUIRED)

set(CMAKE_C_STANDARD 11)
set(CMAKE_CXX_STANDARD 14)
set(CMAKE_INSTALL_DEFAULT_COMPONENT_NAME "netdata")

option(USE_CXX_11 "Use C++11 instead of C++14 (should only be used on legacy systems that cannot support C++14, may disable some features)" False)
mark_as_advanced(USE_CXX_11)

if(USE_CXX_11)
    set(CMAKE_CXX_STANDARD 11)
endif()

set(CMAKE_C_STANDARD_REQUIRED On)
set(CMAKE_CXX_STANDARD_REQUIRED On)

set(SIZEOF_VOID_P ${CMAKE_SIZEOF_VOID_P})

if(NOT CMAKE_BUILD_TYPE)
        set(CMAKE_BUILD_TYPE "Release")
endif()

include(NetdataCompilerFlags)

set(CMAKE_EXPORT_COMPILE_COMMANDS On)

# Check for the mold linker and try to use it if available
option(USE_MOLD "If the MOLD linker is available on the system, use it instead of the default linker." TRUE)

if(USE_MOLD)
        message(CHECK_START "Searching for MOLD linker")
        find_program(MOLD_LINKER NAMES ld.mold mold)

        if(MOLD_LINKER)
                execute_process(COMMAND ${MOLD_LINKER} --version
                                RESULT_VARIABLE MOLD_VERSION_RESULT
                                OUTPUT_VARIABLE MOLD_VERSION)

                if(NOT MOLD_VERSION_RESULT)
                        string(REPLACE "\n" "" MOLD_VERSION "${MOLD_VERSION}")
                        message(CHECK_PASS "found (version: ${MOLD_VERSION})")
                        message(STATUS "Using mold instead of the system default for linking.")
                        add_compile_options("-fuse-ld=mold")
                        add_link_options("-fuse-ld=mold")
                else()
                        message(CHECK_FAIL "failed")
                endif()
        else()
                message(CHECK_FAIL "failed")
        endif()
endif()

set(CONFIG_H_DIR ${CMAKE_BINARY_DIR})
set(CONFIG_H ${CONFIG_H_DIR}/config.h)

# This is intended to make life easier for developers who are working on one
# specific feature.
option(DEFAULT_FEATURE_STATE "Specify the default state for most optional features" True)
mark_as_advanced(DEFAULT_FEATURE_STATE)

# High-level features
option(ENABLE_ACLK "Enable Netdata Cloud support (ACLK)" ${DEFAULT_FEATURE_STATE})
option(ENABLE_CLOUD "Enable Netdata Cloud by default at runtime" ${DEFAULT_FEATURE_STATE})
option(ENABLE_ML "Enable machine learning features" ${DEFAULT_FEATURE_STATE})
option(ENABLE_DBENGINE "Enable dbengine metrics storage" True)

# Data collection plugins
option(ENABLE_PLUGIN_APPS "Enable per-process resource usage monitoring" ${DEFAULT_FEATURE_STATE})
option(ENABLE_PLUGIN_CGROUP_NETWORK "Enable Linux CGroup network usage monitoring" ${DEFAULT_FEATURE_STATE})
option(ENABLE_PLUGIN_CUPS "Enable CUPS monitoring" ${DEFAULT_FEATURE_STATE})
option(ENABLE_PLUGIN_DEBUGFS "Enable Linux DebugFS metric collection" ${DEFAULT_FEATURE_STATE})
option(ENABLE_PLUGIN_EBPF "Enable Linux eBPF metric collection" ${DEFAULT_FEATURE_STATE})
cmake_dependent_option(ENABLE_LEGACY_EBPF_PROGRAMS "Enable eBPF programs for kernels without BTF support" True ENABLE_PLUGIN_EBPF False)
mark_as_advanced(ENABLE_LEGACY_EBPF_PROGRAMS)
option(ENABLE_PLUGIN_FREEIPMI "Enable IPMI monitoring" ${DEFAULT_FEATURE_STATE})
option(ENABLE_PLUGIN_GO "Enable metric collectors written in Go" ${DEFAULT_FEATURE_STATE})
option(ENABLE_PLUGIN_LOCAL_LISTENERS "Enable local listening socket tracking (including service auto-discovery support)" ${DEFAULT_FEATURE_STATE})
option(ENABLE_PLUGIN_LOGS_MANAGEMENT "Enable log collection and monitoring based on Fluent Bit" ${DEFAULT_FEATURE_STATE})
option(ENABLE_PLUGIN_NETWORK_VIEWER "Enable network viewer functionality" ${DEFAULT_FEATURE_STATE})
option(ENABLE_PLUGIN_NFACCT "Enable Linux NFACCT metric collection" ${DEFAULT_FEATURE_STATE})
option(ENABLE_PLUGIN_PERF "Enable Linux performance counter monitoring" ${DEFAULT_FEATURE_STATE})
option(ENABLE_PLUGIN_SLABINFO "Enable Linux kernel SLAB allocator monitoring" ${DEFAULT_FEATURE_STATE})
option(ENABLE_PLUGIN_SYSTEMD_JOURNAL "Enable systemd journal log collection" ${DEFAULT_FEATURE_STATE})
option(ENABLE_PLUGIN_XENSTAT "Enable Xen domain monitoring" ${DEFAULT_FEATURE_STATE})

# Metrics exporters
option(ENABLE_EXPORTER_PROMETHEUS_REMOTE_WRITE "Enable exporting to Prometheus via remote write API" ${DEFAULT_FEATURE_STATE})
option(ENABLE_EXPORTER_MONGODB "Enable exporting to MongoDB" ${DEFAULT_FEATURE_STATE})

# Vendoring
option(ENABLE_BUNDLED_JSONC "Force use of a vendored copy of JSON-C" False)
option(ENABLE_BUNDLED_YAML "Force use of a vendored copy of libyaml" False)
option(ENABLE_BUNDLED_PROTOBUF "Use a vendored copy of protobuf" False)

# Optional test code
cmake_dependent_option(ENABLE_LOGS_MANAGEMENT_TESTS "Enable test code for logs-management plugin." True "NOT ENABLE_PLUGIN_LOGS_MANAGEMENT" False)
mark_as_advanced(ENABLE_LOGS_MANAGEMENT_TESTS)

# Experimental features
option(ENABLE_WEBRTC "Enable WebRTC dashboard communications (experimental)" False)
mark_as_advanced(ENABLE_WEBRTC)
option(ENABLE_H2O "Enable H2O web server (experimental)" True)
mark_as_advanced(ENABLE_H2O)

# Other optional functionality
option(ENABLE_SENTRY "Build with Sentry Native crash reporting" False)
mark_as_advanced(ENABLE_SENTRY)

option(BUILD_FOR_PACKAGING "Include component files for native packages" False)
mark_as_advanced(BUILD_FOR_PACKAGING)

cmake_dependent_option(FORCE_LEGACY_LIBBPF "Force usage of libbpf 0.0.9 instead of the latest version." False "ENABLE_PLUGIN_EBPF" False)
mark_as_advanced(FORCE_LEGACY_LIBBPF)

if(ENABLE_ACLK OR ENABLE_EXPORTER_PROMETHEUS_REMOTE_WRITE)
        set(NEED_PROTOBUF True)
else()
        set(NEED_PROTOBUF False)
endif()

if(ENABLE_PLUGIN_GO)
    include(NetdataGoTools)

    find_min_go_version("${CMAKE_SOURCE_DIR}/src/go")

    find_package(Go "${MIN_GO_VERSION}" REQUIRED)
endif()

if(ENABLE_WEBRTC)
        include(FetchContent)

        # ignore debhelper
        set(FETCHCONTENT_FULLY_DISCONNECTED Off)

        set(PREFER_SYSTEM_LIB True)
        set(NO_MEDIA True)
        set(NO_WEBSOCKET True)

        set(HAVE_LIBDATACHANNEL True)

        FetchContent_Declare(libdatachannel
            GIT_REPOSITORY https://github.com/paullouisageneau/libdatachannel.git
            GIT_TAG v0.20.1
        )
        FetchContent_MakeAvailable(libdatachannel)
endif()

if(NEED_PROTOBUF)
        include(NetdataProtobuf)

        if(ENABLE_BUNDLED_PROTOBUF)
                netdata_bundle_protobuf()
        endif()
endif()

#
# detect OS
#

set(OS_FREEBSD     False)
set(OS_LINUX       False)
set(OS_MACOS       False)
set(OS_WINDOWS     False)

if("${CMAKE_SYSTEM_NAME}" STREQUAL "Darwin")
        set(OS_MACOS True)
        find_library(IOKIT IOKit)
        find_library(FOUNDATION Foundation)
        message(INFO " Compiling for MacOS... ")
elseif("${CMAKE_SYSTEM_NAME}" STREQUAL "FreeBSD")
        set(OS_FREEBSD True)
        message(INFO " Compiling for FreeBSD... ")
elseif("${CMAKE_SYSTEM_NAME}" STREQUAL "Linux")
        set(OS_LINUX True)
        add_definitions(-D_GNU_SOURCE)
        message(INFO " Compiling for Linux... ")
elseif("${CMAKE_SYSTEM_NAME}" STREQUAL "CYGWIN" OR "${CMAKE_SYSTEM_NAME}" STREQUAL "MSYS" OR "${CMAKE_SYSTEM_NAME}" STREQUAL "Windows")
        set(OS_WINDOWS True)
        add_definitions(-D_GNU_SOURCE)

        if($ENV{CLION_IDE})
                # clion needs these to find the includes
                if("${CMAKE_SYSTEM_NAME}" STREQUAL "MSYS" OR "${CMAKE_SYSTEM_NAME}" STREQUAL "Windows")
                        if("$ENV{MSYSTEM}" STREQUAL "MSYS")
                                include_directories(c:/msys64/usr/include)
                                include_directories(c:/msys64/usr/include/w32api)
                        elseif("$ENV{MSYSTEM}" STREQUAL "MINGW64")
                                include_directories(c:/msys64/mingw64/include)
                        elseif("$ENV{MSYSTEM}" STREQUAL "UCRT64")
                                include_directories(c:/msys64/ucrt64/include)
                        endif()
                endif()
        endif()

        message(INFO " Compiling for Windows (${CMAKE_SYSTEM_NAME}, MSYSTEM=$ENV{MSYSTEM})... ")
else()
        message(FATAL_ERROR "Unknown/unsupported platform: ${CMAKE_SYSTEM_NAME} (Supported platforms: FreeBSD, Linux, macOS, Windows)")
endif()

if(ENABLE_PLUGIN_EBPF)
        include(NetdataLibBPF)
        include(NetdataEBPFCORE)

        if(NOT OS_LINUX)
            message(FATAL_ERROR "The eBPF plugin is not supported on non-Linux systems")
        endif()

        netdata_bundle_libbpf()
        netdata_fetch_ebpf_co_re()
endif()

#
# Libm
#

# checks link with cmake required libs
cmake_policy(SET CMP0075 NEW)

include(CheckFunctionExists)

check_function_exists(log10 HAVE_LOG10)
if(NOT HAVE_LOG10)
        unset(HAVE_LOG10 CACHE)
        list(APPEND CMAKE_REQUIRED_LIBRARIES m)
        check_function_exists(log10 HAVE_LOG10)
        if(HAVE_LOG10)
                set(LINK_LIBM True)
        else()
                message(FATAL_ERROR "Can not use log10 with/without libm.")
        endif()
endif()

#
# Custom Modules
#

include(NetdataJSONC)
include(NetdataYAML)

if(ENABLE_LEGACY_EBPF_PROGRAMS)
        include(NetdataEBPFLegacy)
endif()

if(ENABLE_SENTRY)
        include(NetdataSentry)
endif()

#
# Checks from custom modules
#

netdata_detect_jsonc()
netdata_detect_libyaml()

if(ENABLE_LEGACY_EBPF_PROGRAMS)
        netdata_fetch_legacy_ebpf_code()
endif()

if(ENABLE_SENTRY)
        netdata_bundle_sentry()
endif()

#
# check include files
#

include(CheckIncludeFile)

check_include_file("netinet/in.h" HAVE_NETINET_IN_H)
check_include_file("resolv.h" HAVE_RESOLV_H)
check_include_file("netdb.h" HAVE_NETDB_H)
check_include_file("sys/prctl.h" HAVE_SYS_PRCTL_H)
check_include_file("sys/stat.h" HAVE_SYS_STAT_H)
check_include_file("sys/vfs.h" HAVE_SYS_VFS_H)
check_include_file("sys/statfs.h" HAVE_SYS_STATFS_H)
check_include_file("linux/magic.h" HAVE_LINUX_MAGIC_H)
check_include_file("sys/mount.h" HAVE_SYS_MOUNT_H)
check_include_file("sys/statvfs.h" HAVE_SYS_STATVFS_H)
check_include_file("inttypes.h" HAVE_INTTYPES_H)
check_include_file("stdint.h" HAVE_STDINT_H)
check_include_file("sys/capability.h" HAVE_SYS_CAPABILITY_H)
check_include_file("arpa/inet.h" HAVE_ARPA_INET_H)
check_include_file("netinet/tcp.h" HAVE_NETINET_TCP_H)
check_include_file("sys/ioctl.h" HAVE_SYS_IOCTL_H)
check_include_file("grp.h" HAVE_GRP_H)
check_include_file("pwd.h" HAVE_PWD_H)
check_include_file("net/if.h" HAVE_NET_IF_H)
check_include_file("poll.h" HAVE_POLL_H)
check_include_file("syslog.h" HAVE_SYSLOG_H)
check_include_file("sys/mman.h" HAVE_SYS_MMAN_H)
check_include_file("sys/resource.h" HAVE_SYS_RESOURCE_H)
check_include_file("sys/socket.h" HAVE_SYS_SOCKET_H)
check_include_file("sys/wait.h" HAVE_SYS_WAIT_H)
check_include_file("sys/un.h" HAVE_SYS_UN_H)
check_include_file("spawn.h" HAVE_SPAWN_H)

#
# check symbols
#

include(CheckSymbolExists)
check_symbol_exists(major "sys/sysmacros.h" MAJOR_IN_SYSMACROS)
check_symbol_exists(major "sys/mkdev.h" MAJOR_IN_MKDEV)
check_symbol_exists(clock_gettime "time.h" HAVE_CLOCK_GETTIME)
check_symbol_exists(strerror_r "string.h" HAVE_STRERROR_R)
check_symbol_exists(finite "math.h" HAVE_FINITE)
check_symbol_exists(isfinite "math.h" HAVE_ISFINITE)
check_symbol_exists(dlsym "dlfcn.h" HAVE_DLSYM)

check_function_exists(pthread_getthreadid_np HAVE_PTHREAD_GETTHREADID_NP)
check_function_exists(pthread_threadid_np HAVE_PTHREAD_THREADID_NP)
check_function_exists(gettid HAVE_GETTID)
check_function_exists(waitid HAVE_WAITID)
check_function_exists(nice HAVE_NICE)
check_function_exists(recvmmsg HAVE_RECVMMSG)
check_function_exists(getpriority HAVE_GETPRIORITY)
check_function_exists(setenv HAVE_SETENV)
check_function_exists(strndup HAVE_STRNDUP)

check_function_exists(sched_getscheduler HAVE_SCHED_GETSCHEDULER)
check_function_exists(sched_setscheduler HAVE_SCHED_SETSCHEDULER)
check_function_exists(sched_get_priority_min HAVE_SCHED_GET_PRIORITY_MIN)
check_function_exists(sched_get_priority_max HAVE_SCHED_GET_PRIORITY_MAX)

check_function_exists(close_range HAVE_CLOSE_RANGE)
check_function_exists(backtrace HAVE_BACKTRACE)

#
# check source compilation
#

include(CheckCSourceCompiles)
include(CheckCXXSourceCompiles)

set(CMAKE_REQUIRED_LIBRARIES pthread)
check_c_source_compiles("
#define _GNU_SOURCE
#include <pthread.h>
int main() {
        char name[16];
        pthread_t thread = pthread_self();
        return pthread_getname_np(thread, name, sizeof(name));
}
" HAVE_PTHREAD_GETNAME_NP)

check_c_source_compiles("
#include <stdio.h>
#define mytype(X) _Generic((X), int: 'i', float: 'f', default: 'u')
int main() {
        char type = mytype(0);
        return 0;
}
" HAVE_C__GENERIC)

check_c_source_compiles("
#include <malloc.h>
int main() {
        mallopt(M_ARENA_MAX, 1);
        mallopt(M_PERTURB, 0x5A);
        return 0;
}
" HAVE_C_MALLOPT)

check_c_source_compiles("
#define _GNU_SOURCE
#include <stdio.h>
#include <sys/socket.h>
int main() {
        accept4(0, NULL, NULL, 0);
        return 0;
}
" HAVE_ACCEPT4)

check_c_source_compiles("
#define _GNU_SOURCE
#include <string.h>
int main() {
        char x = *strerror_r(0, &x, sizeof(x)); return 0;
}
" STRERROR_R_CHAR_P)

check_c_source_compiles("
#ifndef _GNU_SOURCE
#define _GNU_SOURCE
#endif
#include <sched.h>
int main() {
        setns(0, 0); return 0;
}
" HAVE_SETNS)

check_cxx_source_compiles("
int main() {
        __atomic_load_8(nullptr, 0);
        return 0;
}
" HAVE_BUILTIN_ATOMICS)

check_c_source_compiles("
void my_printf(char const *s, ...) __attribute__((format(gnu_printf, 1, 2)));
int main() { return 0; }
" HAVE_FUNC_ATTRIBUTE_FORMAT_GNU_PRINTF FAIL_REGEX "warning:")

check_c_source_compiles("
void my_printf(char const *s, ...) __attribute__((format(printf, 1, 2)));
int main() { return 0; }
" HAVE_FUNC_ATTRIBUTE_FORMAT_PRINTF FAIL_REGEX "warning:")

check_c_source_compiles("
#include <stdio.h>
#include <stdlib.h>
#include <unistd.h>
void* my_alloc(size_t size) __attribute__((malloc));
int main() {
    void *x = my_alloc(1);
    free(x);
    return 0;
}
void* my_alloc(size_t size) {
    void *ret = malloc(size);
    if(!ret) exit(1);
    return ret;
}
" HAVE_FUNC_ATTRIBUTE_MALLOC)

check_c_source_compiles("
void my_function() __attribute__((noinline));
int main() { my_function(); return 0; }
void my_function() { ; }
" HAVE_FUNC_ATTRIBUTE_NOINLINE)

check_c_source_compiles("
void my_exit_function() __attribute__((noreturn));
int main() {
        my_exit_function(); // Call the noreturn function
        return 0;
}
void my_exit_function() {
        exit(1);
}
" HAVE_FUNC_ATTRIBUTE_NORETURN)

check_c_source_compiles("
#include <stdio.h>
#include <stdlib.h>
#include <unistd.h>
void* my_alloc(size_t size) __attribute__((returns_nonnull));
int main() {
        void* ptr = my_alloc(10);
        free(ptr);
        return 0;
}
void* my_alloc(size_t size) {
        void *ret = malloc(size);
        if(!ret) exit(1);
        return ret;
}
" HAVE_FUNC_ATTRIBUTE_RETURNS_NONNULL)

check_c_source_compiles("
int my_function() __attribute__((warn_unused_result));
int main() {
        return my_function();
}
int my_function() {
        return 1;
}
" HAVE_FUNC_ATTRIBUTE_WARN_UNUSED_RESULT)

if(OS_FREEBSD OR OS_MACOS)
        set(HAVE_BUILTIN_ATOMICS True)
endif()

<<<<<<< HEAD
if(NOT OPENSSL_FOUND AND ENABLE_OPENSSL)
        if(OS_MACOS)
=======
# openssl/crypto
set(ENABLE_OPENSSL True)
pkg_check_modules(OPENSSL openssl)

if(NOT OPENSSL_FOUND)
        if(MACOS)
>>>>>>> b8813058
                execute_process(COMMAND
                                brew --prefix --installed openssl
                                RESULT_VARIABLE BREW_OPENSSL
                                OUTPUT_VARIABLE BREW_OPENSSL_PREFIX
                                OUTPUT_STRIP_TRAILING_WHITESPACE)

                if((BREW_OPENSSL NOT EQUAL 0) OR (NOT EXISTS "${BREW_OPENSSL_PREFIX}"))
                        message(FATAL_ERROR "OpenSSL (or LibreSSL) is required for building Netdata, but could not be found.")
                endif()

                set(OPENSSL_INCLUDE_DIRS "${BREW_OPENSSL_PREFIX}/include")
                set(OPENSSL_CFLAGS_OTHER "")
                set(OPENSSL_LDFLAGS "-L${BREW_OPENSSL_PREFIX}/lib;-lssl;-lcrypto")
        else()
            message(FATAL_ERROR "OpenSSL (or LibreSSL) is required for building Netdata, but could not be found.")
        endif()
endif()

<<<<<<< HEAD
if(NOT OS_MACOS AND ENABLE_OPENSSL)
=======
if(NOT MACOS)
>>>>>>> b8813058
        pkg_check_modules(CRYPTO libcrypto)
endif()

#
# figure out if we need protoc/protobuf
#

if(NEED_PROTOBUF)
        netdata_detect_protobuf()
endif()

#
# source files
#

set(LIBJUDY_PREV_FILES
        src/libnetdata/libjudy/src/JudyL/JudyLPrev.c
        src/libnetdata/libjudy/src/JudyL/JudyLPrevEmpty.c
)

set(LIBJUDY_NEXT_FILES
        src/libnetdata/libjudy/src/JudyL/JudyLNext.c
        src/libnetdata/libjudy/src/JudyL/JudyLNextEmpty.c
)

set(LIBJUDY_SOURCES
        src/libnetdata/libjudy/src/Judy.h
        src/libnetdata/libjudy/src/JudyCommon/JudyMalloc.c
        src/libnetdata/libjudy/src/JudyCommon/JudyPrivate.h
        src/libnetdata/libjudy/src/JudyCommon/JudyPrivate1L.h
        src/libnetdata/libjudy/src/JudyCommon/JudyPrivateBranch.h
        src/libnetdata/libjudy/src/JudyL/JudyL.h
        src/libnetdata/libjudy/src/JudyL/JudyLByCount.c
        src/libnetdata/libjudy/src/JudyL/JudyLCascade.c
        src/libnetdata/libjudy/src/JudyL/JudyLCount.c
        src/libnetdata/libjudy/src/JudyL/JudyLCreateBranch.c
        src/libnetdata/libjudy/src/JudyL/JudyLDecascade.c
        src/libnetdata/libjudy/src/JudyL/JudyLDel.c
        src/libnetdata/libjudy/src/JudyL/JudyLFirst.c
        src/libnetdata/libjudy/src/JudyL/JudyLFreeArray.c
        src/libnetdata/libjudy/src/JudyL/j__udyLGet.c
        src/libnetdata/libjudy/src/JudyL/JudyLGet.c
        src/libnetdata/libjudy/src/JudyL/JudyLInsArray.c
        src/libnetdata/libjudy/src/JudyL/JudyLIns.c
        src/libnetdata/libjudy/src/JudyL/JudyLInsertBranch.c
        src/libnetdata/libjudy/src/JudyL/JudyLMallocIF.c
        src/libnetdata/libjudy/src/JudyL/JudyLMemActive.c
        src/libnetdata/libjudy/src/JudyL/JudyLMemUsed.c
        src/libnetdata/libjudy/src/JudyL/JudyLTables.c
        src/libnetdata/libjudy/src/JudyHS/JudyHS.c
        ${LIBJUDY_PREV_FILES}
        ${LIBJUDY_NEXT_FILES}
)

set(LIBNETDATA_FILES
        ${CONFIG_H}
        src/libnetdata/adaptive_resortable_list/adaptive_resortable_list.c
        src/libnetdata/adaptive_resortable_list/adaptive_resortable_list.h
        src/libnetdata/config/appconfig.c
        src/libnetdata/config/appconfig.h
        src/libnetdata/aral/aral.c
        src/libnetdata/aral/aral.h
        src/libnetdata/avl/avl.c
        src/libnetdata/avl/avl.h
        src/libnetdata/buffer/buffer.c
        src/libnetdata/buffer/buffer.h
        src/libnetdata/circular_buffer/circular_buffer.c
        src/libnetdata/circular_buffer/circular_buffer.h
        src/libnetdata/clocks/clocks.c
        src/libnetdata/clocks/clocks.h
        src/libnetdata/completion/completion.c
        src/libnetdata/completion/completion.h
        src/libnetdata/datetime/iso8601.c
        src/libnetdata/datetime/iso8601.h
        src/libnetdata/datetime/rfc7231.c
        src/libnetdata/datetime/rfc7231.h
        src/libnetdata/datetime/rfc3339.c
        src/libnetdata/datetime/rfc3339.h
        src/libnetdata/dictionary/dictionary.c
        src/libnetdata/dictionary/dictionary.h
        src/libnetdata/eval/eval.c
        src/libnetdata/eval/eval.h
        src/libnetdata/facets/facets.c
        src/libnetdata/facets/facets.h
        src/libnetdata/functions_evloop/functions_evloop.c
        src/libnetdata/functions_evloop/functions_evloop.h
        src/libnetdata/gorilla/gorilla.cc
        src/libnetdata/gorilla/gorilla.h
        src/libnetdata/july/july.c
        src/libnetdata/july/july.h
        src/libnetdata/inlined.h
        src/libnetdata/json/json.c
        src/libnetdata/json/json.h
        src/libnetdata/json/jsmn.c
        src/libnetdata/json/jsmn.h
        src/libnetdata/libnetdata.c
        src/libnetdata/libnetdata.h
        src/libnetdata/line_splitter/line_splitter.c
        src/libnetdata/line_splitter/line_splitter.h
        src/libnetdata/libnetdata.h
        src/libnetdata/locks/locks.c
        src/libnetdata/locks/locks.h
        src/libnetdata/log/journal.c
        src/libnetdata/log/journal.h
        src/libnetdata/log/log.c
        src/libnetdata/log/log.h
        src/libnetdata/os/os.c
        src/libnetdata/os/os.h
        src/libnetdata/simple_hashtable.h
        src/libnetdata/os/byteorder.h
        src/libnetdata/onewayalloc/onewayalloc.c
        src/libnetdata/onewayalloc/onewayalloc.h
        src/libnetdata/popen/popen.c
        src/libnetdata/popen/popen.h
        src/libnetdata/procfile/procfile.c
        src/libnetdata/procfile/procfile.h
        src/libnetdata/query_progress/progress.c
        src/libnetdata/query_progress/progress.h
        src/libnetdata/required_dummies.h
        src/libnetdata/socket/security.c
        src/libnetdata/socket/security.h
        src/libnetdata/simple_pattern/simple_pattern.c
        src/libnetdata/simple_pattern/simple_pattern.h
        src/libnetdata/socket/socket.c
        src/libnetdata/socket/socket.h
        src/libnetdata/statistical/statistical.c
        src/libnetdata/statistical/statistical.h
        src/libnetdata/storage_number/storage_number.c
        src/libnetdata/storage_number/storage_number.h
        src/libnetdata/string/string.c
        src/libnetdata/string/string.h
        src/libnetdata/threads/threads.c
        src/libnetdata/threads/threads.h
        src/libnetdata/url/url.c
        src/libnetdata/url/url.h
        src/libnetdata/uuid/uuid.c
        src/libnetdata/uuid/uuid.h
        src/libnetdata/string/utf8.h
        src/libnetdata/worker_utilization/worker_utilization.c
        src/libnetdata/worker_utilization/worker_utilization.h
        src/libnetdata/http/http_access.c
        src/libnetdata/http/http_access.h
        src/libnetdata/http/http_defs.c
        src/libnetdata/http/http_defs.h
        src/libnetdata/http/content_type.c
        src/libnetdata/http/content_type.h
        src/libnetdata/config/dyncfg.c
        src/libnetdata/config/dyncfg.h
        src/libnetdata/json/json-c-parser-inline.h
        src/libnetdata/template-enum.h
        src/libnetdata/dictionary/dictionary-internals.h
        src/libnetdata/dictionary/dictionary-unittest.c
        src/libnetdata/dictionary/thread-cache.c
        src/libnetdata/dictionary/thread-cache.h
        src/libnetdata/dictionary/dictionary-traversal.c
        src/libnetdata/dictionary/dictionary-statistics.h
        src/libnetdata/dictionary/dictionary-locks.h
        src/libnetdata/dictionary/dictionary-refcount.h
        src/libnetdata/dictionary/dictionary-hashtable.h
        src/libnetdata/dictionary/dictionary-item.h
        src/libnetdata/dictionary/dictionary-callbacks.h
        src/libnetdata/linked-lists.h
        src/libnetdata/storage-point.h
        src/libnetdata/bitmap64.h
        src/libnetdata/os/waitid.c
        src/libnetdata/os/waitid.h
        src/libnetdata/os/gettid.c
        src/libnetdata/os/gettid.h
        src/libnetdata/os/adjtimex.c
        src/libnetdata/os/adjtimex.h
        src/libnetdata/os/setresuid.c
        src/libnetdata/os/setresuid.h
        src/libnetdata/os/setresgid.c
        src/libnetdata/os/setresgid.h
        src/libnetdata/os/getgrouplist.c
        src/libnetdata/os/getgrouplist.h
        src/libnetdata/os/get_pid_max.c
        src/libnetdata/os/get_pid_max.h
        src/libnetdata/os/os-freebsd-wrappers.c
        src/libnetdata/os/os-freebsd-wrappers.h
        src/libnetdata/os/os-macos-wrappers.c
        src/libnetdata/os/os-macos-wrappers.h
        src/libnetdata/os/get_system_cpus.c
        src/libnetdata/os/get_system_cpus.h
        src/libnetdata/os/tinysleep.c
        src/libnetdata/os/tinysleep.h
        src/libnetdata/os/uuid_generate.c
        src/libnetdata/os/uuid_generate.h
        src/libnetdata/os/setenv.c
        src/libnetdata/os/setenv.h
        src/libnetdata/os/strndup.c
        src/libnetdata/os/strndup.h
)

if(ENABLE_PLUGIN_EBPF)
        list(APPEND LIBNETDATA_FILES
                src/libnetdata/ebpf/ebpf.c
                src/libnetdata/ebpf/ebpf.h
        )
endif()

set(LIBH2O_FILES
        src/web/server/h2o/libh2o/deps/cloexec/cloexec.c
        src/web/server/h2o/libh2o/deps/libgkc/gkc.c
        src/web/server/h2o/libh2o/deps/libyrmcds/close.c
        src/web/server/h2o/libh2o/deps/libyrmcds/connect.c
        src/web/server/h2o/libh2o/deps/libyrmcds/recv.c
        src/web/server/h2o/libh2o/deps/libyrmcds/send.c
        src/web/server/h2o/libh2o/deps/libyrmcds/send_text.c
        src/web/server/h2o/libh2o/deps/libyrmcds/socket.c
        src/web/server/h2o/libh2o/deps/libyrmcds/strerror.c
        src/web/server/h2o/libh2o/deps/libyrmcds/text_mode.c
        src/web/server/h2o/libh2o/deps/picohttpparser/picohttpparser.c
        src/web/server/h2o/libh2o/lib/common/cache.c
        src/web/server/h2o/libh2o/lib/common/file.c
        src/web/server/h2o/libh2o/lib/common/filecache.c
        src/web/server/h2o/libh2o/lib/common/hostinfo.c
        src/web/server/h2o/libh2o/lib/common/http1client.c
        src/web/server/h2o/libh2o/lib/common/memcached.c
        src/web/server/h2o/libh2o/lib/common/memory.c
        src/web/server/h2o/libh2o/lib/common/multithread.c
        src/web/server/h2o/libh2o/lib/common/serverutil.c
        src/web/server/h2o/libh2o/lib/common/socket.c
        src/web/server/h2o/libh2o/lib/common/socketpool.c
        src/web/server/h2o/libh2o/lib/common/string.c
        src/web/server/h2o/libh2o/lib/common/time.c
        src/web/server/h2o/libh2o/lib/common/timeout.c
        src/web/server/h2o/libh2o/lib/common/url.c
        src/web/server/h2o/libh2o/lib/core/config.c
        src/web/server/h2o/libh2o/lib/core/configurator.c
        src/web/server/h2o/libh2o/lib/core/context.c
        src/web/server/h2o/libh2o/lib/core/headers.c
        src/web/server/h2o/libh2o/lib/core/logconf.c
        src/web/server/h2o/libh2o/lib/core/proxy.c
        src/web/server/h2o/libh2o/lib/core/request.c
        src/web/server/h2o/libh2o/lib/core/token.c
        src/web/server/h2o/libh2o/lib/core/util.c
        src/web/server/h2o/libh2o/lib/handler/access_log.c
        src/web/server/h2o/libh2o/lib/handler/chunked.c
        src/web/server/h2o/libh2o/lib/handler/compress.c
        src/web/server/h2o/libh2o/lib/handler/compress/gzip.c
        src/web/server/h2o/libh2o/lib/handler/errordoc.c
        src/web/server/h2o/libh2o/lib/handler/expires.c
        src/web/server/h2o/libh2o/lib/handler/fastcgi.c
        src/web/server/h2o/libh2o/lib/handler/file.c
        src/web/server/h2o/libh2o/lib/handler/headers.c
        src/web/server/h2o/libh2o/lib/handler/mimemap.c
        src/web/server/h2o/libh2o/lib/handler/proxy.c
        src/web/server/h2o/libh2o/lib/handler/redirect.c
        src/web/server/h2o/libh2o/lib/handler/reproxy.c
        src/web/server/h2o/libh2o/lib/handler/throttle_resp.c
        src/web/server/h2o/libh2o/lib/handler/status.c
        src/web/server/h2o/libh2o/lib/handler/headers_util.c
        src/web/server/h2o/libh2o/lib/handler/status/events.c
        src/web/server/h2o/libh2o/lib/handler/status/requests.c
        src/web/server/h2o/libh2o/lib/handler/http2_debug_state.c
        src/web/server/h2o/libh2o/lib/handler/status/durations.c
        src/web/server/h2o/libh2o/lib/handler/configurator/access_log.c
        src/web/server/h2o/libh2o/lib/handler/configurator/compress.c
        src/web/server/h2o/libh2o/lib/handler/configurator/errordoc.c
        src/web/server/h2o/libh2o/lib/handler/configurator/expires.c
        src/web/server/h2o/libh2o/lib/handler/configurator/fastcgi.c
        src/web/server/h2o/libh2o/lib/handler/configurator/file.c
        src/web/server/h2o/libh2o/lib/handler/configurator/headers.c
        src/web/server/h2o/libh2o/lib/handler/configurator/proxy.c
        src/web/server/h2o/libh2o/lib/handler/configurator/redirect.c
        src/web/server/h2o/libh2o/lib/handler/configurator/reproxy.c
        src/web/server/h2o/libh2o/lib/handler/configurator/throttle_resp.c
        src/web/server/h2o/libh2o/lib/handler/configurator/status.c
        src/web/server/h2o/libh2o/lib/handler/configurator/http2_debug_state.c
        src/web/server/h2o/libh2o/lib/handler/configurator/headers_util.c
        src/web/server/h2o/libh2o/lib/http1.c
        src/web/server/h2o/libh2o/lib/tunnel.c
        src/web/server/h2o/libh2o/lib/http2/cache_digests.c
        src/web/server/h2o/libh2o/lib/http2/casper.c
        src/web/server/h2o/libh2o/lib/http2/connection.c
        src/web/server/h2o/libh2o/lib/http2/frame.c
        src/web/server/h2o/libh2o/lib/http2/hpack.c
        src/web/server/h2o/libh2o/lib/http2/scheduler.c
        src/web/server/h2o/libh2o/lib/http2/stream.c
        src/web/server/h2o/libh2o/lib/http2/http2_debug_state.c
)

set(DAEMON_FILES
        src/daemon/buildinfo.c
        src/daemon/buildinfo.h
        src/daemon/common.c
        src/daemon/common.h
        src/daemon/daemon.c
        src/daemon/daemon.h
        src/daemon/event_loop.c
        src/daemon/event_loop.h
        src/daemon/global_statistics.c
        src/daemon/global_statistics.h
        src/daemon/analytics.c
        src/daemon/analytics.h
        src/daemon/main.c
        src/daemon/main.h
        src/daemon/signals.c
        src/daemon/signals.h
        src/daemon/service.c
        src/daemon/watcher.c
        src/daemon/watcher.h
        src/daemon/static_threads.c
        src/daemon/static_threads.h
        src/daemon/commands.c
        src/daemon/commands.h
        src/daemon/pipename.c
        src/daemon/pipename.h
        src/daemon/unit_test.c
        src/daemon/unit_test.h
        src/daemon/config/dyncfg.c
        src/daemon/config/dyncfg.h
        src/daemon/config/dyncfg-files.c
        src/daemon/config/dyncfg-unittest.c
        src/daemon/config/dyncfg-inline.c
        src/daemon/config/dyncfg-echo.c
        src/daemon/config/dyncfg-internals.h
        src/daemon/config/dyncfg-intercept.c
        src/daemon/config/dyncfg-tree.c
)

set(H2O_FILES
        src/web/server/h2o/http_server.c
        src/web/server/h2o/http_server.h
        src/web/server/h2o/h2o_utils.c
        src/web/server/h2o/h2o_utils.h
        src/web/server/h2o/streaming.c
        src/web/server/h2o/streaming.h
        src/web/server/h2o/connlist.c
        src/web/server/h2o/connlist.h
)

if(ENABLE_H2O)
    list(APPEND DAEMON_FILES ${H2O_FILES})
endif()

set(API_PLUGIN_FILES
        src/web/api/web_api.c
        src/web/api/web_api.h
        src/web/api/web_api_v1.c
        src/web/api/web_api_v1.h
        src/web/api/web_api_v2.c
        src/web/api/web_api_v2.h
        src/web/api/http_auth.c
        src/web/api/http_auth.h
        src/web/api/http_header.c
        src/web/api/http_header.h
        src/web/api/badges/web_buffer_svg.c
        src/web/api/badges/web_buffer_svg.h
        src/web/api/exporters/allmetrics.c
        src/web/api/exporters/allmetrics.h
        src/web/api/exporters/shell/allmetrics_shell.c
        src/web/api/exporters/shell/allmetrics_shell.h
        src/web/api/queries/rrdr.c
        src/web/api/queries/rrdr.h
        src/web/api/queries/query.c
        src/web/api/queries/query.h
        src/web/api/queries/average/average.c
        src/web/api/queries/average/average.h
        src/web/api/queries/countif/countif.c
        src/web/api/queries/countif/countif.h
        src/web/api/queries/incremental_sum/incremental_sum.c
        src/web/api/queries/incremental_sum/incremental_sum.h
        src/web/api/queries/max/max.c
        src/web/api/queries/max/max.h
        src/web/api/queries/min/min.c
        src/web/api/queries/min/min.h
        src/web/api/queries/sum/sum.c
        src/web/api/queries/sum/sum.h
        src/web/api/queries/median/median.c
        src/web/api/queries/median/median.h
        src/web/api/queries/percentile/percentile.c
        src/web/api/queries/percentile/percentile.h
        src/web/api/queries/stddev/stddev.c
        src/web/api/queries/stddev/stddev.h
        src/web/api/queries/ses/ses.c
        src/web/api/queries/ses/ses.h
        src/web/api/queries/des/des.c
        src/web/api/queries/des/des.h
        src/web/api/queries/trimmed_mean/trimmed_mean.c
        src/web/api/queries/trimmed_mean/trimmed_mean.h
        src/web/api/queries/weights.c
        src/web/api/queries/weights.h
        src/web/api/formatters/rrd2json.c
        src/web/api/formatters/rrd2json.h
        src/web/api/formatters/csv/csv.c
        src/web/api/formatters/csv/csv.h
        src/web/api/formatters/json/json.c
        src/web/api/formatters/json/json.h
        src/web/api/formatters/ssv/ssv.c
        src/web/api/formatters/ssv/ssv.h
        src/web/api/formatters/value/value.c
        src/web/api/formatters/value/value.h
        src/web/api/formatters/json_wrapper.c
        src/web/api/formatters/json_wrapper.h
        src/web/api/formatters/charts2json.c
        src/web/api/formatters/charts2json.h
        src/web/api/formatters/rrdset2json.c
        src/web/api/formatters/rrdset2json.h
        src/web/api/ilove/ilove.c
        src/web/api/ilove/ilove.h
        src/web/rtc/webrtc.c
        src/web/rtc/webrtc.h
)

set(EXPORTING_ENGINE_FILES
        src/exporting/exporting_engine.c
        src/exporting/exporting_engine.h
        src/exporting/graphite/graphite.c
        src/exporting/graphite/graphite.h
        src/exporting/json/json.c
        src/exporting/json/json.h
        src/exporting/opentsdb/opentsdb.c
        src/exporting/opentsdb/opentsdb.h
        src/exporting/prometheus/prometheus.c
        src/exporting/prometheus/prometheus.h
        src/exporting/read_config.c
        src/exporting/clean_connectors.c
        src/exporting/init_connectors.c
        src/exporting/process_data.c
        src/exporting/check_filters.c
        src/exporting/send_data.c
        src/exporting/send_internal_metrics.c
)

set(HEALTH_PLUGIN_FILES
        src/health/health.c
        src/health/health.h
        src/health/health_config.c
        src/health/health_json.c
        src/health/health_log.c
        src/health/health_prototypes.c
        src/health/health_prototypes.h
        src/health/health_silencers.c
        src/health/health_silencers.h
        src/health/health_internals.h
        src/health/health_notifications.c
        src/health/health_event_loop.c
        src/health/health_dyncfg.c
        src/health/health_variable.c
        src/health/rrdcalc.c
        src/health/rrdcalc.h
        src/health/rrdvar.c
        src/health/rrdvar.h
)

set(IDLEJITTER_PLUGIN_FILES src/collectors/idlejitter.plugin/plugin_idlejitter.c)

if(ENABLE_ML)
        set(ML_FILES
                src/ml/ad_charts.h
                src/ml/ad_charts.cc
                src/ml/Config.cc
                src/ml/dlib/dlib/all/source.cpp
                src/ml/ml.h
                src/ml/ml.cc
                src/ml/ml-private.h
        )
else()
        set(ML_FILES
                src/ml/ml.h
                src/ml/ml-dummy.c
        )
endif()

set(INTERNAL_COLLECTORS_FILES
        src/collectors/common-contexts/common-contexts.h
        src/collectors/common-contexts/disk.io.h
        src/collectors/common-contexts/system.io.h
        src/collectors/common-contexts/system.ram.h
        src/collectors/common-contexts/mem.swap.h
        src/collectors/common-contexts/mem.pgfaults.h
        src/collectors/common-contexts/mem.available.h
)

set(PLUGINSD_PLUGIN_FILES
        src/collectors/plugins.d/plugins_d.c
        src/collectors/plugins.d/plugins_d.h
        src/collectors/plugins.d/pluginsd_dyncfg.c
        src/collectors/plugins.d/pluginsd_dyncfg.h
        src/collectors/plugins.d/pluginsd_functions.c
        src/collectors/plugins.d/pluginsd_functions.h
        src/collectors/plugins.d/pluginsd_internals.c
        src/collectors/plugins.d/pluginsd_internals.h
        src/collectors/plugins.d/pluginsd_parser.c
        src/collectors/plugins.d/pluginsd_parser.h
        src/collectors/plugins.d/pluginsd_replication.c
        src/collectors/plugins.d/pluginsd_replication.h
)

set(RRD_PLUGIN_FILES
        src/database/contexts/api_v1.c
        src/database/contexts/api_v2.c
        src/database/contexts/context.c
        src/database/contexts/instance.c
        src/database/contexts/internal.h
        src/database/contexts/metric.c
        src/database/contexts/query_scope.c
        src/database/contexts/query_target.c
        src/database/contexts/rrdcontext.c
        src/database/contexts/rrdcontext.h
        src/database/contexts/worker.c
        src/database/rrdcollector.c
        src/database/rrdcollector.h
        src/database/rrddim.c
        src/database/rrdfunctions.c
        src/database/rrdfunctions.h
        src/database/rrdfunctions-inline.c
        src/database/rrdfunctions-inline.h
        src/database/rrdfunctions-progress.c
        src/database/rrdfunctions-progress.h
        src/database/rrdfunctions-streaming.c
        src/database/rrdfunctions-streaming.h
        src/database/rrdhost.c
        src/database/rrdlabels.c
        src/database/rrd.c
        src/database/rrd.h
        src/database/rrdset.c
        src/database/storage_engine.c
        src/database/storage_engine.h
        src/database/ram/rrddim_mem.c
        src/database/ram/rrddim_mem.h
        src/database/sqlite/sqlite_metadata.c
        src/database/sqlite/sqlite_metadata.h
        src/database/sqlite/sqlite_functions.c
        src/database/sqlite/sqlite_functions.h
        src/database/sqlite/sqlite_context.c
        src/database/sqlite/sqlite_context.h
        src/database/sqlite/sqlite_db_migration.c
        src/database/sqlite/sqlite_db_migration.h
        src/database/sqlite/sqlite_aclk.c
        src/database/sqlite/sqlite_aclk.h
        src/database/sqlite/sqlite_health.c
        src/database/sqlite/sqlite_health.h
        src/database/sqlite/sqlite_aclk_node.c
        src/database/sqlite/sqlite_aclk_node.h
        src/database/sqlite/sqlite_aclk_alert.c
        src/database/sqlite/sqlite_aclk_alert.h
        src/database/sqlite/sqlite3.c
        src/database/sqlite/sqlite3.h
        src/database/sqlite/sqlite3recover.c
        src/database/sqlite/sqlite3recover.h
        src/database/sqlite/dbdata.c
        src/database/KolmogorovSmirnovDist.c
        src/database/KolmogorovSmirnovDist.h
        src/database/rrdfunctions-inflight.c
        src/database/rrdfunctions-inflight.h
        src/database/rrdfunctions-exporters.c
        src/database/rrdfunctions-exporters.h
        src/database/rrdfunctions-internals.h
        src/database/rrdcollector-internals.h
)

if(ENABLE_DBENGINE)
    list(APPEND RRD_PLUGIN_FILES
            src/database/engine/rrdengine.c
            src/database/engine/rrdengine.h
            src/database/engine/rrddiskprotocol.h
            src/database/engine/datafile.c
            src/database/engine/datafile.h
            src/database/engine/journalfile.c
            src/database/engine/journalfile.h
            src/database/engine/rrdenginelib.c
            src/database/engine/rrdenginelib.h
            src/database/engine/rrdengineapi.c
            src/database/engine/rrdengineapi.h
            src/database/engine/pagecache.c
            src/database/engine/pagecache.h
            src/database/engine/page_test.cc
            src/database/engine/page.c
            src/database/engine/page.h
            src/database/engine/cache.c
            src/database/engine/cache.h
            src/database/engine/metric.c
            src/database/engine/metric.h
            src/database/engine/pdc.c
            src/database/engine/pdc.h
            src/database/engine/dbengine-unittest.c
            src/database/engine/dbengine-stresstest.c
            src/database/engine/dbengine-compression.c
            src/database/engine/dbengine-compression.h
    )
endif()

set(REGISTRY_PLUGIN_FILES
        src/registry/registry.c
        src/registry/registry.h
        src/registry/registry_db.c
        src/registry/registry_init.c
        src/registry/registry_internals.c
        src/registry/registry_internals.h
        src/registry/registry_log.c
        src/registry/registry_machine.c
        src/registry/registry_machine.h
        src/registry/registry_person.c
        src/registry/registry_person.h
)

set(STATSD_PLUGIN_FILES
        src/collectors/statsd.plugin/statsd.c
)

set(SYSTEMD_JOURNAL_PLUGIN_FILES
        src/collectors/systemd-journal.plugin/systemd-journal.c
        src/collectors/systemd-journal.plugin/systemd-internals.h
        src/collectors/systemd-journal.plugin/systemd-main.c
        src/collectors/systemd-journal.plugin/systemd-units.c
        src/collectors/systemd-journal.plugin/systemd-journal.c
        src/collectors/systemd-journal.plugin/systemd-journal-annotations.c
        src/collectors/systemd-journal.plugin/systemd-journal-files.c
        src/collectors/systemd-journal.plugin/systemd-journal-fstat.c
        src/collectors/systemd-journal.plugin/systemd-journal-watcher.c
        src/collectors/systemd-journal.plugin/systemd-journal-dyncfg.c
        src/libnetdata/maps/system-users.h
        src/libnetdata/maps/system-groups.h
)

set(STREAMING_PLUGIN_FILES
        src/streaming/rrdpush.c
        src/streaming/rrdpush.h
        src/streaming/compression.c
        src/streaming/compression.h
        src/streaming/compression_brotli.c
        src/streaming/compression_brotli.h
        src/streaming/compression_gzip.c
        src/streaming/compression_gzip.h
        src/streaming/compression_lz4.c
        src/streaming/compression_lz4.h
        src/streaming/compression_zstd.c
        src/streaming/compression_zstd.h
        src/streaming/receiver.c
        src/streaming/sender.c
        src/streaming/replication.c
        src/streaming/replication.h
        src/streaming/common.h
)

set(WEB_PLUGIN_FILES
        src/web/server/web_client.c
        src/web/server/web_client.h
        src/web/server/web_server.c
        src/web/server/web_server.h
        src/web/server/static/static-threaded.c
        src/web/server/static/static-threaded.h
        src/web/server/web_client_cache.c
        src/web/server/web_client_cache.h
)

set(CLAIM_PLUGIN_FILES
        src/claim/claim.c
        src/claim/claim.h
)

set(SPAWN_PLUGIN_FILES
        src/spawn/spawn.c
        src/spawn/spawn_server.c
        src/spawn/spawn_client.c
        src/spawn/spawn.h
)

set(ACLK_ALWAYS_BUILD
        src/aclk/aclk_rrdhost_state.h
        src/aclk/aclk_proxy.c
        src/aclk/aclk_proxy.h
        src/aclk/aclk.c
        src/aclk/aclk.h
        src/aclk/aclk_capas.c
        src/aclk/aclk_capas.h
        src/aclk/aclk_util.c
        src/aclk/aclk_util.h
        src/aclk/https_client.c
        src/aclk/https_client.h
        src/aclk/mqtt_websockets/c-rbuf/cringbuffer.c
        src/aclk/mqtt_websockets/c-rbuf/cringbuffer.h
        src/aclk/mqtt_websockets/c-rbuf/cringbuffer_internal.h
        src/aclk/mqtt_websockets/c_rhash/c_rhash.c
        src/aclk/mqtt_websockets/c_rhash/c_rhash.h
        src/aclk/mqtt_websockets/c_rhash/c_rhash_internal.h
)

set(TIMEX_PLUGIN_FILES
        src/collectors/timex.plugin/plugin_timex.c
)

set(PROFILE_PLUGIN_FILES
        src/collectors/profile.plugin/plugin_profile.cc
)

set(CGROUPS_PLUGIN_FILES
        src/collectors/cgroups.plugin/sys_fs_cgroup.c
        src/collectors/cgroups.plugin/sys_fs_cgroup.h
        src/collectors/cgroups.plugin/cgroup-internals.h
        src/collectors/cgroups.plugin/cgroup-discovery.c
        src/collectors/cgroups.plugin/cgroup-charts.c
        src/collectors/cgroups.plugin/cgroup-top.c
)

set(DISKSPACE_PLUGIN_FILES
        src/collectors/diskspace.plugin/plugin_diskspace.c
)

set(MACOS_PLUGIN_FILES
        src/collectors/macos.plugin/plugin_macos.c
        src/collectors/macos.plugin/plugin_macos.h
        src/collectors/macos.plugin/macos_sysctl.c
        src/collectors/macos.plugin/macos_mach_smi.c
        src/collectors/macos.plugin/macos_fw.c
)

set(FREEBSD_PLUGIN_FILES
        src/collectors/freebsd.plugin/plugin_freebsd.c
        src/collectors/freebsd.plugin/plugin_freebsd.h
        src/collectors/freebsd.plugin/freebsd_sysctl.c
        src/collectors/freebsd.plugin/freebsd_getmntinfo.c
        src/collectors/freebsd.plugin/freebsd_getifaddrs.c
        src/collectors/freebsd.plugin/freebsd_devstat.c
        src/collectors/freebsd.plugin/freebsd_kstat_zfs.c
        src/collectors/freebsd.plugin/freebsd_ipfw.c
        src/collectors/proc.plugin/zfs_common.c
        src/collectors/proc.plugin/zfs_common.h
)

set(WINDOWS_PLUGIN_FILES
        src/collectors/windows.plugin/windows_plugin.c
        src/collectors/windows.plugin/windows_plugin.h
        src/collectors/windows.plugin/GetSystemUptime.c
        src/collectors/windows.plugin/GetSystemRAM.c
        src/collectors/windows.plugin/GetSystemCPU.c
        src/collectors/windows.plugin/perflib.c
        src/collectors/windows.plugin/perflib.h
        src/collectors/windows.plugin/perflib-rrd.c
        src/collectors/windows.plugin/perflib-rrd.h
        src/collectors/windows.plugin/perflib-names.c
        src/collectors/windows.plugin/perflib-dump.c
        src/collectors/windows.plugin/perflib-storage.c
        src/collectors/windows.plugin/perflib-processor.c
        src/collectors/windows.plugin/perflib-network.c
        src/collectors/windows.plugin/perflib-memory.c
)

set(PROC_PLUGIN_FILES
        src/collectors/proc.plugin/ipc.c
        src/collectors/proc.plugin/plugin_proc.c
        src/collectors/proc.plugin/plugin_proc.h
        src/collectors/proc.plugin/proc_sys_fs_file_nr.c
        src/collectors/proc.plugin/proc_diskstats.c
        src/collectors/proc.plugin/proc_mdstat.c
        src/collectors/proc.plugin/proc_interrupts.c
        src/collectors/proc.plugin/proc_softirqs.c
        src/collectors/proc.plugin/proc_loadavg.c
        src/collectors/proc.plugin/proc_meminfo.c
        src/collectors/proc.plugin/proc_pagetypeinfo.c
        src/collectors/proc.plugin/proc_net_dev.c
        src/collectors/proc.plugin/proc_net_dev_renames.c
        src/collectors/proc.plugin/proc_net_dev_renames.h
        src/collectors/proc.plugin/proc_net_wireless.c
        src/collectors/proc.plugin/proc_net_ip_vs_stats.c
        src/collectors/proc.plugin/proc_net_netstat.c
        src/collectors/proc.plugin/proc_net_rpc_nfs.c
        src/collectors/proc.plugin/proc_net_rpc_nfsd.c
        src/collectors/proc.plugin/proc_net_sctp_snmp.c
        src/collectors/proc.plugin/proc_net_sockstat.c
        src/collectors/proc.plugin/proc_net_sockstat6.c
        src/collectors/proc.plugin/proc_net_softnet_stat.c
        src/collectors/proc.plugin/proc_net_stat_conntrack.c
        src/collectors/proc.plugin/proc_net_stat_synproxy.c
        src/collectors/proc.plugin/proc_self_mountinfo.c
        src/collectors/proc.plugin/proc_self_mountinfo.h
        src/collectors/proc.plugin/zfs_common.c
        src/collectors/proc.plugin/zfs_common.h
        src/collectors/proc.plugin/proc_spl_kstat_zfs.c
        src/collectors/proc.plugin/proc_stat.c
        src/collectors/proc.plugin/proc_sys_kernel_random_entropy_avail.c
        src/collectors/proc.plugin/proc_vmstat.c
        src/collectors/proc.plugin/proc_uptime.c
        src/collectors/proc.plugin/proc_pressure.c
        src/collectors/proc.plugin/proc_pressure.h
        src/collectors/proc.plugin/sys_kernel_mm_ksm.c
        src/collectors/proc.plugin/sys_block_zram.c
        src/collectors/proc.plugin/sys_devices_system_edac_mc.c
        src/collectors/proc.plugin/sys_devices_system_node.c
        src/collectors/proc.plugin/sys_class_infiniband.c
        src/collectors/proc.plugin/sys_fs_btrfs.c
        src/collectors/proc.plugin/sys_class_power_supply.c
        src/collectors/proc.plugin/sys_devices_pci_aer.c
        src/collectors/proc.plugin/sys_class_drm.c
)

set(TC_PLUGIN_FILES
        src/collectors/tc.plugin/plugin_tc.c
)

set(LOGS_MANAGEMENT_PLUGIN_FILES
        src/logsmanagement/circular_buffer.c
        src/logsmanagement/circular_buffer.h
        src/logsmanagement/db_api.c
        src/logsmanagement/db_api.h
        src/logsmanagement/defaults.h
        src/logsmanagement/file_info.h
        src/logsmanagement/flb_plugin.c
        src/logsmanagement/flb_plugin.h
        src/logsmanagement/functions.c
        src/logsmanagement/functions.h
        src/logsmanagement/helper.h
        src/logsmanagement/logsmanag_config.c
        src/logsmanagement/logsmanag_config.h
        src/logsmanagement/logsmanagement.c
        src/logsmanagement/parser.c
        src/logsmanagement/parser.h
        src/logsmanagement/query.c
        src/logsmanagement/query.h
        src/logsmanagement/rrd_api/rrd_api_docker_ev.c
        src/logsmanagement/rrd_api/rrd_api_docker_ev.h
        src/logsmanagement/rrd_api/rrd_api_generic.c
        src/logsmanagement/rrd_api/rrd_api_generic.h
        src/logsmanagement/rrd_api/rrd_api_kernel.c
        src/logsmanagement/rrd_api/rrd_api_kernel.h
        src/logsmanagement/rrd_api/rrd_api_mqtt.c
        src/logsmanagement/rrd_api/rrd_api_mqtt.h
        src/logsmanagement/rrd_api/rrd_api_stats.c
        src/logsmanagement/rrd_api/rrd_api_stats.h
        src/logsmanagement/rrd_api/rrd_api_systemd.c
        src/logsmanagement/rrd_api/rrd_api_systemd.h
        src/logsmanagement/rrd_api/rrd_api_web_log.c
        src/logsmanagement/rrd_api/rrd_api_web_log.h
        src/logsmanagement/rrd_api/rrd_api.h
        src/database/sqlite/sqlite3.c
        src/database/sqlite/sqlite3.h
)

set(NETDATA_FILES
        src/collectors/all.h
        ${DAEMON_FILES}
        ${API_PLUGIN_FILES}
        ${EXPORTING_ENGINE_FILES}
        ${HEALTH_PLUGIN_FILES}
        ${IDLEJITTER_PLUGIN_FILES}
        ${ML_FILES}
        ${PLUGINSD_PLUGIN_FILES}
        ${RRD_PLUGIN_FILES}
        ${REGISTRY_PLUGIN_FILES}
        ${STATSD_PLUGIN_FILES}
        ${STREAMING_PLUGIN_FILES}
        ${WEB_PLUGIN_FILES}
        ${CLAIM_PLUGIN_FILES}
        ${SPAWN_PLUGIN_FILES}
        ${ACLK_ALWAYS_BUILD}
        ${PROFILE_PLUGIN_FILES}
)

if(OS_LINUX)
        list(APPEND NETDATA_FILES
                src/daemon/static_threads_linux.c
                ${CGROUPS_PLUGIN_FILES}
                ${DISKSPACE_PLUGIN_FILES}
                ${PROC_PLUGIN_FILES}
                ${TC_PLUGIN_FILES}
                ${TIMEX_PLUGIN_FILES}
                ${INTERNAL_COLLECTORS_FILES}
        )

        if(ENABLE_SENTRY)
            list(APPEND NETDATA_FILES
                    src/daemon/sentry-native/sentry-native.c
                    src/daemon/sentry-native/sentry-native.h)
        endif()
elseif(OS_MACOS)
        list(APPEND NETDATA_FILES
                src/daemon/static_threads_macos.c
                ${MACOS_PLUGIN_FILES}
                ${TIMEX_PLUGIN_FILES}
                ${INTERNAL_COLLECTORS_FILES}
        )
elseif(OS_FREEBSD)
        list(APPEND NETDATA_FILES
                src/daemon/static_threads_freebsd.c
                ${FREEBSD_PLUGIN_FILES}
                ${TIMEX_PLUGIN_FILES}
                ${INTERNAL_COLLECTORS_FILES}
        )
elseif(OS_WINDOWS)
        list(APPEND NETDATA_FILES
                src/daemon/static_threads_windows.c
                ${WINDOWS_PLUGIN_FILES}
                ${INTERNAL_COLLECTORS_FILES}
        )
endif()

set(MQTT_WEBSOCKETS_FILES
        src/aclk/mqtt_websockets/mqtt_wss_client.c
        src/aclk/mqtt_websockets/mqtt_wss_client.h
        src/aclk/mqtt_websockets/mqtt_wss_log.c
        src/aclk/mqtt_websockets/mqtt_wss_log.h
        src/aclk/mqtt_websockets/ws_client.c
        src/aclk/mqtt_websockets/ws_client.h
        src/aclk/mqtt_websockets/mqtt_ng.c
        src/aclk/mqtt_websockets/mqtt_ng.h
        src/aclk/mqtt_websockets/common_public.c
        src/aclk/mqtt_websockets/common_public.h
        src/aclk/mqtt_websockets/common_internal.h
)

set(ACLK_PROTO_DEFS
        src/aclk/aclk-schemas/proto/aclk/v1/lib.proto
        src/aclk/aclk-schemas/proto/agent/v1/disconnect.proto
        src/aclk/aclk-schemas/proto/agent/v1/connection.proto
        src/aclk/aclk-schemas/proto/alarm/v1/config.proto
        src/aclk/aclk-schemas/proto/alarm/v1/stream.proto
        src/aclk/aclk-schemas/proto/nodeinstance/connection/v1/connection.proto
        src/aclk/aclk-schemas/proto/nodeinstance/create/v1/creation.proto
        src/aclk/aclk-schemas/proto/nodeinstance/info/v1/info.proto
        src/aclk/aclk-schemas/proto/context/v1/context.proto
        src/aclk/aclk-schemas/proto/context/v1/stream.proto
        src/aclk/aclk-schemas/proto/agent/v1/cmds.proto
)

set(ACLK_FILES
        src/aclk/aclk_stats.c
        src/aclk/aclk_stats.h
        src/aclk/aclk_query.c
        src/aclk/aclk_query.h
        src/aclk/aclk_query_queue.c
        src/aclk/aclk_query_queue.h
        src/aclk/aclk_otp.c
        src/aclk/aclk_otp.h
        src/aclk/aclk_tx_msgs.c
        src/aclk/aclk_tx_msgs.h
        src/aclk/aclk_rx_msgs.c
        src/aclk/aclk_rx_msgs.h
        src/aclk/aclk_alarm_api.c
        src/aclk/aclk_alarm_api.h
        src/aclk/aclk_contexts_api.c
        src/aclk/aclk_contexts_api.h
        src/aclk/schema-wrappers/connection.cc
        src/aclk/schema-wrappers/connection.h
        src/aclk/schema-wrappers/node_connection.cc
        src/aclk/schema-wrappers/node_connection.h
        src/aclk/schema-wrappers/node_creation.cc
        src/aclk/schema-wrappers/node_creation.h
        src/aclk/schema-wrappers/alarm_stream.cc
        src/aclk/schema-wrappers/alarm_stream.h
        src/aclk/schema-wrappers/alarm_config.cc
        src/aclk/schema-wrappers/alarm_config.h
        src/aclk/schema-wrappers/node_info.cc
        src/aclk/schema-wrappers/node_info.h
        src/aclk/schema-wrappers/capability.cc
        src/aclk/schema-wrappers/capability.h
        src/aclk/schema-wrappers/proto_2_json.cc
        src/aclk/schema-wrappers/proto_2_json.h
        src/aclk/schema-wrappers/context_stream.cc
        src/aclk/schema-wrappers/context_stream.h
        src/aclk/schema-wrappers/context.cc
        src/aclk/schema-wrappers/context.h
        src/aclk/schema-wrappers/schema_wrappers.h
        src/aclk/schema-wrappers/schema_wrapper_utils.cc
        src/aclk/schema-wrappers/schema_wrapper_utils.h
        src/aclk/schema-wrappers/agent_cmds.cc
        src/aclk/schema-wrappers/agent_cmds.h
        src/aclk/helpers/mqtt_wss_pal.h
        src/aclk/helpers/ringbuffer_pal.h
)


set(MONGODB_EXPORTING_FILES
        src/exporting/mongodb/mongodb.c
        src/exporting/mongodb/mongodb.h
)

set(PROMETHEUS_REMOTE_WRITE_EXPORTING_FILES
        src/exporting/prometheus/remote_write/remote_write.c
        src/exporting/prometheus/remote_write/remote_write.h
        src/exporting/prometheus/remote_write/remote_write_request.cc
        src/exporting/prometheus/remote_write/remote_write_request.h
)

#
# build h2o
#

if(ENABLE_H2O)
        add_library(h2o STATIC ${LIBH2O_FILES})

        target_include_directories(h2o BEFORE PUBLIC
                "${CMAKE_SOURCE_DIR}/src/web/server/h2o/libh2o/include"
                "${CMAKE_SOURCE_DIR}/src/web/server/h2o/libh2o/deps/cloexec"
                "${CMAKE_SOURCE_DIR}/src/web/server/h2o/libh2o/deps/brotli/enc"
                "${CMAKE_SOURCE_DIR}/src/web/server/h2o/libh2o/deps/golombset"
                "${CMAKE_SOURCE_DIR}/src/web/server/h2o/libh2o/deps/libgkc"
                "${CMAKE_SOURCE_DIR}/src/web/server/h2o/libh2o/deps/libyrmcds"
                "${CMAKE_SOURCE_DIR}/src/web/server/h2o/libh2o/deps/klib"
                "${CMAKE_SOURCE_DIR}/src/web/server/h2o/libh2o/deps/neverbleed"
                "${CMAKE_SOURCE_DIR}/src/web/server/h2o/libh2o/deps/picohttpparser"
                "${CMAKE_SOURCE_DIR}/src/web/server/h2o/libh2o/deps/picotest"
                "${CMAKE_SOURCE_DIR}/src/web/server/h2o/libh2o/deps/yaml/include"
                "${CMAKE_SOURCE_DIR}/src/web/server/h2o/libh2o/deps/yoml"
        )

        target_compile_options(h2o PRIVATE
                -Wno-all -Wno-extra
                -Wno-shadow
                -Wno-deprecated-declarations
                -Wformat
        )

        target_compile_options(h2o PUBLIC -DH2O_USE_LIBUV=0)

        target_include_directories(h2o BEFORE PRIVATE ${OPENSSL_INCLUDE_DIRS})
        target_compile_options(h2o PRIVATE ${OPENSSL_CFLAGS_OTHER})
        target_link_libraries(h2o PRIVATE ${OPENSSL_LIBRARIES})
endif()

#
# build libjudy
#

add_library(judy STATIC ${LIBJUDY_SOURCES})

target_compile_options(judy PRIVATE
        -Wno-all -Wno-extra
        -Wno-shadow
        -Wformat
)

target_compile_definitions(judy PRIVATE
        JUDYL
        $<$<EQUAL:${CMAKE_SIZEOF_VOID_P},8>:JU_64BIT>
)

target_include_directories(judy PUBLIC
        src/libnetdata/libjudy/src
        src/libnetdata/libjudy/src/JudyCommon
)

set_source_files_properties(${LIBJUDY_PREV_FILES} PROPERTIES COMPILE_OPTIONS "-DJUDYPREV")
set_source_files_properties(${LIBJUDY_NEXT_FILES} PROPERTIES COMPILE_OPTIONS "-DJUDYNEXT")
set_source_files_properties(src/libnetdata/libjudy/src/JudyL/j__udyLGet.c PROPERTIES COMPILE_OPTIONS "-DJUDYGETINLINE")
set_source_files_properties(src/libnetdata/libjudy/src/JudyL/JudyLByCount.c PROPERTIES COMPILE_OPTIONS "-DNOSMARTJBB -DNOSMARTJBU -DNOSMARTJLB")
set_source_files_properties(JudyLTables.c PROPERTIES COMPILE_OPTIONS "-I${CMAKE_SOURCE_DIR}/src/libnetdata/libjudy/src/JudyL")

#
# build libnetdata
#

if(OS_LINUX)
        include(NetdataDetectSystemd)
        detect_systemd()
endif()

add_library(libnetdata STATIC ${LIBNETDATA_FILES})

target_include_directories(libnetdata BEFORE PUBLIC ${CONFIG_H_DIR} ${CMAKE_SOURCE_DIR}/src)

# pthread (FIXME: use find_package for this)

# set(CMAKE_THREAD_PREFER_PTHREAD TRUE)
# set(THREADS_PREFER_PTHREAD_FLAG TRUE)
# find_package(Threads REQUIRED)

# add_executable(test test.cpp)
# target_link_libraries(test Threads::Threads)

target_link_libraries(libnetdata PUBLIC
        "$<$<NOT:$<BOOL:${HAVE_BUILTIN_ATOMICS}>>:atomic>"
        "$<$<OR:$<BOOL:${OS_LINUX}>,$<BOOL:${OS_FREEBSD}>>:pthread;rt>"
        "$<$<BOOL:${OS_WINDOWS}>:kernel32;advapi32;winmm;rpcrt4>"
        "$<$<BOOL:${LINK_LIBM}>:m>"
        "${SYSTEMD_LDFLAGS}")

# ebpf
if(ENABLE_PLUGIN_EBPF)
        netdata_add_libbpf_to_target(libnetdata)
endif()

# judy
target_link_libraries(libnetdata PUBLIC judy)

netdata_add_jsonc_to_target(libnetdata)

netdata_add_libyaml_to_target(libnetdata)

# zlib
if(OS_MACOS)
        find_package(ZLIB REQUIRED)
        target_include_directories(libnetdata BEFORE PUBLIC ${ZLIB_INCLUDE_DIRS})
        target_link_libraries(libnetdata PUBLIC ZLIB::ZLIB)
else()
        pkg_check_modules(ZLIB REQUIRED zlib)
        target_include_directories(libnetdata BEFORE PUBLIC ${ZLIB_INCLUDE_DIRS})
        target_compile_options(libnetdata PUBLIC ${ZLIB_CFLAGS_OTHER})
        target_link_libraries(libnetdata PUBLIC ${ZLIB_LDFLAGS})
endif()

# lz4 - try to find a version that is compatible with streaming compression
# otherwise pick whichever one we can find to support dbengine but don't set
# ENABLE_LZ4.
pkg_check_modules(LIBLZ4 liblz4>=1.9.0)
if(LIBLZ4_FOUND)
        set(ENABLE_LZ4 On)
else()
        pkg_check_modules(LIBLZ4 REQUIRED liblz4)
endif()

target_include_directories(libnetdata BEFORE PUBLIC ${LIBLZ4_INCLUDE_DIRS})
target_compile_options(libnetdata PUBLIC ${LIBLZ4_CFLAGS_OTHER})
target_link_libraries(libnetdata PUBLIC ${LIBLZ4_LDFLAGS})

# zstd
pkg_check_modules(LIBZSTD libzstd)
if(LIBZSTD_FOUND)
        set(ENABLE_ZSTD On)
        target_include_directories(libnetdata BEFORE PUBLIC ${LIBZSTD_INCLUDE_DIRS})
        target_compile_options(libnetdata PUBLIC ${LIBZSTD_CFLAGS_OTHER})
        target_link_libraries(libnetdata PUBLIC ${LIBZSTD_LDFLAGS})
endif()

# brotli
pkg_check_modules(LIBBROTLI libbrotlidec libbrotlienc libbrotlicommon)
if(LIBBROTLI_FOUND)
        set(ENABLE_BROTLI On)
        target_include_directories(libnetdata PUBLIC ${LIBBROTLI_INCLUDE_DIRS})
        target_compile_options(libnetdata PUBLIC ${LIBBROTLI_CFLAGS_OTHER})
        target_link_libraries(libnetdata PUBLIC ${LIBBROTLI_LDFLAGS})
endif()

# uuid
if(OS_MACOS OR OS_WINDOWS)
        # UUID functionality is part of the system libraries here, so no extra
        # stuff needed.
else()
        pkg_check_modules(UUID REQUIRED uuid)
        target_include_directories(libnetdata BEFORE PUBLIC ${UUID_INCLUDE_DIRS})
        target_compile_options(libnetdata PUBLIC ${UUID_CFLAGS_OTHER})
        target_link_libraries(libnetdata PUBLIC ${UUID_LDFLAGS})
endif()

# uv
pkg_check_modules(LIBUV REQUIRED libuv)
target_include_directories(libnetdata BEFORE PUBLIC ${LIBUV_INCLUDE_DIRS})
target_compile_options(libnetdata PUBLIC ${LIBUV_CFLAGS_OTHER})
target_link_libraries(libnetdata PUBLIC ${LIBUV_LDFLAGS})

# crypto
target_include_directories(libnetdata BEFORE PUBLIC ${CRYPTO_INCLUDE_DIRS})
target_compile_options(libnetdata PUBLIC ${CRYPTO_CFLAGS_OTHER})
target_link_libraries(libnetdata PUBLIC ${CRYPTO_LDFLAGS})

# openssl
target_include_directories(libnetdata BEFORE PUBLIC ${OPENSSL_INCLUDE_DIRS})
target_compile_options(libnetdata PUBLIC ${OPENSSL_CFLAGS_OTHER})
target_link_libraries(libnetdata PUBLIC ${OPENSSL_LDFLAGS})

# mnl
if(NOT OS_MACOS)
    pkg_check_modules(MNL libmnl)
    if(MNL_FOUND)
        set(HAVE_LIBMNL True)
    endif()
endif()

#
# mqtt library
#
if (ENABLE_H2O OR ENABLE_ACLK)
        set(ENABLE_MQTTWEBSOCKETS True)
endif()

if(ENABLE_MQTTWEBSOCKETS)
        add_library(mqttwebsockets STATIC ${MQTT_WEBSOCKETS_FILES})

        target_compile_options(mqttwebsockets PUBLIC -DMQTT_WSS_CUSTOM_ALLOC
                                                     -DRBUF_CUSTOM_MALLOC
                                                     -DMQTT_WSS_CPUSTATS)

        target_include_directories(mqttwebsockets PUBLIC ${CMAKE_SOURCE_DIR}/aclk/helpers
                                                         ${CMAKE_SOURCE_DIR}/src/web/server/h2o/libh2o/include)

        target_link_libraries(mqttwebsockets PRIVATE libnetdata)

endif()

if(ENABLE_ACLK)
        #
        # proto definitions
        #
        netdata_protoc_generate_cpp("${CMAKE_SOURCE_DIR}/src/aclk/aclk-schemas"
                                    "${CMAKE_SOURCE_DIR}/src/aclk/aclk-schemas"
                                    ACLK_PROTO_BUILT_SRCS
                                    ACLK_PROTO_BUILT_HDRS
                                    ${ACLK_PROTO_DEFS})

        list(APPEND ACLK_FILES ${ACLK_PROTO_BUILT_SRCS}
                               ${ACLK_PROTO_BUILT_HDRS})

endif()

#
# build plugins
#

if(ENABLE_PLUGIN_DEBUGFS)
    pkg_check_modules(CAP QUIET libcap)

    set(DEBUGFS_PLUGIN_FILES src/collectors/debugfs.plugin/debugfs_plugin.c
                             src/collectors/debugfs.plugin/debugfs_plugin.h
                             src/collectors/debugfs.plugin/debugfs_extfrag.c
                             src/collectors/debugfs.plugin/debugfs_zswap.c
                             src/collectors/debugfs.plugin/sys_devices_virtual_powercap.c)

    add_executable(debugfs.plugin ${DEBUGFS_PLUGIN_FILES})
    target_link_libraries(debugfs.plugin libnetdata ${CAP_LIBRARIES})
    target_include_directories(debugfs.plugin PRIVATE ${CAP_INCLUDE_DIRS})
    target_compile_options(debugfs.plugin PRIVATE ${CAP_CFLAGS_OTHER})

    install(TARGETS debugfs.plugin
            COMPONENT plugin-debugfs
            DESTINATION usr/libexec/netdata/plugins.d)

    if(BUILD_FOR_PACKAGING)
        install(FILES
                packaging/cmake/control/copyright
                COMPONENT plugin-debugfs
                DESTINATION usr/share/doc/netdata-plugin-debugfs)
    endif()
endif()

if(ENABLE_PLUGIN_APPS)
    pkg_check_modules(CAP QUIET libcap)

    set(APPS_PLUGIN_FILES
            src/collectors/apps.plugin/apps_plugin.c
            src/collectors/apps.plugin/apps_plugin.h
            src/collectors/apps.plugin/apps_functions.c
            src/collectors/apps.plugin/apps_targets.c
            src/collectors/apps.plugin/apps_users_and_groups.c
            src/collectors/apps.plugin/apps_output.c
            src/collectors/apps.plugin/apps_proc_pid_status.c
            src/collectors/apps.plugin/apps_proc_pid_limits.c
            src/collectors/apps.plugin/apps_proc_pid_stat.c
            src/collectors/apps.plugin/apps_proc_pid_cmdline.c
            src/collectors/apps.plugin/apps_proc_pid_io.c
            src/collectors/apps.plugin/apps_proc_stat.c
            src/collectors/apps.plugin/apps_proc_pid_fd.c
            src/collectors/apps.plugin/apps_proc_pids.c
            src/collectors/apps.plugin/apps_proc_meminfo.c
    )

    add_executable(apps.plugin ${APPS_PLUGIN_FILES})
    target_link_libraries(apps.plugin libnetdata ${CAP_LIBRARIES})
    target_include_directories(apps.plugin PRIVATE ${CAP_INCLUDE_DIRS})
    target_compile_options(apps.plugin PRIVATE ${CAP_CFLAGS_OTHER})

    install(TARGETS apps.plugin
            COMPONENT plugin-apps
            DESTINATION usr/libexec/netdata/plugins.d)

    install(FILES src/collectors/apps.plugin/apps_groups.conf
            COMPONENT plugin-apps
            DESTINATION usr/lib/netdata/conf.d)

    if(BUILD_FOR_PACKAGING)
        install(FILES
                packaging/cmake/control/copyright
                COMPONENT plugin-apps
                DESTINATION usr/share/doc/netdata-plugin-apps)
    endif()
endif()

if(CAP_FOUND)
    set(HAVE_CAPABILITY True)
endif()

if(ENABLE_PLUGIN_FREEIPMI)
    pkg_check_modules(IPMI REQUIRED libipmimonitoring)

    set(FREEIPMI_PLUGIN_FILES src/collectors/freeipmi.plugin/freeipmi_plugin.c)

    add_executable(freeipmi.plugin ${FREEIPMI_PLUGIN_FILES})
    target_link_libraries (freeipmi.plugin libnetdata ${IPMI_LIBRARIES})
    target_include_directories(freeipmi.plugin PRIVATE ${IPMI_INCLUDE_DIRS})
    target_compile_options(freeipmi.plugin PRIVATE ${IPMI_CFLAGS_OTHER})

    install(TARGETS freeipmi.plugin
            COMPONENT plugin-freeipmi
            DESTINATION usr/libexec/netdata/plugins.d)

    if(BUILD_FOR_PACKAGING)
        install(FILES
                packaging/cmake/control/copyright
                COMPONENT plugin-freeipmi
                DESTINATION usr/share/doc/netdata-plugin-freeipmi)
    endif()
endif()

if(ENABLE_PLUGIN_NFACCT)
    if (NOT MNL_FOUND)
        message(FATAL_ERROR "Can not build nfacct.plugin because MNL library could not be found.")
    endif()

    pkg_check_modules(NFACCT REQUIRED libnetfilter_acct)

    set(NFACCT_PLUGIN_FILES src/collectors/nfacct.plugin/plugin_nfacct.c)

    add_executable(nfacct.plugin ${NFACCT_PLUGIN_FILES})
    target_link_libraries (nfacct.plugin libnetdata ${MNL_LIBRARIES} ${NFACCT_LIBRARIES})
    target_include_directories(nfacct.plugin PRIVATE ${MNL_INCLUDE_DIRS} ${NFACCT_INCLUDE_DIRS})
    target_compile_options(nfacct.plugin PRIVATE ${MNL_CFLAGS_OTHER} ${NFACCT_CFLAGS_OTHER})

    install(TARGETS nfacct.plugin
            COMPONENT plugin-nfacct
            DESTINATION usr/libexec/netdata/plugins.d)

    if(BUILD_FOR_PACKAGING)
        install(FILES
                packaging/cmake/control/copyright
                COMPONENT plugin-nfacct
                DESTINATION usr/share/doc/netdata-plugin-nfacct)
    endif()
endif()

if(ENABLE_PLUGIN_XENSTAT)
    pkg_check_modules(XENSTAT REQUIRED xenstat)
    pkg_check_modules(XENLIGHT REQUIRED xenlight)

    set(XENSTAT_PLUGIN_FILES src/collectors/xenstat.plugin/xenstat_plugin.c)

    add_executable(xenstat.plugin ${XENSTAT_PLUGIN_FILES})
    target_link_libraries (xenstat.plugin libnetdata ${XENLIGHT_LIBRARIES} ${XENSTAT_LIBRARIES})
    target_include_directories(xenstat.plugin PRIVATE ${XENLIGHT_INCLUDE_DIRS} ${XENSTAT_INCLUDE_DIRS})
    target_compile_options(xenstat.plugin PRIVATE ${XENLIGHT_CFLAGS_OTHER} ${XENSTAT_CFLAGS_OTHER})

    install(TARGETS xenstat.plugin
            COMPONENT plugin-xenstat
            DESTINATION usr/libexec/netdata/plugins.d)

    if(BUILD_FOR_PACKAGING)
        install(FILES
                packaging/cmake/control/copyright
                COMPONENT plugin-xenstat
                DESTINATION usr/share/doc/netdata-plugin-xenstat)
    endif()
endif()

if(ENABLE_PLUGIN_PERF)
    set(PERF_PLUGIN_FILES src/collectors/perf.plugin/perf_plugin.c)

    add_executable(perf.plugin ${PERF_PLUGIN_FILES})
    target_link_libraries(perf.plugin libnetdata)

    install(TARGETS perf.plugin
            COMPONENT plugin-perf
            DESTINATION usr/libexec/netdata/plugins.d)

    if(BUILD_FOR_PACKAGING)
         install(FILES
                 packaging/cmake/control/copyright
                 COMPONENT plugin-perf
                 DESTINATION usr/share/doc/netdata-plugin-perf)
    endif()
endif()

if(ENABLE_PLUGIN_SLABINFO)
    set(SLABINFO_PLUGIN_FILES src/collectors/slabinfo.plugin/slabinfo.c)

    add_executable(slabinfo.plugin ${SLABINFO_PLUGIN_FILES})
    target_link_libraries(slabinfo.plugin libnetdata)

    install(TARGETS slabinfo.plugin
            COMPONENT plugin-slabinfo
            DESTINATION usr/libexec/netdata/plugins.d)

    if(BUILD_FOR_PACKAGING)
        install(FILES
                packaging/cmake/control/copyright
                COMPONENT plugin-slabinfo
                DESTINATION usr/share/doc/netdata-plugin-slabinfo)
    endif()
endif()

if(ENABLE_PLUGIN_LOGS_MANAGEMENT)
    set(ENABLE_LOGSMANAGEMENT True)

    if(ENABLE_LOGS_MANAGEMENT_TESTS)
        list(APPEND LOGS_MANAGEMENT_PLUGIN_FILES src/logsmanagement/unit_test/unit_test.c
                                                 src/logsmanagement/unit_test/unit_test.h)
        set(ENABLE_LOGSMANAGEMENT_TESTS True)
    endif()

    add_executable(logs-management.plugin ${LOGS_MANAGEMENT_PLUGIN_FILES})
    target_link_libraries(logs-management.plugin libnetdata)

    install(TARGETS logs-management.plugin
            COMPONENT plugin-logs-management
            DESTINATION usr/libexec/netdata/plugins.d)

    install(DIRECTORY src/logsmanagement/stock_conf/logsmanagement.d
            COMPONENT plugin-logs-management
            DESTINATION usr/lib/netdata/conf.d)

    install(DIRECTORY
            COMPONENT plugin-logs-management
            DESTINATION etc/netdata/logsmanagement.d)

    configure_file(src/logsmanagement/stock_conf/logsmanagement.d.conf.in
                   src/logsmanagement/stock_conf/logsmanagement.d.conf
                   @ONLY)

    install(FILES ${CMAKE_BINARY_DIR}/src/logsmanagement/stock_conf/logsmanagement.d.conf
            COMPONENT plugin-logs-management
            DESTINATION usr/lib/netdata/conf.d)

    if(BUILD_FOR_PACKAGING)
        install(FILES
                packaging/cmake/control/copyright
                COMPONENT plugin-logs-management
                DESTINATION usr/share/doc/netdata-plugin-logs-management)
    endif()
endif()

if(ENABLE_PLUGIN_CUPS)
    pkg_check_modules(CUPS libcups)
    if(NOT CUPS_FOUND)
        pkg_check_modules(CUPS cups)
        if(NOT CUPS_FOUND)
                find_program(CUPS_CONFIG cups-config)
                if(CUPS_CONFIG)
                        execute_process(COMMAND ${CUPS_CONFIG} --api-version OUTPUT_VARIABLE CUPS_API_VERSION OUTPUT_STRIP_TRAILING_WHITESPACE)
                        if(CUPS_API_VERSION VERSION_LESS "1.7")
                                set(CUPS_FOUND False)
                        else()
                                execute_process(COMMAND ${CUPS_CONFIG} --cflags OUTPUT_VARIABLE CUPS_CFLAGS_OTHER OUTPUT_STRIP_TRAILING_WHITESPACE)
                                execute_process(COMMAND ${CUPS_CONFIG} --libs OUTPUT_VARIABLE CUPS_LIBRARIES OUTPUT_STRIP_TRAILING_WHITESPACE)
                                set(CUPS_FOUND True)
                        endif()
                endif()
        endif()
    endif()

    if(NOT CUPS_FOUND)
        message(WARNING "Could not find cups cflags and libs.")
    else()
        set(CUPS_PLUGIN_FILES src/collectors/cups.plugin/cups_plugin.c)
        add_executable(cups.plugin ${CUPS_PLUGIN_FILES})
        target_link_libraries (cups.plugin libnetdata ${CUPS_LIBRARIES})
        target_compile_options(cups.plugin PRIVATE ${CUPS_CFLAGS_OTHER})

        install(TARGETS cups.plugin
                COMPONENT plugin-cups
                DESTINATION usr/libexec/netdata/plugins.d)

        if(BUILD_FOR_PACKAGING)
                install(FILES
                        packaging/cmake/control/copyright
                        COMPONENT plugin-cups
                        DESTINATION usr/share/doc/netdata-plugin-cups)
        endif()
    endif()
endif()

set(NDSUDO_FILES src/collectors/plugins.d/ndsudo.c)

add_executable(ndsudo ${NDSUDO_FILES})

install(TARGETS ndsudo
        COMPONENT netdata
        DESTINATION usr/libexec/netdata/plugins.d)

if(ENABLE_PLUGIN_CGROUP_NETWORK)
    set(CGROUP_NETWORK_FILES src/collectors/cgroups.plugin/cgroup-network.c)

    add_executable(cgroup-network ${CGROUP_NETWORK_FILES})
    target_link_libraries(cgroup-network libnetdata)

    install(TARGETS cgroup-network
            COMPONENT netdata
            DESTINATION usr/libexec/netdata/plugins.d)
endif()

if(ENABLE_PLUGIN_SYSTEMD_JOURNAL)
        if(NOT SYSTEMD_FOUND)
                message(FATAL_ERROR "Systemd journal plugin requires systemd, but systemd was not found.")
        endif()

        add_executable(systemd-journal.plugin ${SYSTEMD_JOURNAL_PLUGIN_FILES})
        target_link_libraries(systemd-journal.plugin libnetdata)

        install(TARGETS systemd-journal.plugin
                COMPONENT plugin-systemd-journal
                DESTINATION usr/libexec/netdata/plugins.d)

        if(BUILD_FOR_PACKAGING)
                install(FILES
                        packaging/cmake/control/copyright
                        COMPONENT plugin-systemd-journal
                        DESTINATION usr/share/doc/netdata-plugin-systemd-journal)
        endif()
endif()

if(ENABLE_PLUGIN_EBPF)
    set(EBPF_PLUGIN_FILES
            src/collectors/ebpf.plugin/ebpf.c
            src/collectors/ebpf.plugin/ebpf.h
            src/collectors/ebpf.plugin/ebpf_cachestat.c
            src/collectors/ebpf.plugin/ebpf_cachestat.h
            src/collectors/ebpf.plugin/ebpf_dcstat.c
            src/collectors/ebpf.plugin/ebpf_dcstat.h
            src/collectors/ebpf.plugin/ebpf_disk.c
            src/collectors/ebpf.plugin/ebpf_disk.h
            src/collectors/ebpf.plugin/ebpf_fd.c
            src/collectors/ebpf.plugin/ebpf_fd.h
            src/collectors/ebpf.plugin/ebpf_hardirq.c
            src/collectors/ebpf.plugin/ebpf_hardirq.h
            src/collectors/ebpf.plugin/ebpf_mdflush.c
            src/collectors/ebpf.plugin/ebpf_mdflush.h
            src/collectors/ebpf.plugin/ebpf_mount.c
            src/collectors/ebpf.plugin/ebpf_mount.h
            src/collectors/ebpf.plugin/ebpf_filesystem.c
            src/collectors/ebpf.plugin/ebpf_filesystem.h
            src/collectors/ebpf.plugin/ebpf_oomkill.c
            src/collectors/ebpf.plugin/ebpf_oomkill.h
            src/collectors/ebpf.plugin/ebpf_process.c
            src/collectors/ebpf.plugin/ebpf_process.h
            src/collectors/ebpf.plugin/ebpf_shm.c
            src/collectors/ebpf.plugin/ebpf_shm.h
            src/collectors/ebpf.plugin/ebpf_socket.c
            src/collectors/ebpf.plugin/ebpf_socket.h
            src/collectors/ebpf.plugin/ebpf_softirq.c
            src/collectors/ebpf.plugin/ebpf_softirq.h
            src/collectors/ebpf.plugin/ebpf_sync.c
            src/collectors/ebpf.plugin/ebpf_sync.h
            src/collectors/ebpf.plugin/ebpf_swap.c
            src/collectors/ebpf.plugin/ebpf_swap.h
            src/collectors/ebpf.plugin/ebpf_vfs.c
            src/collectors/ebpf.plugin/ebpf_vfs.h
            src/collectors/ebpf.plugin/ebpf_apps.c
            src/collectors/ebpf.plugin/ebpf_apps.h
            src/collectors/ebpf.plugin/ebpf_cgroup.c
            src/collectors/ebpf.plugin/ebpf_cgroup.h
            src/collectors/ebpf.plugin/ebpf_unittest.c
            src/collectors/ebpf.plugin/ebpf_unittest.h
            src/collectors/ebpf.plugin/ebpf_functions.c
            src/collectors/ebpf.plugin/ebpf_functions.h
    )

    add_executable(ebpf.plugin ${EBPF_PLUGIN_FILES})
    target_link_libraries(ebpf.plugin libnetdata)

    netdata_add_ebpf_co_re_to_target(ebpf.plugin)

    install(TARGETS ebpf.plugin
            COMPONENT plugin-ebpf
            DESTINATION usr/libexec/netdata/plugins.d)

    install(FILES
            src/collectors/ebpf.plugin/ebpf.d.conf
            COMPONENT plugin-ebpf
            DESTINATION usr/lib/netdata/conf.d)

    install(FILES
            src/collectors/ebpf.plugin/ebpf.d/cachestat.conf
            src/collectors/ebpf.plugin/ebpf.d/dcstat.conf
            src/collectors/ebpf.plugin/ebpf.d/disk.conf
            src/collectors/ebpf.plugin/ebpf.d/ebpf_kernel_reject_list.txt
            src/collectors/ebpf.plugin/ebpf.d/fd.conf
            src/collectors/ebpf.plugin/ebpf.d/filesystem.conf
            src/collectors/ebpf.plugin/ebpf.d/hardirq.conf
            src/collectors/ebpf.plugin/ebpf.d/mdflush.conf
            src/collectors/ebpf.plugin/ebpf.d/mount.conf
            src/collectors/ebpf.plugin/ebpf.d/network.conf
            src/collectors/ebpf.plugin/ebpf.d/oomkill.conf
            src/collectors/ebpf.plugin/ebpf.d/process.conf
            src/collectors/ebpf.plugin/ebpf.d/shm.conf
            src/collectors/ebpf.plugin/ebpf.d/softirq.conf
            src/collectors/ebpf.plugin/ebpf.d/swap.conf
            src/collectors/ebpf.plugin/ebpf.d/sync.conf
            src/collectors/ebpf.plugin/ebpf.d/vfs.conf
            COMPONENT plugin-ebpf
            DESTINATION usr/lib/netdata/conf.d/ebpf.d)

    if(BUILD_FOR_PACKAGING)
        install(FILES
                packaging/cmake/control/copyright
                COMPONENT plugin-ebpf
                DESTINATION usr/share/doc/netdata-plugin-ebpf)
    endif()

    if(ENABLE_LEGACY_EBPF_PROGRAMS)
        netdata_install_legacy_ebpf_code()
    endif()
endif()

if(ENABLE_PLUGIN_LOCAL_LISTENERS)
        set(LOCAL_LISTENERS_FILES
                src/collectors/plugins.d/local_listeners.c
                src/libnetdata/maps/local-sockets.h
        )

        add_executable(local-listeners ${LOCAL_LISTENERS_FILES})

        target_compile_options(local-listeners PRIVATE
                               "$<$<BOOL:${MNL_FOUND}>:${MNL_CFLAGS_OTHER}>")
        target_include_directories(local-listeners PRIVATE
                                   "$<$<BOOL:${MNL_FOUND}>:${MNL_INCLUDE_DIRS}>")
        target_link_libraries(local-listeners libnetdata
                              "$<$<BOOL:${MNL_FOUND}>:${MNL_LIBRARIES}>")

        install(TARGETS local-listeners
                COMPONENT netdata
                DESTINATION usr/libexec/netdata/plugins.d)
endif()

if(ENABLE_PLUGIN_NETWORK_VIEWER)
        set(NETWORK_VIEWER_FILES
                src/libnetdata/maps/local-sockets.h
                src/libnetdata/maps/system-users.h
                src/collectors/network-viewer.plugin/network-viewer.c
        )

        add_executable(network-viewer.plugin ${NETWORK_VIEWER_FILES})

        target_compile_options(network-viewer.plugin PRIVATE
                               "$<$<BOOL:${MNL_FOUND}>:${MNL_CFLAGS_OTHER}>")
        target_include_directories(network-viewer.plugin PRIVATE
                                   "$<$<BOOL:${MNL_FOUND}>:${MNL_INCLUDE_DIRS}>")
        target_link_libraries(network-viewer.plugin libnetdata
                              "$<$<BOOL:${MNL_FOUND}>:${MNL_LIBRARIES}>")

        install(TARGETS network-viewer.plugin
                COMPONENT plugin-network-viewer
                DESTINATION usr/libexec/netdata/plugins.d)

        if(BUILD_FOR_PACKAGING)
                install(FILES
                        packaging/cmake/control/copyright
                        COMPONENT plugin-network-viewer
                        DESTINATION usr/share/doc/netdata-plugin-network-viewer)
        endif()
endif()

#
# exporters
#

if(ENABLE_EXPORTER_MONGODB)
        pkg_check_modules(MONGOC libmongoc-1.0>=1.7)

        if(MONGOC_FOUND)
                SET(HAVE_MONGOC True)
        else()
                SET(ENABLE_EXPORTER_MONGODB False)
        endif()
endif()

if(ENABLE_EXPORTER_PROMETHEUS_REMOTE_WRITE)
        pkg_check_modules(SNAPPY snappy)
        if (NOT SNAPPY_FOUND)
                include(CheckLibraryExists)
                check_library_exists(snappy snappy_compress "" HAVE_SNAPPY_LIB)

                if(HAVE_SNAPPY_LIB)
                        set(SNAPPY_INCLUDE_DIRS "")
                        set(SNAPPY_CFLAGS_OTHER "")
                        set(SNAPPY_LIBRARIES "-lsnappy")
                else()
                        message(FATAL_ERROR "Could not find snappy libraries with pkg-config or internal cmake checks.")
                endif()
        endif()

        netdata_protoc_generate_cpp("${CMAKE_SOURCE_DIR}/src/exporting/prometheus/remote_write"
                                    "${CMAKE_SOURCE_DIR}/src/exporting/prometheus/remote_write"
                                    PROMETHEUS_REMOTE_WRITE_BUILT_SRCS
                                    PROMETHEUS_REMOTE_WRITE_BUILT_HDRS
                                    "src/exporting/prometheus/remote_write/remote_write.proto")

        list(APPEND PROMETHEUS_REMOTE_WRITE_EXPORTING_FILES
                    ${PROMETHEUS_REMOTE_WRITE_BUILT_SRCS}
                    ${PROMETHEUS_REMOTE_WRITE_BUILT_HDRS})

        set(ENABLE_PROMETHEUS_REMOTE_WRITE True)
endif()

#
# build netdata (only Linux ATM)
#

add_executable(netdata
        ${NETDATA_FILES}
        "$<$<BOOL:${ENABLE_ACLK}>:${ACLK_FILES}>"
        "$<$<BOOL:${ENABLE_H2O}>:${H2O_FILES}>"
        "$<$<BOOL:${ENABLE_EXPORTER_MONGODB}>:${MONGODB_EXPORTING_FILES}>"
        "$<$<BOOL:${ENABLE_EXPORTER_PROMETHEUS_REMOTE_WRITE}>:${PROMETHEUS_REMOTE_WRITE_EXPORTING_FILES}>"
)

target_compile_definitions(netdata PRIVATE
        "$<$<BOOL:${ENABLE_ML}>:DLIB_NO_GUI_SUPPORT>"
)

target_compile_options(netdata PRIVATE
        "$<$<BOOL:${ENABLE_EXPORTER_MONGODB}>:${MONGOC_CFLAGS_OTHER}>"
        "$<$<BOOL:${ENABLE_EXPORTER_PROMETHEUS_REMOTE_WRITE}>:${SNAPPY_CFLAGS_OTHER}>"
)

target_include_directories(netdata PRIVATE
        "$<$<BOOL:${ENABLE_ACLK}>:${CMAKE_SOURCE_DIR}/src/aclk/aclk-schemas>"
        "$<$<BOOL:${ENABLE_EXPORTER_MONGODB}>:${MONGOC_INCLUDE_DIRS}>"
        "$<$<BOOL:${ENABLE_EXPORTER_PROMETHEUS_REMOTE_WRITE}>:${SNAPPY_INCLUDE_DIRS}>"
)

target_link_libraries(netdata PRIVATE
        m
        libnetdata
        "$<$<BOOL:${OS_LINUX}>:rt>"
        "$<$<BOOL:${ENABLE_MQTTWEBSOCKETS}>:mqttwebsockets>"
        "$<$<BOOL:${ENABLE_EXPORTER_MONGODB}>:${MONGOC_LIBRARIES}>"
        "$<$<BOOL:${ENABLE_EXPORTER_PROMETHEUS_REMOTE_WRITE}>:${SNAPPY_LIBRARIES}>"
        "$<$<BOOL:${OS_MACOS}>:${IOKIT};${FOUNDATION}>"
        "$<$<BOOL:${ENABLE_SENTRY}>:sentry>"
        "$<$<BOOL:${ENABLE_WEBRTC}>:LibDataChannel::LibDataChannelStatic>"
        "$<$<BOOL:${ENABLE_H2O}>:h2o>"
)

if(NEED_PROTOBUF)
        netdata_add_protobuf(netdata)
endif()

#
# build systemd-cat-native
#
set(SYSTEMD_CAT_NATIVE_FILES src/libnetdata/log/systemd-cat-native.c
                             src/libnetdata/log/systemd-cat-native.h)

add_executable(systemd-cat-native ${SYSTEMD_CAT_NATIVE_FILES})
target_link_libraries(systemd-cat-native libnetdata)

install(TARGETS systemd-cat-native
        COMPONENT netdata
        DESTINATION usr/sbin)

#
# build log2journal
#

pkg_check_modules(PCRE2 libpcre2-8)

if(PCRE2_FOUND)
        set(LOG2JOURNAL_FILES
                ${CONFIG_H}
                src/collectors/log2journal/log2journal.h
                src/collectors/log2journal/log2journal.c
                src/collectors/log2journal/log2journal-help.c
                src/collectors/log2journal/log2journal-yaml.c
                src/collectors/log2journal/log2journal-json.c
                src/collectors/log2journal/log2journal-logfmt.c
                src/collectors/log2journal/log2journal-pcre2.c
                src/collectors/log2journal/log2journal-params.c
                src/collectors/log2journal/log2journal-inject.c
                src/collectors/log2journal/log2journal-pattern.c
                src/collectors/log2journal/log2journal-replace.c
                src/collectors/log2journal/log2journal-rename.c
                src/collectors/log2journal/log2journal-rewrite.c
        )

        add_executable(log2journal ${LOG2JOURNAL_FILES})
        target_include_directories(log2journal BEFORE PUBLIC ${CONFIG_H_DIR} ${CMAKE_SOURCE_DIR}/src ${PCRE2_INCLUDE_DIRS})
        target_compile_options(log2journal PUBLIC ${PCRE2_CFLAGS_OTHER})
        target_link_libraries(log2journal PUBLIC "${PCRE2_LDFLAGS}")

        netdata_add_libyaml_to_target(log2journal)

        install(TARGETS log2journal
                COMPONENT netdata
                DESTINATION usr/sbin)

        install(DIRECTORY src/collectors/log2journal/log2journal.d
                COMPONENT netdata
                DESTINATION usr/lib/netdata/conf.d)
endif()

#
# build netdatacli
#

set(NETDATACLI_FILES
        src/daemon/commands.h
        src/daemon/pipename.c
        src/daemon/pipename.h
        src/cli/cli.c
)

add_executable(netdatacli ${NETDATACLI_FILES})
target_link_libraries(netdatacli libnetdata)

install(TARGETS netdatacli
        COMPONENT netdata
        DESTINATION usr/sbin)

#
# Build go.d.plugin
#

if(ENABLE_PLUGIN_GO)
    add_go_target(go-plugin go.d.plugin src/go/collectors/go.d.plugin cmd/godplugin)

    install(PROGRAMS ${CMAKE_BINARY_DIR}/go.d.plugin
            COMPONENT plugin-go
            DESTINATION usr/libexec/netdata/plugins.d)
endif()

#
# Generate config file
#

if(NOT CMAKE_INSTALL_PREFIX STREQUAL "")
  string(REGEX REPLACE "/$" "" CMAKE_INSTALL_PREFIX "${CMAKE_INSTALL_PREFIX}")
endif()

set(CACHE_DIR "${CMAKE_INSTALL_PREFIX}/var/cache/netdata")
set(CONFIG_DIR "${CMAKE_INSTALL_PREFIX}/etc/netdata")
set(LIBCONFIG_DIR "${CMAKE_INSTALL_PREFIX}/usr/lib/netdata/conf.d")
set(LOG_DIR "${CMAKE_INSTALL_PREFIX}/var/log/netdata")
set(PLUGINS_DIR "${CMAKE_INSTALL_PREFIX}/usr/libexec/netdata/plugins.d")
set(VARLIB_DIR "${CMAKE_INSTALL_PREFIX}/var/lib/netdata")

# A non-default value is only used when building Debian packages (/var/lib/netdata/www)
if(NOT DEFINED WEB_DIR)
  set(WEB_DIR "usr/share/netdata/web")
else()
  string(REGEX REPLACE "^/" "" WEB_DIR "${WEB_DIR}")
endif()
set(WEB_DEST "${WEB_DIR}")
set(WEB_DIR "${CMAKE_INSTALL_PREFIX}/${WEB_DEST}")


set(CONFIGURE_COMMAND "dummy-configure-command")
if (NOT NETDATA_USER)
        set(NETDATA_USER "netdata")
endif()
set(VERSION "${GIT_DESCRIBE_OUTPUT}")

configure_file(packaging/cmake/config.cmake.h.in config.h)

#
# install
#

install(TARGETS netdata COMPONENT netdata DESTINATION usr/sbin)

install(DIRECTORY COMPONENT netdata DESTINATION var/cache/netdata)
install(DIRECTORY COMPONENT netdata DESTINATION var/log/netdata)
install(DIRECTORY COMPONENT netdata DESTINATION var/lib/netdata/registry)
install(DIRECTORY COMPONENT netdata DESTINATION var/lib/netdata/cloud.d)
install(DIRECTORY COMPONENT netdata DESTINATION var/run/netdata)
install(DIRECTORY COMPONENT netdata DESTINATION etc/netdata)
install(DIRECTORY COMPONENT netdata DESTINATION etc/netdata/custom-plugins.d)
install(DIRECTORY COMPONENT netdata DESTINATION etc/netdata/go.d)
install(DIRECTORY COMPONENT netdata DESTINATION etc/netdata/health.d)
install(DIRECTORY COMPONENT netdata DESTINATION etc/netdata/python.d)
install(DIRECTORY COMPONENT netdata DESTINATION etc/netdata/ssl)
install(DIRECTORY COMPONENT netdata DESTINATION etc/netdata/statsd.d)
install(DIRECTORY COMPONENT netdata DESTINATION usr/lib/netdata/conf.d)
install(DIRECTORY COMPONENT netdata DESTINATION usr/lib/netdata/conf.d/schema.d)
install(DIRECTORY COMPONENT netdata DESTINATION usr/libexec/netdata/plugins.d)
install(DIRECTORY COMPONENT netdata DESTINATION ${WEB_DEST})

set(libsysdir_POST "${CMAKE_INSTALL_PREFIX}/usr/lib/netdata/system")
set(pkglibexecdir_POST "${CMAKE_INSTALL_PREFIX}/usr/libexec/netdata")
set(localstatedir_POST "${CMAKE_INSTALL_PREFIX}/var")
set(sbindir_POST "${CMAKE_INSTALL_PREFIX}/usr/sbin")
set(configdir_POST "${CMAKE_INSTALL_PREFIX}/etc/netdata")
set(libconfigdir_POST "${CMAKE_INSTALL_PREFIX}/usr/lib/netdata/conf.d")
set(cachedir_POST "${CMAKE_INSTALL_PREFIX}/var/cache/netdata")
set(registrydir_POST "${CMAKE_INSTALL_PREFIX}/var/lib/netdata/registry")
set(varlibdir_POST "${CMAKE_INSTALL_PREFIX}/var/lib/netdata")
set(netdata_user_POST "${NETDATA_USER}")

# netdata-claim.sh
if(ENABLE_CLOUD)
        set(enable_cloud_POST "yes")
else()
        set(enable_cloud_POST "no")
endif()

if(ENABLE_ACLK)
        set(enable_aclk_POST "yes")
else()
        set(enable_aclk_POST "no")
endif()

configure_file(src/claim/netdata-claim.sh.in src/claim/netdata-claim.sh @ONLY)
install(PROGRAMS
        ${CMAKE_BINARY_DIR}/src/claim/netdata-claim.sh
        COMPONENT netdata
        DESTINATION usr/sbin)

#
# We don't check ENABLE_PLUGIN_CGROUP_NETWORK because rpm builds assume
# the files exists unconditionally.
#
configure_file(src/collectors/cgroups.plugin/cgroup-network-helper.sh.in
               src/collectors/cgroups.plugin/cgroup-network-helper.sh @ONLY)
install(PROGRAMS
        ${CMAKE_BINARY_DIR}/src/collectors/cgroups.plugin/cgroup-network-helper.sh
        COMPONENT netdata
        DESTINATION usr/libexec/netdata/plugins.d)

configure_file(src/collectors/cgroups.plugin/cgroup-name.sh.in
               src/collectors/cgroups.plugin/cgroup-name.sh @ONLY)
install(PROGRAMS
        ${CMAKE_BINARY_DIR}/src/collectors/cgroups.plugin/cgroup-name.sh
        COMPONENT netdata
        DESTINATION usr/libexec/netdata/plugins.d)

#
# statsd
#
install(FILES
        src/collectors/statsd.plugin/asterisk.conf
        src/collectors/statsd.plugin/example.conf
        src/collectors/statsd.plugin/k6.conf
        COMPONENT netdata
        DESTINATION usr/lib/netdata/conf.d/statsd.d)

#
# exporting
#
install(FILES
        src/exporting/exporting.conf
        COMPONENT netdata
        DESTINATION usr/lib/netdata/conf.d)

#
# ioping.plugin
#
install(FILES
        src/collectors/ioping.plugin/ioping.conf
        COMPONENT netdata
        DESTINATION usr/lib/netdata/conf.d)

#
# streaming
#
install(FILES
        src/streaming/stream.conf
        COMPONENT netdata
        DESTINATION usr/lib/netdata/conf.d)

#
# swagger
#
install(FILES
        src/web/api/netdata-swagger.json
        src/web/api/netdata-swagger.yaml
        COMPONENT netdata
        DESTINATION ${WEB_DEST})

#
# service files
#

configure_file(system/install-service.sh.in system/install-service.sh @ONLY)
install(PROGRAMS
        ${CMAKE_BINARY_DIR}/system/install-service.sh
        COMPONENT netdata
        DESTINATION usr/libexec/netdata)

configure_file(system/cron/netdata-updater-daily.in system/cron/netdata-updater-daily @ONLY)
install(FILES
        ${CMAKE_BINARY_DIR}/system/cron/netdata-updater-daily
        COMPONENT netdata
        DESTINATION usr/lib/netdata/system/cron)

configure_file(system/launchd/netdata.plist.in system/launchd/netdata.plist @ONLY)
install(FILES
        ${CMAKE_BINARY_DIR}/system/launchd/netdata.plist
        COMPONENT netdata
        DESTINATION usr/lib/netdata/system/launchd)

configure_file(system/freebsd/rc.d/netdata.in system/freebsd/rc.d/netdata @ONLY)
install(PROGRAMS
        ${CMAKE_BINARY_DIR}/system/freebsd/rc.d/netdata
        COMPONENT netdata
        DESTINATION usr/lib/netdata/system/freebsd/rc.d)

configure_file(system/initd/init.d/netdata.in system/initd/init.d/netdata @ONLY)
install(PROGRAMS
        ${CMAKE_BINARY_DIR}/system/initd/init.d/netdata
        COMPONENT netdata
        DESTINATION usr/lib/netdata/system/initd/init.d)

configure_file(system/logrotate/netdata.in system/logrotate/netdata @ONLY)
install(FILES
        ${CMAKE_BINARY_DIR}/system/logrotate/netdata
        COMPONENT netdata
        DESTINATION usr/lib/netdata/system/logrotate)
install(FILES
        ${CMAKE_BINARY_DIR}/system/logrotate/netdata
        COMPONENT netdata
        DESTINATION etc/logrotate.d)

configure_file(system/lsb/init.d/netdata.in system/lsb/init.d/netdata @ONLY)
install(PROGRAMS
        ${CMAKE_BINARY_DIR}/system/lsb/init.d/netdata
        COMPONENT netdata
        DESTINATION usr/lib/netdata/system/lsb/init.d)

configure_file(system/openrc/conf.d/netdata.in system/openrc/conf.d/netdata @ONLY)
install(FILES
        ${CMAKE_BINARY_DIR}/system/openrc/conf.d/netdata
        COMPONENT netdata
        DESTINATION usr/lib/netdata/system/openrc/conf.d)

configure_file(system/openrc/init.d/netdata.in system/openrc/init.d/netdata @ONLY)
install(PROGRAMS
        ${CMAKE_BINARY_DIR}/system/openrc/init.d/netdata
        COMPONENT netdata
        DESTINATION usr/lib/netdata/system/openrc/init.d)

configure_file(system/runit/run.in system/runit/run @ONLY)
install(PROGRAMS
        ${CMAKE_BINARY_DIR}/system/runit/run
        COMPONENT netdata
        DESTINATION usr/lib/netdata/system/runit)

configure_file(system/dinit/netdata.in system/dinit/netdata @ONLY)
install(FILES
        ${CMAKE_BINARY_DIR}/system/dinit/netdata
        COMPONENT netdata
        DESTINATION usr/lib/netdata/system/dinit)

configure_file(system/systemd/netdata.service.in system/systemd/netdata.service @ONLY)
install(FILES
        ${CMAKE_BINARY_DIR}/system/systemd/netdata.service
        COMPONENT netdata
        DESTINATION usr/lib/netdata/system/systemd)

if(BUILD_FOR_PACKAGING)
        install(FILES
                ${CMAKE_BINARY_DIR}/system/systemd/netdata.service
                COMPONENT netdata
                DESTINATION lib/systemd/system)
endif()

configure_file(system/systemd/netdata.service.v235.in system/systemd/netdata.service.v235 @ONLY)
install(FILES
        ${CMAKE_BINARY_DIR}/system/systemd/netdata.service.v235
        COMPONENT netdata
        DESTINATION usr/lib/netdata/system/systemd)

configure_file(system/systemd/netdata-updater.service.in system/systemd/netdata-updater.service @ONLY)
install(FILES
        ${CMAKE_BINARY_DIR}/system/systemd/netdata-updater.service
        COMPONENT netdata
        DESTINATION usr/lib/netdata/system/systemd)

install(FILES
        system/systemd/netdata-updater.timer
        COMPONENT netdata
        DESTINATION usr/lib/netdata/system/systemd)

install(FILES
        system/systemd/50-netdata.preset
        COMPONENT netdata
        DESTINATION usr/lib/netdata/system/systemd)

install(FILES
        system/vnodes/vnodes.conf
        COMPONENT netdata
        DESTINATION usr/lib/netdata/conf.d/vnodes)

install(FILES
        system/.install-type
        COMPONENT netdata
        DESTINATION etc/netdata)

install(PROGRAMS
        system/edit-config
        COMPONENT netdata
        DESTINATION etc/netdata)

if(BUILD_FOR_PACKAGING)
        set(NETDATA_CONF_DEST "etc/netdata")
else()
        set(NETDATA_CONF_DEST "usr/lib/netdata/conf.d")
endif()

install(FILES
        system/netdata.conf
        system/netdata-updater.conf
        COMPONENT netdata
        DESTINATION ${NETDATA_CONF_DEST})

#
# misc files
#
if(BUILD_FOR_PACKAGING)
        install(FILES
                packaging/cmake/control/netdata/etc/default/netdata
                COMPONENT netdata
                DESTINATION etc/default)
endif()

if(BUILD_FOR_PACKAGING)
install(PROGRAMS
        packaging/cmake/control/netdata/etc/init.d/netdata
        COMPONENT netdata
        DESTINATION etc/init.d)
endif()

install(PROGRAMS
        packaging/installer/netdata-updater.sh
        COMPONENT netdata
        DESTINATION usr/libexec/netdata)

#
# TODO: check the following files for correct substitutions
#
configure_file(src/daemon/anonymous-statistics.sh.in src/daemon/anonymous-statistics.sh @ONLY)
install(PROGRAMS
        ${CMAKE_BINARY_DIR}/src/daemon/anonymous-statistics.sh
        COMPONENT netdata
        DESTINATION usr/libexec/netdata/plugins.d)

configure_file(src/daemon/get-kubernetes-labels.sh.in src/daemon/get-kubernetes-labels.sh @ONLY)
install(PROGRAMS
        ${CMAKE_BINARY_DIR}/src/daemon/get-kubernetes-labels.sh
        COMPONENT netdata
        DESTINATION usr/libexec/netdata/plugins.d)

install(PROGRAMS
        src/daemon/system-info.sh
        COMPONENT netdata
        DESTINATION usr/libexec/netdata/plugins.d)

#
# health files
#

file(GLOB_RECURSE HEALTH_CONF_FILES "src/health/health.d/*.conf")
install(FILES
        ${HEALTH_CONF_FILES}
        COMPONENT netdata
        DESTINATION usr/lib/netdata/conf.d/health.d)

configure_file(src/health/notifications/alarm-notify.sh.in src/health/notifications/alarm-notify.sh @ONLY)
install(PROGRAMS
        ${CMAKE_BINARY_DIR}/src/health/notifications/alarm-notify.sh
        COMPONENT netdata
        DESTINATION usr/libexec/netdata/plugins.d)

install(PROGRAMS
        src/health/notifications/alarm-email.sh
        src/health/notifications/alarm-test.sh
        COMPONENT netdata
        DESTINATION usr/libexec/netdata/plugins.d)

install(FILES
        src/health/notifications/health_alarm_notify.conf
        src/health/notifications/health_email_recipients.conf
        COMPONENT netdata
        DESTINATION usr/lib/netdata/conf.d)
#
# test/ files
#

configure_file(tests/health_mgmtapi/health-cmdapi-test.sh.in tests/health_mgmtapi/health-cmdapi-test.sh @ONLY)
configure_file(tests/acls/acl.sh.in tests/acls/acl.sh @ONLY)
configure_file(tests/urls/request.sh.in tests/urls/request.sh @ONLY)
configure_file(tests/alarm_repetition/alarm.sh.in tests/alarm_repetition/alarm.sh @ONLY)
configure_file(tests/template_dimension/template_dim.sh.in tests/template_dimension/template_dim.sh @ONLY)
configure_file(tests/ebpf/ebpf_thread_function.sh.in tests/ebpf/ebpf_thread_function.sh @ONLY)

install(FILES
        ${CMAKE_BINARY_DIR}/tests/health_mgmtapi/health-cmdapi-test.sh
        ${CMAKE_BINARY_DIR}/tests/acls/acl.sh
        ${CMAKE_BINARY_DIR}/tests/urls/request.sh
        ${CMAKE_BINARY_DIR}/tests/alarm_repetition/alarm.sh
        ${CMAKE_BINARY_DIR}/tests/template_dimension/template_dim.sh
        ${CMAKE_BINARY_DIR}/tests/ebpf/ebpf_thread_function.sh
        DESTINATION usr/libexec/netdata/plugins.d)

#
# charts.d plugin
#

install(DIRECTORY COMPONENT plugin-chartsd DESTINATION etc/netdata/charts.d)

configure_file(src/collectors/charts.d.plugin/charts.d.plugin.in src/collectors/charts.d.plugin/charts.d.plugin @ONLY)
install(PROGRAMS
        ${CMAKE_BINARY_DIR}/src/collectors/charts.d.plugin/charts.d.plugin
        COMPONENT plugin-chartsd
        DESTINATION usr/libexec/netdata/plugins.d)

install(PROGRAMS
        src/collectors/charts.d.plugin/charts.d.dryrun-helper.sh
        COMPONENT plugin-chartsd
        DESTINATION usr/libexec/netdata/plugins.d)

# loopsleepms is used by the tc.plugin -> ship it in the netdata component
install(FILES
        src/collectors/charts.d.plugin/loopsleepms.sh.inc
        COMPONENT netdata
        DESTINATION usr/libexec/netdata/plugins.d)

install(FILES
        src/collectors/charts.d.plugin/charts.d.conf
        COMPONENT plugin-chartsd
        DESTINATION usr/lib/netdata/conf.d)

install(PROGRAMS
        src/collectors/charts.d.plugin/ap/ap.chart.sh
        src/collectors/charts.d.plugin/apcupsd/apcupsd.chart.sh
        src/collectors/charts.d.plugin/example/example.chart.sh
        src/collectors/charts.d.plugin/libreswan/libreswan.chart.sh
        src/collectors/charts.d.plugin/opensips/opensips.chart.sh
        src/collectors/charts.d.plugin/sensors/sensors.chart.sh
        COMPONENT plugin-chartsd
        DESTINATION usr/libexec/netdata/charts.d)

install(FILES
        src/collectors/charts.d.plugin/ap/ap.conf
        src/collectors/charts.d.plugin/apcupsd/apcupsd.conf
        src/collectors/charts.d.plugin/example/example.conf
        src/collectors/charts.d.plugin/libreswan/libreswan.conf
        src/collectors/charts.d.plugin/opensips/opensips.conf
        src/collectors/charts.d.plugin/sensors/sensors.conf
        COMPONENT plugin-chartsd
        DESTINATION usr/lib/netdata/conf.d/charts.d)

if(BUILD_FOR_PACKAGING)
        install(FILES
                packaging/cmake/control/copyright
                COMPONENT plugin-chartsd
                DESTINATION usr/share/doc/netdata-plugin-chartsd)
endif()

#
# tc-qos-helper
#

configure_file(src/collectors/tc.plugin/tc-qos-helper.sh.in src/collectors/tc.plugin/tc-qos-helper.sh @ONLY)
install(PROGRAMS
        ${CMAKE_BINARY_DIR}/src/collectors/tc.plugin/tc-qos-helper.sh
        COMPONENT netdata
        DESTINATION usr/libexec/netdata/plugins.d)

# confs
install(FILES
        src/collectors/systemd-journal.plugin/schema.d/systemd-journal%3Amonitored-directories.json
        src/health/schema.d/health%3Aalert%3Aprototype.json
        COMPONENT netdata
        DESTINATION usr/lib/netdata/conf.d/schema.d)

#
# python.d plugin
#

configure_file(src/collectors/python.d.plugin/python.d.plugin.in src/collectors/python.d.plugin/python.d.plugin @ONLY)
install(PROGRAMS ${CMAKE_BINARY_DIR}/src/collectors/python.d.plugin/python.d.plugin
        COMPONENT plugin-pythond
        DESTINATION usr/libexec/netdata/plugins.d)

install(DIRECTORY src/collectors/python.d.plugin/python_modules
        COMPONENT plugin-pythond
        DESTINATION usr/libexec/netdata/python.d)

install(FILES src/collectors/python.d.plugin/python.d.conf
        COMPONENT plugin-pythond
        DESTINATION usr/lib/netdata/conf.d)

install(FILES
        src/collectors/python.d.plugin/alarms/alarms.conf
        src/collectors/python.d.plugin/am2320/am2320.conf
        src/collectors/python.d.plugin/anomalies/anomalies.conf
        src/collectors/python.d.plugin/beanstalk/beanstalk.conf
        src/collectors/python.d.plugin/boinc/boinc.conf
        src/collectors/python.d.plugin/ceph/ceph.conf
        src/collectors/python.d.plugin/changefinder/changefinder.conf
        src/collectors/python.d.plugin/dovecot/dovecot.conf
        src/collectors/python.d.plugin/example/example.conf
        src/collectors/python.d.plugin/exim/exim.conf
        src/collectors/python.d.plugin/gearman/gearman.conf
        src/collectors/python.d.plugin/go_expvar/go_expvar.conf
        src/collectors/python.d.plugin/haproxy/haproxy.conf
        src/collectors/python.d.plugin/icecast/icecast.conf
        src/collectors/python.d.plugin/ipfs/ipfs.conf
        src/collectors/python.d.plugin/memcached/memcached.conf
        src/collectors/python.d.plugin/monit/monit.conf
        src/collectors/python.d.plugin/nsd/nsd.conf
        src/collectors/python.d.plugin/nvidia_smi/nvidia_smi.conf
        src/collectors/python.d.plugin/openldap/openldap.conf
        src/collectors/python.d.plugin/oracledb/oracledb.conf
        src/collectors/python.d.plugin/pandas/pandas.conf
        src/collectors/python.d.plugin/postfix/postfix.conf
        src/collectors/python.d.plugin/puppet/puppet.conf
        src/collectors/python.d.plugin/rethinkdbs/rethinkdbs.conf
        src/collectors/python.d.plugin/retroshare/retroshare.conf
        src/collectors/python.d.plugin/riakkv/riakkv.conf
        src/collectors/python.d.plugin/samba/samba.conf
        src/collectors/python.d.plugin/spigotmc/spigotmc.conf
        src/collectors/python.d.plugin/squid/squid.conf
        src/collectors/python.d.plugin/tomcat/tomcat.conf
        src/collectors/python.d.plugin/tor/tor.conf
        src/collectors/python.d.plugin/traefik/traefik.conf
        src/collectors/python.d.plugin/uwsgi/uwsgi.conf
        src/collectors/python.d.plugin/varnish/varnish.conf
        src/collectors/python.d.plugin/w1sensor/w1sensor.conf
        src/collectors/python.d.plugin/zscores/zscores.conf
        COMPONENT plugin-pythond
        DESTINATION usr/lib/netdata/conf.d/python.d)

install(FILES
        src/collectors/python.d.plugin/alarms/alarms.chart.py
        src/collectors/python.d.plugin/am2320/am2320.chart.py
        src/collectors/python.d.plugin/anomalies/anomalies.chart.py
        src/collectors/python.d.plugin/beanstalk/beanstalk.chart.py
        src/collectors/python.d.plugin/boinc/boinc.chart.py
        src/collectors/python.d.plugin/ceph/ceph.chart.py
        src/collectors/python.d.plugin/changefinder/changefinder.chart.py
        src/collectors/python.d.plugin/dovecot/dovecot.chart.py
        src/collectors/python.d.plugin/example/example.chart.py
        src/collectors/python.d.plugin/exim/exim.chart.py
        src/collectors/python.d.plugin/gearman/gearman.chart.py
        src/collectors/python.d.plugin/go_expvar/go_expvar.chart.py
        src/collectors/python.d.plugin/haproxy/haproxy.chart.py
        src/collectors/python.d.plugin/icecast/icecast.chart.py
        src/collectors/python.d.plugin/ipfs/ipfs.chart.py
        src/collectors/python.d.plugin/memcached/memcached.chart.py
        src/collectors/python.d.plugin/monit/monit.chart.py
        src/collectors/python.d.plugin/nsd/nsd.chart.py
        src/collectors/python.d.plugin/nvidia_smi/nvidia_smi.chart.py
        src/collectors/python.d.plugin/openldap/openldap.chart.py
        src/collectors/python.d.plugin/oracledb/oracledb.chart.py
        src/collectors/python.d.plugin/pandas/pandas.chart.py
        src/collectors/python.d.plugin/postfix/postfix.chart.py
        src/collectors/python.d.plugin/puppet/puppet.chart.py
        src/collectors/python.d.plugin/rethinkdbs/rethinkdbs.chart.py
        src/collectors/python.d.plugin/retroshare/retroshare.chart.py
        src/collectors/python.d.plugin/riakkv/riakkv.chart.py
        src/collectors/python.d.plugin/samba/samba.chart.py
        src/collectors/python.d.plugin/spigotmc/spigotmc.chart.py
        src/collectors/python.d.plugin/squid/squid.chart.py
        src/collectors/python.d.plugin/tomcat/tomcat.chart.py
        src/collectors/python.d.plugin/tor/tor.chart.py
        src/collectors/python.d.plugin/traefik/traefik.chart.py
        src/collectors/python.d.plugin/uwsgi/uwsgi.chart.py
        src/collectors/python.d.plugin/varnish/varnish.chart.py
        src/collectors/python.d.plugin/w1sensor/w1sensor.chart.py
        src/collectors/python.d.plugin/zscores/zscores.chart.py
        COMPONENT plugin-pythond
        DESTINATION usr/libexec/netdata/python.d)

if(BUILD_FOR_PACKAGING)
        install(FILES
                packaging/cmake/control/copyright
                COMPONENT plugin-pythond
                DESTINATION usr/share/doc/netdata-plugin-pythond)
endif()

#
# ioping.plugin
#

configure_file(src/collectors/ioping.plugin/ioping.plugin.in src/collectors/ioping.plugin/ioping.plugin @ONLY)
install(PROGRAMS ${CMAKE_BINARY_DIR}/src/collectors/ioping.plugin/ioping.plugin
        COMPONENT netdata
        DESTINATION usr/libexec/netdata/plugins.d)

#
# go.d.plugin
#
if(ENABLE_PLUGIN_GO)
    install(FILES src/go/collectors/go.d.plugin/config/go.d.conf
            COMPONENT plugin-go
            DESTINATION usr/lib/netdata/conf.d)

    install(DIRECTORY
            COMPONENT plugin-go
            DESTINATION usr/lib/netdata/conf.d/go.d)
    file(GLOB GO_CONF_FILES src/go/collectors/go.d.plugin/config/go.d/*.conf)
    install(FILES ${GO_CONF_FILES}
            COMPONENT plugin-go
            DESTINATION usr/lib/netdata/conf.d/go.d)

    install(DIRECTORY
            COMPONENT plugin-go
            DESTINATION usr/lib/netdata/conf.d/go.d/sd)
    file(GLOB GO_SD_CONF_FILES src/go/collectors/go.d.plugin/config/go.d/sd/*.conf)
    install(FILES ${GO_SD_CONF_FILES}
            COMPONENT plugin-go
            DESTINATION usr/lib/netdata/conf.d/go.d/sd)

    if(BUILD_FOR_PACKAGING)
        install(FILES
                packaging/cmake/control/copyright
                COMPONENT plugin-go
                DESTINATION usr/share/doc/netdata-plugin-go)
    endif()
endif()

#
# dashboard
#

include(src/web/gui/v1/dashboard_v1.cmake)
include(src/web/gui/v2/dashboard_v2.cmake)
include(src/web/gui/gui.cmake)

function(cat IN_FILE OUT_FILE)
        file(READ ${IN_FILE} CONTENTS)
        file(APPEND ${OUT_FILE} "${CONTENTS}")
endfunction()

file(WRITE ${CMAKE_BINARY_DIR}/src/web/gui/dashboard.js.in "")
foreach(JS_FILE ${DASHBOARD_JS_FILES})
  cat(${JS_FILE} ${CMAKE_BINARY_DIR}/dashboard.js.in)
endforeach()
configure_file(${CMAKE_BINARY_DIR}/dashboard.js.in
               ${CMAKE_BINARY_DIR}/dashboard.js COPYONLY)

install(FILES
        ${CMAKE_BINARY_DIR}/dashboard.js
        COMPONENT netdata
        DESTINATION ${WEB_DEST})

install(FILES
        src/web/gui/dashboard_info_custom_example.js
        src/web/gui/dashboard_info.js
        src/web/gui/index.html
        src/web/gui/main.css
        src/web/gui/main.js
        src/web/gui/registry-access.html
        src/web/gui/registry-alert-redirect.html
        src/web/gui/registry-hello.html
        src/web/gui/switch.html
        src/web/gui/ilove.html
        COMPONENT netdata
        DESTINATION ${WEB_DEST})

install(FILES
        src/web/gui/old/index.html
        COMPONENT netdata
        DESTINATION ${WEB_DEST}/old)

install(FILES
        src/web/gui/static/img/netdata-logomark.svg
        COMPONENT netdata
        DESTINATION ${WEB_DEST}/static/img)

install(FILES
        src/web/gui/css/morris-0.5.1.css
        src/web/gui/css/c3-0.4.18.min.css
        COMPONENT netdata
        DESTINATION ${WEB_DEST}/css)

install(FILES
        src/web/gui/.well-known/dnt/cookies
        COMPONENT netdata
        DESTINATION ${WEB_DEST}/.well-known/dnt)

if(NOT OS_WINDOWS)
        # v0 dashboard
        install(FILES
                src/web/gui/v0/index.html
                COMPONENT netdata
                DESTINATION ${WEB_DEST}/v0)
endif()

include(Packaging)<|MERGE_RESOLUTION|>--- conflicted
+++ resolved
@@ -486,17 +486,12 @@
         set(HAVE_BUILTIN_ATOMICS True)
 endif()
 
-<<<<<<< HEAD
-if(NOT OPENSSL_FOUND AND ENABLE_OPENSSL)
-        if(OS_MACOS)
-=======
 # openssl/crypto
 set(ENABLE_OPENSSL True)
 pkg_check_modules(OPENSSL openssl)
 
 if(NOT OPENSSL_FOUND)
-        if(MACOS)
->>>>>>> b8813058
+        if(OS_MACOS)
                 execute_process(COMMAND
                                 brew --prefix --installed openssl
                                 RESULT_VARIABLE BREW_OPENSSL
@@ -515,11 +510,7 @@
         endif()
 endif()
 
-<<<<<<< HEAD
-if(NOT OS_MACOS AND ENABLE_OPENSSL)
-=======
-if(NOT MACOS)
->>>>>>> b8813058
+if(NOT OS_MACOS)
         pkg_check_modules(CRYPTO libcrypto)
 endif()
 
