// SPDX-License-Identifier: GPL-3.0-or-later

#ifndef NETDATA_LOCAL_SOCKETS_H
#define NETDATA_LOCAL_SOCKETS_H

#include "libnetdata/libnetdata.h"

// --------------------------------------------------------------------------------------------------------------------
// hashtable for keeping the namespaces
// key and value is the namespace inode

#define SIMPLE_HASHTABLE_VALUE_TYPE uint64_t
#define SIMPLE_HASHTABLE_NAME _NET_NS
#include "libnetdata/simple_hashtable.h"

// --------------------------------------------------------------------------------------------------------------------
// hashtable for keeping the sockets of PIDs
// key is the inode

struct pid_socket;
#define SIMPLE_HASHTABLE_VALUE_TYPE struct pid_socket
#define SIMPLE_HASHTABLE_NAME _PID_SOCKET
#include "libnetdata/simple_hashtable.h"

// --------------------------------------------------------------------------------------------------------------------
// hashtable for keeping all the sockets
// key is the inode

struct local_socket;
#define SIMPLE_HASHTABLE_VALUE_TYPE struct local_socket
#define SIMPLE_HASHTABLE_NAME _LOCAL_SOCKET
#include "libnetdata/simple_hashtable.h"

// --------------------------------------------------------------------------------------------------------------------
// hashtable for keeping all local IPs
// key is XXH3_64bits hash of the IP

union ipv46;
#define SIMPLE_HASHTABLE_VALUE_TYPE union ipv46
#define SIMPLE_HASHTABLE_NAME _LOCAL_IP
#include "libnetdata/simple_hashtable.h"

// --------------------------------------------------------------------------------------------------------------------
// hashtable for keeping all listening ports
// key is XXH3_64bits hash of the family, protocol, port number, namespace

struct local_port;
#define SIMPLE_HASHTABLE_VALUE_TYPE struct local_port
#define SIMPLE_HASHTABLE_NAME _LISTENING_PORT
#include "libnetdata/simple_hashtable.h"

// --------------------------------------------------------------------------------------------------------------------

struct local_socket_state;
typedef void (*local_sockets_cb_t)(struct local_socket_state *state, struct local_socket *n, void *data);

typedef struct local_socket_state {
    struct {
        bool listening;
        bool inbound;
        bool outbound;
        bool local;
        bool tcp4;
        bool tcp6;
        bool udp4;
        bool udp6;
        bool pid;
        bool cmdline;
        bool comm;
        bool namespaces;
        size_t max_errors;

        local_sockets_cb_t cb;
        void *data;

        const char *host_prefix;
    } config;

    struct {
        size_t pid_fds_processed;
        size_t pid_fds_opendir_failed;
        size_t pid_fds_readlink_failed;
        size_t pid_fds_parse_failed;
        size_t errors_encountered;
    } stats;

    uint64_t proc_self_net_ns_inode;

    SIMPLE_HASHTABLE_NET_NS ns_hashtable;
    SIMPLE_HASHTABLE_PID_SOCKET pid_sockets_hashtable;
    SIMPLE_HASHTABLE_LOCAL_SOCKET sockets_hashtable;
    SIMPLE_HASHTABLE_LOCAL_IP local_ips_hashtable;
    SIMPLE_HASHTABLE_LISTENING_PORT listening_ports_hashtable;
} LS_STATE;

// --------------------------------------------------------------------------------------------------------------------

typedef enum __attribute__((packed)) {
    SOCKET_DIRECTION_NONE = 0,
    SOCKET_DIRECTION_LISTEN = (1 << 0),     // a listening socket
    SOCKET_DIRECTION_INBOUND = (1 << 1),    // an inbound socket connecting a remote system to a local listening socket
    SOCKET_DIRECTION_OUTBOUND = (1 << 2),   // a socket initiated by this system, connecting to another system
    SOCKET_DIRECTION_LOCAL = (1 << 3),      // the socket connecting 2 localhost applications
} SOCKET_DIRECTION;

#ifndef TASK_COMM_LEN
#define TASK_COMM_LEN 16
#endif

struct pid_socket {
    uint64_t inode;
    pid_t pid;
    uint64_t net_ns_inode;
    char *cmdline;
    char comm[TASK_COMM_LEN];
};

struct local_port {
    uint16_t protocol;
    uint16_t family;
    uint16_t port;
    uint64_t net_ns_inode;
};

union ipv46 {
    uint32_t ipv4;
    struct in6_addr ipv6;
};

struct socket_endpoint {
    uint16_t protocol;
    uint16_t family;
    uint16_t port;
    union ipv46 ip;
};

static inline void ipv6_to_in6_addr(const char *ipv6_str, struct in6_addr *d) {
    char buf[9];

    for (size_t k = 0; k < 4; ++k) {
        memcpy(buf, ipv6_str + (k * 8), 8);
        buf[sizeof(buf) - 1] = '\0';
        d->s6_addr32[k] = strtoul(buf, NULL, 16);
    }
}

typedef struct local_socket {
    uint64_t inode;
    uint64_t net_ns_inode;

    int state;
    struct socket_endpoint local;
    struct socket_endpoint remote;
    pid_t pid;

    SOCKET_DIRECTION direction;

    char comm[TASK_COMM_LEN];
    char *cmdline;

    struct local_port local_port_key;

    XXH64_hash_t local_ip_hash;
    XXH64_hash_t remote_ip_hash;
    XXH64_hash_t local_port_hash;
} LOCAL_SOCKET;

// --------------------------------------------------------------------------------------------------------------------

static inline void local_sockets_log(LS_STATE *ls, const char *format, ...) __attribute__ ((format(__printf__, 2, 3)));
static inline void local_sockets_log(LS_STATE *ls, const char *format, ...) {
    if(++ls->stats.errors_encountered == ls->config.max_errors) {
        nd_log(NDLS_COLLECTORS, NDLP_ERR, "LOCAL-SOCKETS: max number of logs reached. Not logging anymore");
        return;
    }

    if(ls->stats.errors_encountered > ls->config.max_errors)
        return;

    char buf[16384];
    va_list args;
    va_start(args, format);
    vsnprintf(buf, sizeof(buf), format, args);
    va_end(args);

    nd_log(NDLS_COLLECTORS, NDLP_ERR, "LOCAL-SOCKETS: %s", buf);
}

// --------------------------------------------------------------------------------------------------------------------

static void local_sockets_foreach_local_socket_call_cb(LS_STATE *ls) {
    for(SIMPLE_HASHTABLE_SLOT_LOCAL_SOCKET *sl = simple_hashtable_first_read_only_LOCAL_SOCKET(&ls->sockets_hashtable);
         sl;
         sl = simple_hashtable_next_read_only_LOCAL_SOCKET(&ls->sockets_hashtable, sl)) {
        LOCAL_SOCKET *n = SIMPLE_HASHTABLE_SLOT_DATA(sl);
        if(!n) continue;

        if((ls->config.listening && n->direction & SOCKET_DIRECTION_LISTEN) ||
            (ls->config.local && n->direction & SOCKET_DIRECTION_LOCAL) ||
            (ls->config.inbound && n->direction & SOCKET_DIRECTION_INBOUND) ||
            (ls->config.outbound && n->direction & SOCKET_DIRECTION_OUTBOUND)
        ) {
            // we have to call the callback for this socket
            if (ls->config.cb)
                ls->config.cb(ls, n, ls->config.data);
        }
    }
}

// --------------------------------------------------------------------------------------------------------------------

static inline void local_sockets_fix_cmdline(char* str) {
    char *s = str;

    // map invalid characters to underscores
    while(*s) {
        if(*s == '|' || iscntrl(*s)) *s = '_';
        s++;
    }
}

// --------------------------------------------------------------------------------------------------------------------

static inline bool
local_sockets_read_proc_inode_link(LS_STATE *ls, const char *filename, uint64_t *inode, const char *type) {
    char link_target[FILENAME_MAX + 1];

    *inode = 0;

    ssize_t len = readlink(filename, link_target, sizeof(link_target) - 1);
    if (len == -1) {
        local_sockets_log(ls, "cannot read '%s' link '%s'", type, filename);

        ls->stats.pid_fds_readlink_failed++;
        return false;
    }
    link_target[len] = '\0';

    len = strlen(type);
    if(strncmp(link_target, type, len) == 0 && link_target[len] == ':' && link_target[len + 1] == '[' && isdigit(link_target[len + 2])) {
        *inode = strtoull(&link_target[len + 2], NULL, 10);
        // ll_log(ls, "read link of type '%s' '%s' from '%s', inode = %"PRIu64, type, link_target, filename, *inode);
        return true;
    }
    else {
        // ll_log(ls, "cannot read '%s' link '%s' from '%s'", type, link_target, filename);
        ls->stats.pid_fds_processed++;
        return false;
    }
}

static inline bool local_sockets_is_path_a_pid(const char *s) {
    if(!s || !*s) return false;

    while(*s) {
        if(!isdigit(*s++))
            return false;
    }

    return true;
}

static inline bool local_sockets_find_all_sockets_in_proc(LS_STATE *ls, const char *proc_filename) {
    DIR *proc_dir;
    struct dirent *proc_entry;
    char filename[FILENAME_MAX + 1];
    char comm[TASK_COMM_LEN];
    char cmdline[8192];
    const char *cmdline_trimmed;
    uint64_t net_ns_inode;

    proc_dir = opendir(proc_filename);
    if (proc_dir == NULL) {
        local_sockets_log(ls, "cannot opendir() '%s'", proc_filename);
        ls->stats.pid_fds_readlink_failed++;
        return false;
    }

    while ((proc_entry = readdir(proc_dir)) != NULL) {
        if(proc_entry->d_type != DT_DIR)
            continue;

        if(!strcmp(proc_entry->d_name, ".") || !strcmp(proc_entry->d_name, ".."))
            continue;

        if(!local_sockets_is_path_a_pid(proc_entry->d_name))
            continue;

        // Build the path to the fd directory of the process
        snprintfz(filename, FILENAME_MAX, "%s/%s/fd/", proc_filename, proc_entry->d_name);
        DIR *fd_dir = opendir(filename);
        if (fd_dir == NULL) {
            local_sockets_log(ls, "cannot opendir() '%s'", filename);
            ls->stats.pid_fds_opendir_failed++;
            continue;
        }

        comm[0] = '\0';
        cmdline[0] = '\0';
        cmdline_trimmed = NULL;
        pid_t pid = (pid_t)strtoul(proc_entry->d_name, NULL, 10);
        if(!pid) {
            local_sockets_log(ls, "cannot parse pid of '%s'", proc_entry->d_name);
            closedir(fd_dir);
            continue;
        }
        net_ns_inode = 0;

        struct dirent *fd_entry;
        while ((fd_entry = readdir(fd_dir)) != NULL) {
            if(fd_entry->d_type != DT_LNK)
                continue;

            snprintfz(filename, sizeof(filename), "%s/%s/fd/%s", proc_filename, proc_entry->d_name, fd_entry->d_name);
            uint64_t inode = 0;
            if(!local_sockets_read_proc_inode_link(ls, filename, &inode, "socket"))
                continue;

            SIMPLE_HASHTABLE_SLOT_PID_SOCKET *sl = simple_hashtable_get_slot_PID_SOCKET(&ls->pid_sockets_hashtable, inode, &inode, true);
            struct pid_socket *ps = SIMPLE_HASHTABLE_SLOT_DATA(sl);
            if(!ps || (ps->pid == 1 && pid != 1)) {
                if(!comm[0] && ls->config.comm) {
                    snprintfz(filename, sizeof(filename), "%s/%s/comm", proc_filename, proc_entry->d_name);
                    if (read_txt_file(filename, comm, sizeof(comm)))
                        local_sockets_log(ls, "cannot open file: %s\n", filename);
                    else {
                        size_t clen = strlen(comm);
                        if(comm[clen - 1] == '\n')
                            comm[clen - 1] = '\0';
                    }
                }
                if(!cmdline[0] && ls->config.cmdline) {
                    snprintfz(filename, sizeof(filename), "%s/%s/cmdline", proc_filename, proc_entry->d_name);
                    if (read_proc_cmdline(filename, cmdline, sizeof(cmdline)))
                        local_sockets_log(ls, "cannot open file: %s\n", filename);
                    else {
                        local_sockets_fix_cmdline(cmdline);
                        cmdline_trimmed = trim(cmdline);
                    }
                }
                if(!net_ns_inode && ls->config.namespaces) {
                    snprintfz(filename, sizeof(filename), "%s/%s/ns/net", proc_filename, proc_entry->d_name);
                    if(local_sockets_read_proc_inode_link(ls, filename, &net_ns_inode, "net")) {
                        SIMPLE_HASHTABLE_SLOT_NET_NS *sl_ns = simple_hashtable_get_slot_NET_NS(&ls->ns_hashtable, net_ns_inode, (uint64_t *)net_ns_inode, true);
                        simple_hashtable_set_slot_NET_NS(&ls->ns_hashtable, sl_ns, net_ns_inode, (uint64_t *)net_ns_inode);
                    }
                }

                if(!ps)
                    ps = callocz(1, sizeof(*ps));

                ps->inode = inode;
                ps->pid = pid;
                ps->net_ns_inode = net_ns_inode;
                strncpyz(ps->comm, comm, sizeof(ps->comm) - 1);

                if(ps->cmdline)
                    freez(ps->cmdline);

                ps->cmdline = cmdline_trimmed ? strdupz(cmdline_trimmed) : NULL;
                simple_hashtable_set_slot_PID_SOCKET(&ls->pid_sockets_hashtable, sl, inode, ps);
            }
        }

        closedir(fd_dir);
    }

    closedir(proc_dir);
    return true;
}

// --------------------------------------------------------------------------------------------------------------------

static bool local_sockets_is_ipv4_mapped_ipv6_address(const struct in6_addr *addr) {
    // An IPv4-mapped IPv6 address starts with 80 bits of zeros followed by 16 bits of ones
    static const unsigned char ipv4_mapped_prefix[12] = { 0, 0, 0, 0, 0, 0, 0, 0, 0, 0, 0xFF, 0xFF };
    return memcmp(addr->s6_addr, ipv4_mapped_prefix, 12) == 0;
}

static bool local_sockets_is_loopback_address(struct socket_endpoint *se) {
    if (se->family == AF_INET) {
        // For IPv4, loopback addresses are in the 127.0.0.0/8 range
        return (ntohl(se->ip.ipv4) >> 24) == 127; // Check if the first byte is 127
    } else if (se->family == AF_INET6) {
        // Check if the address is an IPv4-mapped IPv6 address
        if (local_sockets_is_ipv4_mapped_ipv6_address(&se->ip.ipv6)) {
            // Extract the last 32 bits (IPv4 address) and check if it's in the 127.0.0.0/8 range
            uint8_t *ip6 = (uint8_t *)&se->ip.ipv6;
            const uint32_t ipv4_addr = *((const uint32_t *)(ip6 + 12));
            return (ntohl(ipv4_addr) >> 24) == 127;
        }

        // For IPv6, loopback address is ::1
        return memcmp(&se->ip.ipv6, &in6addr_loopback, sizeof(se->ip.ipv6)) == 0;
    }

    return false;
}

static inline bool local_sockets_is_ipv4_reserved_address(uint32_t ip) {
    // Check for the reserved address ranges
    ip = ntohl(ip);
    return (
            (ip >> 24 == 10) ||                         // Private IP range (A class)
            (ip >> 20 == (172 << 4) + 1) ||             // Private IP range (B class)
            (ip >> 16 == (192 << 8) + 168) ||           // Private IP range (C class)
            (ip >> 24 == 127) ||                        // Loopback address (127.0.0.0)
            (ip >> 24 == 0) ||                          // Reserved (0.0.0.0)
            (ip >> 24 == 169 && (ip >> 16) == 254) ||   // Link-local address (169.254.0.0)
            (ip >> 16 == (192 << 8) + 0)                // Test-Net (192.0.0.0)
            );
}

static inline bool local_sockets_is_private_address(struct socket_endpoint *se) {
    if (se->family == AF_INET) {
        return local_sockets_is_ipv4_reserved_address(se->ip.ipv4);
    }
    else if (se->family == AF_INET6) {
        uint8_t *ip6 = (uint8_t *)&se->ip.ipv6;

        // Check if the address is an IPv4-mapped IPv6 address
        if (local_sockets_is_ipv4_mapped_ipv6_address(&se->ip.ipv6)) {
            // Extract the last 32 bits (IPv4 address) and check if it's in the 127.0.0.0/8 range
            const uint32_t ipv4_addr = *((const uint32_t *)(ip6 + 12));
            return local_sockets_is_ipv4_reserved_address(ipv4_addr);
        }

        // Check for link-local addresses (fe80::/10)
        if ((ip6[0] == 0xFE) && ((ip6[1] & 0xC0) == 0x80))
            return true;

        // Check for Unique Local Addresses (ULA) (fc00::/7)
        if ((ip6[0] & 0xFE) == 0xFC)
            return true;

        // Check for multicast addresses (ff00::/8)
        if (ip6[0] == 0xFF)
            return true;

        // For IPv6, loopback address is :: or ::1
        return memcmp(&se->ip.ipv6, &in6addr_any, sizeof(se->ip.ipv6)) == 0 ||
               memcmp(&se->ip.ipv6, &in6addr_loopback, sizeof(se->ip.ipv6)) == 0;
    }

    return false;
}

static bool local_sockets_is_multicast_address(struct socket_endpoint *se) {
    if (se->family == AF_INET) {
        // For IPv4, check if the address is 0.0.0.0
        uint32_t ip = htonl(se->ip.ipv4);
        return (ip >= 0xE0000000 && ip <= 0xEFFFFFFF);   // Multicast address range (224.0.0.0/4)
    }
    else if (se->family == AF_INET6) {
        // For IPv6, check if the address is ff00::/8
        uint8_t *ip6 = (uint8_t *)&se->ip.ipv6;
        return ip6[0] == 0xff;
    }

    return false;
}

static bool local_sockets_is_zero_address(struct socket_endpoint *se) {
    if (se->family == AF_INET) {
        // For IPv4, check if the address is 0.0.0.0
        return se->ip.ipv4 == 0;
    }
    else if (se->family == AF_INET6) {
        // For IPv6, check if the address is ::
        return memcmp(&se->ip.ipv6, &in6addr_any, sizeof(se->ip.ipv6)) == 0;
    }

    return false;
}

static inline const char *local_sockets_address_space(struct socket_endpoint *se) {
    if(local_sockets_is_zero_address(se))
        return "zero";
    else if(local_sockets_is_loopback_address(se))
        return "loopback";
    else if(local_sockets_is_multicast_address(se))
        return "multicast";
    else if(local_sockets_is_private_address(se))
        return "private";
    else
        return "public";
}

// --------------------------------------------------------------------------------------------------------------------

static inline void local_sockets_index_listening_port(LS_STATE *ls, LOCAL_SOCKET *n) {
    if(n->direction & SOCKET_DIRECTION_LISTEN) {
        // for the listening sockets, keep a hashtable with all the local ports
        // so that we will be able to detect INBOUND sockets

        SIMPLE_HASHTABLE_SLOT_LISTENING_PORT *sl_port =
            simple_hashtable_get_slot_LISTENING_PORT(&ls->listening_ports_hashtable, n->local_port_hash, &n->local_port_key, true);

        struct local_port *port = SIMPLE_HASHTABLE_SLOT_DATA(sl_port);
        if(!port)
            simple_hashtable_set_slot_LISTENING_PORT(&ls->listening_ports_hashtable, sl_port, n->local_port_hash, &n->local_port_key);
    }
}

static inline bool local_sockets_read_proc_net_x(LS_STATE *ls, const char *filename, uint16_t family, uint16_t protocol) {
    if(family != AF_INET && family != AF_INET6)
        return false;

    FILE *fp;
    char *line = NULL;
    size_t len = 0;
    ssize_t read;

    fp = fopen(filename, "r");
    if (fp == NULL)
        return false;

    ssize_t min_line_length = (family == AF_INET) ? 105 : 155;
    size_t counter = 0;

    // Read line by line
    while ((read = getline(&line, &len, fp)) != -1) {
        if(counter++ == 0) continue; // skip the first line

        if(read < min_line_length) {
            local_sockets_log(ls, "too small line No %zu of filename '%s': %s", counter, filename, line);
            continue;
        }

        unsigned int local_address, local_port, state, remote_address, remote_port;
        uint64_t  inode = 0;
        char local_address6[33], remote_address6[33];

        if(family == AF_INET) {
            if (sscanf(line, "%*d: %X:%X %X:%X %X %*X:%*X %*X:%*X %*X %*d %*d %"PRIu64,
                       &local_address, &local_port, &remote_address, &remote_port, &state, &inode) != 6) {
                local_sockets_log(ls, "cannot parse ipv4 line No %zu of filename '%s': %s", counter, filename, line);
                continue;
            }
        }
        else if(family == AF_INET6) {
            if(sscanf(line, "%*d: %32[0-9A-Fa-f]:%X %32[0-9A-Fa-f]:%X %X %*X:%*X %*X:%*X %*X %*d %*d %"PRIu64,
                       local_address6, &local_port, remote_address6, &remote_port, &state, &inode) != 6) {
                local_sockets_log(ls, "cannot parse ipv6 line No %zu of filename '%s': %s", counter, filename, line);
                continue;
            }
        }
        if(!inode) continue;

        SIMPLE_HASHTABLE_SLOT_LOCAL_SOCKET *sl = simple_hashtable_get_slot_LOCAL_SOCKET(&ls->sockets_hashtable, inode, &inode, true);
        LOCAL_SOCKET *n = SIMPLE_HASHTABLE_SLOT_DATA(sl);
        if(n) {
            local_sockets_log(
                ls,
                "inode %" PRIu64
                " given on line %zu of filename '%s', already exists in hashtable - ignoring duplicate",
                inode,
                counter,
                filename);
            continue;
        }

        // allocate a new socket and index it

        n = (LOCAL_SOCKET *)callocz(1, sizeof(LOCAL_SOCKET));

        // --- initialize it ------------------------------------------------------------------------------------------

        if(family == AF_INET) {
            n->local.ip.ipv4 = local_address;
            n->remote.ip.ipv4 = remote_address;
        }
        else if(family == AF_INET6) {
            ipv6_to_in6_addr(local_address6, &n->local.ip.ipv6);
            ipv6_to_in6_addr(remote_address6, &n->remote.ip.ipv6);
        }

        n->direction = 0;
        n->state = (int)state;
        n->inode = inode;

        n->local.family = family;
        n->local.protocol = protocol;
        n->local.port = local_port;

        n->remote.family = family;
        n->remote.protocol = protocol;
        n->remote.port = remote_port;

        n->local_port_key.port = n->local.port;
        n->local_port_key.family = family;
        n->local_port_key.protocol = protocol;
        n->local_port_key.net_ns_inode = ls->proc_self_net_ns_inode;

        n->local_ip_hash = XXH3_64bits(&n->local.ip, sizeof(n->local.ip));
        n->remote_ip_hash = XXH3_64bits(&n->remote.ip, sizeof(n->remote.ip));
        n->local_port_hash = XXH3_64bits(&n->local_port_key, sizeof(n->local_port_key));

        // --- look up a pid for it -----------------------------------------------------------------------------------

        SIMPLE_HASHTABLE_SLOT_PID_SOCKET *sl_pid = simple_hashtable_get_slot_PID_SOCKET(&ls->pid_sockets_hashtable, inode, &inode, false);
        struct pid_socket *ps = SIMPLE_HASHTABLE_SLOT_DATA(sl_pid);
        if(ps) {
            n->net_ns_inode = ps->net_ns_inode;
            n->pid = ps->pid;
            if(ps->cmdline)
                n->cmdline = strdupz(ps->cmdline);
            strncpyz(n->comm, ps->comm, sizeof(n->comm) - 1);
        }

        // --- index it -----------------------------------------------------------------------------------------------

        simple_hashtable_set_slot_LOCAL_SOCKET(&ls->sockets_hashtable, sl, inode, n);

        if(!local_sockets_is_zero_address(&n->local)) {
            // put all the local IPs into the local_ips hashtable
            // so, we learn all local IPs the system has

            SIMPLE_HASHTABLE_SLOT_LOCAL_IP *sl_ip =
                simple_hashtable_get_slot_LOCAL_IP(&ls->local_ips_hashtable, n->local_ip_hash, &n->local.ip, true);

            union ipv46 *ip = SIMPLE_HASHTABLE_SLOT_DATA(sl_ip);
            if(!ip)
                simple_hashtable_set_slot_LOCAL_IP(&ls->local_ips_hashtable, sl_ip, n->local_ip_hash, &n->local.ip);
        }

        // --- 1st phase for direction detection ----------------------------------------------------------------------

        if((n->local.protocol == IPPROTO_TCP && n->state == TCP_LISTEN) ||
            local_sockets_is_zero_address(&n->local) ||
            local_sockets_is_zero_address(&n->remote)) {
            // the socket is either in a TCP LISTEN, or
            // the remote address is zero
            n->direction |= SOCKET_DIRECTION_LISTEN;
        }
        else if(
            local_sockets_is_loopback_address(&n->local) ||
            local_sockets_is_loopback_address(&n->remote)) {
            // the local IP address is loopback
            n->direction |= SOCKET_DIRECTION_LOCAL;
        }
        else {
            // we can't say yet if it is inbound or outboud
            // so, mark it as both inbound and outbound
            n->direction |= SOCKET_DIRECTION_INBOUND | SOCKET_DIRECTION_OUTBOUND;
        }

        // --- index it in LISTENING_PORT -----------------------------------------------------------------------------

        local_sockets_index_listening_port(ls, n);
    }

    fclose(fp);

    if (line)
        freez(line);

    return true;
}

// --------------------------------------------------------------------------------------------------------------------

static inline void local_sockets_detect_directions(LS_STATE *ls) {
    for(SIMPLE_HASHTABLE_SLOT_LOCAL_SOCKET *sl = simple_hashtable_first_read_only_LOCAL_SOCKET(&ls->sockets_hashtable);
         sl ;
         sl = simple_hashtable_next_read_only_LOCAL_SOCKET(&ls->sockets_hashtable, sl)) {
        LOCAL_SOCKET *n = SIMPLE_HASHTABLE_SLOT_DATA(sl);
        if (!n) continue;

        if ((n->direction & (SOCKET_DIRECTION_INBOUND|SOCKET_DIRECTION_OUTBOUND)) !=
            (SOCKET_DIRECTION_INBOUND|SOCKET_DIRECTION_OUTBOUND))
            continue;

        // check if the remote IP is one of our local IPs
        {
            SIMPLE_HASHTABLE_SLOT_LOCAL_IP *sl_ip =
                simple_hashtable_get_slot_LOCAL_IP(&ls->local_ips_hashtable, n->remote_ip_hash, &n->remote.ip, false);

            union ipv46 *d = SIMPLE_HASHTABLE_SLOT_DATA(sl_ip);
            if (d) {
                // the remote IP of this socket is one of our local IPs
                n->direction &= ~(SOCKET_DIRECTION_INBOUND|SOCKET_DIRECTION_OUTBOUND);
                n->direction |= SOCKET_DIRECTION_LOCAL;
                continue;
            }
        }

        // check if the local port is one of our listening ports
        {
            SIMPLE_HASHTABLE_SLOT_LISTENING_PORT *sl_port =
                simple_hashtable_get_slot_LISTENING_PORT(&ls->listening_ports_hashtable, n->local_port_hash, &n->local_port_key, false);

            struct local_port *port = SIMPLE_HASHTABLE_SLOT_DATA(sl_port); // do not reference this pointer - is invalid
            if(port) {
                // the local port of this socket is a port we listen to
                n->direction &= ~SOCKET_DIRECTION_OUTBOUND;
            }
            else
                n->direction &= ~SOCKET_DIRECTION_INBOUND;
        }
    }
}

// --------------------------------------------------------------------------------------------------------------------

static inline void local_sockets_init(LS_STATE *ls) {
    simple_hashtable_init_NET_NS(&ls->ns_hashtable, 1024);
    simple_hashtable_init_PID_SOCKET(&ls->pid_sockets_hashtable, 65535);
    simple_hashtable_init_LOCAL_SOCKET(&ls->sockets_hashtable, 65535);
    simple_hashtable_init_LOCAL_IP(&ls->local_ips_hashtable, 4096);
    simple_hashtable_init_LISTENING_PORT(&ls->listening_ports_hashtable, 4096);
}

static inline void local_sockets_cleanup(LS_STATE *ls) {
    // free the sockets hashtable data
    for(SIMPLE_HASHTABLE_SLOT_LOCAL_SOCKET *sl = simple_hashtable_first_read_only_LOCAL_SOCKET(&ls->sockets_hashtable);
         sl;
         sl = simple_hashtable_next_read_only_LOCAL_SOCKET(&ls->sockets_hashtable, sl)) {
        LOCAL_SOCKET *n = SIMPLE_HASHTABLE_SLOT_DATA(sl);
        if(!n) continue;

        freez(n->cmdline);
        freez(n);
    }

    // free the pid_socket hashtable data
    for(SIMPLE_HASHTABLE_SLOT_PID_SOCKET *sl = simple_hashtable_first_read_only_PID_SOCKET(&ls->pid_sockets_hashtable);
         sl;
         sl = simple_hashtable_next_read_only_PID_SOCKET(&ls->pid_sockets_hashtable, sl)) {
        struct pid_socket *ps = SIMPLE_HASHTABLE_SLOT_DATA(sl);
        if(!ps) continue;

        freez(ps->cmdline);
        freez(ps);
    }

    // free the hashtable
    simple_hashtable_destroy_NET_NS(&ls->ns_hashtable);
    simple_hashtable_destroy_PID_SOCKET(&ls->pid_sockets_hashtable);
    simple_hashtable_destroy_LISTENING_PORT(&ls->listening_ports_hashtable);
    simple_hashtable_destroy_LOCAL_IP(&ls->local_ips_hashtable);
    simple_hashtable_destroy_LOCAL_SOCKET(&ls->sockets_hashtable);
}

// --------------------------------------------------------------------------------------------------------------------

static inline void local_sockets_read_sockets_from_proc(LS_STATE *ls) {
    char path[FILENAME_MAX + 1];

    if(ls->config.namespaces) {
        snprintfz(path, sizeof(path), "%s/proc/self/ns/net", ls->config.host_prefix);
        local_sockets_read_proc_inode_link(ls, path, &ls->proc_self_net_ns_inode, "net");
    }

    if(ls->config.cmdline || ls->config.comm || ls->config.pid || ls->config.namespaces) {
        snprintfz(path, sizeof(path), "%s/proc", ls->config.host_prefix);
        local_sockets_find_all_sockets_in_proc(ls, path);
    }

    if(ls->config.tcp4) {
        snprintfz(path, sizeof(path), "%s/proc/net/tcp", ls->config.host_prefix);
        local_sockets_read_proc_net_x(ls, path, AF_INET, IPPROTO_TCP);
    }

    if(ls->config.udp4) {
        snprintfz(path, sizeof(path), "%s/proc/net/udp", ls->config.host_prefix);
        local_sockets_read_proc_net_x(ls, path, AF_INET, IPPROTO_UDP);
    }

    if(ls->config.tcp6) {
        snprintfz(path, sizeof(path), "%s/proc/net/tcp6", ls->config.host_prefix);
        local_sockets_read_proc_net_x(ls, path, AF_INET6, IPPROTO_TCP);
    }

    if(ls->config.udp6) {
        snprintfz(path, sizeof(path), "%s/proc/net/udp6", ls->config.host_prefix);
        local_sockets_read_proc_net_x(ls, path, AF_INET6, IPPROTO_UDP);
    }
}

// --------------------------------------------------------------------------------------------------------------------

struct local_sockets_child_work {
    int fd;
    uint64_t net_ns_inode;
};

static inline void local_sockets_send_to_parent(struct local_socket_state *ls __maybe_unused, struct local_socket *n, void *data) {
    struct local_sockets_child_work *cw = data;
    int fd = cw->fd;

    if(n->net_ns_inode != cw->net_ns_inode)
        return;

    // local_sockets_log(ls, "child is sending inode %"PRIu64" of namespace %"PRIu64, n->inode, n->net_ns_inode);

    if(write(fd, n, sizeof(*n)) != sizeof(*n))
        local_sockets_log(ls, "failed to write local socket to pipe");

    size_t len = n->cmdline ? strlen(n->cmdline) + 1 : 0;
    if(write(fd, &len, sizeof(len)) != sizeof(len))
        local_sockets_log(ls, "failed to write cmdline length to pipe");

    if(len)
        if(write(fd, n->cmdline, len) != (ssize_t)len)
            local_sockets_log(ls, "failed to write cmdline to pipe");
}

static inline bool local_sockets_get_namespace_sockets(LS_STATE *ls, struct pid_socket *ps, pid_t *pid) {
    char filename[1024];
    snprintfz(filename, sizeof(filename), "%s/proc/%d/ns/net", ls->config.host_prefix, ps->pid);

    // verify the pid is in the target namespace
    int fd = open(filename, O_RDONLY);
    if (fd == -1) {
        local_sockets_log(ls, "cannot open file '%s'", filename);
        return false;
    }

    struct stat statbuf;
    if (fstat(fd, &statbuf) == -1) {
        close(fd);
        local_sockets_log(ls, "failed to get file statistics for '%s'", filename);
        return false;
    }

<<<<<<< HEAD
    int fd = open(filename, O_RDONLY | O_CLOEXEC);
    if(!fd) {
        local_sockets_log(ls, "cannot open file '%s'", filename);
=======
    if (statbuf.st_ino != ps->net_ns_inode) {
        close(fd);
        local_sockets_log(ls, "pid %d is not in the wanted network namespace", ps->pid);
>>>>>>> 2371fec7
        return false;
    }

    int pipefd[2];
    if (pipe(pipefd) != 0) {
        local_sockets_log(ls, "cannot create pipe");
        close(fd);
        return false;
    }

    *pid = fork();
    if (*pid == 0) {
        // Child process
        close(pipefd[0]);

        // local_sockets_log(ls, "child is here for inode %"PRIu64" and namespace %"PRIu64, ps->inode, ps->net_ns_inode);

        struct local_sockets_child_work cw = {
            .net_ns_inode = ps->net_ns_inode,
            .fd = pipefd[1],
        };

        ls->config.host_prefix = ""; // we need the /proc of the container
        ls->config.cb = local_sockets_send_to_parent;
        ls->config.data = &cw;
        ls->config.cmdline = false; // we have these already
        ls->config.comm = false; // we have these already
        ls->config.pid = false; // we have these already
        ls->config.namespaces = false;
        ls->proc_self_net_ns_inode = ps->net_ns_inode;


        // switch namespace
        if (setns(fd, CLONE_NEWNET) == -1) {
            local_sockets_log(ls, "failed to switch network namespace at child process");
            exit(EXIT_FAILURE);
        }

        // read all sockets from /proc
        local_sockets_read_sockets_from_proc(ls);

        // send all sockets to parent
        local_sockets_foreach_local_socket_call_cb(ls);

        // send the terminating socket
        struct local_socket zero = {
            .net_ns_inode = ps->net_ns_inode,
        };
        local_sockets_send_to_parent(ls, &zero, &cw);

        close(pipefd[1]); // Close write end of pipe
        exit(EXIT_SUCCESS);
    }
    // parent

    close(fd);
    close(pipefd[1]);

    size_t received = 0;
    struct local_socket buf;
    while(read(pipefd[0], &buf, sizeof(buf)) == sizeof(buf)) {
        size_t len = 0;
        if(read(pipefd[0], &len, sizeof(len)) != sizeof(len))
            local_sockets_log(ls, "failed to read cmdline length from pipe");

        if(len) {
            buf.cmdline = mallocz(len);
            if(read(pipefd[0], buf.cmdline, len) != (ssize_t)len)
                local_sockets_log(ls, "failed to read cmdline from pipe");
        }
        else
            buf.cmdline = NULL;

        received++;

        struct local_socket zero = {
            .net_ns_inode = ps->net_ns_inode,
        };
        if(memcmp(&buf, &zero, sizeof(buf)) == 0) {
            // the terminator
            break;
        }

        SIMPLE_HASHTABLE_SLOT_LOCAL_SOCKET *sl = simple_hashtable_get_slot_LOCAL_SOCKET(&ls->sockets_hashtable, buf.inode, &buf, true);
        LOCAL_SOCKET *n = SIMPLE_HASHTABLE_SLOT_DATA(sl);
        if(n) {
            if(buf.cmdline)
                freez(buf.cmdline);

//            local_sockets_log(ls,
//                              "ns inode %" PRIu64" (comm: '%s', pid: %u, ns: %"PRIu64") already exists in hashtable (comm: '%s', pid: %u, ns: %"PRIu64") - ignoring duplicate",
//                              buf.inode, buf.comm, buf.pid, buf.net_ns_inode, n->comm, n->pid, n->net_ns_inode);
            continue;
        }
        else {
            n = mallocz(sizeof(*n));
            memcpy(n, &buf, sizeof(*n));
            simple_hashtable_set_slot_LOCAL_SOCKET(&ls->sockets_hashtable, sl, n->inode, n);

            local_sockets_index_listening_port(ls, n);
        }
    }

    close(pipefd[0]);

    return received > 0;
}

static inline void local_socket_waitpid(LS_STATE *ls, pid_t pid) {
    if(!pid) return;

    int status;
    waitpid(pid, &status, 0);

    if (WIFEXITED(status) && WEXITSTATUS(status) != 0)
        local_sockets_log(ls, "Child exited with status %d", WEXITSTATUS(status));
    else if (WIFSIGNALED(status))
        local_sockets_log(ls, "Child terminated by signal %d", WTERMSIG(status));
}

static inline void local_sockets_namespaces(LS_STATE *ls) {
    pid_t children[5] = { 0 };
    size_t last_child = 0;

    for(SIMPLE_HASHTABLE_SLOT_NET_NS *sl = simple_hashtable_first_read_only_NET_NS(&ls->ns_hashtable);
         sl;
         sl = simple_hashtable_next_read_only_NET_NS(&ls->ns_hashtable, sl)) {
        uint64_t inode = (uint64_t)SIMPLE_HASHTABLE_SLOT_DATA(sl);

        if(inode == ls->proc_self_net_ns_inode)
            continue;

        // find a pid_socket that has this namespace
        for(SIMPLE_HASHTABLE_SLOT_PID_SOCKET *sl_pid = simple_hashtable_first_read_only_PID_SOCKET(&ls->pid_sockets_hashtable) ;
            sl_pid ;
            sl_pid = simple_hashtable_next_read_only_PID_SOCKET(&ls->pid_sockets_hashtable, sl_pid)) {
            struct pid_socket *ps = SIMPLE_HASHTABLE_SLOT_DATA(sl_pid);
            if(!ps || ps->net_ns_inode != inode) continue;

            if(++last_child >= 5)
                last_child = 0;

            local_socket_waitpid(ls, children[last_child]);
            children[last_child] = 0;

            // now we have a pid that has the same namespace inode
            if(local_sockets_get_namespace_sockets(ls, ps, &children[last_child]))
                break;
        }
    }

    for(size_t i = 0; i < 5 ;i++)
        local_socket_waitpid(ls, children[i]);
}

// --------------------------------------------------------------------------------------------------------------------

static inline void local_sockets_process(LS_STATE *ls) {
    ls->config.host_prefix = netdata_configured_host_prefix;

    // initialize our hashtables
    local_sockets_init(ls);

    // read all sockets from /proc
    local_sockets_read_sockets_from_proc(ls);

    // check all socket namespaces
    if(ls->config.namespaces)
        local_sockets_namespaces(ls);

    // detect the directions of the sockets
    if(ls->config.inbound || ls->config.outbound || ls->config.local)
        local_sockets_detect_directions(ls);

    // call the callback for each socket
    local_sockets_foreach_local_socket_call_cb(ls);

    // free all memory
    local_sockets_cleanup(ls);
}

static inline void ipv6_address_to_txt(struct in6_addr *in6_addr, char *dst) {
    struct sockaddr_in6 sa = { 0 };

    sa.sin6_family = AF_INET6;
    sa.sin6_port = htons(0);
    sa.sin6_addr = *in6_addr;

    // Convert to human-readable format
    if (inet_ntop(AF_INET6, &(sa.sin6_addr), dst, INET6_ADDRSTRLEN) == NULL)
        *dst = '\0';
}

static inline void ipv4_address_to_txt(uint32_t ip, char *dst) {
    uint8_t octets[4];
    octets[0] = ip & 0xFF;
    octets[1] = (ip >> 8) & 0xFF;
    octets[2] = (ip >> 16) & 0xFF;
    octets[3] = (ip >> 24) & 0xFF;
    sprintf(dst, "%u.%u.%u.%u", octets[0], octets[1], octets[2], octets[3]);
}

#endif //NETDATA_LOCAL_SOCKETS_H<|MERGE_RESOLUTION|>--- conflicted
+++ resolved
@@ -811,7 +811,7 @@
     snprintfz(filename, sizeof(filename), "%s/proc/%d/ns/net", ls->config.host_prefix, ps->pid);
 
     // verify the pid is in the target namespace
-    int fd = open(filename, O_RDONLY);
+    int fd = open(filename, O_RDONLY | O_CLOEXEC);
     if (fd == -1) {
         local_sockets_log(ls, "cannot open file '%s'", filename);
         return false;
@@ -824,15 +824,9 @@
         return false;
     }
 
-<<<<<<< HEAD
-    int fd = open(filename, O_RDONLY | O_CLOEXEC);
-    if(!fd) {
-        local_sockets_log(ls, "cannot open file '%s'", filename);
-=======
     if (statbuf.st_ino != ps->net_ns_inode) {
         close(fd);
         local_sockets_log(ls, "pid %d is not in the wanted network namespace", ps->pid);
->>>>>>> 2371fec7
         return false;
     }
 
