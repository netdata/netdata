--- conflicted
+++ resolved
@@ -1930,21 +1930,12 @@
     worker_register("NETDEV");
     worker_register_job_name(0, "netdev");
 
-<<<<<<< HEAD
+    if (getenv("KUBERNETES_SERVICE_HOST") != NULL && getenv("KUBERNETES_SERVICE_PORT") != NULL)
+        double_linked_device_collect_delay_secs = 300;
+
     rrd_function_add_inline(localhost, NULL, "network-interfaces", 10,
                             RRDFUNCTIONS_PRIORITY_DEFAULT, RRDFUNCTIONS_NETDEV_HELP,
                             "top", HTTP_ACCESS_ANY, netdev_function_net_interfaces);
-=======
-    if (getenv("KUBERNETES_SERVICE_HOST") != NULL && getenv("KUBERNETES_SERVICE_PORT") != NULL) {
-        double_linked_device_collect_delay_secs = 300;
-    }
-
-    netdata_thread_cleanup_push(netdev_main_cleanup, ptr) {
-        rrd_collector_started();
-        rrd_function_add(localhost, NULL, "network-interfaces", 10, RRDFUNCTIONS_PRIORITY_DEFAULT, RRDFUNCTIONS_NETDEV_HELP,
-                         "top", HTTP_ACCESS_ANY,
-                         true, netdev_function_net_interfaces, NULL);
->>>>>>> ed114c8a
 
     netdata_thread_cleanup_push(netdev_main_cleanup, ptr) {
         usec_t step = localhost->rrd_update_every * USEC_PER_SEC;
