# apps.plugin

`apps.plugin` breaks down system resource usage to **processes**, **users** and **user groups**.

To achieve this task, it iterates through the whole process tree, collecting resource usage information
for every process found running.

Since Netdata needs to present this information in charts and track them through time,
instead of presenting a `top` like list, `apps.plugin` uses a pre-defined list of **process groups**
to which it assigns all running processes. This list is [customizable](apps_groups.conf) and Netdata
ships with a good default for most cases (to edit it on your system run `/etc/netdata/edit-config apps_groups.conf`).

So, `apps.plugin` builds a process tree (much like `ps fax` does in Linux), and groups
processes together (evaluating both child and parent processes) so that the result is always a list with
a predefined set of members (of course, only process groups found running are reported).

> If you find that `apps.plugin` categorizes standard applications as `other`, we would be
> glad to accept pull requests improving the [defaults](apps_groups.conf) shipped with Netdata.

Unlike traditional process monitoring tools (like `top`), `apps.plugin` is able to account the resource
utilization of exit processes. Their utilization is accounted at their currently running parents.
So, `apps.plugin` is perfectly able to measure the resources used by shell scripts and other processes
that fork/spawn other short lived processes hundreds of times per second.

## Charts

`apps.plugin` provides charts for 3 sections:

1.  Per application charts as **Applications** at Netdata dashboards
2.  Per user charts as **Users** at Netdata dashboards
3.  Per user group charts as **User Groups** at Netdata dashboards

Each of these sections provides the same number of charts:

<<<<<<< HEAD
- CPU Utilization
    - Total CPU usage
    - User / System CPU usage
- Disk I/O
    - Physical Reads / Writes
    - Logical Reads / Writes
    - Open Unique Files (if a file is found open multiple times, it is counted just once)
- Memory
    - Real Memory Used (non shared)
    - Virtual Memory Allocated
    - Minor Page Faults (i.e. memory activity)
- Processes
    - Threads Running
    - Processes Running
    - Carried Over Uptime
    - Minimum Uptime
    - Average Uptime
    - Maximum Uptime
    - Pipes Open
- Swap Memory
    - Swap Memory Used
    - Major Page Faults (i.e. swap activity)
- Network
    - Sockets Open
=======
-   CPU Utilization
    -   Total CPU usage
    -   User / System CPU usage
-   Disk I/O
    -   Physical Reads / Writes
    -   Logical Reads / Writes
    -   Open Unique Files (if a file is found open multiple times, it is counted just once)
-   Memory
    -   Real Memory Used (non shared)
    -   Virtual Memory Allocated
    -   Minor Page Faults (i.e. memory activity)
-   Processes
    -   Threads Running
    -   Processes Running
    -   Pipes Open
-   Swap Memory
    -   Swap Memory Used
    -   Major Page Faults (i.e. swap activity)
-   Network
    -   Sockets Open
>>>>>>> db233582

The above are reported:

-   For **Applications** per [target configured](apps_groups.conf).
-   For **Users** per username or UID (when the username is not available).
-   For **User Groups** per groupname or GID (when groupname is not available).

## Performance

`apps.plugin` is a complex piece of software and has a lot of work to do
We are proud that `apps.plugin` is a lot faster compared to any other similar tool,
while collecting a lot more information for the processes, however the fact is that
this plugin requires more CPU resources than the `netdata` daemon itself.

Under Linux, for each process running, `apps.plugin` reads several `/proc` files
per process. Doing this work per-second, especially on hosts with several thousands
of processes, may increase the CPU resources consumed by the plugin.

In such cases, you many need to lower its data collection frequency.

To do this, edit `/etc/netdata/netdata.conf` and find this section:

```
[plugin:apps]
	# update every = 1
	# command options =
```

Uncomment the line `update every` and set it to a higher number. If you just set it to `2`,
its CPU resources will be cut in half, and data collection will be once every 2 seconds.

## Configuration

The configuration file is `/etc/netdata/apps_groups.conf` (the default is [here](apps_groups.conf)).
To edit it on your system run `/etc/netdata/edit-config apps_groups.conf`.

The configuration file works accepts multiple lines, each having this format:

```txt
group: process1 process2 ...
```

Each group can be given multiple times, to add more processes to it.

For the **Applications** section, only groups configured in this file are reported.
All other processes will be reported as `other`.

For each process given, its whole process tree will be grouped, not just the process matched.
The plugin will include both parents and children. If including the parents into the group is
undesirable, the line `other: *` should be appended to the `apps_groups.conf`.

The process names are the ones returned by:

-   `ps -e` or `cat /proc/PID/stat`
-   in case of substring mode (see below): `/proc/PID/cmdline`

To add process names with spaces, enclose them in quotes (single or double)
example: `'Plex Media Serv'` or `"my other process"`.

You can add an asterisk `*` at the beginning and/or the end of a process:

-   `*name` _suffix_ mode: will search for processes ending with `name` (at `/proc/PID/stat`)
-   `name*` _prefix_ mode: will search for processes beginning with `name` (at `/proc/PID/stat`)
-   `*name*` _substring_ mode: will search for `name` in the whole command line (at `/proc/PID/cmdline`)

If you enter even just one _name_ (substring), `apps.plugin` will process
`/proc/PID/cmdline` for all processes (of course only once per process: when they are first seen).

To add processes with single quotes, enclose them in double quotes: `"process with this ' single quote"`

To add processes with double quotes, enclose them in single quotes: `'process with this " double quote'`

If a group or process name starts with a `-`, the dimension will be hidden from the chart (cpu chart only).

If a process starts with a `+`, debugging will be enabled for it (debugging produces a lot of output - do not enable it in production systems).

You can add any number of groups. Only the ones found running will affect the charts generated.
However, producing charts with hundreds of dimensions may slow down your web browser.

The order of the entries in this list is important: the first that matches a process is used, so put important
ones at the top. Processes not matched by any row, will inherit it from their parents or children.

The order also controls the order of the dimensions on the generated charts (although applications started
after apps.plugin is started, will be appended to the existing list of dimensions the `netdata` daemon maintains).

## Permissions

`apps.plugin` requires additional privileges to collect all the information it needs.
The problem is described in issue #157.

When Netdata is installed, `apps.plugin` is given the capabilities `cap_dac_read_search,cap_sys_ptrace+ep`.
If this fails (i.e. `setcap` fails), `apps.plugin` is setuid to `root`.

### linux capabilities in containers

There are a few cases, like `docker` and `virtuozzo` containers, where `setcap` succeeds, but the capabilities
are silently ignored (in `lxc` containers `setcap` fails).

In these cases ()`setcap` succeeds but capabilities do not work), you will have to setuid
to root `apps.plugin` by running these commands:

```sh
chown root:netdata /usr/libexec/netdata/plugins.d/apps.plugin
chmod 4750 /usr/libexec/netdata/plugins.d/apps.plugin
```

You will have to run these, every time you update Netdata.

## Security

`apps.plugin` performs a hard-coded function of building the process tree in memory,
iterating forever, collecting metrics for each running process and sending them to Netdata.
This is a one-way communication, from `apps.plugin` to Netdata.

So, since `apps.plugin` cannot be instructed by Netdata for the actions it performs,
we think it is pretty safe to allow it have these increased privileges.

Keep in mind that `apps.plugin` will still run without escalated permissions,
but it will not be able to collect all the information.

## Application Badges

You can create badges that you can embed anywhere you like, with URLs like this:

```
https://your.netdata.ip:19999/api/v1/badge.svg?chart=apps.processes&dimensions=myapp&value_color=green%3E0%7Cred
```

The color expression unescaped is this: `value_color=green>0|red`.

Here is an example for the process group `sql` at `https://registry.my-netdata.io`:

![image](https://registry.my-netdata.io/api/v1/badge.svg?chart=apps.processes&dimensions=sql&value_color=green%3E0%7Cred)

Netdata is able give you a lot more badges for your app.
Examples below for process group `sql`:

-   CPU usage: ![image](https://registry.my-netdata.io/api/v1/badge.svg?chart=apps.cpu&dimensions=sql&value_color=green=0%7Corange%3C50%7Cred)
-   Disk Physical Reads ![image](https://registry.my-netdata.io/api/v1/badge.svg?chart=apps.preads&dimensions=sql&value_color=green%3C100%7Corange%3C1000%7Cred)
-   Disk Physical Writes ![image](https://registry.my-netdata.io/api/v1/badge.svg?chart=apps.pwrites&dimensions=sql&value_color=green%3C100%7Corange%3C1000%7Cred)
-   Disk Logical Reads ![image](https://registry.my-netdata.io/api/v1/badge.svg?chart=apps.lreads&dimensions=sql&value_color=green%3C100%7Corange%3C1000%7Cred)
-   Disk Logical Writes ![image](https://registry.my-netdata.io/api/v1/badge.svg?chart=apps.lwrites&dimensions=sql&value_color=green%3C100%7Corange%3C1000%7Cred)
-   Open Files ![image](https://registry.my-netdata.io/api/v1/badge.svg?chart=apps.files&dimensions=sql&value_color=green%3E30%7Cred)
-   Real Memory ![image](https://registry.my-netdata.io/api/v1/badge.svg?chart=apps.mem&dimensions=sql&value_color=green%3C100%7Corange%3C200%7Cred)
-   Virtual Memory ![image](https://registry.my-netdata.io/api/v1/badge.svg?chart=apps.vmem&dimensions=sql&value_color=green%3C100%7Corange%3C1000%7Cred)
-   Swap Memory ![image](https://registry.my-netdata.io/api/v1/badge.svg?chart=apps.swap&dimensions=sql&value_color=green=0%7Cred)
-   Minor Page Faults ![image](https://registry.my-netdata.io/api/v1/badge.svg?chart=apps.minor_faults&dimensions=sql&value_color=green%3C100%7Corange%3C1000%7Cred)
-   Processes ![image](https://registry.my-netdata.io/api/v1/badge.svg?chart=apps.processes&dimensions=sql&value_color=green%3E0%7Cred)
-   Threads ![image](https://registry.my-netdata.io/api/v1/badge.svg?chart=apps.threads&dimensions=sql&value_color=green%3E=28%7Cred)
-   Major Faults (swap activity) ![image](https://registry.my-netdata.io/api/v1/badge.svg?chart=apps.major_faults&dimensions=sql&value_color=green=0%7Cred)
-   Open Pipes ![image](https://registry.my-netdata.io/api/v1/badge.svg?chart=apps.pipes&dimensions=sql&value_color=green=0%7Cred)
-   Open Sockets ![image](https://registry.my-netdata.io/api/v1/badge.svg?chart=apps.sockets&dimensions=sql&value_color=green%3E=3%7Cred)

For more information about badges check [Generating Badges](../../web/api/badges)

## Comparison with console tools

SSH to a server running Netdata and execute this:

```sh
while true; do ls -l /var/run >/dev/null; done
```

In most systems `/var/run` is a `tmpfs` device, so there is nothing that can stop this command
from consuming entirely one of the CPU cores of the machine.

As we will see below, **none** of the console performance monitoring tools can report that this
command is using 100% CPU. They do report of course that the CPU is busy, but **they fail to
identify the process that consumes so much CPU**.

Here is what common Linux console monitoring tools report:

### top

`top` reports that `bash` is using just 14%.

If you check the total system CPU utilization, it says there is no idle CPU at all, but `top`
fails to provide a breakdown of the CPU consumption in the system. The sum of the CPU utilization
of all processes reported by `top`, is 15.6%.

```
top - 18:46:28 up 3 days, 20:14,  2 users,  load average: 0.22, 0.05, 0.02
Tasks:  76 total,   2 running,  74 sleeping,   0 stopped,   0 zombie
%Cpu(s): 32.8 us, 65.6 sy,  0.0 ni,  0.0 id,  0.0 wa,  1.3 hi,  0.3 si,  0.0 st
KiB Mem :  1016576 total,   244112 free,    52012 used,   720452 buff/cache
KiB Swap:        0 total,        0 free,        0 used.   753712 avail Mem

  PID USER      PR  NI    VIRT    RES    SHR S %CPU %MEM     TIME+ COMMAND
12789 root      20   0   14980   4180   3020 S 14.0  0.4   0:02.82 bash
    9 root      20   0       0      0      0 S  1.0  0.0   0:22.36 rcuos/0
  642 netdata   20   0  132024  20112   2660 S  0.3  2.0  14:26.29 netdata
12522 netdata   20   0    9508   2476   1828 S  0.3  0.2   0:02.26 apps.plugin
    1 root      20   0   67196  10216   7500 S  0.0  1.0   0:04.83 systemd
    2 root      20   0       0      0      0 S  0.0  0.0   0:00.00 kthreadd
```

### htop

Exactly like `top`, `htop` is providing an incomplete breakdown of the system CPU utilization.

```
  CPU[||||||||||||||||||||||||100.0%]   Tasks: 27, 11 thr; 2 running
  Mem[||||||||||||||||||||85.4M/993M]   Load average: 1.16 0.88 0.90
  Swp[                         0K/0K]   Uptime: 3 days, 21:37:03

  PID USER      PRI  NI  VIRT   RES   SHR S CPU% MEM%   TIME+  Command
12789 root       20   0 15104  4484  3208 S 14.0  0.4 10:57.15 -bash
 7024 netdata    20   0  9544  2480  1744 S  0.7  0.2  0:00.88 /usr/libexec/netd
 7009 netdata    20   0  138M 21016  2712 S  0.7  2.1  0:00.89 /usr/sbin/netdata
 7012 netdata    20   0  138M 21016  2712 S  0.0  2.1  0:00.31 /usr/sbin/netdata
  563 root	     20   0  308M  202M  202M S  0.0 20.4  1:00.81 /usr/lib/systemd/
 7019 netdata    20   0  138M 21016  2712 S  0.0  2.1  0:00.14 /usr/sbin/netdata
```

### atop

`atop` also fails to break down CPU usage.

```
ATOP - localhost            2016/12/10  20:11:27    -----------      10s elapsed
PRC | sys    1.13s | user   0.43s | #proc     75 | #zombie    0 | #exit   5383 |
CPU | sys      67% | user     31% | irq       2% | idle      0% | wait      0% |
CPL | avg1    1.34 | avg5    1.05 | avg15   0.96 | csw    51346 | intr   10508 |
MEM | tot   992.8M | free  211.5M | cache 470.0M | buff   87.2M | slab  164.7M |
SWP | tot     0.0M | free    0.0M |              | vmcom 207.6M | vmlim 496.4M |
DSK |          vda | busy      0% | read       0 | write      4 | avio 1.50 ms |
NET | transport    | tcpi      16 | tcpo      15 | udpi       0 | udpo       0 |
NET | network      | ipi       16 | ipo       15 | ipfrw      0 | deliv     16 |
NET | eth0    ---- | pcki      16 | pcko      15 | si    1 Kbps | so    4 Kbps |

  PID SYSCPU USRCPU   VGROW  RGROW  RDDSK   WRDSK ST EXC  S  CPU CMD       1/600
12789  0.98s  0.40s      0K     0K     0K    336K --   -  S  14% bash
    9  0.08s  0.00s      0K     0K     0K      0K --   -  S   1% rcuos/0
 7024  0.03s  0.00s      0K     0K     0K      0K --   -  S   0% apps.plugin
 7009  0.01s  0.01s	     0K     0K     0K      4K --   -  S   0% netdata
```

### glances

And the same is true for `glances`. The system runs at 100%, but `glances` reports only 17%
per process utilization.

Note also, that being a `python` program, `glances` uses 1.6% CPU while it runs.

```
localhost                                               Uptime: 3 days, 21:42:00

CPU  [100.0%]   CPU     100.0%   MEM     23.7%   SWAP      0.0%   LOAD    1-core
MEM  [ 23.7%]   user:    30.9%   total:   993M   total:       0   1 min:    1.18
SWAP [  0.0%]   system:  67.8%   used:    236M   used:        0   5 min:    1.08
                idle:     0.0%   free:    757M   free:        0   15 min:   1.00

NETWORK     Rx/s   Tx/s   TASKS  75 (90 thr), 1 run, 74 slp, 0 oth
eth0        168b    2Kb
eth1          0b     0b     CPU%  MEM%   PID USER        NI S Command
lo            0b     0b     13.5   0.4 12789 root         0 S -bash
                             1.6   2.2  7025 root         0 R /usr/bin/python /u
DISK I/O     R/s    W/s      1.0   0.0     9 root         0 S rcuos/0
vda1           0     4K      0.3   0.2  7024 netdata      0 S /usr/libexec/netda
                             0.3   0.0     7 root         0 S rcu_sched
FILE SYS    Used  Total      0.3   2.1  7009 netdata      0 S /usr/sbin/netdata
/ (vda1)   1.56G  29.5G      0.0   0.0    17 root         0 S oom_reaper
```

### why does this happen?

All the console tools report usage based on the processes found running *at the moment they
examine the process tree*. So, they see just one `ls` command, which is actually very quick
with minor CPU utilization. But the shell, is spawning hundreds of them, one after another
(much like shell scripts do).

### What does Netdata report?

The total CPU utilization of the system:

![image](https://cloud.githubusercontent.com/assets/2662304/21076212/9198e5a6-bf2e-11e6-9bc0-6bdea25befb2.png)
<br/>***Figure 1**: The system overview section at Netdata, just a few seconds after the command was run*

And at the applications `apps.plugin` breaks down CPU usage per application:

![image](https://cloud.githubusercontent.com/assets/2662304/21076220/c9687848-bf2e-11e6-8d81-348592c5aca2.png)
<br/>***Figure 2**: The Applications section at Netdata, just a few seconds after the command was run*

So, the `ssh` session is using 95% CPU time.

Why `ssh`?

`apps.plugin` groups all processes based on its configuration file
[`/etc/netdata/apps_groups.conf`](apps_groups.conf)
(to edit it on your system run `/etc/netdata/edit-config apps_groups.conf`).
The default configuration has nothing for `bash`, but it has for `sshd`, so Netdata accumulates
all ssh sessions to a dimension on the charts, called `ssh`. This includes all the processes in
the process tree of `sshd`, **including the exited children**.

> Distributions based on `systemd`, provide another way to get cpu utilization per user session
> or service running: control groups, or cgroups, commonly used as part of containers
> `apps.plugin` does not use these mechanisms. The process grouping made by `apps.plugin` works
> on any Linux, `systemd` based or not.

#### a more technical description of how Netdata works

Netdata reads `/proc/<pid>/stat` for all processes, once per second and extracts `utime` and
`stime` (user and system cpu utilization), much like all the console tools do.

But it [also extracts `cutime` and `cstime`](https://github.com/netdata/netdata/blob/62596cc6b906b1564657510ca9135c08f6d4cdda/src/apps_plugin.c#L636-L642)
that account the user and system time of the exit children of each process. By keeping a map in
memory of the whole process tree, it is capable of assigning the right time to every process,
taking into account all its exited children.

It is tricky, since a process may be running for 1 hour and once it exits, its parent should not
receive the whole 1 hour of cpu time in just 1 second - you have to subtract the cpu time that has
been reported for it prior to this iteration.

It is even trickier, because walking through the entire process tree takes some time itself. So,
if you sum the CPU utilization of all processes, you might have more CPU time than the reported
total cpu time of the system. Netdata solves this, by adapting the per process cpu utilization to
the total of the system. [Netdata adds charts that document this normalization](https://london.my-netdata.io/default.html#menu_netdata_submenu_apps_plugin).

[![analytics](https://www.google-analytics.com/collect?v=1&aip=1&t=pageview&_s=1&ds=github&dr=https%3A%2F%2Fgithub.com%2Fnetdata%2Fnetdata&dl=https%3A%2F%2Fmy-netdata.io%2Fgithub%2Fcollectors%2Fapps.plugin%2FREADME&_u=MAC~&cid=5792dfd7-8dc4-476b-af31-da2fdb9f93d2&tid=UA-64295674-3)](<>)<|MERGE_RESOLUTION|>--- conflicted
+++ resolved
@@ -32,32 +32,6 @@
 
 Each of these sections provides the same number of charts:
 
-<<<<<<< HEAD
-- CPU Utilization
-    - Total CPU usage
-    - User / System CPU usage
-- Disk I/O
-    - Physical Reads / Writes
-    - Logical Reads / Writes
-    - Open Unique Files (if a file is found open multiple times, it is counted just once)
-- Memory
-    - Real Memory Used (non shared)
-    - Virtual Memory Allocated
-    - Minor Page Faults (i.e. memory activity)
-- Processes
-    - Threads Running
-    - Processes Running
-    - Carried Over Uptime
-    - Minimum Uptime
-    - Average Uptime
-    - Maximum Uptime
-    - Pipes Open
-- Swap Memory
-    - Swap Memory Used
-    - Major Page Faults (i.e. swap activity)
-- Network
-    - Sockets Open
-=======
 -   CPU Utilization
     -   Total CPU usage
     -   User / System CPU usage
@@ -73,12 +47,16 @@
     -   Threads Running
     -   Processes Running
     -   Pipes Open
+    -   Carried Over Uptime
+    -   Minimum Uptime
+    -   Average Uptime
+    -   Maximum Uptime
+
 -   Swap Memory
     -   Swap Memory Used
     -   Major Page Faults (i.e. swap activity)
 -   Network
     -   Sockets Open
->>>>>>> db233582
 
 The above are reported:
 
