# Monitor disk (diskspace.plugin)

This plugin monitors the disk space usage of mounted disks, under Linux. The plugin requires Netdata to have execute/search permissions on the mount point itself, as well as each component of the absolute path to the mount point.

Two charts are available for every mount:

- Disk Space Usage
- Disk Files (inodes) Usage

## configuration

Simple patterns can be used to exclude mounts from showed statistics based on path or filesystem. By default read-only mounts are not displayed. To display them `yes` should be set for a chart instead of `auto`.

By default, Netdata will enable monitoring metrics only when they are not zero. If they are constantly zero they are ignored. Metrics that will start having values, after Netdata is started, will be detected and charts will be automatically added to the dashboard (a refresh of the dashboard is needed for them to appear though).

<<<<<<< HEAD
Netdata will try to detect mounts that are duplicates (i.e. from the same device), or binds, and will not display charts for them since most likely the device is already monitored.
=======
Netdata will try to detect mounts that are duplicates (i.e. from the same device), or binds, and will not display charts for them, as the device is usually already monitored. If you find that some devices are missing, set `ignore duplicate devices and binds` to `no`.
>>>>>>> 6e718471

To configure this plugin, you need to edit the configuration file `netdata.conf`. You can do so by using the `edit config` script.  

> ### Info
>
> To edit configuration files in a safe way, we provide the [`edit config` script](https://github.com/netdata/netdata/blob/master/docs/configure/nodes.md#use-edit-config-to-edit-configuration-files) located in your [Netdata config directory](https://github.com/netdata/netdata/blob/master/docs/configure/nodes.md#the-netdata-config-directory) (typically is `/etc/netdata`) that creates the proper file and opens it in an editor automatically.  
> It is recommended to use this way for configuring Netdata.
>
> Please also note that after most configuration changes you will need to [restart the Agent](https://github.com/netdata/netdata/blob/master/docs/configure/start-stop-restart.md) for the changes to take effect.

```bash
cd /etc/netdata   # Replace this path with your Netdata config directory, if different
sudo ./edit-config netdata.conf
```

You can enable the effect of each line by uncommenting it.

You can set `yes` for a chart instead of `auto` to enable it permanently. You can also set the `enable zero metrics` option to `yes` in the `[global]` section which enables charts with zero metrics for all internal Netdata plugins.

```conf
[plugin:proc:diskspace]
    # remove charts of unmounted disks = yes
    # update every = 1
    # check for new mount points every = 15
    # exclude space metrics on paths = /proc/* /sys/* /var/run/user/* /run/user/* /snap/* /var/lib/docker/*
    # exclude space metrics on filesystems = *gvfs *gluster* *s3fs *ipfs *davfs2 *httpfs *sshfs *gdfs *moosefs fusectl autofs
    # space usage for all disks = auto
    # inodes usage for all disks = auto
```

Charts can be enabled/disabled for every mount separately, just look for the name of the mount after `[plugin:proc:diskspace:`.

```conf
[plugin:proc:diskspace:/]
    # space usage = auto
    # inodes usage = auto
```

> for disks performance monitoring, see the `proc` plugin, [here](https://github.com/netdata/netdata/blob/master/collectors/proc.plugin/README.md#monitoring-disks)<|MERGE_RESOLUTION|>--- conflicted
+++ resolved
@@ -13,11 +13,7 @@
 
 By default, Netdata will enable monitoring metrics only when they are not zero. If they are constantly zero they are ignored. Metrics that will start having values, after Netdata is started, will be detected and charts will be automatically added to the dashboard (a refresh of the dashboard is needed for them to appear though).
 
-<<<<<<< HEAD
-Netdata will try to detect mounts that are duplicates (i.e. from the same device), or binds, and will not display charts for them since most likely the device is already monitored.
-=======
-Netdata will try to detect mounts that are duplicates (i.e. from the same device), or binds, and will not display charts for them, as the device is usually already monitored. If you find that some devices are missing, set `ignore duplicate devices and binds` to `no`.
->>>>>>> 6e718471
+Netdata will try to detect mounts that are duplicates (i.e. from the same device), or binds, and will not display charts for them, as the device is usually already monitored.
 
 To configure this plugin, you need to edit the configuration file `netdata.conf`. You can do so by using the `edit config` script.  
 
