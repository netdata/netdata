# NTP daemon monitoring with Netdata

Monitors the system variables of the local `ntpd` daemon (optional incl. variables of the polled peers) using the NTP Control Message Protocol via UDP socket, similar to `ntpq`, the [standard NTP query program](http://doc.ntp.org/current-stable/ntpq.html).

## Requirements

-   Version: `NTPv4`
-   Local interrogation allowed in `/etc/ntp.conf` (default):

```
# Local users may interrogate the ntp server more closely.
restrict 127.0.0.1
restrict ::1
```

It produces:

1.  system

    -   offset
    -   jitter
    -   frequency
    -   delay
    -   dispersion
    -   stratum
    -   tc
    -   precision

2.  peers

    -   offset
    -   delay
    -   dispersion
    -   jitter
    -   rootdelay
    -   rootdispersion
    -   stratum
    -   hmode
    -   pmode
    -   hpoll
    -   ppoll
    -   precision

## Configuration
<<<<<<< HEAD
=======

Edit the `python.d/ntpd.conf` configuration file using `edit-config` from the your agent's [config
directory](../../../docs/step-by-step/step-04.md#find-your-netdataconf-file), which is typically at `/etc/netdata`.

```bash
cd /etc/netdata   # Replace this path with your Netdata config directory, if different
sudo ./edit-config python.d/ntpd.conf
```
>>>>>>> 6430ad12

Sample:

```yaml
update_every: 10

host: 'localhost'
port: '123'
show_peers: yes
# hide peers with source address in ranges 127.0.0.0/8 and 192.168.0.0/16
peer_filter: '(127\..*)|(192\.168\..*)'
# check for new/changed peers every 60 updates
peer_rescan: 60
```

Sample (multiple jobs):

Note: `ntp.conf` on the host `otherhost` must be configured to allow queries from our local host by including a line like `restrict <IP> nomodify notrap nopeer`.

```yaml
local:
    host: 'localhost'

otherhost:
    host: 'otherhost'
```

If no configuration is given, module will attempt to connect to `ntpd` on `::1:123` or `127.0.0.1:123` and show charts for the systemvars. Use `show_peers: yes` to also show the charts for configured peers. Local peers in the range `127.0.0.0/8` are hidden by default, use `peer_filter: ''` to show all peers.

---

[![analytics](https://www.google-analytics.com/collect?v=1&aip=1&t=pageview&_s=1&ds=github&dr=https%3A%2F%2Fgithub.com%2Fnetdata%2Fnetdata&dl=https%3A%2F%2Fmy-netdata.io%2Fgithub%2Fcollectors%2Fpython.d.plugin%2Fntpd%2FREADME&_u=MAC~&cid=5792dfd7-8dc4-476b-af31-da2fdb9f93d2&tid=UA-64295674-3)](<>)<|MERGE_RESOLUTION|>--- conflicted
+++ resolved
@@ -42,8 +42,6 @@
     -   precision
 
 ## Configuration
-<<<<<<< HEAD
-=======
 
 Edit the `python.d/ntpd.conf` configuration file using `edit-config` from the your agent's [config
 directory](../../../docs/step-by-step/step-04.md#find-your-netdataconf-file), which is typically at `/etc/netdata`.
@@ -52,7 +50,6 @@
 cd /etc/netdata   # Replace this path with your Netdata config directory, if different
 sudo ./edit-config python.d/ntpd.conf
 ```
->>>>>>> 6430ad12
 
 Sample:
 
