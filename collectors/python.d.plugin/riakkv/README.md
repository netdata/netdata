--- conflicted
+++ resolved
@@ -95,8 +95,6 @@
     -   extract_fail
 
 ## Configuration
-<<<<<<< HEAD
-=======
 
 Edit the `python.d/riakkv.conf` configuration file using `edit-config` from the your agent's [config
 directory](../../../docs/step-by-step/step-04.md#find-your-netdataconf-file), which is typically at `/etc/netdata`.
@@ -105,7 +103,6 @@
 cd /etc/netdata   # Replace this path with your Netdata config directory, if different
 sudo ./edit-config python.d/riakkv.conf
 ```
->>>>>>> 6430ad12
 
 The module needs to be passed the full URL to Riak's stats endpoint.
 For example:
