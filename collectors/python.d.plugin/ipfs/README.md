# IPFS monitoring with Netdata

Monitors [IPFS](https://ipfs.io) basic information.

1.  **Bandwidth** in kbits/s

    -   in
    -   out

2.  **Peers**

    -   peers

## Configuration
<<<<<<< HEAD
=======

Edit the `python.d/ipfs.conf` configuration file using `edit-config` from the your agent's [config
directory](../../../docs/step-by-step/step-04.md#find-your-netdataconf-file), which is typically at `/etc/netdata`.

```bash
cd /etc/netdata   # Replace this path with your Netdata config directory, if different
sudo ./edit-config python.d/ipfs.conf
```
>>>>>>> 6430ad12

Only url to IPFS server is needed.

Sample:

```yaml
localhost:
  name : 'local'
  url  : 'http://localhost:5001'
```

---

[![analytics](https://www.google-analytics.com/collect?v=1&aip=1&t=pageview&_s=1&ds=github&dr=https%3A%2F%2Fgithub.com%2Fnetdata%2Fnetdata&dl=https%3A%2F%2Fmy-netdata.io%2Fgithub%2Fcollectors%2Fpython.d.plugin%2Fipfs%2FREADME&_u=MAC~&cid=5792dfd7-8dc4-476b-af31-da2fdb9f93d2&tid=UA-64295674-3)](<>)<|MERGE_RESOLUTION|>--- conflicted
+++ resolved
@@ -12,8 +12,6 @@
     -   peers
 
 ## Configuration
-<<<<<<< HEAD
-=======
 
 Edit the `python.d/ipfs.conf` configuration file using `edit-config` from the your agent's [config
 directory](../../../docs/step-by-step/step-04.md#find-your-netdataconf-file), which is typically at `/etc/netdata`.
@@ -22,7 +20,6 @@
 cd /etc/netdata   # Replace this path with your Netdata config directory, if different
 sudo ./edit-config python.d/ipfs.conf
 ```
->>>>>>> 6430ad12
 
 Only url to IPFS server is needed.
 
