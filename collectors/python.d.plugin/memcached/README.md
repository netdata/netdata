--- conflicted
+++ resolved
@@ -67,8 +67,6 @@
     -   rate
 
 ## Configuration
-<<<<<<< HEAD
-=======
 
 Edit the `python.d/memcached.conf` configuration file using `edit-config` from the your agent's [config
 directory](../../../docs/step-by-step/step-04.md#find-your-netdataconf-file), which is typically at `/etc/netdata`.
@@ -77,7 +75,6 @@
 cd /etc/netdata   # Replace this path with your Netdata config directory, if different
 sudo ./edit-config python.d/memcached.conf
 ```
->>>>>>> 6430ad12
 
 Sample:
 
