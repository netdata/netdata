# logind monitoring with Netdata

Monitors active sessions, users, and seats tracked by systemd-logind or elogind.

It provides the following charts:

1.  **Sessions** Tracks the total number of sessions.

    -   Graphical: Local graphical sessions (running X11, or Wayland, or something else).
    -   Console: Local console sessions.
    -   Remote: Remote sessions.

2.  **Users** Tracks total number of unique user logins of each type.

    -   Graphical
    -   Console
    -   Remote

3.  **Seats** Total number of seats in use.

    -   Seats

## Configuration

This module needs no configuration. Just make sure the `netdata` user
can run the `loginctl` command and get a session list without having to
specify a path.

This will work with any command that can output data in the _exact_
same format as `loginctl list-sessions --no-legend`.  If you have some
other command you want to use that outputs data in this format, you can
specify it using the `command` key like so:

```yaml
command: '/path/to/other/command'
```

<<<<<<< HEAD
## Notes
=======
Edit the `python.d/logind.conf` configuration file using `edit-config` from the your agent's [config
directory](../../../docs/step-by-step/step-04.md#find-your-netdataconf-file), which is typically at `/etc/netdata`.

```bash
cd /etc/netdata   # Replace this path with your Netdata config directory, if different
sudo ./edit-config python.d/logind.conf
```

## notes
>>>>>>> 6430ad12

-   This module's ability to track logins is dependent on what PAM services
    are configured to register sessions with logind.  In particular, for
    most systems, it will only track TTY logins, local desktop logins,
    and logins through remote shell connections.

-   The users chart counts _usernames_ not UID's.  This is potentially
    important in configurations where multiple users have the same UID.

-   The users chart counts any given user name up to once for _each_ type
    of login.  So if the same user has a graphical and a console login on a
    system, they will show up once in the graphical count, and once in the
    console count.

-   Because the data collection process is rather expensive, this plugin
    is currently disabled by default, and needs to be explicitly enabled in
    `/etc/netdata/python.d.conf` before it will run.

---

[![analytics](https://www.google-analytics.com/collect?v=1&aip=1&t=pageview&_s=1&ds=github&dr=https%3A%2F%2Fgithub.com%2Fnetdata%2Fnetdata&dl=https%3A%2F%2Fmy-netdata.io%2Fgithub%2Fcollectors%2Fpython.d.plugin%2Flogind%2FREADME&_u=MAC~&cid=5792dfd7-8dc4-476b-af31-da2fdb9f93d2&tid=UA-64295674-3)](<>)<|MERGE_RESOLUTION|>--- conflicted
+++ resolved
@@ -35,9 +35,6 @@
 command: '/path/to/other/command'
 ```
 
-<<<<<<< HEAD
-## Notes
-=======
 Edit the `python.d/logind.conf` configuration file using `edit-config` from the your agent's [config
 directory](../../../docs/step-by-step/step-04.md#find-your-netdataconf-file), which is typically at `/etc/netdata`.
 
@@ -46,8 +43,7 @@
 sudo ./edit-config python.d/logind.conf
 ```
 
-## notes
->>>>>>> 6430ad12
+## Notes
 
 -   This module's ability to track logins is dependent on what PAM services
     are configured to register sessions with logind.  In particular, for
