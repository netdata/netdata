# smartd log monitoring with Netdata

Monitors `smartd` log files to collect HDD/SSD S.M.A.R.T attributes.

## Requirements

-   `smartmontools`

It produces following charts for SCSI devices:

1.  **Read Error Corrected**

2.  **Read Error Uncorrected**

3.  **Write Error Corrected**

4.  **Write Error Uncorrected**

5.  **Verify Error Corrected**

6.  **Verify Error Uncorrected**

7.  **Temperature**

For ATA devices:

1.  **Read Error Rate**

2.  **Seek Error Rate**

3.  **Soft Read Error Rate**

4.  **Write Error Rate**

5.  **SATA Interface Downshift**

6.  **UDMA CRC Error Count**

7.  **Throughput Performance**

8.  **Seek Time Performance**

9.  **Start/Stop Count**

10. **Power-On Hours Count**

11. **Power Cycle Count**

12. **Unexpected Power Loss**

13. **Spin-Up Time**

14. **Spin-up Retries**

15. **Calibration Retries**

16. **Temperature**

17. **Reallocated Sectors Count**

18. **Reserved Block Count**

19. **Program Fail Count**

20. **Erase Fail Count**

21. **Wear Leveller Worst Case Erase Count**

22. **Unused Reserved NAND Blocks**

23. **Reallocation Event Count**

24. **Current Pending Sector Count**

25. **Offline Uncorrectable Sector Count**

26. **Percent Lifetime Used**

## prerequisite

`smartd` must be running with `-A` option to write smartd attribute information to files.

For this you need to set `smartd_opts` (or `SMARTD_ARGS`, check _smartd.service_ content) in `/etc/default/smartmontools`:

```
# dump smartd attrs info every 600 seconds
smartd_opts="-A /var/log/smartd/ -i 600"
```

You may need to create the smartd directory before smartd will write to it: 

```sh
mkdir -p /var/log/smartd
```

Otherwise, all the smartd `.csv` files may get written to `/var/lib/smartmontools` (default location). See also <https://linux.die.net/man/8/smartd> for more info on the `-A --attributelog=PREFIX` command.

`smartd` appends logs at every run. It's strongly recommended to use `logrotate` for smartd files.

## Configuration
<<<<<<< HEAD
=======

Edit the `python.d/smartd_log.conf` configuration file using `edit-config` from the your agent's [config
directory](../../../docs/step-by-step/step-04.md#find-your-netdataconf-file), which is typically at `/etc/netdata`.

```bash
cd /etc/netdata   # Replace this path with your Netdata config directory, if different
sudo ./edit-config python.d/smartd_log.conf
```
>>>>>>> 6430ad12

```yaml
local:
  log_path : '/var/log/smartd/'
```

If no configuration is given, module will attempt to read log files in `/var/log/smartd/` directory.

---

[![analytics](https://www.google-analytics.com/collect?v=1&aip=1&t=pageview&_s=1&ds=github&dr=https%3A%2F%2Fgithub.com%2Fnetdata%2Fnetdata&dl=https%3A%2F%2Fmy-netdata.io%2Fgithub%2Fcollectors%2Fpython.d.plugin%2Fsmartd_log%2FREADME&_u=MAC~&cid=5792dfd7-8dc4-476b-af31-da2fdb9f93d2&tid=UA-64295674-3)](<>)<|MERGE_RESOLUTION|>--- conflicted
+++ resolved
@@ -98,8 +98,6 @@
 `smartd` appends logs at every run. It's strongly recommended to use `logrotate` for smartd files.
 
 ## Configuration
-<<<<<<< HEAD
-=======
 
 Edit the `python.d/smartd_log.conf` configuration file using `edit-config` from the your agent's [config
 directory](../../../docs/step-by-step/step-04.md#find-your-netdataconf-file), which is typically at `/etc/netdata`.
@@ -108,7 +106,6 @@
 cd /etc/netdata   # Replace this path with your Netdata config directory, if different
 sudo ./edit-config python.d/smartd_log.conf
 ```
->>>>>>> 6430ad12
 
 ```yaml
 local:
