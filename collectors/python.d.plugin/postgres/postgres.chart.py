# -*- coding: utf-8 -*-
# Description: example netdata python.d module
# Authors: facetoe, dangtranhoang
# SPDX-License-Identifier: GPL-3.0-or-later

from copy import deepcopy

try:
    import psycopg2
    from psycopg2 import extensions
    from psycopg2.extras import DictCursor
    from psycopg2 import OperationalError

    PSYCOPG2 = True
except ImportError:
    PSYCOPG2 = False

from bases.FrameworkServices.SimpleService import SimpleService

DEFAULT_PORT = 5432
DEFAULT_USER = 'postgres'
DEFAULT_CONNECT_TIMEOUT = 2  # seconds
DEFAULT_STATEMENT_TIMEOUT = 5000  # ms

CONN_PARAM_DSN = 'dsn'
CONN_PARAM_HOST = 'host'
CONN_PARAM_PORT = 'port'
CONN_PARAM_DATABASE = 'database'
CONN_PARAM_USER = 'user'
CONN_PARAM_PASSWORD = 'password'
CONN_PARAM_CONN_TIMEOUT = 'connect_timeout'
CONN_PARAM_STATEMENT_TIMEOUT = 'statement_timeout'
CONN_PARAM_SSL_MODE = 'sslmode'
CONN_PARAM_SSL_ROOT_CERT = 'sslrootcert'
CONN_PARAM_SSL_CRL = 'sslcrl'
CONN_PARAM_SSL_CERT = 'sslcert'
CONN_PARAM_SSL_KEY = 'sslkey'

QUERY_NAME_WAL = 'WAL'
QUERY_NAME_ARCHIVE = 'ARCHIVE'
QUERY_NAME_BACKENDS = 'BACKENDS'
QUERY_NAME_BACKEND_USAGE = 'BACKEND_USAGE'
QUERY_NAME_TABLE_STATS = 'TABLE_STATS'
QUERY_NAME_INDEX_STATS = 'INDEX_STATS'
QUERY_NAME_DATABASE = 'DATABASE'
QUERY_NAME_BGWRITER = 'BGWRITER'
QUERY_NAME_LOCKS = 'LOCKS'
QUERY_NAME_BLOCKERS = 'BLOCKERS'
QUERY_NAME_DATABASES = 'DATABASES'
QUERY_NAME_STANDBY = 'STANDBY'
QUERY_NAME_REPLICATION_SLOT = 'REPLICATION_SLOT'
QUERY_NAME_STAT_REPLICATION = 'STAT_REPLICATION'
QUERY_NAME_STANDBY_DELTA = 'STANDBY_DELTA'
QUERY_NAME_STANDBY_LAG = 'STANDBY_LAG'
QUERY_NAME_REPSLOT_FILES = 'REPSLOT_FILES'
QUERY_NAME_IF_SUPERUSER = 'IF_SUPERUSER'
QUERY_NAME_SERVER_VERSION = 'SERVER_VERSION'
QUERY_NAME_AUTOVACUUM = 'AUTOVACUUM'
QUERY_NAME_FORCED_AUTOVACUUM = 'FORCED_AUTOVACUUM'
QUERY_NAME_TX_WRAPAROUND = 'TX_WRAPAROUND'
QUERY_NAME_DIFF_LSN = 'DIFF_LSN'
QUERY_NAME_WAL_WRITES = 'WAL_WRITES'

METRICS = {
    QUERY_NAME_DATABASE: [
        'connections',
        'xact_commit',
        'xact_rollback',
        'blks_read',
        'blks_hit',
        'tup_returned',
        'tup_fetched',
        'tup_inserted',
        'tup_updated',
        'tup_deleted',
        'conflicts',
        'temp_files',
        'temp_bytes',
        'size'
    ],
    QUERY_NAME_BACKENDS: [
        'backends_active',
        'backends_idle'
    ],
    QUERY_NAME_BACKEND_USAGE: [
        'available',
        'used'
    ],
    QUERY_NAME_INDEX_STATS: [
        'index_count',
        'index_size'
    ],
    QUERY_NAME_TABLE_STATS: [
        'table_size',
        'table_count'
    ],
    QUERY_NAME_WAL: [
        'written_wal',
        'recycled_wal',
        'total_wal'
    ],
    QUERY_NAME_WAL_WRITES: [
        'wal_writes'
    ],
    QUERY_NAME_ARCHIVE: [
        'ready_count',
        'done_count',
        'file_count'
    ],
    QUERY_NAME_BGWRITER: [
        'checkpoint_scheduled',
        'checkpoint_requested',
        'buffers_checkpoint',
        'buffers_clean',
        'maxwritten_clean',
        'buffers_backend',
        'buffers_alloc',
        'buffers_backend_fsync'
    ],
    QUERY_NAME_LOCKS: [
        'ExclusiveLock',
        'RowShareLock',
        'SIReadLock',
        'ShareUpdateExclusiveLock',
        'AccessExclusiveLock',
        'AccessShareLock',
        'ShareRowExclusiveLock',
        'ShareLock',
        'RowExclusiveLock'
    ],
    QUERY_NAME_BLOCKERS: [
        'blocking_pids_avg'
    ],
    QUERY_NAME_AUTOVACUUM: [
        'analyze',
        'vacuum_analyze',
        'vacuum',
        'vacuum_freeze',
        'brin_summarize'
    ],
    QUERY_NAME_FORCED_AUTOVACUUM: [
        'percent_towards_forced_vacuum'
    ],
    QUERY_NAME_TX_WRAPAROUND: [
        'oldest_current_xid',
        'percent_towards_wraparound'
    ],
    QUERY_NAME_STANDBY_DELTA: [
        'sent_delta',
        'write_delta',
        'flush_delta',
        'replay_delta'
    ],
    QUERY_NAME_STANDBY_LAG: [
        'write_lag',
        'flush_lag',
        'replay_lag'
    ],
    QUERY_NAME_REPSLOT_FILES: [
        'replslot_wal_keep',
        'replslot_files'
    ],
    QUERY_NAME_STAT_REPLICATION: []
}

NO_VERSION = 0
DEFAULT = 'DEFAULT'
V72 = 'V72'
V82 = 'V82'
V91 = 'V91'
V92 = 'V92'
V96 = 'V96'
V10 = 'V10'
V11 = 'V11'

QUERY_WAL = {
    DEFAULT: """
SELECT
    count(*) as total_wal,
    count(*) FILTER (WHERE type = 'recycled') AS recycled_wal,
    count(*) FILTER (WHERE type = 'written') AS written_wal
FROM
    (SELECT
        wal.name,
        pg_walfile_name(
          CASE pg_is_in_recovery()
            WHEN true THEN NULL
            ELSE pg_current_wal_lsn()
          END ),
        CASE
          WHEN wal.name > pg_walfile_name(
            CASE pg_is_in_recovery()
              WHEN true THEN NULL
              ELSE pg_current_wal_lsn()
            END ) THEN 'recycled'
          ELSE 'written'
        END AS type
    FROM pg_catalog.pg_ls_dir('pg_wal') AS wal(name)
    WHERE name ~ '^[0-9A-F]{24}$'
    ORDER BY
        (pg_stat_file('pg_wal/'||name, true)).modification,
        wal.name DESC) sub;
""",
    V96: """
SELECT
    count(*) as total_wal,
    count(*) FILTER (WHERE type = 'recycled') AS recycled_wal,
    count(*) FILTER (WHERE type = 'written') AS written_wal
FROM
    (SELECT
        wal.name,
        pg_xlogfile_name(
          CASE pg_is_in_recovery()
            WHEN true THEN NULL
            ELSE pg_current_xlog_location()
          END ),
        CASE
          WHEN wal.name > pg_xlogfile_name(
            CASE pg_is_in_recovery()
              WHEN true THEN NULL
              ELSE pg_current_xlog_location()
            END ) THEN 'recycled'
          ELSE 'written'
        END AS type
    FROM pg_catalog.pg_ls_dir('pg_xlog') AS wal(name)
    WHERE name ~ '^[0-9A-F]{24}$'
    ORDER BY
        (pg_stat_file('pg_xlog/'||name, true)).modification,
        wal.name DESC) sub;
""",
}

QUERY_ARCHIVE = {
    DEFAULT: """
SELECT
    CAST(COUNT(*) AS INT) AS file_count,
    CAST(COALESCE(SUM(CAST(archive_file ~ $r$\.ready$$r$ as INT)),0) AS INT) AS ready_count,
    CAST(COALESCE(SUM(CAST(archive_file ~ $r$\.done$$r$ AS INT)),0) AS INT) AS done_count
FROM
    pg_catalog.pg_ls_dir('pg_wal/archive_status') AS archive_files (archive_file);
""",
    V96: """
SELECT
    CAST(COUNT(*) AS INT) AS file_count,
    CAST(COALESCE(SUM(CAST(archive_file ~ $r$\.ready$$r$ as INT)),0) AS INT) AS ready_count,
    CAST(COALESCE(SUM(CAST(archive_file ~ $r$\.done$$r$ AS INT)),0) AS INT) AS done_count
FROM
    pg_catalog.pg_ls_dir('pg_xlog/archive_status') AS archive_files (archive_file);
""",
}

QUERY_BACKEND = {
    DEFAULT: """
SELECT
    count(*) - (SELECT  count(*)
                FROM pg_stat_activity
                WHERE state = 'idle')
      AS backends_active,
    (SELECT count(*)
     FROM pg_stat_activity
     WHERE state = 'idle')
      AS backends_idle
FROM pg_stat_activity;
""",
}

QUERY_BACKEND_USAGE = {
    DEFAULT: """
SELECT
    COUNT(1) as used,
    current_setting('max_connections')::int - current_setting('superuser_reserved_connections')::int
    - COUNT(1) AS available
FROM pg_catalog.pg_stat_activity
WHERE backend_type IN ('client backend', 'background worker');
""",
    V10: """
SELECT
    SUM(s.conn) as used,
    current_setting('max_connections')::int - current_setting('superuser_reserved_connections')::int
    - SUM(s.conn) AS available
FROM (
    SELECT 's' as type, COUNT(1) as conn
    FROM pg_catalog.pg_stat_activity
    WHERE backend_type IN ('client backend', 'background worker')
    UNION ALL
    SELECT 'r', COUNT(1)
    FROM pg_catalog.pg_stat_replication
) as s;
""",
    V92: """
SELECT
    SUM(s.conn) as used,
    current_setting('max_connections')::int - current_setting('superuser_reserved_connections')::int
    - SUM(s.conn) AS available
FROM (
    SELECT 's' as type, COUNT(1) as conn
    FROM pg_catalog.pg_stat_activity
    WHERE query NOT LIKE 'autovacuum: %%'
    UNION ALL
    SELECT 'r', COUNT(1)
    FROM pg_catalog.pg_stat_replication
) as s;
""",
    V91: """
SELECT
    SUM(s.conn) as used,
    current_setting('max_connections')::int - current_setting('superuser_reserved_connections')::int
    - SUM(s.conn) AS available
FROM (
    SELECT 's' as type, COUNT(1) as conn
    FROM pg_catalog.pg_stat_activity
    WHERE current_query NOT LIKE 'autovacuum: %%'
    UNION ALL
    SELECT 'r', COUNT(1)
    FROM pg_catalog.pg_stat_replication
) as s;
""",
    V82: """
SELECT
    COUNT(1) as used,
    current_setting('max_connections')::int - current_setting('superuser_reserved_connections')::int
    - COUNT(1) AS available
FROM pg_catalog.pg_stat_activity
WHERE current_query NOT LIKE 'autovacuum: %%';
""",
    V72: """
SELECT
    COUNT(1) as used,
    current_setting('max_connections')::int - current_setting('superuser_reserved_connections')::int
    - COUNT(1) AS available
FROM pg_catalog.pg_stat_activity s
JOIN pg_catalog.pg_database d ON d.oid = s.datid
WHERE d.datallowconn;
""",
}

QUERY_TABLE_STATS = {
    DEFAULT: """
SELECT
    ((sum(relpages) * 8) * 1024) AS table_size,
    count(1)                     AS table_count
FROM pg_class
WHERE relkind IN ('r', 't');
""",
}

QUERY_INDEX_STATS = {
    DEFAULT: """
SELECT
    ((sum(relpages) * 8) * 1024) AS index_size,
    count(1)                     AS index_count
FROM pg_class
WHERE relkind = 'i';
""",
}

QUERY_DATABASE = {
    DEFAULT: """
SELECT
    datname AS database_name,
    numbackends AS connections,
    xact_commit AS xact_commit,
    xact_rollback AS xact_rollback,
    blks_read AS blks_read,
    blks_hit AS blks_hit,
    tup_returned AS tup_returned,
    tup_fetched AS tup_fetched,
    tup_inserted AS tup_inserted,
    tup_updated AS tup_updated,
    tup_deleted AS tup_deleted,
    conflicts AS conflicts,
    pg_database_size(datname) AS size,
    temp_files AS temp_files,
    temp_bytes AS temp_bytes
FROM pg_stat_database
WHERE datname IN %(databases)s ;
""",
}

QUERY_BGWRITER = {
    DEFAULT: """
SELECT
    checkpoints_timed AS checkpoint_scheduled,
    checkpoints_req AS checkpoint_requested,
    buffers_checkpoint * current_setting('block_size')::numeric buffers_checkpoint,
    buffers_clean * current_setting('block_size')::numeric buffers_clean,
    maxwritten_clean,
    buffers_backend * current_setting('block_size')::numeric buffers_backend,
    buffers_alloc * current_setting('block_size')::numeric buffers_alloc,
    buffers_backend_fsync
FROM pg_stat_bgwriter;
""",
}

QUERY_LOCKS = {
    DEFAULT: """
SELECT
    pg_database.datname as database_name,
    mode,
    count(mode) AS locks_count
FROM pg_locks
INNER JOIN pg_database
    ON pg_database.oid = pg_locks.database
GROUP BY datname, mode
ORDER BY datname, mode;
""",
}

QUERY_BLOCKERS = {
    DEFAULT: """
WITH B AS (
SELECT DISTINCT
    pg_database.datname as database_name,
    pg_locks.pid,
    cardinality(pg_blocking_pids(pg_locks.pid)) AS blocking_pids
FROM pg_locks
INNER JOIN pg_database ON pg_database.oid = pg_locks.database
WHERE NOT pg_locks.granted)
SELECT database_name, AVG(blocking_pids) AS blocking_pids_avg
FROM B
GROUP BY database_name
""",
    V96: """
WITH B AS (
SELECT DISTINCT
    pg_database.datname as database_name,
    blocked_locks.pid AS blocked_pid,
    COUNT(blocking_locks.pid) AS blocking_pids
FROM  pg_catalog.pg_locks blocked_locks
INNER JOIN pg_database ON pg_database.oid = blocked_locks.database
JOIN pg_catalog.pg_locks blocking_locks
        ON blocking_locks.locktype = blocked_locks.locktype
        AND blocking_locks.database IS NOT DISTINCT FROM blocked_locks.database
        AND blocking_locks.relation IS NOT DISTINCT FROM blocked_locks.relation
        AND blocking_locks.page IS NOT DISTINCT FROM blocked_locks.page
        AND blocking_locks.tuple IS NOT DISTINCT FROM blocked_locks.tuple
        AND blocking_locks.virtualxid IS NOT DISTINCT FROM blocked_locks.virtualxid
        AND blocking_locks.transactionid IS NOT DISTINCT FROM blocked_locks.transactionid
        AND blocking_locks.classid IS NOT DISTINCT FROM blocked_locks.classid
        AND blocking_locks.objid IS NOT DISTINCT FROM blocked_locks.objid
        AND blocking_locks.objsubid IS NOT DISTINCT FROM blocked_locks.objsubid
        AND blocking_locks.pid != blocked_locks.pid
WHERE NOT blocked_locks.GRANTED
GROUP BY database_name, blocked_pid)
SELECT database_name, AVG(blocking_pids) AS blocking_pids_avg
FROM B
GROUP BY database_name
"""
}

QUERY_DATABASES = {
    DEFAULT: """
SELECT
    datname
FROM pg_stat_database
WHERE
    has_database_privilege(
      (SELECT current_user), datname, 'connect')
    AND NOT datname ~* '^template\d'
ORDER BY datname;
""",
}

QUERY_STANDBY = {
    DEFAULT: """
SELECT
    COALESCE(prs.slot_name, psr.application_name) application_name
FROM pg_stat_replication psr
LEFT OUTER JOIN pg_replication_slots prs on psr.pid = prs.active_pid
WHERE application_name IS NOT NULL;
""",
}

QUERY_REPLICATION_SLOT = {
    DEFAULT: """
SELECT slot_name
FROM pg_replication_slots;
"""
}

QUERY_STAT_REPLICATION = {
    DEFAULT: """
    """,
}

QUERY_STANDBY_DELTA = {
    DEFAULT: """
SELECT
    COALESCE(prs.slot_name, psr.application_name) application_name,
    pg_wal_lsn_diff(
      CASE pg_is_in_recovery()
        WHEN true THEN pg_last_wal_receive_lsn()
        ELSE pg_current_wal_lsn()
      END,
    sent_lsn) AS sent_delta,
    pg_wal_lsn_diff(
      CASE pg_is_in_recovery()
        WHEN true THEN pg_last_wal_receive_lsn()
        ELSE pg_current_wal_lsn()
      END,
    write_lsn) AS write_delta,
    pg_wal_lsn_diff(
      CASE pg_is_in_recovery()
        WHEN true THEN pg_last_wal_receive_lsn()
        ELSE pg_current_wal_lsn()
      END,
    flush_lsn) AS flush_delta,
    pg_wal_lsn_diff(
      CASE pg_is_in_recovery()
        WHEN true THEN pg_last_wal_receive_lsn()
        ELSE pg_current_wal_lsn()
      END,
    replay_lsn) AS replay_delta
FROM pg_stat_replication psr
LEFT OUTER JOIN pg_replication_slots prs on psr.pid = prs.active_pid
WHERE application_name IS NOT NULL;
""",
    V96: """
SELECT
    COALESCE(prs.slot_name, psr.application_name) application_name,
    pg_xlog_location_diff(
      CASE pg_is_in_recovery()
        WHEN true THEN pg_last_xlog_receive_location()
        ELSE pg_current_xlog_location()
      END,
    sent_location) AS sent_delta,
    pg_xlog_location_diff(
      CASE pg_is_in_recovery()
        WHEN true THEN pg_last_xlog_receive_location()
        ELSE pg_current_xlog_location()
      END,
    write_location) AS write_delta,
    pg_xlog_location_diff(
      CASE pg_is_in_recovery()
        WHEN true THEN pg_last_xlog_receive_location()
        ELSE pg_current_xlog_location()
      END,
    flush_location) AS flush_delta,
    pg_xlog_location_diff(
      CASE pg_is_in_recovery()
        WHEN true THEN pg_last_xlog_receive_location()
        ELSE pg_current_xlog_location()
      END,
    replay_location) AS replay_delta
FROM pg_stat_replication psr
LEFT OUTER JOIN pg_replication_slots prs on psr.pid = prs.active_pid
WHERE application_name IS NOT NULL;
""",
}

QUERY_STANDBY_LAG = {
    DEFAULT: """
SELECT
    COALESCE(prs.slot_name, psr.application_name) application_name,
    COALESCE(EXTRACT(EPOCH FROM write_lag)::bigint, 0) AS write_lag,
    COALESCE(EXTRACT(EPOCH FROM flush_lag)::bigint, 0) AS flush_lag,
    COALESCE(EXTRACT(EPOCH FROM replay_lag)::bigint, 0) AS replay_lag
FROM pg_stat_replication psr
LEFT OUTER JOIN pg_replication_slots prs on psr.pid = prs.active_pid
WHERE application_name IS NOT NULL;
"""
}

QUERY_REPSLOT_FILES = {
    DEFAULT: """
WITH wal_size AS (
  SELECT
    setting::int AS val
  FROM pg_settings
  WHERE name = 'wal_segment_size'
  )
SELECT
    slot_name,
    slot_type,
    replslot_wal_keep,
    count(slot_file) AS replslot_files
FROM
    (SELECT
        slot.slot_name,
        CASE
            WHEN slot_file <> 'state' THEN 1
        END AS slot_file ,
        slot_type,
        COALESCE (
          floor(
            CASE WHEN pg_is_in_recovery()
            THEN (
              pg_wal_lsn_diff(pg_last_wal_receive_lsn(), slot.restart_lsn)
              -- this is needed to account for whole WAL retention and
              -- not only size retention
              + (pg_wal_lsn_diff(restart_lsn, '0/0') %% s.val)
            ) / s.val
            ELSE (
              pg_wal_lsn_diff(pg_current_wal_lsn(), slot.restart_lsn)
              -- this is needed to account for whole WAL retention and
              -- not only size retention
              + (pg_walfile_name_offset(restart_lsn)).file_offset
            ) / s.val
            END
          ),0) AS replslot_wal_keep
    FROM pg_replication_slots slot
    LEFT JOIN (
        SELECT
            slot2.slot_name,
            pg_ls_dir('pg_replslot/' || slot2.slot_name) AS slot_file
        FROM pg_replication_slots slot2
        ) files (slot_name, slot_file)
        ON slot.slot_name = files.slot_name
    CROSS JOIN wal_size s
    ) AS d
GROUP BY
    slot_name,
    slot_type,
    replslot_wal_keep;
""",
    V10: """
WITH wal_size AS (
  SELECT
    current_setting('wal_block_size')::INT * setting::INT AS val
  FROM pg_settings
  WHERE name = 'wal_segment_size'
  )
SELECT
    slot_name,
    slot_type,
    replslot_wal_keep,
    count(slot_file) AS replslot_files
FROM
    (SELECT
        slot.slot_name,
        CASE
            WHEN slot_file <> 'state' THEN 1
        END AS slot_file ,
        slot_type,
        COALESCE (
          floor(
            CASE WHEN pg_is_in_recovery()
            THEN (
              pg_wal_lsn_diff(pg_last_wal_receive_lsn(), slot.restart_lsn)
              -- this is needed to account for whole WAL retention and
              -- not only size retention
              + (pg_wal_lsn_diff(restart_lsn, '0/0') %% s.val)
            ) / s.val
            ELSE (
              pg_wal_lsn_diff(pg_current_wal_lsn(), slot.restart_lsn)
              -- this is needed to account for whole WAL retention and
              -- not only size retention
              + (pg_walfile_name_offset(restart_lsn)).file_offset
            ) / s.val
            END
          ),0) AS replslot_wal_keep
    FROM pg_replication_slots slot
    LEFT JOIN (
        SELECT
            slot2.slot_name,
            pg_ls_dir('pg_replslot/' || slot2.slot_name) AS slot_file
        FROM pg_replication_slots slot2
        ) files (slot_name, slot_file)
        ON slot.slot_name = files.slot_name
    CROSS JOIN wal_size s
    ) AS d
GROUP BY
    slot_name,
    slot_type,
    replslot_wal_keep;
""",
}

QUERY_SUPERUSER = {
    DEFAULT: """
SELECT current_setting('is_superuser') = 'on' AS is_superuser;
""",
}

QUERY_SHOW_VERSION = {
    DEFAULT: """
SHOW server_version_num;
""",
}

QUERY_AUTOVACUUM = {
    DEFAULT: """
SELECT
    count(*) FILTER (WHERE query LIKE 'autovacuum: ANALYZE%%') AS analyze,
    count(*) FILTER (WHERE query LIKE 'autovacuum: VACUUM ANALYZE%%') AS vacuum_analyze,
    count(*) FILTER (WHERE query LIKE 'autovacuum: VACUUM%%'
                       AND query NOT LIKE 'autovacuum: VACUUM ANALYZE%%'
                       AND query NOT LIKE '%%to prevent wraparound%%') AS vacuum,
    count(*) FILTER (WHERE query LIKE '%%to prevent wraparound%%') AS vacuum_freeze,
    count(*) FILTER (WHERE query LIKE 'autovacuum: BRIN summarize%%') AS brin_summarize
FROM pg_stat_activity
WHERE query NOT LIKE '%%pg_stat_activity%%';
""",
}

QUERY_FORCED_AUTOVACUUM = {
    DEFAULT: """
WITH max_age AS (
    SELECT setting AS autovacuum_freeze_max_age
        FROM pg_catalog.pg_settings
        WHERE name = 'autovacuum_freeze_max_age' )
, per_database_stats AS (
    SELECT datname
        , m.autovacuum_freeze_max_age::int
        , age(d.datfrozenxid) AS oldest_current_xid
    FROM pg_catalog.pg_database d
    JOIN max_age m ON (true)
    WHERE d.datallowconn )
SELECT max(ROUND(100*(oldest_current_xid/autovacuum_freeze_max_age::float))) AS percent_towards_forced_autovacuum
FROM per_database_stats;
""",
}

QUERY_TX_WRAPAROUND = {
    DEFAULT: """
WITH max_age AS (
    SELECT 2000000000 as max_old_xid
        FROM pg_catalog.pg_settings
        WHERE name = 'autovacuum_freeze_max_age' )
, per_database_stats AS (
    SELECT datname
        , m.max_old_xid::int
        , age(d.datfrozenxid) AS oldest_current_xid
    FROM pg_catalog.pg_database d
    JOIN max_age m ON (true)
    WHERE d.datallowconn )
SELECT max(oldest_current_xid) AS oldest_current_xid
    , max(ROUND(100*(oldest_current_xid/max_old_xid::float))) AS percent_towards_wraparound
FROM per_database_stats;
""",
}

QUERY_DIFF_LSN = {
    DEFAULT: """
SELECT
    pg_wal_lsn_diff(
      CASE pg_is_in_recovery()
        WHEN true THEN pg_last_wal_receive_lsn()
        ELSE pg_current_wal_lsn()
      END,
    '0/0') as wal_writes ;
""",
    V96: """
SELECT
    pg_xlog_location_diff(
      CASE pg_is_in_recovery()
        WHEN true THEN pg_last_xlog_receive_location()
        ELSE pg_current_xlog_location()
      END,
    '0/0') as wal_writes ;
""",
}

def query_factory(name, version=NO_VERSION):
    if name == QUERY_NAME_BACKENDS:
        return QUERY_BACKEND[DEFAULT]
    elif name == QUERY_NAME_BACKEND_USAGE:
        if version < 80200:
            return QUERY_BACKEND_USAGE[V72]
        if version < 90100:
            return QUERY_BACKEND_USAGE[V82]
        if version < 90200:
            return QUERY_BACKEND_USAGE[V91]
        if version < 100000:
            return QUERY_BACKEND_USAGE[V92]
        elif version < 120000:
            return QUERY_BACKEND_USAGE[V10]
        return QUERY_BACKEND_USAGE[DEFAULT]
    elif name == QUERY_NAME_TABLE_STATS:
        return QUERY_TABLE_STATS[DEFAULT]
    elif name == QUERY_NAME_INDEX_STATS:
        return QUERY_INDEX_STATS[DEFAULT]
    elif name == QUERY_NAME_DATABASE:
        return QUERY_DATABASE[DEFAULT]
    elif name == QUERY_NAME_BGWRITER:
        return QUERY_BGWRITER[DEFAULT]
    elif name == QUERY_NAME_LOCKS:
        return QUERY_LOCKS[DEFAULT]
    elif name == QUERY_NAME_BLOCKERS:
        if version < 90600:
            return QUERY_BLOCKERS[V96]
        return QUERY_BLOCKERS[DEFAULT]
    elif name == QUERY_NAME_DATABASES:
        return QUERY_DATABASES[DEFAULT]
    elif name == QUERY_NAME_STANDBY:
        return QUERY_STANDBY[DEFAULT]
    elif name == QUERY_NAME_REPLICATION_SLOT:
        return QUERY_REPLICATION_SLOT[DEFAULT]
    elif name == QUERY_NAME_STAT_REPLICATION:
        return QUERY_STAT_REPLICATION[DEFAULT]
    elif name == QUERY_NAME_IF_SUPERUSER:
        return QUERY_SUPERUSER[DEFAULT]
    elif name == QUERY_NAME_SERVER_VERSION:
        return QUERY_SHOW_VERSION[DEFAULT]
    elif name == QUERY_NAME_AUTOVACUUM:
        return QUERY_AUTOVACUUM[DEFAULT]
    elif name == QUERY_NAME_FORCED_AUTOVACUUM:
        return QUERY_FORCED_AUTOVACUUM[DEFAULT]
    elif name == QUERY_NAME_TX_WRAPAROUND:
        return QUERY_TX_WRAPAROUND[DEFAULT]
    elif name == QUERY_NAME_WAL:
        if version < 100000:
            return QUERY_WAL[V96]
        return QUERY_WAL[DEFAULT]
    elif name == QUERY_NAME_ARCHIVE:
        if version < 100000:
            return QUERY_ARCHIVE[V96]
        return QUERY_ARCHIVE[DEFAULT]
    elif name == QUERY_NAME_STANDBY_DELTA:
        if version < 100000:
            return QUERY_STANDBY_DELTA[V96]
        return QUERY_STANDBY_DELTA[DEFAULT]
    elif name == QUERY_NAME_STANDBY_LAG:
        return QUERY_STANDBY_LAG[DEFAULT]
    elif name == QUERY_NAME_REPSLOT_FILES:
        if version < 110000:
            return QUERY_REPSLOT_FILES[V10]
        return QUERY_REPSLOT_FILES[DEFAULT]
    elif name == QUERY_NAME_DIFF_LSN:
        if version < 100000:
            return QUERY_DIFF_LSN[V96]
        return QUERY_DIFF_LSN[DEFAULT]

    raise ValueError('unknown query')


ORDER = [
    'db_stat_temp_files',
    'db_stat_temp_bytes',
    'db_stat_blks',
    'db_stat_tuple_returned',
    'db_stat_tuple_write',
    'db_stat_transactions',
    'db_stat_connections',
    'db_stat_blocking_pids_avg',
    'database_size',
    'backend_process',
    'backend_usage',
    'index_count',
    'index_size',
    'table_count',
    'table_size',
    'wal',
    'wal_writes',
    'archive_wal',
    'checkpointer',
    'stat_bgwriter_alloc',
    'stat_bgwriter_checkpoint',
    'stat_bgwriter_backend',
    'stat_bgwriter_backend_fsync',
    'stat_bgwriter_bgwriter',
    'stat_bgwriter_maxwritten',
    'replication_slot',
    'stat_replications',
    'standby_delta',
    'standby_lag',
    'autovacuum',
    'forced_autovacuum',
    'tx_wraparound_oldest_current_xid',
    'tx_wraparound_percent_towards_wraparound'
]

CHARTS = {
    'db_stat_transactions': {
        'options': [None, 'Transactions on db', 'transactions/s', 'db statistics', 'postgres.db_stat_transactions',
                    'line'],
        'lines': [
            ['xact_commit', 'committed', 'incremental'],
            ['xact_rollback', 'rolled back', 'incremental']
        ]
    },
    'db_stat_connections': {
        'options': [None, 'Current connections to db', 'count', 'db statistics', 'postgres.db_stat_connections',
                    'line'],
        'lines': [
            ['connections', 'connections', 'absolute']
        ]
    },
    'db_stat_blks': {
        'options': [None, 'Disk blocks reads from db', 'reads/s', 'db statistics', 'postgres.db_stat_blks', 'line'],
        'lines': [
            ['blks_read', 'disk', 'incremental'],
            ['blks_hit', 'cache', 'incremental']
        ]
    },
    'db_stat_tuple_returned': {
        'options': [None, 'Tuples returned from db', 'tuples/s', 'db statistics', 'postgres.db_stat_tuple_returned',
                    'line'],
        'lines': [
            ['tup_returned', 'sequential', 'incremental'],
            ['tup_fetched', 'bitmap', 'incremental']
        ]
    },
    'db_stat_tuple_write': {
        'options': [None, 'Tuples written to db', 'writes/s', 'db statistics', 'postgres.db_stat_tuple_write', 'line'],
        'lines': [
            ['tup_inserted', 'inserted', 'incremental'],
            ['tup_updated', 'updated', 'incremental'],
            ['tup_deleted', 'deleted', 'incremental'],
            ['conflicts', 'conflicts', 'incremental']
        ]
    },
    'db_stat_temp_bytes': {
        'options': [None, 'Temp files written to disk', 'KiB/s', 'db statistics', 'postgres.db_stat_temp_bytes',
                    'line'],
        'lines': [
            ['temp_bytes', 'size', 'incremental', 1, 1024]
        ]
    },
    'db_stat_temp_files': {
        'options': [None, 'Temp files written to disk', 'files', 'db statistics', 'postgres.db_stat_temp_files',
                    'line'],
        'lines': [
            ['temp_files', 'files', 'incremental']
        ]
    },
    'db_stat_blocking_pids_avg': {
        'options': [None, 'Average number of blocking transactions in db', 'processes', 'db statistics',
                    'postgres.db_stat_blocking_pids_avg', 'line'],
        'lines': [
            ['blocking_pids_avg', 'blocking', 'absolute']
        ]
    },
    'database_size': {
        'options': [None, 'Database size', 'MiB', 'database size', 'postgres.db_size', 'stacked'],
        'lines': [
        ]
    },
    'backend_process': {
        'options': [None, 'Current Backend Processes', 'processes', 'backend processes', 'postgres.backend_process',
                    'line'],
        'lines': [
            ['backends_active', 'active', 'absolute'],
            ['backends_idle', 'idle', 'absolute']
        ]
    },
    'backend_usage': {
        'options': [None, '% of Connections in use', 'percentage', 'backend processes', 'postgres.backend_usage', 'stacked'],
        'lines': [
            ['available', 'available', 'percentage-of-absolute-row'],
            ['used', 'used', 'percentage-of-absolute-row']
        ]
    },
    'index_count': {
        'options': [None, 'Total indexes', 'index', 'indexes', 'postgres.index_count', 'line'],
        'lines': [
            ['index_count', 'total', 'absolute']
        ]
    },
    'index_size': {
        'options': [None, 'Indexes size', 'MiB', 'indexes', 'postgres.index_size', 'line'],
        'lines': [
            ['index_size', 'size', 'absolute', 1, 1024 * 1024]
        ]
    },
    'table_count': {
        'options': [None, 'Total Tables', 'tables', 'tables', 'postgres.table_count', 'line'],
        'lines': [
            ['table_count', 'total', 'absolute']
        ]
    },
    'table_size': {
        'options': [None, 'Tables size', 'MiB', 'tables', 'postgres.table_size', 'line'],
        'lines': [
            ['table_size', 'size', 'absolute', 1, 1024 * 1024]
        ]
    },
    'wal': {
        'options': [None, 'Write-Ahead Logs', 'files', 'wal', 'postgres.wal', 'line'],
        'lines': [
            ['written_wal', 'written', 'absolute'],
            ['recycled_wal', 'recycled', 'absolute'],
            ['total_wal', 'total', 'absolute']
        ]
    },
    'wal_writes': {
        'options': [None, 'Write-Ahead Logs', 'KiB/s', 'wal_writes', 'postgres.wal_writes', 'line'],
        'lines': [
            ['wal_writes', 'writes', 'incremental', 1, 1024]
        ]
    },
    'archive_wal': {
        'options': [None, 'Archive Write-Ahead Logs', 'files/s', 'archive wal', 'postgres.archive_wal', 'line'],
        'lines': [
            ['file_count', 'total', 'incremental'],
            ['ready_count', 'ready', 'incremental'],
            ['done_count', 'done', 'incremental']
        ]
    },
    'checkpointer': {
        'options': [None, 'Checkpoints', 'writes', 'checkpointer', 'postgres.checkpointer', 'line'],
        'lines': [
            ['checkpoint_scheduled', 'scheduled', 'incremental'],
            ['checkpoint_requested', 'requested', 'incremental']
        ]
    },
    'stat_bgwriter_alloc': {
        'options': [None, 'Buffers allocated', 'KiB/s', 'bgwriter', 'postgres.stat_bgwriter_alloc', 'line'],
        'lines': [
            ['buffers_alloc', 'alloc', 'incremental', 1, 1024]
        ]
    },
    'stat_bgwriter_checkpoint': {
        'options': [None, 'Buffers written during checkpoints', 'KiB/s', 'bgwriter',
                    'postgres.stat_bgwriter_checkpoint', 'line'],
        'lines': [
            ['buffers_checkpoint', 'checkpoint', 'incremental', 1, 1024]
        ]
    },
    'stat_bgwriter_backend': {
        'options': [None, 'Buffers written directly by a backend', 'KiB/s', 'bgwriter',
                    'postgres.stat_bgwriter_backend', 'line'],
        'lines': [
            ['buffers_backend', 'backend', 'incremental', 1, 1024]
        ]
    },
    'stat_bgwriter_backend_fsync': {
        'options': [None, 'Fsync by backend', 'times', 'bgwriter', 'postgres.stat_bgwriter_backend_fsync', 'line'],
        'lines': [
            ['buffers_backend_fsync', 'backend fsync', 'incremental']
        ]
    },
    'stat_bgwriter_bgwriter': {
        'options': [None, 'Buffers written by the background writer', 'KiB/s', 'bgwriter',
                    'postgres.bgwriter_bgwriter', 'line'],
        'lines': [
            ['buffers_clean', 'clean', 'incremental', 1, 1024]
        ]
    },
    'stat_bgwriter_maxwritten': {
        'options': [None, 'Too many buffers written', 'times', 'bgwriter', 'postgres.stat_bgwriter_maxwritten',
                    'line'],
        'lines': [
            ['maxwritten_clean', 'maxwritten', 'incremental']
        ]
    },
    'autovacuum': {
        'options': [None, 'Autovacuum workers', 'workers', 'autovacuum', 'postgres.autovacuum', 'line'],
        'lines': [
            ['analyze', 'analyze', 'absolute'],
            ['vacuum', 'vacuum', 'absolute'],
            ['vacuum_analyze', 'vacuum analyze', 'absolute'],
            ['vacuum_freeze', 'vacuum freeze', 'absolute'],
            ['brin_summarize', 'brin summarize', 'absolute']
        ]
    },
    'forced_autovacuum': {
        'options': [None, 'Percent towards forced autovacuum', 'percent', 'autovacuum', 'postgres.forced_autovacuum', 'line'],
        'lines': [
            ['percent_towards_forced_autovacuum', 'percent', 'absolute']
        ]
    },
    'tx_wraparound_oldest_current_xid': {
        'options': [None, 'Oldest current XID', 'xid', 'tx_wraparound', 'postgres.tx_wraparound_oldest_current_xid', 'line'],
        'lines': [
            ['oldest_current_xid', 'xid', 'absolute']
        ]
    },
    'tx_wraparound_percent_towards_wraparound': {
        'options': [None, 'Percent towards wraparound', 'percent', 'tx_wraparound', 'postgres.percent_towards_wraparound', 'line'],
        'lines': [
            ['percent_towards_wraparound', 'percent', 'absolute']
        ]
    },
    'standby_delta': {
        'options': [None, 'Standby delta', 'KiB', 'replication delta', 'postgres.standby_delta', 'line'],
        'lines': [
            ['sent_delta', 'sent delta', 'absolute', 1, 1024],
            ['write_delta', 'write delta', 'absolute', 1, 1024],
            ['flush_delta', 'flush delta', 'absolute', 1, 1024],
            ['replay_delta', 'replay delta', 'absolute', 1, 1024]
        ]
    },
    'standby_lag': {
        'options': [None, 'Standby lag', 'seconds', 'replication lag', 'postgres.standby_lag', 'line'],
        'lines': [
            ['write_lag', 'write lag', 'absolute'],
            ['flush_lag', 'flush lag', 'absolute'],
            ['replay_lag', 'replay lag', 'absolute']
        ]
    },
    'replication_slot': {
        'options': [None, 'Replication slot files', 'files', 'replication slot', 'postgres.replication_slot', 'line'],
        'lines': [
            ['replslot_wal_keep', 'wal keeped', 'absolute'],
            ['replslot_files', 'pg_replslot files', 'absolute']
        ]
    },
    'stat_replications': {
        'options': [None, 'Stat Replications', 'Replications db', 'stat replication', 'postgres.stat_replication', 'line'],
        'lines': [
            ['on', 'State ON', 'absolute'],
        ]
    }
}


class Service(SimpleService):
    def __init__(self, configuration=None, name=None):
        SimpleService.__init__(self, configuration=configuration, name=name)
        self.order = list(ORDER)
        self.definitions = deepcopy(CHARTS)
        self.do_table_stats = configuration.pop('table_stats', False)
        self.do_index_stats = configuration.pop('index_stats', False)
        self.databases_to_poll = configuration.pop('database_poll', None)
        self.configuration = configuration
        self.conn = None
        self.conn_params = dict()
        self.server_version = None
        self.is_superuser = False
        self.alive = False
        self.databases = list()
        self.secondaries = list()
        self.replication_slots = list()
        self.queries = dict()
        self.data = dict()

    def reconnect(self):
        return self.connect()

    def build_conn_params(self):
        conf = self.configuration

        # connection URIs: https://www.postgresql.org/docs/current/libpq-connect.html#LIBPQ-CONNSTRING
        if conf.get(CONN_PARAM_DSN):
            return {'dsn': conf[CONN_PARAM_DSN]}

        params = {
            CONN_PARAM_HOST: conf.get(CONN_PARAM_HOST),
            CONN_PARAM_PORT: conf.get(CONN_PARAM_PORT, DEFAULT_PORT),
            CONN_PARAM_DATABASE: conf.get(CONN_PARAM_DATABASE),
            CONN_PARAM_USER: conf.get(CONN_PARAM_USER, DEFAULT_USER),
            CONN_PARAM_PASSWORD: conf.get(CONN_PARAM_PASSWORD),
            CONN_PARAM_CONN_TIMEOUT: conf.get(CONN_PARAM_CONN_TIMEOUT, DEFAULT_CONNECT_TIMEOUT),
            'options': '-c statement_timeout={0}'.format(
                conf.get(CONN_PARAM_STATEMENT_TIMEOUT, DEFAULT_STATEMENT_TIMEOUT)),
        }

        # https://www.postgresql.org/docs/current/libpq-ssl.html
        ssl_params = dict(
            (k, v) for k, v in {
                CONN_PARAM_SSL_MODE: conf.get(CONN_PARAM_SSL_MODE),
                CONN_PARAM_SSL_ROOT_CERT: conf.get(CONN_PARAM_SSL_ROOT_CERT),
                CONN_PARAM_SSL_CRL: conf.get(CONN_PARAM_SSL_CRL),
                CONN_PARAM_SSL_CERT: conf.get(CONN_PARAM_SSL_CERT),
                CONN_PARAM_SSL_KEY: conf.get(CONN_PARAM_SSL_KEY),
            }.items() if v)

        if CONN_PARAM_SSL_MODE not in ssl_params and len(ssl_params) > 0:
            raise ValueError("mandatory 'sslmode' param is missing, please set")

        params.update(ssl_params)

        return params

    def connect(self):
        if self.conn:
            self.conn.close()
            self.conn = None

        try:
            self.conn = psycopg2.connect(**self.conn_params)
            self.conn.set_isolation_level(extensions.ISOLATION_LEVEL_AUTOCOMMIT)
            self.conn.set_session(readonly=True)
        except OperationalError as error:
            self.error(error)
            self.alive = False
        else:
            self.alive = True

        return self.alive

    def check(self):
        if not PSYCOPG2:
            self.error("'python-psycopg2' package is needed to use postgres module")
            return False

        try:
            self.conn_params = self.build_conn_params()
        except ValueError as error:
            self.error('error on creating connection params : {0}', error)
            return False

        if not self.connect():
            self.error('failed to connect to {0}'.format(hide_password(self.conn_params)))
            return False

        try:
            self.check_queries()
        except Exception as error:
            self.error(error)
            return False

        self.populate_queries()
        self.create_dynamic_charts()

        return True

    def get_data(self):
        if not self.alive and not self.reconnect():
            return None

        self.data = dict()
        try:
            cursor = self.conn.cursor(cursor_factory=DictCursor)

            self.data.update(zero_lock_types(self.databases))

            for query, metrics in self.queries.items():
                self.query_stats(cursor, query, metrics)

        except OperationalError:
            self.alive = False
            return None

        cursor.close()

        return self.data

    def query_stats(self, cursor, query, metrics):
        cursor.execute(query, dict(databases=tuple(self.databases)))

        for row in cursor:
            for metric in metrics:
                #  databases
                if 'database_name' in row:
                    dimension_id = '_'.join([row['database_name'], metric])
                #  secondaries
                elif 'application_name' in row:
                    dimension_id = '_'.join([row['application_name'], metric])
                # replication slots
                elif 'slot_name' in row:
                    dimension_id = '_'.join([row['slot_name'], metric])
                #  other
                else:
                    dimension_id = metric

                if metric in row:
                    if row[metric] is not None:
                        self.data[dimension_id] = int(row[metric])
                elif 'locks_count' in row:
                    if metric == row['mode']:
                        self.data[dimension_id] = row['locks_count']

    def check_queries(self):
        cursor = self.conn.cursor()

        self.server_version = detect_server_version(cursor, query_factory(QUERY_NAME_SERVER_VERSION))
        self.debug('server version: {0}'.format(self.server_version))

        self.is_superuser = check_if_superuser(cursor, query_factory(QUERY_NAME_IF_SUPERUSER))
        self.debug('superuser: {0}'.format(self.is_superuser))

        self.databases = discover(cursor, query_factory(QUERY_NAME_DATABASES))
        self.debug('discovered databases {0}'.format(self.databases))
        if self.databases_to_poll:
            to_poll = self.databases_to_poll.split()
            self.databases = [db for db in self.databases if db in to_poll] or self.databases

        self.secondaries = discover(cursor, query_factory(QUERY_NAME_STANDBY))
        self.debug('discovered secondaries: {0}'.format(self.secondaries))

        if self.server_version >= 94000:
            self.replication_slots = discover(cursor, query_factory(QUERY_NAME_REPLICATION_SLOT))
            self.debug('discovered replication slots: {0}'.format(self.replication_slots))

        cursor.close()

    def populate_queries(self):
        self.queries[query_factory(QUERY_NAME_DATABASE)] = METRICS[QUERY_NAME_DATABASE]
        self.queries[query_factory(QUERY_NAME_BACKENDS)] = METRICS[QUERY_NAME_BACKENDS]
        self.queries[query_factory(QUERY_NAME_BACKEND_USAGE, self.server_version)] = METRICS[QUERY_NAME_BACKEND_USAGE]
        self.queries[query_factory(QUERY_NAME_LOCKS)] = METRICS[QUERY_NAME_LOCKS]
        self.queries[query_factory(QUERY_NAME_BGWRITER)] = METRICS[QUERY_NAME_BGWRITER]
        self.queries[query_factory(QUERY_NAME_DIFF_LSN, self.server_version)] = METRICS[QUERY_NAME_WAL_WRITES]
        self.queries[query_factory(QUERY_NAME_STANDBY_DELTA, self.server_version)] = METRICS[QUERY_NAME_STANDBY_DELTA]
        self.queries[query_factory(QUERY_NAME_BLOCKERS, self.server_version)] = METRICS[QUERY_NAME_BLOCKERS]

        if self.do_index_stats:
            self.queries[query_factory(QUERY_NAME_INDEX_STATS)] = METRICS[QUERY_NAME_INDEX_STATS]
        if self.do_table_stats:
            self.queries[query_factory(QUERY_NAME_TABLE_STATS)] = METRICS[QUERY_NAME_TABLE_STATS]

        if self.is_superuser:
            self.queries[query_factory(QUERY_NAME_ARCHIVE, self.server_version)] = METRICS[QUERY_NAME_ARCHIVE]

            if self.server_version >= 90400:
                self.queries[query_factory(QUERY_NAME_WAL, self.server_version)] = METRICS[QUERY_NAME_WAL]

            if self.server_version >= 100000:
                v = METRICS[QUERY_NAME_REPSLOT_FILES]
                self.queries[query_factory(QUERY_NAME_REPSLOT_FILES, self.server_version)] = v

        if self.server_version >= 90400:
            self.queries[query_factory(QUERY_NAME_AUTOVACUUM)] = METRICS[QUERY_NAME_AUTOVACUUM]
<<<<<<< HEAD
	
=======

        self.queries[query_factory(QUERY_NAME_FORCED_AUTOVACUUM)] = METRICS[QUERY_NAME_FORCED_AUTOVACUUM]
        self.queries[query_factory(QUERY_NAME_TX_WRAPAROUND)] = METRICS[QUERY_NAME_TX_WRAPAROUND]

>>>>>>> f9003b8b
        if self.server_version >= 100000:
            self.queries[query_factory(QUERY_NAME_STANDBY_LAG)] = METRICS[QUERY_NAME_STANDBY_LAG]

        QUERY_STAT_REPLICATION[DEFAULT] = CREATE_STAT_QUERY(self.secondaries)
        self.queries[query_factory(QUERY_NAME_STAT_REPLICATION, self.server_version)] = METRICS[QUERY_NAME_STAT_REPLICATION]

    def create_dynamic_charts(self):
        for database_name in self.databases[::-1]:
            dim = [
                database_name + '_size',
                database_name,
                'absolute',
                1,
                1024 * 1024,
            ]
            self.definitions['database_size']['lines'].append(dim)
            for chart_name in [name for name in self.order if name.startswith('db_stat')]:
                add_database_stat_chart(
                    order=self.order,
                    definitions=self.definitions,
                    name=chart_name,
                    database_name=database_name,
                )
            add_database_lock_chart(
                order=self.order,
                definitions=self.definitions,
                database_name=database_name,
            )

        for application_name in self.secondaries[::-1]:
            add_replication_standby_chart(
                order=self.order,
                definitions=self.definitions,
                name='standby_delta',
                application_name=application_name,
                chart_family='replication delta',
            )
            add_replication_standby_chart(
                order=self.order,
                definitions=self.definitions,
                name='standby_lag',
                application_name=application_name,
                chart_family='replication lag',
            )

        for slot_name in self.replication_slots[::-1]:
            add_replication_slot_chart(
                order=self.order,
                definitions=self.definitions,
                name='replication_slot',
                slot_name=slot_name,
            )
        
        if self.server_version >= 90100 and len(self.secondaries):
            add_stat_replications_chart(
                    self,
                    order=self.order,
                    definitions=self.definitions,
                    name='stat_replications',
                    secondaries=self.secondaries[::]
                )

def discover(cursor, query):
    cursor.execute(query)
    result = list()
    for v in [value[0] for value in cursor]:
        if v not in result:
            result.append(v)
    return result


def check_if_superuser(cursor, query):
    cursor.execute(query)
    return cursor.fetchone()[0]


def detect_server_version(cursor, query):
    cursor.execute(query)
    return int(cursor.fetchone()[0])


def zero_lock_types(databases):
    result = dict()
    for database in databases:
        for lock_type in METRICS['LOCKS']:
            key = '_'.join([database, lock_type])
            result[key] = 0

    return result


def hide_password(config):
    return dict((k, v if k != 'password' or not v else '*****') for k, v in config.items())


def add_database_lock_chart(order, definitions, database_name):
    def create_lines(database):
        result = list()
        for lock_type in METRICS['LOCKS']:
            dimension_id = '_'.join([database, lock_type])
            result.append([dimension_id, lock_type, 'absolute'])
        return result

    chart_name = database_name + '_locks'
    order.insert(-1, chart_name)
    definitions[chart_name] = {
        'options':
            [None, 'Locks on db: ' + database_name, 'locks', 'db ' + database_name, 'postgres.db_locks', 'line'],
        'lines': create_lines(database_name)
    }


def add_database_stat_chart(order, definitions, name, database_name):
    def create_lines(database, lines):
        result = list()
        for line in lines:
            new_line = ['_'.join([database, line[0]])] + line[1:]
            result.append(new_line)
        return result

    chart_template = CHARTS[name]
    chart_name = '_'.join([database_name, name])
    order.insert(0, chart_name)
    name, title, units, _, context, chart_type = chart_template['options']
    definitions[chart_name] = {
        'options': [name, title + ': ' + database_name, units, 'db ' + database_name, context, chart_type],
        'lines': create_lines(database_name, chart_template['lines'])}


def add_replication_standby_chart(order, definitions, name, application_name, chart_family):
    def create_lines(standby, lines):
        result = list()
        for line in lines:
            new_line = ['_'.join([standby, line[0]])] + line[1:]
            result.append(new_line)
        return result

    chart_template = CHARTS[name]
    chart_name = '_'.join([application_name, name])
    position = order.index('database_size')
    order.insert(position, chart_name)
    name, title, units, _, context, chart_type = chart_template['options']
    definitions[chart_name] = {
        'options': [name, title + ': ' + application_name, units, chart_family, context, chart_type],
        'lines': create_lines(application_name, chart_template['lines'])}


def add_replication_slot_chart(order, definitions, name, slot_name):
    def create_lines(slot, lines):
        result = list()
        for line in lines:
            new_line = ['_'.join([slot, line[0]])] + line[1:]
            result.append(new_line)
        return result

    chart_template = CHARTS[name]
    chart_name = '_'.join([slot_name, name])
    position = order.index('database_size')
    order.insert(position, chart_name)
    name, title, units, _, context, chart_type = chart_template['options']
    definitions[chart_name] = {
        'options': [name, title + ': ' + slot_name, units, 'replication slot files', context, chart_type],
        'lines': create_lines(slot_name, chart_template['lines'])}

def add_stat_replications_chart(s,order, definitions, name, secondaries):
    def create_lines(lines, secondaries):
        result = list()
        for line in lines:
            for secondary in secondaries:
                secondary=secondary.replace("-","")
                metric='_'.join([secondary, line[0]])  
                METRICS[QUERY_NAME_STAT_REPLICATION].append(metric)
                new_line = [metric, secondary] + line[2:]
                result.append(new_line)
            return result

    chart_template = CHARTS[name]
    position = order.index('database_size')
    order.insert(position, name)
    _, title, units, _, context, chart_type = chart_template['options']
    definitions[name] = {
        'options': [name, title, units, 'stat replications', context, chart_type],
        'lines': create_lines(chart_template['lines'], secondaries)}

def CREATE_STAT_QUERY(secondaries):
    STAT_QUERY = """
    (SELECT count(1) AS on 
    FROM pg_stat_replication 
    WHERE application_name = '{appname}' ) as {alias}"""
    querys = []
    for secondary in secondaries:
        newsecond = secondary.replace("-", "") + "_on"
        querys.append(STAT_QUERY.format(appname = secondary, alias = newsecond))
    query = "SELECT {};".format(",".join(querys))
    return query<|MERGE_RESOLUTION|>--- conflicted
+++ resolved
@@ -1293,14 +1293,10 @@
 
         if self.server_version >= 90400:
             self.queries[query_factory(QUERY_NAME_AUTOVACUUM)] = METRICS[QUERY_NAME_AUTOVACUUM]
-<<<<<<< HEAD
-	
-=======
 
         self.queries[query_factory(QUERY_NAME_FORCED_AUTOVACUUM)] = METRICS[QUERY_NAME_FORCED_AUTOVACUUM]
         self.queries[query_factory(QUERY_NAME_TX_WRAPAROUND)] = METRICS[QUERY_NAME_TX_WRAPAROUND]
 
->>>>>>> f9003b8b
         if self.server_version >= 100000:
             self.queries[query_factory(QUERY_NAME_STANDBY_LAG)] = METRICS[QUERY_NAME_STANDBY_LAG]
 
