# MegaCLI monitoring with Netdata

Collects adapter, physical drives and battery stats.

## Requirements

Uses the `megacli` program, which can only be executed by root.  It uses
`sudo` and assumes that it is configured such that the `netdata` user can
execute `megacli` as root without password.

Add to `sudoers`:

```
netdata ALL=(root)       NOPASSWD: /path/to/megacli
```


To grab stats it executes:

-   `sudo -n megacli -LDPDInfo -aAll`
-   `sudo -n megacli -AdpBbuCmd -a0`

It produces:

1.  **Adapter State**

2.  **Physical Drives Media Errors**

3.  **Physical Drives Predictive Failures**

4.  **Battery Relative State of Charge**

5.  **Battery Cycle Count**



<<<<<<< HEAD
## Configuration
=======
### Configuration
>>>>>>> 6430ad12

**megacli** is disabled by default. Should be explicitly enabled in `python.d.conf`.

```yaml
megacli: yes
```

Edit the `python.d/megacli.conf` configuration file using `edit-config` from the your agent's [config
directory](../../../docs/step-by-step/step-04.md#find-your-netdataconf-file), which is typically at `/etc/netdata`.

```bash
cd /etc/netdata   # Replace this path with your Netdata config directory, if different
sudo ./edit-config python.d/megacli.conf
```

Battery stats disabled by default. To enable them, modify `megacli.conf`.

```yaml
do_battery: yes
```

---

[![analytics](https://www.google-analytics.com/collect?v=1&aip=1&t=pageview&_s=1&ds=github&dr=https%3A%2F%2Fgithub.com%2Fnetdata%2Fnetdata&dl=https%3A%2F%2Fmy-netdata.io%2Fgithub%2Fcollectors%2Fpython.d.plugin%2Fmegacli%2FREADME&_u=MAC~&cid=5792dfd7-8dc4-476b-af31-da2fdb9f93d2&tid=UA-64295674-3)](<>)<|MERGE_RESOLUTION|>--- conflicted
+++ resolved
@@ -34,11 +34,7 @@
 
 
 
-<<<<<<< HEAD
 ## Configuration
-=======
-### Configuration
->>>>>>> 6430ad12
 
 **megacli** is disabled by default. Should be explicitly enabled in `python.d.conf`.
 
