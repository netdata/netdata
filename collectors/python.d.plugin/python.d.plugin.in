#!/usr/bin/env bash
'''':;
<<<<<<< HEAD
if [[ "$OSTYPE" == "darwin"* ]]; then
    export OBJC_DISABLE_INITIALIZE_FORK_SAFETY=YES
fi
pybinary=$(which python || which python3 || which python2)
filtered=()
for arg in "$@"
do
    case $arg in
        -p*) pybinary=${arg:2}
              shift 1          ;;
        *)  filtered+=("$arg") ;;
    esac
done
if [ "$pybinary" = "" ]
then
    echo "ERROR python IS NOT AVAILABLE IN THIS SYSTEM"
    exit 1
fi
exec "$pybinary"  "$0" "${filtered[@]}" # '''
=======
exec "$(command -v python || command -v python3 || command -v python2 ||
echo "ERROR python IS NOT AVAILABLE IN THIS SYSTEM")" "$0" "$@" # '''
>>>>>>> 4663f475

# -*- coding: utf-8 -*-
# Description:
# Author: Pawel Krupa (paulfantom)
# Author: Ilya Mashchenko (l2isbad)
# SPDX-License-Identifier: GPL-3.0-or-later

import collections
import copy
import gc
import json
import os
import pprint
import re
import sys
import time
import threading
import types

try:
    from queue import Queue
except ImportError:
    from Queue import Queue

PY_VERSION = sys.version_info[:2]  # (major=3, minor=7, micro=3, releaselevel='final', serial=0)


if PY_VERSION > (3, 1):
    from importlib.machinery import SourceFileLoader
else:
    from imp import load_source as SourceFileLoader


ENV_NETDATA_USER_CONFIG_DIR = 'NETDATA_USER_CONFIG_DIR'
ENV_NETDATA_STOCK_CONFIG_DIR = 'NETDATA_STOCK_CONFIG_DIR'
ENV_NETDATA_PLUGINS_DIR = 'NETDATA_PLUGINS_DIR'
ENV_NETDATA_LIB_DIR = 'NETDATA_LIB_DIR'
ENV_NETDATA_UPDATE_EVERY = 'NETDATA_UPDATE_EVERY'


def add_pythond_packages():
    pluginsd = os.getenv(ENV_NETDATA_PLUGINS_DIR, os.path.dirname(__file__))
    pythond = os.path.abspath(pluginsd + '/../python.d')
    packages = os.path.join(pythond, 'python_modules')
    sys.path.append(packages)


add_pythond_packages()


from bases.collection import safe_print
from bases.loggers import PythonDLogger
from bases.loaders import load_config

try:
    from collections import OrderedDict
except ImportError:
    from third_party.ordereddict import OrderedDict


def dirs():
    var_lib = os.getenv(
        ENV_NETDATA_LIB_DIR,
        '@varlibdir_POST@',
    )
    plugin_user_config = os.getenv(
        ENV_NETDATA_USER_CONFIG_DIR,
        '@configdir_POST@',
    )
    plugin_stock_config = os.getenv(
        ENV_NETDATA_STOCK_CONFIG_DIR,
        '@libconfigdir_POST@',
    )
    pluginsd = os.getenv(
        ENV_NETDATA_PLUGINS_DIR,
        os.path.dirname(__file__),
    )
    modules_user_config = os.path.join(plugin_user_config, 'python.d')
    modules_stock_config = os.path.join(plugin_stock_config, 'python.d')
    modules = os.path.abspath(pluginsd + '/../python.d')

    Dirs = collections.namedtuple(
        'Dirs',
        [
            'plugin_user_config',
            'plugin_stock_config',
            'modules_user_config',
            'modules_stock_config',
            'modules',
            'var_lib',
        ]
    )
    return Dirs(
        plugin_user_config,
        plugin_stock_config,
        modules_user_config,
        modules_stock_config,
        modules,
        var_lib,
    )


DIRS = dirs()

IS_ATTY = sys.stdout.isatty()

MODULE_SUFFIX = '.chart.py'


def available_modules():
    obsolete = (
        'apache_cache',  # replaced by web_log
        'cpuidle',  # rewritten in C
        'cpufreq',  # rewritten in C
        'gunicorn_log',  # replaced by web_log
        'linux_power_supply',  # rewritten in C
        'nginx_log',  # replaced by web_log
        'mdstat',  # rewritten in C
        'sslcheck',  # rewritten in Go, memory leak bug https://github.com/netdata/netdata/issues/5624
    )

    files = sorted(os.listdir(DIRS.modules))
    modules = [m[:-len(MODULE_SUFFIX)] for m in files if m.endswith(MODULE_SUFFIX)]
    avail = [m for m in modules if m not in obsolete]
    return tuple(avail)


AVAILABLE_MODULES = available_modules()

JOB_BASE_CONF = {
    'update_every': int(os.getenv(ENV_NETDATA_UPDATE_EVERY, 1)),
    'priority': 60000,
    'autodetection_retry': 0,
    'chart_cleanup': 10,
    'penalty': True,
    'name': str(),
}

PLUGIN_BASE_CONF = {
    'enabled': True,
    'default_run': True,
    'gc_run': True,
    'gc_interval': 300,
}


def multi_path_find(name, *paths):
    for path in paths:
        abs_name = os.path.join(path, name)
        if os.path.isfile(abs_name):
            return abs_name
    return str()


def load_module(name):
    abs_path = os.path.join(DIRS.modules, '{0}{1}'.format(name, MODULE_SUFFIX))
    module = SourceFileLoader(name, abs_path)
    if isinstance(module, types.ModuleType):
        return module
    return module.load_module()


class ModuleConfig:
    def __init__(self, name, config=None):
        self.name = name
        self.config = config or OrderedDict()

    def load(self, abs_path):
        self.config.update(load_config(abs_path) or dict())

    def defaults(self):
        keys = (
            'update_every',
            'priority',
            'autodetection_retry',
            'chart_cleanup',
            'penalty',
        )
        return dict((k, self.config[k]) for k in keys if k in self.config)

    def create_job(self, job_name, job_config=None):
        job_config = job_config or dict()

        config = OrderedDict()
        config.update(job_config)
        config['job_name'] = job_name
        for k, v in self.defaults().items():
            config.setdefault(k, v)

        return config

    def job_names(self):
        return [v for v in self.config if isinstance(self.config.get(v), dict)]

    def single_job(self):
        return [self.create_job(self.name, self.config)]

    def multi_job(self):
        return [self.create_job(n, self.config[n]) for n in self.job_names()]

    def create_jobs(self):
        return self.multi_job() or self.single_job()


class JobsConfigsBuilder:
    def __init__(self, config_dirs):
        self.config_dirs = config_dirs
        self.log = PythonDLogger()
        self.job_defaults = None
        self.module_defaults = None
        self.min_update_every = None

    def load_module_config(self, module_name):
        name = '{0}.conf'.format(module_name)
        self.log.debug("[{0}] looking for '{1}' in {2}".format(module_name, name, self.config_dirs))
        config = ModuleConfig(module_name)

        abs_path = multi_path_find(name, *self.config_dirs)
        if not abs_path:
            self.log.warning("[{0}] '{1}' was not found".format(module_name, name))
            return config

        self.log.debug("[{0}] loading '{1}'".format(module_name, abs_path))
        try:
            config.load(abs_path)
        except Exception as error:
            self.log.error("[{0}] error on loading '{1}' : {2}".format(module_name, abs_path, repr(error)))
            return None

        self.log.debug("[{0}] '{1}' is loaded".format(module_name, abs_path))
        return config

    @staticmethod
    def apply_defaults(jobs, defaults):
        if defaults is None:
            return
        for k, v in defaults.items():
            for job in jobs:
                job.setdefault(k, v)

    def set_min_update_every(self, jobs, min_update_every):
        if min_update_every is None:
            return
        for job in jobs:
            if 'update_every' in job and job['update_every'] < self.min_update_every:
                job['update_every'] = self.min_update_every

    def build(self, module_name):
        config = self.load_module_config(module_name)
        if config is None:
            return None

        configs = config.create_jobs()
        self.log.info("[{0}] built {1} job(s) configs".format(module_name, len(configs)))

        self.apply_defaults(configs, self.module_defaults)
        self.apply_defaults(configs, self.job_defaults)
        self.set_min_update_every(configs, self.min_update_every)

        return configs


JOB_STATUS_ACTIVE = 'active'
JOB_STATUS_RECOVERING = 'recovering'
JOB_STATUS_DROPPED = 'dropped'
JOB_STATUS_INIT = 'initial'


class Job(threading.Thread):
    inf = -1

    def __init__(self, service, module_name, config):
        threading.Thread.__init__(self)
        self.daemon = True
        self.service = service
        self.module_name = module_name
        self.config = config
        self.real_name = config['job_name']
        self.actual_name = config['override_name'] or self.real_name
        self.autodetection_retry = config['autodetection_retry']
        self.checks = self.inf
        self.job = None
        self.status = JOB_STATUS_INIT

    def is_inited(self):
        return self.job is not None

    def init(self):
        self.job = self.service(configuration=copy.deepcopy(self.config))

    def check(self):
        ok = self.job.check()
        self.checks -= self.checks != self.inf and not ok
        return ok

    def create(self):
        self.job.create()

    def need_to_recheck(self):
        return self.autodetection_retry != 0 and self.checks != 0

    def run(self):
        self.job.run()


class ModuleSrc:
    def __init__(self, name):
        self.name = name
        self.src = None

    def load(self):
        self.src = load_module(self.name)

    def get(self, key):
        return getattr(self.src, key, None)

    def service(self):
        return self.get('Service')

    def defaults(self):
        keys = (
            'update_every',
            'priority',
            'autodetection_retry',
            'chart_cleanup',
            'penalty',
        )
        return dict((k, self.get(k)) for k in keys if self.get(k) is not None)

    def is_disabled_by_default(self):
        return bool(self.get('disabled_by_default'))


class JobsStatuses:
    def __init__(self):
        self.items = OrderedDict()

    def dump(self):
        return json.dumps(self.items, indent=2)

    def get(self, module_name, job_name):
        if module_name not in self.items:
            return None
        return self.items[module_name].get(job_name)

    def has(self, module_name, job_name):
        return self.get(module_name, job_name) is not None

    def from_file(self, path):
        with open(path) as f:
            data = json.load(f)
            return self.from_json(data)

    @staticmethod
    def from_json(items):
        if not isinstance(items, dict):
            raise Exception('items obj has wrong type : {0}'.format(type(items)))
        if not items:
            return JobsStatuses()

        v = OrderedDict()
        for mod_name in sorted(items):
            if not items[mod_name]:
                continue
            v[mod_name] = OrderedDict()
            for job_name in sorted(items[mod_name]):
                v[mod_name][job_name] = items[mod_name][job_name]

        rv = JobsStatuses()
        rv.items = v
        return rv

    @staticmethod
    def from_jobs(jobs):
        v = OrderedDict()
        for job in jobs:
            status = job.status
            if status not in (JOB_STATUS_ACTIVE, JOB_STATUS_RECOVERING):
                continue
            if job.module_name not in v:
                v[job.module_name] = OrderedDict()
            v[job.module_name][job.real_name] = status

        rv = JobsStatuses()
        rv.items = v
        return rv


class StdoutSaver:
    @staticmethod
    def save(dump):
        print(dump)


class CachedFileSaver:
    def __init__(self, path):
        self.last_save_success = False
        self.last_saved_dump = str()
        self.path = path

    def save(self, dump):
        if self.last_save_success and self.last_saved_dump == dump:
            return
        try:
            with open(self.path, 'w') as out:
                out.write(dump)
        except Exception:
            self.last_save_success = False
            raise
        self.last_saved_dump = dump
        self.last_save_success = True


class PluginConfig(dict):
    def __init__(self, *args):
        dict.__init__(self, *args)

    def is_module_explicitly_enabled(self, module_name):
        return self._is_module_enabled(module_name, True)

    def is_module_enabled(self, module_name):
        return self._is_module_enabled(module_name, False)

    def _is_module_enabled(self, module_name, explicit):
        if module_name in self:
            return self[module_name]
        if explicit:
            return False
        return self['default_run']


class Plugin:
    config_name = 'python.d.conf'
    jobs_status_dump_name = 'pythond-jobs-statuses.json'

    def __init__(self, modules_to_run, min_update_every):
        self.modules_to_run = modules_to_run
        self.min_update_every = min_update_every
        self.config = PluginConfig(PLUGIN_BASE_CONF)
        self.log = PythonDLogger()
        self.started_jobs = collections.defaultdict(dict)
        self.jobs = list()
        self.saver = None
        self.runs = 0

    def load_config(self):
        paths = [
            DIRS.plugin_user_config,
            DIRS.plugin_stock_config,
        ]
        self.log.debug("looking for '{0}' in {1}".format(self.config_name, paths))
        abs_path = multi_path_find(self.config_name, *paths)
        if not abs_path:
            self.log.warning("'{0}' was not found, using defaults".format(self.config_name))
            return True

        self.log.debug("loading '{0}'".format(abs_path))
        try:
            config = load_config(abs_path)
        except Exception as error:
            self.log.error("error on loading '{0}' : {1}".format(abs_path, repr(error)))
            return False

        self.log.debug("'{0}' is loaded".format(abs_path))
        self.config.update(config)
        return True

    def load_job_statuses(self):
        self.log.debug("looking for '{0}' in {1}".format(self.jobs_status_dump_name, DIRS.var_lib))
        abs_path = multi_path_find(self.jobs_status_dump_name, DIRS.var_lib)
        if not abs_path:
            self.log.warning("'{0}' was not found".format(self.jobs_status_dump_name))
            return

        self.log.debug("loading '{0}'".format(abs_path))
        try:
            statuses = JobsStatuses().from_file(abs_path)
        except Exception as error:
            self.log.warning("error on loading '{0}' : {1}".format(abs_path, repr(error)))
            return None
        self.log.debug("'{0}' is loaded".format(abs_path))
        return statuses

    def create_jobs(self, job_statuses=None):
        paths = [
            DIRS.modules_user_config,
            DIRS.modules_stock_config,
        ]

        builder = JobsConfigsBuilder(paths)
        builder.job_defaults = JOB_BASE_CONF
        builder.min_update_every = self.min_update_every

        jobs = list()
        for mod_name in self.modules_to_run:
            if not self.config.is_module_enabled(mod_name):
                self.log.info("[{0}] is disabled in the configuration file, skipping it".format(mod_name))
                continue

            src = ModuleSrc(mod_name)
            try:
                src.load()
            except Exception as error:
                self.log.warning("[{0}] error on loading source : {1}, skipping it".format(mod_name, repr(error)))
                continue

            if not (src.service() and callable(src.service())):
                self.log.warning("[{0}] has no callable Service object, skipping it".format(mod_name))
                continue

            if src.is_disabled_by_default() and not self.config.is_module_explicitly_enabled(mod_name):
                self.log.info("[{0}] is disabled by default, skipping it".format(mod_name))
                continue

            builder.module_defaults = src.defaults()
            configs = builder.build(mod_name)
            if not configs:
                self.log.info("[{0}] has no job configs, skipping it".format(mod_name))
                continue

            for config in configs:
                config['job_name'] = re.sub(r'\s+', '_', config['job_name'])
                config['override_name'] = re.sub(r'\s+', '_', config.pop('name'))

                job = Job(src.service(), mod_name, config)

                was_previously_active = job_statuses and job_statuses.has(job.module_name, job.real_name)
                if was_previously_active and job.autodetection_retry == 0:
                    self.log.debug('{0}[{1}] was previously active, applying recovering settings'.format(
                        job.module_name, job.real_name))
                    job.checks = 11
                    job.autodetection_retry = 30

                jobs.append(job)

        return jobs

    def setup(self):
        if not self.load_config():
            return False

        if not self.config['enabled']:
            self.log.info('disabled in the configuration file')
            return False

        statuses = self.load_job_statuses()

        self.jobs = self.create_jobs(statuses)
        if not self.jobs:
            self.log.info('no jobs to run')
            return False

        if not IS_ATTY:
            abs_path = os.path.join(DIRS.var_lib, self.jobs_status_dump_name)
            self.saver = CachedFileSaver(abs_path)
        return True

    def start_jobs(self, *jobs):
        for job in jobs:
            if job.status not in (JOB_STATUS_INIT, JOB_STATUS_RECOVERING):
                continue

            if job.actual_name in self.started_jobs[job.module_name]:
                self.log.info('{0}[{1}] : already served by another job, skipping it'.format(
                    job.module_name, job.real_name))
                job.status = JOB_STATUS_DROPPED
                continue

            if not job.is_inited():
                try:
                    job.init()
                except Exception as error:
                    self.log.warning("{0}[{1}] : unhandled exception on init : {2}, skipping the job",
                                     job.module_name, job.real_name, repr(error))
                    job.status = JOB_STATUS_DROPPED
                    continue

            try:
                ok = job.check()
            except Exception as error:
                self.log.warning("{0}[{1}] : unhandled exception on check : {2}, skipping the job",
                                 job.module_name, job.real_name, repr(error))
                job.status = JOB_STATUS_DROPPED
                continue
            if not ok:
                self.log.info('{0}[{1}] : check failed'.format(job.module_name, job.real_name))
                job.status = JOB_STATUS_RECOVERING if job.need_to_recheck() else JOB_STATUS_DROPPED
                continue
            self.log.info('{0}[{1}] : check success'.format(job.module_name, job.real_name))

            try:
                job.create()
            except Exception as error:
                self.log.error("{0}[{1}] : unhandled exception on create : {2}, skipping the job",
                               job.module_name, job.real_name, repr(error))
                job.status = JOB_STATUS_DROPPED
                continue

            self.started_jobs[job.module_name] = job.actual_name
            job.status = JOB_STATUS_ACTIVE
            job.start()

    @staticmethod
    def keep_alive():
        if not IS_ATTY:
            safe_print('\n')

    def garbage_collection(self):
        if self.config['gc_run'] and self.runs % self.config['gc_interval'] == 0:
            v = gc.collect()
            self.log.debug('GC collection run result: {0}'.format(v))

    def restart_recovering_jobs(self):
        for job in self.jobs:
            if job.status != JOB_STATUS_RECOVERING:
                continue
            if self.runs % job.autodetection_retry != 0:
                continue
            self.start_jobs(job)

    def cleanup_jobs(self):
        self.jobs = [j for j in self.jobs if j.status != JOB_STATUS_DROPPED]

    def have_alive_jobs(self):
        return next(
            (True for job in self.jobs if job.status in (JOB_STATUS_RECOVERING, JOB_STATUS_ACTIVE)),
            False,
        )

    def save_job_statuses(self):
        if self.saver is None:
            return
        if self.runs % 10 != 0:
            return
        dump = JobsStatuses().from_jobs(self.jobs).dump()
        try:
            self.saver.save(dump)
        except Exception as error:
            self.log.error("error on saving jobs statuses dump : {0}".format(repr(error)))

    def serve_once(self):
        if not self.have_alive_jobs():
            self.log.info('no jobs to serve')
            return False

        time.sleep(1)
        self.runs += 1

        self.keep_alive()
        self.garbage_collection()
        self.cleanup_jobs()
        self.restart_recovering_jobs()
        self.save_job_statuses()
        return True

    def serve(self):
        while self.serve_once():
            pass

    def run(self):
        self.start_jobs(*self.jobs)
        self.serve()


def parse_command_line():
    opts = sys.argv[:][1:]

    debug = False
    trace = False
    update_every = 1
    modules_to_run = list()

    def find_first_positive_int(values):
        return next((v for v in values if v.isdigit() and int(v) >= 1), None)

    u = find_first_positive_int(opts)
    if u is not None:
        update_every = int(u)
        opts.remove(u)
    if 'debug' in opts:
        debug = True
        opts.remove('debug')
    if 'trace' in opts:
        trace = True
        opts.remove('trace')
    if opts:
        modules_to_run = list(opts)

    cmd = collections.namedtuple(
        'CMD',
        [
            'update_every',
            'debug',
            'trace',
            'modules_to_run',
        ])
    return cmd(
        update_every,
        debug,
        trace,
        modules_to_run
    )


def guess_module(modules, *names):
    def guess(n):
        found = None
        for i, _ in enumerate(n):
            cur = [x for x in modules if x.startswith(name[:i + 1])]
            if not cur:
                return found
            found = cur
        return found

    guessed = list()
    for name in names:
        name = name.lower()
        m = guess(name)
        if m:
            guessed.extend(m)
    return sorted(set(guessed))


def disable():
    if not IS_ATTY:
        safe_print('DISABLE')
    exit(0)


def main():
    cmd = parse_command_line()
    log = PythonDLogger()

    if cmd.debug:
        log.logger.severity = 'DEBUG'
    if cmd.trace:
        log.log_traceback = True

    log.info('using python v{0}'.format(PY_VERSION[0]))

    unknown = set(cmd.modules_to_run) - set(AVAILABLE_MODULES)
    if unknown:
        log.error('unknown modules : {0}'.format(sorted(list(unknown))))
        guessed = guess_module(AVAILABLE_MODULES, *cmd.modules_to_run)
        if guessed:
            log.info('probably you meant : \n{0}'.format(pprint.pformat(guessed, width=1)))
        return

    p = Plugin(
        cmd.modules_to_run or AVAILABLE_MODULES,
        cmd.update_every,
    )

    try:
        if not p.setup():
            return
        p.run()
    except KeyboardInterrupt:
        pass
    log.info('exiting from main...')


if __name__ == "__main__":
    main()
    disable()<|MERGE_RESOLUTION|>--- conflicted
+++ resolved
@@ -1,6 +1,6 @@
 #!/usr/bin/env bash
 '''':;
-<<<<<<< HEAD
+
 if [[ "$OSTYPE" == "darwin"* ]]; then
     export OBJC_DISABLE_INITIALIZE_FORK_SAFETY=YES
 fi
@@ -20,10 +20,6 @@
     exit 1
 fi
 exec "$pybinary"  "$0" "${filtered[@]}" # '''
-=======
-exec "$(command -v python || command -v python3 || command -v python2 ||
-echo "ERROR python IS NOT AVAILABLE IN THIS SYSTEM")" "$0" "$@" # '''
->>>>>>> 4663f475
 
 # -*- coding: utf-8 -*-
 # Description:
