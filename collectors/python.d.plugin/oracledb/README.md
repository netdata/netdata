--- conflicted
+++ resolved
@@ -57,9 +57,6 @@
 GRANT SELECT_CATALOG_ROLE TO netdata;
 ```
 
-<<<<<<< HEAD
-### Configuration
-=======
 ## Configuration
 
 Edit the `python.d/oracledb.conf` configuration file using `edit-config` from the your agent's [config
@@ -69,7 +66,6 @@
 cd /etc/netdata   # Replace this path with your Netdata config directory, if different
 sudo ./edit-config python.d/oracledb.conf
 ```
->>>>>>> 6430ad12
 
 ```yaml
 local:
