--- conflicted
+++ resolved
@@ -45,8 +45,6 @@
     -   hits
 
 ## Configuration
-<<<<<<< HEAD
-=======
 
 Edit the `python.d/litespeed.conf` configuration file using `edit-config` from the your agent's [config
 directory](../../../docs/step-by-step/step-04.md#find-your-netdataconf-file), which is typically at `/etc/netdata`.
@@ -55,7 +53,6 @@
 cd /etc/netdata   # Replace this path with your Netdata config directory, if different
 sudo ./edit-config python.d/litespeed.conf
 ```
->>>>>>> 6430ad12
 
 ```yaml
 local:
