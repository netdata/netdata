--- conflicted
+++ resolved
@@ -329,8 +329,6 @@
     -   other
 
 ## Configuration
-<<<<<<< HEAD
-=======
 
 Edit the `python.d/mysql.conf` configuration file using `edit-config` from the your agent's [config
 directory](../../../docs/step-by-step/step-04.md#find-your-netdataconf-file), which is typically at `/etc/netdata`.
@@ -339,7 +337,6 @@
 cd /etc/netdata   # Replace this path with your Netdata config directory, if different
 sudo ./edit-config python.d/mysql.conf
 ```
->>>>>>> 6430ad12
 
 You can provide, per server, the following:
 
