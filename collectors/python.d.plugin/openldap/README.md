# OpenLDAP monitoring with Netdata

Provides statistics information from openldap (slapd) server.
Statistics are taken from LDAP monitoring interface. Manual page, slapd-monitor(5) is available.

**Requirement:**

-   Follow instructions from <https://www.openldap.org/doc/admin24/monitoringslapd.html> to activate monitoring interface.
-   Install python ldap module `pip install ldap` or `yum install python-ldap`
-   Modify openldap.conf with your credentials

### Module gives information with following charts:

1.  **connections**

    -   total connections number

2.  **Bytes**

    -   sent

3.  **operations**

    -   completed
    -   initiated

4.  **referrals**

    -   sent

5.  **entries**

    -   sent

6.  **ldap operations**

    -   bind
    -   search
    -   unbind 
    -   add
    -   delete
    -   modify
    -   compare

7.  **waiters**

    -   read
    -   write

<<<<<<< HEAD
### Configuration
=======
## Configuration

Edit the `python.d/openldap.conf` configuration file using `edit-config` from the your agent's [config
directory](../../../docs/step-by-step/step-04.md#find-your-netdataconf-file), which is typically at `/etc/netdata`.

```bash
cd /etc/netdata   # Replace this path with your Netdata config directory, if different
sudo ./edit-config python.d/openldap.conf
```
>>>>>>> 6430ad12

Sample:

```yaml
openldap:
  name     : 'local'
  username : "cn=monitor,dc=superb,dc=eu"
  password : "testpass"
  server   : 'localhost'
  port     : 389
```

---

[![analytics](https://www.google-analytics.com/collect?v=1&aip=1&t=pageview&_s=1&ds=github&dr=https%3A%2F%2Fgithub.com%2Fnetdata%2Fnetdata&dl=https%3A%2F%2Fmy-netdata.io%2Fgithub%2Fcollectors%2Fpython.d.plugin%2Fopenldap%2FREADME&_u=MAC~&cid=5792dfd7-8dc4-476b-af31-da2fdb9f93d2&tid=UA-64295674-3)](<>)<|MERGE_RESOLUTION|>--- conflicted
+++ resolved
@@ -47,9 +47,6 @@
     -   read
     -   write
 
-<<<<<<< HEAD
-### Configuration
-=======
 ## Configuration
 
 Edit the `python.d/openldap.conf` configuration file using `edit-config` from the your agent's [config
@@ -59,7 +56,6 @@
 cd /etc/netdata   # Replace this path with your Netdata config directory, if different
 sudo ./edit-config python.d/openldap.conf
 ```
->>>>>>> 6430ad12
 
 Sample:
 
