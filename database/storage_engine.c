// SPDX-License-Identifier: GPL-3.0-or-later

#include "storage_engine.h"
#include "ram/rrddim_mem.h"
#ifdef ENABLE_DBENGINE
#include "engine/rrdengineapi.h"
#endif

static STORAGE_ENGINE engines[] = {
    {
        .id = RRD_MEMORY_MODE_NONE,
        .name = RRD_MEMORY_MODE_NONE_NAME,
        .seb = STORAGE_ENGINE_BACKEND_RRDDIM,
        .api = {
            .metric_get = rrddim_metric_get,
            .metric_get_or_create = rrddim_metric_get_or_create,
            .metric_dup = rrddim_metric_dup,
            .metric_release = rrddim_metric_release,
            .metric_retention_by_uuid = rrddim_metric_retention_by_uuid,
        }
    },
    {
        .id = RRD_MEMORY_MODE_RAM,
        .name = RRD_MEMORY_MODE_RAM_NAME,
        .seb = STORAGE_ENGINE_BACKEND_RRDDIM,
        .api = {
            .metric_get = rrddim_metric_get,
            .metric_get_or_create = rrddim_metric_get_or_create,
            .metric_dup = rrddim_metric_dup,
            .metric_release = rrddim_metric_release,
            .metric_retention_by_uuid = rrddim_metric_retention_by_uuid,
        }
    },
    {
<<<<<<< HEAD
=======
        .id = RRD_MEMORY_MODE_MAP,
        .name = RRD_MEMORY_MODE_MAP_NAME,
        .seb = STORAGE_ENGINE_BACKEND_RRDDIM,
        .api = {
            .metric_get = rrddim_metric_get,
            .metric_get_or_create = rrddim_metric_get_or_create,
            .metric_dup = rrddim_metric_dup,
            .metric_release = rrddim_metric_release,
            .metric_retention_by_uuid = rrddim_metric_retention_by_uuid,
        }
    },
    {
        .id = RRD_MEMORY_MODE_SAVE,
        .name = RRD_MEMORY_MODE_SAVE_NAME,
        .seb = STORAGE_ENGINE_BACKEND_RRDDIM,
        .api = {
            .metric_get = rrddim_metric_get,
            .metric_get_or_create = rrddim_metric_get_or_create,
            .metric_dup = rrddim_metric_dup,
            .metric_release = rrddim_metric_release,
            .metric_retention_by_uuid = rrddim_metric_retention_by_uuid,
        }
    },
    {
>>>>>>> bead543e
        .id = RRD_MEMORY_MODE_ALLOC,
        .name = RRD_MEMORY_MODE_ALLOC_NAME,
        .seb = STORAGE_ENGINE_BACKEND_RRDDIM,
        .api = {
            .metric_get = rrddim_metric_get,
            .metric_get_or_create = rrddim_metric_get_or_create,
            .metric_dup = rrddim_metric_dup,
            .metric_release = rrddim_metric_release,
            .metric_retention_by_uuid = rrddim_metric_retention_by_uuid,
        }
    },
#ifdef ENABLE_DBENGINE
    {
        .id = RRD_MEMORY_MODE_DBENGINE,
        .name = RRD_MEMORY_MODE_DBENGINE_NAME,
        .seb = STORAGE_ENGINE_BACKEND_DBENGINE,
        .api = {
            .metric_get = rrdeng_metric_get,
            .metric_get_or_create = rrdeng_metric_get_or_create,
            .metric_dup = rrdeng_metric_dup,
            .metric_release = rrdeng_metric_release,
            .metric_retention_by_uuid = rrdeng_metric_retention_by_uuid,
        }
    },
#endif
    { .id = RRD_MEMORY_MODE_NONE, .name = NULL }
};

STORAGE_ENGINE* storage_engine_find(const char* name)
{
    for (STORAGE_ENGINE* it = engines; it->name; it++) {
        if (strcmp(it->name, name) == 0)
            return it;
    }
    return NULL;
}

STORAGE_ENGINE* storage_engine_get(RRD_MEMORY_MODE mmode)
{
    for (STORAGE_ENGINE* it = engines; it->name; it++) {
        if (it->id == mmode)
            return it;
    }
    return NULL;
}

STORAGE_ENGINE* storage_engine_foreach_init()
{
    // Assuming at least one engine exists
    return &engines[0];
}

STORAGE_ENGINE* storage_engine_foreach_next(STORAGE_ENGINE* it)
{
    if (!it || !it->name)
        return NULL;

    it++;
    return it->name ? it : NULL;
}<|MERGE_RESOLUTION|>--- conflicted
+++ resolved
@@ -32,33 +32,6 @@
         }
     },
     {
-<<<<<<< HEAD
-=======
-        .id = RRD_MEMORY_MODE_MAP,
-        .name = RRD_MEMORY_MODE_MAP_NAME,
-        .seb = STORAGE_ENGINE_BACKEND_RRDDIM,
-        .api = {
-            .metric_get = rrddim_metric_get,
-            .metric_get_or_create = rrddim_metric_get_or_create,
-            .metric_dup = rrddim_metric_dup,
-            .metric_release = rrddim_metric_release,
-            .metric_retention_by_uuid = rrddim_metric_retention_by_uuid,
-        }
-    },
-    {
-        .id = RRD_MEMORY_MODE_SAVE,
-        .name = RRD_MEMORY_MODE_SAVE_NAME,
-        .seb = STORAGE_ENGINE_BACKEND_RRDDIM,
-        .api = {
-            .metric_get = rrddim_metric_get,
-            .metric_get_or_create = rrddim_metric_get_or_create,
-            .metric_dup = rrddim_metric_dup,
-            .metric_release = rrddim_metric_release,
-            .metric_retention_by_uuid = rrddim_metric_retention_by_uuid,
-        }
-    },
-    {
->>>>>>> bead543e
         .id = RRD_MEMORY_MODE_ALLOC,
         .name = RRD_MEMORY_MODE_ALLOC_NAME,
         .seb = STORAGE_ENGINE_BACKEND_RRDDIM,
