// SPDX-License-Identifier: GPL-3.0-or-later

#define NETDATA_HEALTH_INTERNALS
#include "rrd.h"

// ----------------------------------------------------------------------------
// RRDVAR management

inline int rrdvar_fix_name(char *variable) {
    int fixed = 0;
    while(*variable) {
        if (!isalnum(*variable) && *variable != '.' && *variable != '_') {
            *variable++ = '_';
            fixed++;
        }
        else
            variable++;
    }

    return fixed;
}

int rrdvar_compare(void* a, void* b) {
    if(((RRDVAR *)a)->hash < ((RRDVAR *)b)->hash) return -1;
    else if(((RRDVAR *)a)->hash > ((RRDVAR *)b)->hash) return 1;
    else return strcmp(((RRDVAR *)a)->name, ((RRDVAR *)b)->name);
}

static inline RRDVAR *rrdvar_index_add(avl_tree_lock *tree, RRDVAR *rv) {
    RRDVAR *ret = (RRDVAR *)avl_insert_lock(tree, (avl *)(rv));
    if(ret != rv)
        debug(D_VARIABLES, "Request to insert RRDVAR '%s' into index failed. Already exists.", rv->name);

    return ret;
}

static inline RRDVAR *rrdvar_index_del(avl_tree_lock *tree, RRDVAR *rv) {
    RRDVAR *ret = (RRDVAR *)avl_remove_lock(tree, (avl *)(rv));
    if(!ret)
        error("Request to remove RRDVAR '%s' from index failed. Not Found.", rv->name);

    return ret;
}

static inline RRDVAR *rrdvar_index_find(avl_tree_lock *tree, const char *name, uint32_t hash) {
    RRDVAR tmp;
    tmp.name = (char *)name;
    tmp.hash = (hash)?hash:simple_hash(tmp.name);

    return (RRDVAR *)avl_search_lock(tree, (avl *)&tmp);
}

inline void rrdvar_free(RRDHOST *host, avl_tree_lock *tree, RRDVAR *rv) {
    (void)host;

    if(!rv) return;

    if(tree) {
        debug(D_VARIABLES, "Deleting variable '%s'", rv->name);
        if(unlikely(!rrdvar_index_del(tree, rv)))
            error("RRDVAR: Attempted to delete variable '%s' from host '%s', but it is not found.", rv->name, host->hostname);
    }

    if(rv->options & RRDVAR_OPTION_ALLOCATED)
        freez(rv->value);

    freez(rv->name);
    freez(rv);
}

inline RRDVAR *rrdvar_create_and_index(const char *scope __maybe_unused, avl_tree_lock *tree, const char *name,
                                       RRDVAR_TYPE type, RRDVAR_OPTIONS options, void *value) {
    char *variable = strdupz(name);
    rrdvar_fix_name(variable);
    uint32_t hash = simple_hash(variable);

    RRDVAR *rv = rrdvar_index_find(tree, variable, hash);
    if(unlikely(!rv)) {
        debug(D_VARIABLES, "Variable '%s' not found in scope '%s'. Creating a new one.", variable, scope);

        rv = callocz(1, sizeof(RRDVAR));
        rv->name = variable;
        rv->hash = hash;
        rv->type = type;
        rv->options = options;
        rv->value = value;
        rv->last_updated = now_realtime_sec();

        RRDVAR *ret = rrdvar_index_add(tree, rv);
        if(unlikely(ret != rv)) {
            debug(D_VARIABLES, "Variable '%s' in scope '%s' already exists", variable, scope);
            freez(rv);
            freez(variable);
            rv = NULL;
        }
        else
            debug(D_VARIABLES, "Variable '%s' created in scope '%s'", variable, scope);
    }
    else {
        debug(D_VARIABLES, "Variable '%s' is already found in scope '%s'.", variable, scope);

        // already exists
        freez(variable);

        // this is important
        // it must return NULL - not the existing variable - or double-free will happen
        rv = NULL;
    }

    return rv;
}

void rrdvar_free_remaining_variables(RRDHOST *host, avl_tree_lock *tree_lock) {
    // This is not bullet proof - avl should support some means to destroy it
    // with a callback for each item already in the index

    RRDVAR *rv, *last = NULL;
    while((rv = (RRDVAR *)tree_lock->avl_tree.root)) {
        if(unlikely(rv == last)) {
            error("RRDVAR: INTERNAL ERROR: Cannot cleanup tree of RRDVARs");
            break;
        }
        last = rv;
        rrdvar_free(host, tree_lock, rv);
    }
}

// ----------------------------------------------------------------------------
// CUSTOM HOST VARIABLES

inline int rrdvar_callback_for_all_host_variables(RRDHOST *host, int (*callback)(void * /*rrdvar*/, void * /*data*/), void *data) {
    return avl_traverse_lock(&host->rrdvar_root_index, callback, data);
}

static RRDVAR *rrdvar_custom_variable_create(const char *scope, avl_tree_lock *tree_lock, const char *name) {
    calculated_number *v = callocz(1, sizeof(calculated_number));
    *v = NAN;

    RRDVAR *rv = rrdvar_create_and_index(scope, tree_lock, name, RRDVAR_TYPE_CALCULATED, RRDVAR_OPTION_CUSTOM_HOST_VAR|RRDVAR_OPTION_ALLOCATED, v);
    if(unlikely(!rv)) {
        freez(v);
        debug(D_VARIABLES, "Requested variable '%s' already exists - possibly 2 plugins are updating it at the same time.", name);

        char *variable = strdupz(name);
        rrdvar_fix_name(variable);
        uint32_t hash = simple_hash(variable);

        // find the existing one to return it
        rv = rrdvar_index_find(tree_lock, variable, hash);

        freez(variable);
    }

    return rv;
}

RRDVAR *rrdvar_custom_host_variable_create(RRDHOST *host, const char *name) {
    return rrdvar_custom_variable_create("host", &host->rrdvar_root_index, name);
}

void rrdvar_custom_host_variable_set(RRDHOST *host, RRDVAR *rv, calculated_number value) {
    if(rv->type != RRDVAR_TYPE_CALCULATED || !(rv->options & RRDVAR_OPTION_CUSTOM_HOST_VAR) || !(rv->options & RRDVAR_OPTION_ALLOCATED))
        error("requested to set variable '%s' to value " CALCULATED_NUMBER_FORMAT " but the variable is not a custom one.", rv->name, value);
    else {
        calculated_number *v = rv->value;
        if(*v != value) {
            *v = value;

            rv->last_updated = now_realtime_sec();

            // if the host is streaming, send this variable upstream immediately
            rrdpush_sender_send_this_host_variable_now(host, rv);
        }
    }
}

int foreach_host_variable_callback(RRDHOST *host, int (*callback)(RRDVAR * /*rv*/, void * /*data*/), void *data) {
    return avl_traverse_lock(&host->rrdvar_root_index, (int (*)(void *, void *))callback, data);
}

// ----------------------------------------------------------------------------
// RRDVAR lookup

calculated_number rrdvar2number(RRDVAR *rv) {
    switch(rv->type) {
        case RRDVAR_TYPE_CALCULATED: {
            calculated_number *n = (calculated_number *)rv->value;
            return *n;
        }

        case RRDVAR_TYPE_TIME_T: {
            time_t *n = (time_t *)rv->value;
            return *n;
        }

        case RRDVAR_TYPE_COLLECTED: {
            collected_number *n = (collected_number *)rv->value;
            return *n;
        }

        case RRDVAR_TYPE_TOTAL: {
            total_number *n = (total_number *)rv->value;
            return *n;
        }

        case RRDVAR_TYPE_INT: {
            int *n = (int *)rv->value;
            return *n;
        }

        default:
            error("I don't know how to convert RRDVAR type %u to calculated_number", rv->type);
            return NAN;
    }
}

int health_variable_lookup(const char *variable, uint32_t hash, RRDCALC *rc, calculated_number *result) {
    RRDSET *st = rc->rrdset;
    if(!st) return 0;

    RRDHOST *host = st->rrdhost;
    RRDVAR *rv;

    rv = rrdvar_index_find(&st->rrdvar_root_index, variable, hash);
    if(rv) {
        *result = rrdvar2number(rv);
        return 1;
    }

    rv = rrdvar_index_find(&st->rrdfamily->rrdvar_root_index, variable, hash);
    if(rv) {
        *result = rrdvar2number(rv);
        return 1;
    }

    rv = rrdvar_index_find(&host->rrdvar_root_index, variable, hash);
    if(rv) {
        *result = rrdvar2number(rv);
        return 1;
    }

    return 0;
}

// ----------------------------------------------------------------------------
// RRDVAR to JSON

struct variable2json_helper {
    BUFFER *buf;
    size_t counter;
    RRDVAR_OPTIONS options;
};

static int single_variable2json(void *entry, void *data) {
    struct variable2json_helper *helper = (struct variable2json_helper *)data;
    RRDVAR *rv = (RRDVAR *)entry;
    calculated_number value = rrdvar2number(rv);

    if (helper->options == RRDVAR_OPTION_DEFAULT || rv->options & helper->options) {
        if(unlikely(isnan(value) || isinf(value)))
            buffer_sprintf(helper->buf, "%s\n\t\t\"%s\": null", helper->counter?",":"", rv->name);
        else
            buffer_sprintf(helper->buf, "%s\n\t\t\"%s\": %0.5" LONG_DOUBLE_MODIFIER, helper->counter?",":"", rv->name, (LONG_DOUBLE)value);

        helper->counter++;
    }

    return 0;
}

<<<<<<< HEAD
/**
 * AP1 V1 Chart Variable to JSON
 *
 * Write information about the variable chart inside a JSON buffer
 *
 * @param st the input structure
 * @param buf the output buffer
 */
=======
void health_api_v1_chart_custom_variables2json(RRDSET *st, BUFFER *buf) {
    struct variable2json_helper helper = {
            .buf = buf,
            .counter = 0,
            .options = RRDVAR_OPTION_CUSTOM_CHART_VAR
    };

    buffer_sprintf(buf, "{");
    avl_traverse_lock(&st->rrdvar_root_index, single_variable2json, (void *)&helper);
    buffer_strcat(buf, "\n\t\t\t}");
}

>>>>>>> 5d113ada
void health_api_v1_chart_variables2json(RRDSET *st, BUFFER *buf) {
    RRDHOST *host = st->rrdhost;

    struct variable2json_helper helper = {
            .buf = buf,
            .counter = 0,
            .options = RRDVAR_OPTION_DEFAULT
    };

    buffer_sprintf(buf, "{\n\t\"chart\": \"%s\",\n\t\"chart_name\": \"%s\",\n\t\"chart_context\": \"%s\",\n\t\"chart_variables\": {", st->id, st->name, st->context);
    avl_traverse_lock(&st->rrdvar_root_index, single_variable2json, (void *)&helper);
    buffer_sprintf(buf, "\n\t},\n\t\"family\": \"%s\",\n\t\"family_variables\": {", st->family);
    helper.counter = 0;
    avl_traverse_lock(&st->rrdfamily->rrdvar_root_index, single_variable2json, (void *)&helper);
    buffer_sprintf(buf, "\n\t},\n\t\"host\": \"%s\",\n\t\"host_variables\": {", host->hostname);
    helper.counter = 0;
    avl_traverse_lock(&host->rrdvar_root_index, single_variable2json, (void *)&helper);
    buffer_strcat(buf, "\n\t}\n}\n");
}
<|MERGE_RESOLUTION|>--- conflicted
+++ resolved
@@ -268,16 +268,6 @@
     return 0;
 }
 
-<<<<<<< HEAD
-/**
- * AP1 V1 Chart Variable to JSON
- *
- * Write information about the variable chart inside a JSON buffer
- *
- * @param st the input structure
- * @param buf the output buffer
- */
-=======
 void health_api_v1_chart_custom_variables2json(RRDSET *st, BUFFER *buf) {
     struct variable2json_helper helper = {
             .buf = buf,
@@ -290,7 +280,6 @@
     buffer_strcat(buf, "\n\t\t\t}");
 }
 
->>>>>>> 5d113ada
 void health_api_v1_chart_variables2json(RRDSET *st, BUFFER *buf) {
     RRDHOST *host = st->rrdhost;
 
