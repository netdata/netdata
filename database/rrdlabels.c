--- conflicted
+++ resolved
@@ -1599,17 +1599,7 @@
     rrdlabels_add(labels2, "key1", "value1", RRDLABEL_SRC_CONFIG);
     rrdlabels_add(labels2, "key2", "value2", RRDLABEL_SRC_CONFIG);
 
-<<<<<<< HEAD
-    size_t count = rrdlabels_common_count(labels1, labels2);
-    fprintf(stderr, "common labels = %zu (expected 2)\n",  count);
-    if (count != 2)
-        return 1;
-
-    int rc = 0;
-    rc = rrdlabels_unittest_expect_value(labels1, "key1", "value1", RRDLABEL_FLAG_NEW);
-=======
     rc = rrdlabels_unittest_expect_value(labels1, "key1", "value1", RRDLABEL_FLAG_NEW | RRDLABEL_SRC_CONFIG);
->>>>>>> b6a506d8
     if (rc)
         return rc;
 
