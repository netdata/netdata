--- conflicted
+++ resolved
@@ -959,19 +959,11 @@
 
     replace_label_list(localhost, new_labels);
 
-<<<<<<< HEAD
     health_label_log_save(localhost);
 
-    while (old_labels != NULL)
-    {
-        struct label *current = old_labels;
-        old_labels = old_labels->next;
-        freez(current);
-=======
     if(localhost->rrdpush_send_enabled && localhost->rrdpush_sender_buffer){
         localhost->labels_flag |= LABEL_FLAG_UPDATE_STREAM;
         rrdpush_send_labels(localhost);
->>>>>>> 1d9d0982
     }
 
     health_reload();
