--- conflicted
+++ resolved
@@ -361,33 +361,18 @@
 #ifdef NETDATA_INTERNAL_CHECKS
         internal_error(true,
 #else
-<<<<<<< HEAD
         nd_log_limit_static_global_var(erl, 1, 0);
         nd_log_limit(&erl, NDLS_DAEMON, NDLP_WARNING,
 #endif
-              "DBENGINE: metric '%s' new page from %ld to %ld, update every %ld, has a conflict in main cache "
-              "with existing %s%s page from %ld to %ld, update every %ld - "
-              "is it collected more than once?",
-              uuid,
-              page_entry.start_time_s, page_entry.end_time_s, (time_t)page_entry.update_every_s,
-              pgc_is_page_hot(page) ? "hot" : "not-hot",
-              pgc_page_data(page) == DBENGINE_EMPTY_PAGE ? " gap" : "",
-              pgc_page_start_time_s(page), pgc_page_end_time_s(page), pgc_page_update_every_s(page)
-                    );
-=======
-        error_limit_static_global_var(erl, 1, 0);
-        error_limit(&erl,
-                    #endif
-              "DBENGINE: metric '%s' new page from %ld to %ld, update every %ld, has a conflict in main cache "
-              "with existing %s%s page from %ld to %ld, update every %ld - "
-              "is it collected more than once?",
+                    "DBENGINE: metric '%s' new page from %ld to %ld, update every %ld, has a conflict in main cache "
+                    "with existing %s%s page from %ld to %ld, update every %ld - "
+                    "is it collected more than once?",
                     uuid,
                     page_entry.start_time_s, page_entry.end_time_s, (time_t)page_entry.update_every_s,
                     pgc_is_page_hot(pgc_page) ? "hot" : "not-hot",
                     pgc_page_data(pgc_page) == PGD_EMPTY ? " gap" : "",
                     pgc_page_start_time_s(pgc_page), pgc_page_end_time_s(pgc_page), pgc_page_update_every_s(pgc_page)
               );
->>>>>>> b515c742
 
         pgc_page_release(main_cache, pgc_page);
 
