// SPDX-License-Identifier: GPL-3.0-or-later

#ifndef NETDATA_METALOGPLUGINSD_H
#define NETDATA_METALOGPLUGINSD_H

#include "collectors/plugins.d/pluginsd_parser.h"
#include "collectors/plugins.d/plugins_d.h"
#include "parser/parser.h"

struct metalog_pluginsd_state {
    struct metalog_instance *ctx;
    uuid_t uuid;
    uuid_t host_uuid;
    uuid_t chart_uuid;
    uint8_t skip_record; /* skip this record due to errors in parsing */
    struct metadata_logfile *metalogfile; /* current metadata log file being replayed */
};

<<<<<<< HEAD
extern void metalog_pluginsd_state_init(struct metalog_pluginsd_state *state, struct metalog_instance *ctx);
extern PARSER_RC metalog_pluginsd_dimension_action(void *user, RRDSET *st, char *id, char *name, char *algorithm,
=======
void metalog_pluginsd_state_init(struct metalog_pluginsd_state *state, struct metalog_instance *ctx);

PARSER_RC metalog_pluginsd_chart_action(void *user, char *type, char *id, char *name, char *family,
                                               char *context, char *title, char *units, char *plugin, char *module,
                                               int priority, int update_every, RRDSET_TYPE chart_type, char *options);
PARSER_RC metalog_pluginsd_dimension_action(void *user, RRDSET *st, char *id, char *name, char *algorithm,
>>>>>>> bfe86dcb
                                                   long multiplier, long divisor, char *options,
                                                   RRD_ALGORITHM algorithm_type);
PARSER_RC metalog_pluginsd_guid_action(void *user, uuid_t *uuid);
PARSER_RC metalog_pluginsd_context_action(void *user, uuid_t *uuid);
PARSER_RC metalog_pluginsd_tombstone_action(void *user, uuid_t *uuid);
PARSER_RC metalog_pluginsd_host(char **words, void *user, PLUGINSD_ACTION  *plugins_action);
PARSER_RC metalog_pluginsd_host_action(void *user, char *machine_guid, char *hostname, char *registry_hostname, int update_every, char *os, char *timezone, char *tags);

#endif /* NETDATA_METALOGPLUGINSD_H */<|MERGE_RESOLUTION|>--- conflicted
+++ resolved
@@ -16,19 +16,10 @@
     struct metadata_logfile *metalogfile; /* current metadata log file being replayed */
 };
 
-<<<<<<< HEAD
-extern void metalog_pluginsd_state_init(struct metalog_pluginsd_state *state, struct metalog_instance *ctx);
-extern PARSER_RC metalog_pluginsd_dimension_action(void *user, RRDSET *st, char *id, char *name, char *algorithm,
-=======
 void metalog_pluginsd_state_init(struct metalog_pluginsd_state *state, struct metalog_instance *ctx);
-
-PARSER_RC metalog_pluginsd_chart_action(void *user, char *type, char *id, char *name, char *family,
-                                               char *context, char *title, char *units, char *plugin, char *module,
-                                               int priority, int update_every, RRDSET_TYPE chart_type, char *options);
 PARSER_RC metalog_pluginsd_dimension_action(void *user, RRDSET *st, char *id, char *name, char *algorithm,
->>>>>>> bfe86dcb
-                                                   long multiplier, long divisor, char *options,
-                                                   RRD_ALGORITHM algorithm_type);
+                                            long multiplier, long divisor, char *options,
+                                            RRD_ALGORITHM algorithm_type);
 PARSER_RC metalog_pluginsd_guid_action(void *user, uuid_t *uuid);
 PARSER_RC metalog_pluginsd_context_action(void *user, uuid_t *uuid);
 PARSER_RC metalog_pluginsd_tombstone_action(void *user, uuid_t *uuid);
