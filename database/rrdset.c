// SPDX-License-Identifier: GPL-3.0-or-later

#define NETDATA_RRD_INTERNALS
#include "rrd.h"

void __rrdset_check_rdlock(RRDSET *st, const char *file, const char *function, const unsigned long line) {
    debug(D_RRD_CALLS, "Checking read lock on chart '%s'", st->id);

    int ret = netdata_rwlock_trywrlock(&st->rrdset_rwlock);
    if(ret == 0)
        fatal("RRDSET '%s' should be read-locked, but it is not, at function %s() at line %lu of file '%s'", st->id, function, line, file);
}

void __rrdset_check_wrlock(RRDSET *st, const char *file, const char *function, const unsigned long line) {
    debug(D_RRD_CALLS, "Checking write lock on chart '%s'", st->id);

    int ret = netdata_rwlock_tryrdlock(&st->rrdset_rwlock);
    if(ret == 0)
        fatal("RRDSET '%s' should be write-locked, but it is not, at function %s() at line %lu of file '%s'", st->id, function, line, file);
}


// ----------------------------------------------------------------------------
// RRDSET index

int rrdset_compare(void* a, void* b) {
    if(((RRDSET *)a)->hash < ((RRDSET *)b)->hash) return -1;
    else if(((RRDSET *)a)->hash > ((RRDSET *)b)->hash) return 1;
    else return strcmp(((RRDSET *)a)->id, ((RRDSET *)b)->id);
}

static RRDSET *rrdset_index_find(RRDHOST *host, const char *id, uint32_t hash) {
    RRDSET tmp;
    strncpyz(tmp.id, id, RRD_ID_LENGTH_MAX);
    tmp.hash = (hash)?hash:simple_hash(tmp.id);

    return (RRDSET *)avl_search_lock(&(host->rrdset_root_index), (avl *) &tmp);
}

// ----------------------------------------------------------------------------
// RRDSET name index

#define rrdset_from_avlname(avlname_ptr) ((RRDSET *)((avlname_ptr) - offsetof(RRDSET, avlname)))

int rrdset_compare_name(void* a, void* b) {
    RRDSET *A = rrdset_from_avlname(a);
    RRDSET *B = rrdset_from_avlname(b);

    // fprintf(stderr, "COMPARING: %s with %s\n", A->name, B->name);

    if(A->hash_name < B->hash_name) return -1;
    else if(A->hash_name > B->hash_name) return 1;
    else return strcmp(A->name, B->name);
}

RRDSET *rrdset_index_add_name(RRDHOST *host, RRDSET *st) {
    void *result;
    // fprintf(stderr, "ADDING: %s (name: %s)\n", st->id, st->name);
    result = avl_insert_lock(&host->rrdset_root_index_name, (avl *) (&st->avlname));
    if(result) return rrdset_from_avlname(result);
    return NULL;
}

RRDSET *rrdset_index_del_name(RRDHOST *host, RRDSET *st) {
    void *result;
    // fprintf(stderr, "DELETING: %s (name: %s)\n", st->id, st->name);
    result = (RRDSET *)avl_remove_lock(&((host)->rrdset_root_index_name), (avl *)(&st->avlname));
    if(result) return rrdset_from_avlname(result);
    return NULL;
}


// ----------------------------------------------------------------------------
// RRDSET - find charts

static inline RRDSET *rrdset_index_find_name(RRDHOST *host, const char *name, uint32_t hash) {
    void *result = NULL;
    RRDSET tmp;
    tmp.name = name;
    tmp.hash_name = (hash)?hash:simple_hash(tmp.name);

    // fprintf(stderr, "SEARCHING: %s\n", name);
    result = avl_search_lock(&host->rrdset_root_index_name, (avl *) (&(tmp.avlname)));
    if(result) {
        RRDSET *st = rrdset_from_avlname(result);
        if(strcmp(st->magic, RRDSET_MAGIC) != 0)
            error("Search for RRDSET %s returned an invalid RRDSET %s (name %s)", name, st->id, st->name);

        // fprintf(stderr, "FOUND: %s\n", name);
        return rrdset_from_avlname(result);
    }
    // fprintf(stderr, "NOT FOUND: %s\n", name);
    return NULL;
}

inline RRDSET *rrdset_find(RRDHOST *host, const char *id) {
    debug(D_RRD_CALLS, "rrdset_find() for chart '%s' in host '%s'", id, host->hostname);
    RRDSET *st = rrdset_index_find(host, id, 0);
    return(st);
}

inline RRDSET *rrdset_find_bytype(RRDHOST *host, const char *type, const char *id) {
    debug(D_RRD_CALLS, "rrdset_find_bytype() for chart '%s.%s' in host '%s'", type, id, host->hostname);

    char buf[RRD_ID_LENGTH_MAX + 1];
    strncpyz(buf, type, RRD_ID_LENGTH_MAX - 1);
    strcat(buf, ".");
    int len = (int) strlen(buf);
    strncpyz(&buf[len], id, (size_t) (RRD_ID_LENGTH_MAX - len));

    return(rrdset_find(host, buf));
}

inline RRDSET *rrdset_find_byname(RRDHOST *host, const char *name) {
    debug(D_RRD_CALLS, "rrdset_find_byname() for chart '%s' in host '%s'", name, host->hostname);
    RRDSET *st = rrdset_index_find_name(host, name, 0);
    return(st);
}

// ----------------------------------------------------------------------------
// RRDSET - rename charts

char *rrdset_strncpyz_name(char *to, const char *from, size_t length) {
    char c, *p = to;

    while (length-- && (c = *from++)) {
        if(c != '.' && !isalnum(c))
            c = '_';

        *p++ = c;
    }

    *p = '\0';

    return to;
}

int rrdset_set_name(RRDSET *st, const char *name) {
    if(unlikely(st->name && !strcmp(st->name, name)))
        return 1;

    RRDHOST *host = st->rrdhost;

    debug(D_RRD_CALLS, "rrdset_set_name() old: '%s', new: '%s'", st->name?st->name:"", name);

    char b[CONFIG_MAX_VALUE + 1];
    char n[RRD_ID_LENGTH_MAX + 1];

    snprintfz(n, RRD_ID_LENGTH_MAX, "%s.%s", st->type, name);
    rrdset_strncpyz_name(b, n, CONFIG_MAX_VALUE);

    if(rrdset_index_find_name(host, b, 0)) {
        error("RRDSET: chart name '%s' on host '%s' already exists.", b, host->hostname);
        return 0;
    }

    if(st->name) {
        rrdset_index_del_name(host, st);
        st->name = config_set_default(st->config_section, "name", b);
        st->hash_name = simple_hash(st->name);
        rrdsetvar_rename_all(st);
    }
    else {
        st->name = config_get(st->config_section, "name", b);
        st->hash_name = simple_hash(st->name);
    }

    rrdset_wrlock(st);
    RRDDIM *rd;
    rrddim_foreach_write(rd, st)
        rrddimvar_rename_all(rd);
    rrdset_unlock(st);

    if(unlikely(rrdset_index_add_name(host, st) != st))
        error("RRDSET: INTERNAL ERROR: attempted to index duplicate chart name '%s'", st->name);

    rrdset_flag_clear(st, RRDSET_FLAG_BACKEND_SEND);
    rrdset_flag_clear(st, RRDSET_FLAG_BACKEND_IGNORE);
    rrdset_flag_clear(st, RRDSET_FLAG_UPSTREAM_SEND);
    rrdset_flag_clear(st, RRDSET_FLAG_UPSTREAM_IGNORE);
    rrdset_flag_clear(st, RRDSET_FLAG_UPSTREAM_EXPOSED);

    return 1;
}

inline void rrdset_is_obsolete(RRDSET *st) {
    if(unlikely(!(rrdset_flag_check(st, RRDSET_FLAG_OBSOLETE)))) {
        rrdset_flag_set(st, RRDSET_FLAG_OBSOLETE);
        rrdset_flag_clear(st, RRDSET_FLAG_UPSTREAM_EXPOSED);

        // the chart will not get more updates (data collection)
        // so, we have to push its definition now
        rrdset_push_chart_definition_now(st);
    }
}

inline void rrdset_isnot_obsolete(RRDSET *st) {
    if(unlikely((rrdset_flag_check(st, RRDSET_FLAG_OBSOLETE)))) {
        rrdset_flag_clear(st, RRDSET_FLAG_OBSOLETE);
        rrdset_flag_clear(st, RRDSET_FLAG_UPSTREAM_EXPOSED);

        // the chart will be pushed upstream automatically
        // due to data collection
    }
}

inline void rrdset_update_heterogeneous_flag(RRDSET *st) {
    RRDHOST *host = st->rrdhost;
    (void)host;

    RRDDIM *rd;

    rrdset_flag_clear(st, RRDSET_FLAG_HOMEGENEOUS_CHECK);

    RRD_ALGORITHM algorithm = st->dimensions->algorithm;
    collected_number multiplier = abs(st->dimensions->multiplier);
    collected_number divisor = abs(st->dimensions->divisor);

    rrddim_foreach_read(rd, st) {
        if(algorithm != rd->algorithm || multiplier != abs(rd->multiplier) || divisor != abs(rd->divisor)) {
            if(!rrdset_flag_check(st, RRDSET_FLAG_HETEROGENEOUS)) {
                #ifdef NETDATA_INTERNAL_CHECKS
                info("Dimension '%s' added on chart '%s' of host '%s' is not homogeneous to other dimensions already present (algorithm is '%s' vs '%s', multiplier is " COLLECTED_NUMBER_FORMAT " vs " COLLECTED_NUMBER_FORMAT ", divisor is " COLLECTED_NUMBER_FORMAT " vs " COLLECTED_NUMBER_FORMAT ").",
                        rd->name,
                        st->name,
                        host->hostname,
                        rrd_algorithm_name(rd->algorithm), rrd_algorithm_name(algorithm),
                        rd->multiplier, multiplier,
                        rd->divisor, divisor
                );
                #endif
                rrdset_flag_set(st, RRDSET_FLAG_HETEROGENEOUS);
            }
            return;
        }
    }

    rrdset_flag_clear(st, RRDSET_FLAG_HETEROGENEOUS);
}

// ----------------------------------------------------------------------------
// RRDSET - reset a chart

void rrdset_reset(RRDSET *st) {
    debug(D_RRD_CALLS, "rrdset_reset() %s", st->name);

    st->last_collected_time.tv_sec = 0;
    st->last_collected_time.tv_usec = 0;
    st->last_updated.tv_sec = 0;
    st->last_updated.tv_usec = 0;
    st->current_entry = 0;
    st->counter = 0;
    st->counter_done = 0;

    RRDDIM *rd;
    rrddim_foreach_read(rd, st) {
        rd->last_collected_time.tv_sec = 0;
        rd->last_collected_time.tv_usec = 0;
        rd->collections_counter = 0;
        // memset(rd->values, 0, rd->entries * sizeof(storage_number));
    }
}

// ----------------------------------------------------------------------------
// RRDSET - helpers for rrdset_create()

inline long align_entries_to_pagesize(RRD_MEMORY_MODE mode, long entries) {
    if(unlikely(entries < 5)) entries = 5;
    if(unlikely(entries > RRD_HISTORY_ENTRIES_MAX)) entries = RRD_HISTORY_ENTRIES_MAX;

    if(unlikely(mode == RRD_MEMORY_MODE_NONE || mode == RRD_MEMORY_MODE_ALLOC))
        return entries;

    long page = (size_t)sysconf(_SC_PAGESIZE);
    long size = sizeof(RRDDIM) + entries * sizeof(storage_number);
    if(unlikely(size % page)) {
        size -= (size % page);
        size += page;

        long n = (size - sizeof(RRDDIM)) / sizeof(storage_number);
        return n;
    }

    return entries;
}

static inline void last_collected_time_align(RRDSET *st) {
    st->last_collected_time.tv_sec -= st->last_collected_time.tv_sec % st->update_every;

    if(unlikely(rrdset_flag_check(st, RRDSET_FLAG_STORE_FIRST)))
        st->last_collected_time.tv_usec = 0;
    else
        st->last_collected_time.tv_usec = 500000;
}

static inline void last_updated_time_align(RRDSET *st) {
    st->last_updated.tv_sec -= st->last_updated.tv_sec % st->update_every;
    st->last_updated.tv_usec = 0;
}

// ----------------------------------------------------------------------------
// RRDSET - free a chart

void rrdset_free(RRDSET *st) {
    if(unlikely(!st)) return;

    RRDHOST *host = st->rrdhost;

    rrdhost_check_wrlock(host);  // make sure we have a write lock on the host
    rrdset_wrlock(st);                  // lock this RRDSET

    // info("Removing chart '%s' ('%s')", st->id, st->name);

    // ------------------------------------------------------------------------
    // remove it from the indexes

    if(unlikely(rrdset_index_del(host, st) != st))
        error("RRDSET: INTERNAL ERROR: attempt to remove from index chart '%s', removed a different chart.", st->id);

    rrdset_index_del_name(host, st);

    // ------------------------------------------------------------------------
    // free its children structures

    while(st->variables)  rrdsetvar_free(st->variables);
    while(st->alarms)     rrdsetcalc_unlink(st->alarms);
    while(st->dimensions) rrddim_free(st, st->dimensions);

    rrdfamily_free(host, st->rrdfamily);

    debug(D_RRD_CALLS, "RRDSET: Cleaning up remaining chart variables for host '%s', chart '%s'", host->hostname, st->id);
    rrdvar_free_remaining_variables(host, &st->rrdvar_root_index);

    // ------------------------------------------------------------------------
    // unlink it from the host

    if(st == host->rrdset_root) {
        host->rrdset_root = st->next;
    }
    else {
        // find the previous one
        RRDSET *s;
        for(s = host->rrdset_root; s && s->next != st ; s = s->next) ;

        // bypass it
        if(s) s->next = st->next;
        else error("Request to free RRDSET '%s': cannot find it under host '%s'", st->id, host->hostname);
    }

    rrdset_unlock(st);

    // ------------------------------------------------------------------------
    // free it

    netdata_rwlock_destroy(&st->rrdset_rwlock);

    // free directly allocated members
    freez(st->config_section);
    freez(st->plugin_name);
    freez(st->module_name);

    switch(st->rrd_memory_mode) {
        case RRD_MEMORY_MODE_SAVE:
        case RRD_MEMORY_MODE_MAP:
        case RRD_MEMORY_MODE_RAM:
        case RRD_MEMORY_MODE_DBENGINE:
            debug(D_RRD_CALLS, "Unmapping stats '%s'.", st->name);
            munmap(st, st->memsize);
            break;

        case RRD_MEMORY_MODE_ALLOC:
        case RRD_MEMORY_MODE_NONE:
            freez(st);
            break;
    }
}

void rrdset_save(RRDSET *st) {
    rrdset_check_rdlock(st);

    // info("Saving chart '%s' ('%s')", st->id, st->name);

    if(st->rrd_memory_mode == RRD_MEMORY_MODE_SAVE) {
        debug(D_RRD_STATS, "Saving stats '%s' to '%s'.", st->name, st->cache_filename);
        memory_file_save(st->cache_filename, st, st->memsize);
    }

    RRDDIM *rd;
    rrddim_foreach_read(rd, st) {
        if(likely(rd->rrd_memory_mode == RRD_MEMORY_MODE_SAVE)) {
            debug(D_RRD_STATS, "Saving dimension '%s' to '%s'.", rd->name, rd->cache_filename);
            memory_file_save(rd->cache_filename, rd, rd->memsize);
        }
    }
}

void rrdset_delete(RRDSET *st) {
    RRDDIM *rd;

    rrdset_check_rdlock(st);

    info("Deleting chart '%s' ('%s') from disk...", st->id, st->name);

    if(st->rrd_memory_mode == RRD_MEMORY_MODE_SAVE || st->rrd_memory_mode == RRD_MEMORY_MODE_MAP) {
        info("Deleting chart header file '%s'.", st->cache_filename);
        if(unlikely(unlink(st->cache_filename) == -1))
            error("Cannot delete chart header file '%s'", st->cache_filename);
    }

    rrddim_foreach_read(rd, st) {
        if(likely(rd->rrd_memory_mode == RRD_MEMORY_MODE_SAVE || rd->rrd_memory_mode == RRD_MEMORY_MODE_MAP)) {
            info("Deleting dimension file '%s'.", rd->cache_filename);
            if(unlikely(unlink(rd->cache_filename) == -1))
                error("Cannot delete dimension file '%s'", rd->cache_filename);
        }
    }

    recursively_delete_dir(st->cache_dir, "left-over chart");
}

void rrdset_delete_obsolete_dimensions(RRDSET *st) {
    RRDDIM *rd;

    rrdset_check_rdlock(st);

    info("Deleting dimensions of chart '%s' ('%s') from disk...", st->id, st->name);

    rrddim_foreach_read(rd, st) {
        if(rrddim_flag_check(rd, RRDDIM_FLAG_OBSOLETE)) {
            if(likely(rd->rrd_memory_mode == RRD_MEMORY_MODE_SAVE || rd->rrd_memory_mode == RRD_MEMORY_MODE_MAP)) {
                info("Deleting dimension file '%s'.", rd->cache_filename);
                if(unlikely(unlink(rd->cache_filename) == -1))
                    error("Cannot delete dimension file '%s'", rd->cache_filename);
            }
        }
    }
}

// ----------------------------------------------------------------------------
// RRDSET - create a chart

static inline RRDSET *rrdset_find_on_create(RRDHOST *host, const char *fullid) {
    RRDSET *st = rrdset_find(host, fullid);
    if(unlikely(st)) {
        rrdset_isnot_obsolete(st);
        debug(D_RRD_CALLS, "RRDSET '%s', already exists.", fullid);
        return st;
    }

    return NULL;
}

RRDSET *rrdset_create_custom(
          RRDHOST *host
        , const char *type
        , const char *id
        , const char *name
        , const char *family
        , const char *context
        , const char *title
        , const char *units
        , const char *plugin
        , const char *module
        , long priority
        , int update_every
        , RRDSET_TYPE chart_type
        , RRD_MEMORY_MODE memory_mode
        , long history_entries
) {
    if(!type || !type[0]) {
        fatal("Cannot create rrd stats without a type: id '%s', name '%s', family '%s', context '%s', title '%s', units '%s', plugin '%s', module '%s'."
              , (id && *id)?id:"<unset>"
              , (name && *name)?name:"<unset>"
              , (family && *family)?family:"<unset>"
              , (context && *context)?context:"<unset>"
              , (title && *title)?title:"<unset>"
              , (units && *units)?units:"<unset>"
              , (plugin && *plugin)?plugin:"<unset>"
              , (module && *module)?module:"<unset>"
        );
        return NULL;
    }

    if(!id || !id[0]) {
        fatal("Cannot create rrd stats without an id: type '%s', name '%s', family '%s', context '%s', title '%s', units '%s', plugin '%s', module '%s'."
              , type
              , (name && *name)?name:"<unset>"
              , (family && *family)?family:"<unset>"
              , (context && *context)?context:"<unset>"
              , (title && *title)?title:"<unset>"
              , (units && *units)?units:"<unset>"
              , (plugin && *plugin)?plugin:"<unset>"
              , (module && *module)?module:"<unset>"
        );
        return NULL;
    }

    // ------------------------------------------------------------------------
    // check if it already exists

    char fullid[RRD_ID_LENGTH_MAX + 1];
    snprintfz(fullid, RRD_ID_LENGTH_MAX, "%s.%s", type, id);

    RRDSET *st = rrdset_find_on_create(host, fullid);
    if(st) {
        rrdset_flag_set(st, RRDSET_FLAG_SYNC_CLOCK);
        rrdset_flag_clear(st, RRDSET_FLAG_UPSTREAM_EXPOSED);
        return st;
    }

    rrdhost_wrlock(host);

    st = rrdset_find_on_create(host, fullid);
    if(st) {
        rrdhost_unlock(host);
        rrdset_flag_set(st, RRDSET_FLAG_SYNC_CLOCK);
        rrdset_flag_clear(st, RRDSET_FLAG_UPSTREAM_EXPOSED);
        return st;
    }

    char fullfilename[FILENAME_MAX + 1];

    // ------------------------------------------------------------------------
    // compose the config_section for this chart

    char config_section[RRD_ID_LENGTH_MAX + 1];
    if(host == localhost)
        strcpy(config_section, fullid);
    else
        snprintfz(config_section, RRD_ID_LENGTH_MAX, "%s/%s", host->machine_guid, fullid);

    // ------------------------------------------------------------------------
    // get the options from the config, we need to create it

    long rentries = config_get_number(config_section, "history", history_entries);
    long entries = align_entries_to_pagesize(memory_mode, rentries);
    if(entries != rentries) entries = config_set_number(config_section, "history", entries);

    if(memory_mode == RRD_MEMORY_MODE_NONE && entries != rentries)
        entries = config_set_number(config_section, "history", 10);

    int enabled = config_get_boolean(config_section, "enabled", 1);
    if(!enabled) entries = 5;

    if(memory_mode == RRD_MEMORY_MODE_DBENGINE)
        entries = config_set_number(config_section, "history", 5);

    unsigned long size = sizeof(RRDSET);
    char *cache_dir = rrdset_cache_dir(host, fullid, config_section);

    time_t now = now_realtime_sec();

    // ------------------------------------------------------------------------
    // load it or allocate it

    debug(D_RRD_CALLS, "Creating RRD_STATS for '%s.%s'.", type, id);

    snprintfz(fullfilename, FILENAME_MAX, "%s/main.db", cache_dir);
    if(memory_mode == RRD_MEMORY_MODE_SAVE || memory_mode == RRD_MEMORY_MODE_MAP ||
       memory_mode == RRD_MEMORY_MODE_RAM || memory_mode == RRD_MEMORY_MODE_DBENGINE) {
        st = (RRDSET *) mymmap(
                  (memory_mode == RRD_MEMORY_MODE_RAM || memory_mode == RRD_MEMORY_MODE_DBENGINE)?NULL:fullfilename
                , size
                , ((memory_mode == RRD_MEMORY_MODE_MAP) ? MAP_SHARED : MAP_PRIVATE)
                , 0
        );

        if(st) {
            memset(&st->avl, 0, sizeof(avl));
            memset(&st->avlname, 0, sizeof(avl));
            memset(&st->rrdvar_root_index, 0, sizeof(avl_tree_lock));
            memset(&st->dimensions_index, 0, sizeof(avl_tree_lock));
            memset(&st->rrdset_rwlock, 0, sizeof(netdata_rwlock_t));

            st->name = NULL;
            st->config_section = NULL;
            st->type = NULL;
            st->family = NULL;
            st->title = NULL;
            st->units = NULL;
            st->context = NULL;
            st->cache_dir = NULL;
            st->plugin_name = NULL;
            st->module_name = NULL;
            st->dimensions = NULL;
            st->rrdfamily = NULL;
            st->rrdhost = NULL;
            st->next = NULL;
            st->variables = NULL;
            st->alarms = NULL;
            st->flags = 0x00000000;

            if(memory_mode == RRD_MEMORY_MODE_RAM || memory_mode == RRD_MEMORY_MODE_DBENGINE) {
                memset(st, 0, size);
            }
            else {
                if(strcmp(st->magic, RRDSET_MAGIC) != 0) {
                    info("Initializing file %s.", fullfilename);
                    memset(st, 0, size);
                }
                else if(strcmp(st->id, fullid) != 0) {
                    error("File %s contents are not for chart %s. Clearing it.", fullfilename, fullid);
                    // munmap(st, size);
                    // st = NULL;
                    memset(st, 0, size);
                }
                else if(st->memsize != size || st->entries != entries) {
                    error("File %s does not have the desired size. Clearing it.", fullfilename);
                    memset(st, 0, size);
                }
                else if(st->update_every != update_every) {
                    error("File %s does not have the desired update frequency. Clearing it.", fullfilename);
                    memset(st, 0, size);
                }
                else if((now - st->last_updated.tv_sec) > update_every * entries) {
                    error("File %s is too old. Clearing it.", fullfilename);
                    memset(st, 0, size);
                }
                else if(st->last_updated.tv_sec > now + update_every) {
                    error("File %s refers to the future by %zd secs. Resetting it to now.", fullfilename, (ssize_t)(st->last_updated.tv_sec - now));
                    st->last_updated.tv_sec = now;
                }

                // make sure the database is aligned
                if(st->last_updated.tv_sec) {
                    st->update_every = update_every;
                    last_updated_time_align(st);
                }
            }

            // make sure we have the right memory mode
            // even if we cleared the memory
            st->rrd_memory_mode = memory_mode;
        }
    }

    if(unlikely(!st)) {
        st = callocz(1, size);
        if (memory_mode == RRD_MEMORY_MODE_DBENGINE)
            st->rrd_memory_mode = RRD_MEMORY_MODE_DBENGINE;
        else
            st->rrd_memory_mode = (memory_mode == RRD_MEMORY_MODE_NONE) ? RRD_MEMORY_MODE_NONE : RRD_MEMORY_MODE_ALLOC;
    }

    st->plugin_name = plugin?strdupz(plugin):NULL;
    st->module_name = module?strdupz(module):NULL;

    st->config_section = strdupz(config_section);
    st->rrdhost = host;
    st->memsize = size;
    st->entries = entries;
    st->update_every = update_every;

    if(st->current_entry >= st->entries) st->current_entry = 0;

    strcpy(st->cache_filename, fullfilename);
    strcpy(st->magic, RRDSET_MAGIC);

    strcpy(st->id, fullid);
    st->hash = simple_hash(st->id);

    st->cache_dir = cache_dir;

    st->chart_type = rrdset_type_id(config_get(st->config_section, "chart type", rrdset_type_name(chart_type)));
    st->type       = config_get(st->config_section, "type", type);

    st->family     = config_get(st->config_section, "family", family?family:st->type);
    json_fix_string(st->family);

    st->units      = config_get(st->config_section, "units", units?units:"");
    json_fix_string(st->units);

    st->context    = config_get(st->config_section, "context", context?context:st->id);
    json_fix_string(st->context);
    st->hash_context = simple_hash(st->context);

    st->priority = config_get_number(st->config_section, "priority", priority);
    if(enabled)
        rrdset_flag_set(st, RRDSET_FLAG_ENABLED);
    else
        rrdset_flag_clear(st, RRDSET_FLAG_ENABLED);

    rrdset_flag_clear(st, RRDSET_FLAG_DETAIL);
    rrdset_flag_clear(st, RRDSET_FLAG_DEBUG);
    rrdset_flag_clear(st, RRDSET_FLAG_OBSOLETE);
    rrdset_flag_clear(st, RRDSET_FLAG_BACKEND_SEND);
    rrdset_flag_clear(st, RRDSET_FLAG_BACKEND_IGNORE);
    rrdset_flag_clear(st, RRDSET_FLAG_UPSTREAM_SEND);
    rrdset_flag_clear(st, RRDSET_FLAG_UPSTREAM_IGNORE);
    rrdset_flag_clear(st, RRDSET_FLAG_UPSTREAM_EXPOSED);
    rrdset_flag_set(st, RRDSET_FLAG_SYNC_CLOCK);

    // if(!strcmp(st->id, "disk_util.dm-0")) {
    //     st->debug = 1;
    //     error("enabled debugging for '%s'", st->id);
    // }
    // else error("not enabled debugging for '%s'", st->id);

    st->green = NAN;
    st->red = NAN;

    st->last_collected_time.tv_sec = 0;
    st->last_collected_time.tv_usec = 0;
    st->counter_done = 0;

    st->gap_when_lost_iterations_above = (int) (gap_when_lost_iterations_above + 2);

    st->last_accessed_time = 0;
    st->upstream_resync_time = 0;

    avl_init_lock(&st->dimensions_index, rrddim_compare);
    avl_init_lock(&st->rrdvar_root_index, rrdvar_compare);

    netdata_rwlock_init(&st->rrdset_rwlock);

    if(name && *name && rrdset_set_name(st, name))
        // we did set the name
        ;
    else
        // could not use the name, use the id
        rrdset_set_name(st, id);

    st->title = config_get(st->config_section, "title", title);
    json_fix_string(st->title);

    st->rrdfamily = rrdfamily_create(host, st->family);

    st->next = host->rrdset_root;
    host->rrdset_root = st;

    if(host->health_enabled) {
        rrdsetvar_create(st, "last_collected_t",    RRDVAR_TYPE_TIME_T,     &st->last_collected_time.tv_sec, RRDVAR_OPTION_DEFAULT);
        rrdsetvar_create(st, "collected_total_raw", RRDVAR_TYPE_TOTAL,      &st->last_collected_total,       RRDVAR_OPTION_DEFAULT);
        rrdsetvar_create(st, "green",               RRDVAR_TYPE_CALCULATED, &st->green,                      RRDVAR_OPTION_DEFAULT);
        rrdsetvar_create(st, "red",                 RRDVAR_TYPE_CALCULATED, &st->red,                        RRDVAR_OPTION_DEFAULT);
        rrdsetvar_create(st, "update_every",        RRDVAR_TYPE_INT,        &st->update_every,               RRDVAR_OPTION_DEFAULT);
    }

    if(unlikely(rrdset_index_add(host, st) != st))
        error("RRDSET: INTERNAL ERROR: attempt to index duplicate chart '%s'", st->id);

    rrdsetcalc_link_matching(st);
    rrdcalctemplate_link_matching(st);

    rrdhost_cleanup_obsolete_charts(host);

    rrdhost_unlock(host);

    return(st);
}


// ----------------------------------------------------------------------------
// RRDSET - data collection iteration control

inline void rrdset_next_usec_unfiltered(RRDSET *st, usec_t microseconds) {
    if(unlikely(!st->last_collected_time.tv_sec || !microseconds || (rrdset_flag_check_noatomic(st, RRDSET_FLAG_SYNC_CLOCK)))) {
        // call the full next_usec() function
        rrdset_next_usec(st, microseconds);
        return;
    }

    st->usec_since_last_update = microseconds;
}

inline void rrdset_next_usec(RRDSET *st, usec_t microseconds) {
    struct timeval now;
    now_realtime_timeval(&now);

    #ifdef NETDATA_INTERNAL_CHECKS
    char *discard_reason = NULL;
    usec_t discarded = microseconds;
    #endif

    if(unlikely(rrdset_flag_check_noatomic(st, RRDSET_FLAG_SYNC_CLOCK))) {
        // the chart needs to be re-synced to current time
        rrdset_flag_clear(st, RRDSET_FLAG_SYNC_CLOCK);

        // discard the microseconds supplied
        microseconds = 0;

        #ifdef NETDATA_INTERNAL_CHECKS
        if(!discard_reason) discard_reason = "SYNC CLOCK FLAG";
        #endif
    }

    if(unlikely(!st->last_collected_time.tv_sec)) {
        // the first entry
        microseconds = st->update_every * USEC_PER_SEC;
        #ifdef NETDATA_INTERNAL_CHECKS
        if(!discard_reason) discard_reason = "FIRST DATA COLLECTION";
        #endif
    }
    else if(unlikely(!microseconds)) {
        // no dt given by the plugin
        microseconds = dt_usec(&now, &st->last_collected_time);
        #ifdef NETDATA_INTERNAL_CHECKS
        if(!discard_reason) discard_reason = "NO USEC GIVEN BY COLLECTOR";
        #endif
    }
    else {
        // microseconds has the time since the last collection
        susec_t since_last_usec = dt_usec_signed(&now, &st->last_collected_time);

        if(unlikely(since_last_usec < 0)) {
            // oops! the database is in the future
            info("RRD database for chart '%s' on host '%s' is %0.5" LONG_DOUBLE_MODIFIER " secs in the future (counter #%zu, update #%zu). Adjusting it to current time.", st->id, st->rrdhost->hostname, (LONG_DOUBLE)-since_last_usec / USEC_PER_SEC, st->counter, st->counter_done);

            st->last_collected_time.tv_sec  = now.tv_sec - st->update_every;
            st->last_collected_time.tv_usec = now.tv_usec;
            last_collected_time_align(st);

            st->last_updated.tv_sec  = now.tv_sec - st->update_every;
            st->last_updated.tv_usec = now.tv_usec;
            last_updated_time_align(st);

            microseconds    = st->update_every * USEC_PER_SEC;
            #ifdef NETDATA_INTERNAL_CHECKS
            if(!discard_reason) discard_reason = "COLLECTION TIME IN FUTURE";
            #endif
        }
        else if(unlikely((usec_t)since_last_usec > (usec_t)(st->update_every * 5 * USEC_PER_SEC))) {
            // oops! the database is too far behind
            info("RRD database for chart '%s' on host '%s' is %0.5" LONG_DOUBLE_MODIFIER " secs in the past (counter #%zu, update #%zu). Adjusting it to current time.", st->id, st->rrdhost->hostname, (LONG_DOUBLE)since_last_usec / USEC_PER_SEC, st->counter, st->counter_done);

            microseconds = (usec_t)since_last_usec;
            #ifdef NETDATA_INTERNAL_CHECKS
            if(!discard_reason) discard_reason = "COLLECTION TIME TOO FAR IN THE PAST";
            #endif
        }

#ifdef NETDATA_INTERNAL_CHECKS
        if(since_last_usec > 0 && (susec_t)microseconds < since_last_usec) {
            static __thread susec_t min_delta = USEC_PER_SEC * 3600, permanent_min_delta = 0;
            static __thread time_t last_t = 0;

            // the first time initialize it so that it will make the check later
            if(last_t == 0) last_t = now.tv_sec + 60;

            susec_t delta = since_last_usec - (susec_t)microseconds;
            if(delta < min_delta) min_delta = delta;

            if(now.tv_sec >= last_t + 60) {
                last_t = now.tv_sec;

                if(min_delta > permanent_min_delta) {
                    info("MINIMUM MICROSECONDS DELTA of thread %d increased from %lld to %lld (+%lld)", gettid(), permanent_min_delta, min_delta, min_delta - permanent_min_delta);
                    permanent_min_delta = min_delta;
                }

                min_delta = USEC_PER_SEC * 3600;
            }
        }
#endif
    }

    #ifdef NETDATA_INTERNAL_CHECKS
    debug(D_RRD_CALLS, "rrdset_next_usec() for chart %s with microseconds %llu", st->name, microseconds);
    rrdset_debug(st, "NEXT: %llu microseconds", microseconds);

    if(discarded && discarded != microseconds)
        info("host '%s', chart '%s': discarded data collection time of %llu usec, replaced with %llu usec, reason: '%s'", st->rrdhost->hostname, st->id, discarded, microseconds, discard_reason?discard_reason:"UNDEFINED");

    #endif

    st->usec_since_last_update = microseconds;
}


// ----------------------------------------------------------------------------
// RRDSET - process the collected values for all dimensions of a chart

static inline usec_t rrdset_init_last_collected_time(RRDSET *st) {
    now_realtime_timeval(&st->last_collected_time);
    last_collected_time_align(st);

    usec_t last_collect_ut = st->last_collected_time.tv_sec * USEC_PER_SEC + st->last_collected_time.tv_usec;

    #ifdef NETDATA_INTERNAL_CHECKS
    rrdset_debug(st, "initialized last collected time to %0.3" LONG_DOUBLE_MODIFIER, (LONG_DOUBLE)last_collect_ut / USEC_PER_SEC);
    #endif

    return last_collect_ut;
}

static inline usec_t rrdset_update_last_collected_time(RRDSET *st) {
    usec_t last_collect_ut = st->last_collected_time.tv_sec * USEC_PER_SEC + st->last_collected_time.tv_usec;
    usec_t ut = last_collect_ut + st->usec_since_last_update;
    st->last_collected_time.tv_sec = (time_t) (ut / USEC_PER_SEC);
    st->last_collected_time.tv_usec = (suseconds_t) (ut % USEC_PER_SEC);

    #ifdef NETDATA_INTERNAL_CHECKS
    rrdset_debug(st, "updated last collected time to %0.3" LONG_DOUBLE_MODIFIER, (LONG_DOUBLE)last_collect_ut / USEC_PER_SEC);
    #endif

    return last_collect_ut;
}

static inline usec_t rrdset_init_last_updated_time(RRDSET *st) {
    // copy the last collected time to last updated time
    st->last_updated.tv_sec  = st->last_collected_time.tv_sec;
    st->last_updated.tv_usec = st->last_collected_time.tv_usec;

    if(rrdset_flag_check(st, RRDSET_FLAG_STORE_FIRST))
        st->last_updated.tv_sec -= st->update_every;

    last_updated_time_align(st);

    usec_t last_updated_ut = st->last_updated.tv_sec * USEC_PER_SEC + st->last_updated.tv_usec;

    #ifdef NETDATA_INTERNAL_CHECKS
    rrdset_debug(st, "initialized last updated time to %0.3" LONG_DOUBLE_MODIFIER, (LONG_DOUBLE)last_updated_ut / USEC_PER_SEC);
    #endif

    return last_updated_ut;
}

static inline void rrdset_done_push_exclusive(RRDSET *st) {
//    usec_t update_every_ut = st->update_every * USEC_PER_SEC; // st->update_every in microseconds
//
//    if(unlikely(st->usec_since_last_update > update_every_ut * remote_clock_resync_iterations)) {
//        error("Chart '%s' was last collected %llu usec before. Resetting it.", st->id, st->usec_since_last_update);
//        rrdset_reset(st);
//        st->usec_since_last_update = update_every_ut;
//    }

    if(unlikely(!st->last_collected_time.tv_sec)) {
        // it is the first entry
        // set the last_collected_time to now
        rrdset_init_last_collected_time(st);
    }
    else {
        // it is not the first entry
        // calculate the proper last_collected_time, using usec_since_last_update
        rrdset_update_last_collected_time(st);
    }

    st->counter_done++;

    rrdset_rdlock(st);
    rrdset_done_push(st);
    rrdset_unlock(st);
}


static inline size_t rrdset_done_interpolate(
        RRDSET *st
        , usec_t update_every_ut
        , usec_t last_stored_ut
        , usec_t next_store_ut
        , usec_t last_collect_ut
        , usec_t now_collect_ut
        , char store_this_entry
        , uint32_t storage_flags
) {
    RRDDIM *rd;

    size_t stored_entries = 0;     // the number of entries we have stored in the db, during this call to rrdset_done()

    usec_t first_ut = last_stored_ut, last_ut = 0;
    (void)first_ut;

    ssize_t iterations = (ssize_t)((now_collect_ut - last_stored_ut) / (update_every_ut));
    if((now_collect_ut % (update_every_ut)) == 0) iterations++;

    size_t counter = st->counter;
    long current_entry = st->current_entry;

    for( ; next_store_ut <= now_collect_ut ; last_collect_ut = next_store_ut, next_store_ut += update_every_ut, iterations-- ) {

        #ifdef NETDATA_INTERNAL_CHECKS
        if(iterations < 0) { error("INTERNAL CHECK: %s: iterations calculation wrapped! first_ut = %llu, last_stored_ut = %llu, next_store_ut = %llu, now_collect_ut = %llu", st->name, first_ut, last_stored_ut, next_store_ut, now_collect_ut); }
        rrdset_debug(st, "last_stored_ut = %0.3" LONG_DOUBLE_MODIFIER " (last updated time)", (LONG_DOUBLE)last_stored_ut/USEC_PER_SEC);
        rrdset_debug(st, "next_store_ut  = %0.3" LONG_DOUBLE_MODIFIER " (next interpolation point)", (LONG_DOUBLE)next_store_ut/USEC_PER_SEC);
        #endif

        last_ut = next_store_ut;

        rrddim_foreach_read(rd, st) {
            calculated_number new_value;

            switch(rd->algorithm) {
                case RRD_ALGORITHM_INCREMENTAL:
                    new_value = (calculated_number)
                            (      rd->calculated_value
                                   * (calculated_number)(next_store_ut - last_collect_ut)
                                   / (calculated_number)(now_collect_ut - last_collect_ut)
                            );

                    #ifdef NETDATA_INTERNAL_CHECKS
                    rrdset_debug(st, "%s: CALC2 INC "
                                CALCULATED_NUMBER_FORMAT " = "
                                CALCULATED_NUMBER_FORMAT
                                " * (%llu - %llu)"
                                " / (%llu - %llu)"
                              , rd->name
                              , new_value
                              , rd->calculated_value
                              , next_store_ut, last_collect_ut
                              , now_collect_ut, last_collect_ut
                    );
                    #endif

                    rd->calculated_value -= new_value;
                    new_value += rd->last_calculated_value;
                    rd->last_calculated_value = 0;
                    new_value /= (calculated_number)st->update_every;

                    if(unlikely(next_store_ut - last_stored_ut < update_every_ut)) {

                        #ifdef NETDATA_INTERNAL_CHECKS
                        rrdset_debug(st, "%s: COLLECTION POINT IS SHORT " CALCULATED_NUMBER_FORMAT " - EXTRAPOLATING",
                                    rd->name
                                  , (calculated_number)(next_store_ut - last_stored_ut)
                        );
                        #endif

                        new_value = new_value * (calculated_number)(st->update_every * USEC_PER_SEC) / (calculated_number)(next_store_ut - last_stored_ut);
                    }
                    break;

                case RRD_ALGORITHM_ABSOLUTE:
                case RRD_ALGORITHM_PCENT_OVER_ROW_TOTAL:
                case RRD_ALGORITHM_PCENT_OVER_DIFF_TOTAL:
                default:
                    if(iterations == 1) {
                        // this is the last iteration
                        // do not interpolate
                        // just show the calculated value

                        new_value = rd->calculated_value;
                    }
                    else {
                        // we have missed an update
                        // interpolate in the middle values

                        new_value = (calculated_number)
                                (   (     (rd->calculated_value - rd->last_calculated_value)
                                          * (calculated_number)(next_store_ut - last_collect_ut)
                                          / (calculated_number)(now_collect_ut - last_collect_ut)
                                    )
                                    +  rd->last_calculated_value
                                );

                        #ifdef NETDATA_INTERNAL_CHECKS
                        rrdset_debug(st, "%s: CALC2 DEF "
                                    CALCULATED_NUMBER_FORMAT " = ((("
                                            "(" CALCULATED_NUMBER_FORMAT " - " CALCULATED_NUMBER_FORMAT ")"
                                            " * %llu"
                                            " / %llu) + " CALCULATED_NUMBER_FORMAT
                                  , rd->name
                                  , new_value
                                  , rd->calculated_value, rd->last_calculated_value
                                  , (next_store_ut - first_ut)
                                  , (now_collect_ut - first_ut), rd->last_calculated_value
                        );
                        #endif
                    }
                    break;
            }

            if(unlikely(!store_this_entry)) {
                rd->state->collect_ops.store_metric(rd, next_store_ut, SN_EMPTY_SLOT); //pack_storage_number(0, SN_NOT_EXISTS)
//                rd->values[current_entry] = SN_EMPTY_SLOT; //pack_storage_number(0, SN_NOT_EXISTS);
                continue;
            }

            if(likely(rd->updated && rd->collections_counter > 1 && iterations < st->gap_when_lost_iterations_above)) {
                rd->state->collect_ops.store_metric(rd, next_store_ut, pack_storage_number(new_value, storage_flags));
//                rd->values[current_entry] = pack_storage_number(new_value, storage_flags );
                rd->last_stored_value = new_value;

                #ifdef NETDATA_INTERNAL_CHECKS
                rrdset_debug(st, "%s: STORE[%ld] "
                            CALCULATED_NUMBER_FORMAT " = " CALCULATED_NUMBER_FORMAT
                          , rd->name
                          , current_entry
                          , unpack_storage_number(rd->values[current_entry]), new_value
                );
                #endif

            }
            else {

                #ifdef NETDATA_INTERNAL_CHECKS
                rrdset_debug(st, "%s: STORE[%ld] = NON EXISTING "
                          , rd->name
                          , current_entry
                );
                #endif

//                rd->values[current_entry] = SN_EMPTY_SLOT; // pack_storage_number(0, SN_NOT_EXISTS);
                rd->state->collect_ops.store_metric(rd, next_store_ut, SN_EMPTY_SLOT); //pack_storage_number(0, SN_NOT_EXISTS)
                rd->last_stored_value = NAN;
            }

            stored_entries++;

            #ifdef NETDATA_INTERNAL_CHECKS
            if(unlikely(rrdset_flag_check(st, RRDSET_FLAG_DEBUG))) {
                calculated_number t1 = new_value * (calculated_number)rd->multiplier / (calculated_number)rd->divisor;
                calculated_number t2 = unpack_storage_number(rd->values[current_entry]);

                calculated_number accuracy = accuracy_loss(t1, t2);
                debug(D_RRD_STATS, "%s/%s: UNPACK[%ld] = " CALCULATED_NUMBER_FORMAT " FLAGS=0x%08x (original = " CALCULATED_NUMBER_FORMAT ", accuracy loss = " CALCULATED_NUMBER_FORMAT "%%%s)"
                      , st->id, rd->name
                      , current_entry
                      , t2
                      , get_storage_number_flags(rd->values[current_entry])
                      , t1
                      , accuracy
                      , (accuracy > ACCURACY_LOSS_ACCEPTED_PERCENT) ? " **TOO BIG** " : ""
                );

                rd->collected_volume += t1;
                rd->stored_volume += t2;

                accuracy = accuracy_loss(rd->collected_volume, rd->stored_volume);
                debug(D_RRD_STATS, "%s/%s: VOLUME[%ld] = " CALCULATED_NUMBER_FORMAT ", calculated  = " CALCULATED_NUMBER_FORMAT ", accuracy loss = " CALCULATED_NUMBER_FORMAT "%%%s"
                      , st->id, rd->name
                      , current_entry
                      , rd->stored_volume
                      , rd->collected_volume
                      , accuracy
                      , (accuracy > ACCURACY_LOSS_ACCEPTED_PERCENT) ? " **TOO BIG** " : ""
                );
            }
            #endif
        }
        // reset the storage flags for the next point, if any;
        storage_flags = SN_EXISTS;

        st->counter = ++counter;
        st->current_entry = current_entry = ((current_entry + 1) >= st->entries) ? 0 : current_entry + 1;

        st->last_updated.tv_sec = (time_t) (last_ut / USEC_PER_SEC);
        st->last_updated.tv_usec = 0;

        last_stored_ut = next_store_ut;
    }

/*
    st->counter = counter;
    st->current_entry = current_entry;

    if(likely(last_ut)) {
        st->last_updated.tv_sec = (time_t) (last_ut / USEC_PER_SEC);
        st->last_updated.tv_usec = 0;
    }
*/

    return stored_entries;
}

static inline void rrdset_done_fill_the_gap(RRDSET *st) {
    usec_t update_every_ut = st->update_every * USEC_PER_SEC;
    usec_t now_collect_ut  = st->last_collected_time.tv_sec * USEC_PER_SEC + st->last_collected_time.tv_usec;

    long c = 0, entries = st->entries;
    RRDDIM *rd;
    rrddim_foreach_read(rd, st) {
        usec_t next_store_ut = (st->last_updated.tv_sec + st->update_every) * USEC_PER_SEC;
        long current_entry = st->current_entry;

        for(c = 0; c < entries && next_store_ut <= now_collect_ut ; next_store_ut += update_every_ut, c++) {
            rd->values[current_entry] = SN_EMPTY_SLOT;
            current_entry = ((current_entry + 1) >= entries) ? 0 : current_entry + 1;

            #ifdef NETDATA_INTERNAL_CHECKS
            rrdset_debug(st, "%s: STORE[%ld] = NON EXISTING (FILLED THE GAP)", rd->name, current_entry);
            #endif
        }
    }

    if(c > 0) {
        c--;
        st->last_updated.tv_sec += c * st->update_every;

        st->current_entry += c;
        if(st->current_entry >= st->entries)
            st->current_entry -= st->entries;
    }
}

void rrdset_done(RRDSET *st) {
    if(unlikely(netdata_exit)) return;

    if(unlikely(st->rrd_memory_mode == RRD_MEMORY_MODE_NONE)) {
        if(unlikely(st->rrdhost->rrdpush_send_enabled))
            rrdset_done_push_exclusive(st);

        return;
    }

    debug(D_RRD_CALLS, "rrdset_done() for chart %s", st->name);

    RRDDIM *rd;

    char
            store_this_entry = 1,   // boolean: 1 = store this entry, 0 = don't store this entry
            first_entry = 0;        // boolean: 1 = this is the first entry seen for this chart, 0 = all other entries

    usec_t
            last_collect_ut,        // the timestamp in microseconds, of the last collected value
            now_collect_ut,         // the timestamp in microseconds, of this collected value (this is NOW)
            last_stored_ut,         // the timestamp in microseconds, of the last stored entry in the db
            next_store_ut,          // the timestamp in microseconds, of the next entry to store in the db
            update_every_ut = st->update_every * USEC_PER_SEC; // st->update_every in microseconds

    netdata_thread_disable_cancelability();

    // a read lock is OK here
    rrdset_rdlock(st);

    if(unlikely(rrdset_flag_check(st, RRDSET_FLAG_OBSOLETE))) {
        error("Chart '%s' has the OBSOLETE flag set, but it is collected.", st->id);
        rrdset_isnot_obsolete(st);
    }

    // check if the chart has a long time to be updated
    if(unlikely(st->usec_since_last_update > st->entries * update_every_ut &&
                st->rrd_memory_mode != RRD_MEMORY_MODE_DBENGINE)) {
        info("host '%s', chart %s: took too long to be updated (counter #%zu, update #%zu, %0.3" LONG_DOUBLE_MODIFIER " secs). Resetting it.", st->rrdhost->hostname, st->name, st->counter, st->counter_done, (LONG_DOUBLE)st->usec_since_last_update / USEC_PER_SEC);
        rrdset_reset(st);
        st->usec_since_last_update = update_every_ut;
        store_this_entry = 0;
        first_entry = 1;
    }

    #ifdef NETDATA_INTERNAL_CHECKS
    rrdset_debug(st, "microseconds since last update: %llu", st->usec_since_last_update);
    #endif

    // set last_collected_time
    if(unlikely(!st->last_collected_time.tv_sec)) {
        // it is the first entry
        // set the last_collected_time to now
        last_collect_ut = rrdset_init_last_collected_time(st) - update_every_ut;

        // the first entry should not be stored
        store_this_entry = 0;
        first_entry = 1;
    }
    else {
        // it is not the first entry
        // calculate the proper last_collected_time, using usec_since_last_update
        last_collect_ut = rrdset_update_last_collected_time(st);
    }

    // if this set has not been updated in the past
    // we fake the last_update time to be = now - usec_since_last_update
    if(unlikely(!st->last_updated.tv_sec)) {
        // it has never been updated before
        // set a fake last_updated, in the past using usec_since_last_update
        rrdset_init_last_updated_time(st);

        // the first entry should not be stored
        store_this_entry = 0;
        first_entry = 1;
    }

    // check if we will re-write the entire data set
<<<<<<< HEAD
    if(unlikely(dt_usec(&st->last_collected_time, &st->last_updated) > st->entries * update_every_ut)) {
        info("%s: too old data (last updated at %lld.%ld, last collected at %lld.%ld). Resetting it. Will not store the next entry.", st->name, (long long)st->last_updated.tv_sec, st->last_updated.tv_usec, (long long)st->last_collected_time.tv_sec, st->last_collected_time.tv_usec);
=======
    if(unlikely(dt_usec(&st->last_collected_time, &st->last_updated) > st->entries * update_every_ut &&
                st->rrd_memory_mode != RRD_MEMORY_MODE_DBENGINE)) {
        info("%s: too old data (last updated at %ld.%ld, last collected at %ld.%ld). Resetting it. Will not store the next entry.", st->name, st->last_updated.tv_sec, st->last_updated.tv_usec, st->last_collected_time.tv_sec, st->last_collected_time.tv_usec);
>>>>>>> 423057b9
        rrdset_reset(st);
        rrdset_init_last_updated_time(st);

        st->usec_since_last_update = update_every_ut;

        // the first entry should not be stored
        store_this_entry = 0;
        first_entry = 1;
    }

    // these are the 3 variables that will help us in interpolation
    // last_stored_ut = the last time we added a value to the storage
    // now_collect_ut = the time the current value has been collected
    // next_store_ut  = the time of the next interpolation point
    now_collect_ut = st->last_collected_time.tv_sec * USEC_PER_SEC + st->last_collected_time.tv_usec;
    last_stored_ut = st->last_updated.tv_sec * USEC_PER_SEC + st->last_updated.tv_usec;
    next_store_ut  = (st->last_updated.tv_sec + st->update_every) * USEC_PER_SEC;

    if(unlikely(!st->counter_done)) {
        // if we have not collected metrics this session (st->counter_done == 0)
        // and we have collected metrics for this chart in the past (st->counter != 0)
        // fill the gap (the chart has been just loaded from disk)
        if(unlikely(st->counter) && st->rrd_memory_mode != RRD_MEMORY_MODE_DBENGINE) {
            rrdset_done_fill_the_gap(st);
            last_stored_ut = st->last_updated.tv_sec * USEC_PER_SEC + st->last_updated.tv_usec;
            next_store_ut  = (st->last_updated.tv_sec + st->update_every) * USEC_PER_SEC;
        }
        if (st->rrd_memory_mode == RRD_MEMORY_MODE_DBENGINE) {
            // set a fake last_updated to jump to current time
            rrdset_init_last_updated_time(st);
            last_stored_ut = st->last_updated.tv_sec * USEC_PER_SEC + st->last_updated.tv_usec;
            next_store_ut  = (st->last_updated.tv_sec + st->update_every) * USEC_PER_SEC;
        }

        if(unlikely(rrdset_flag_check(st, RRDSET_FLAG_STORE_FIRST))) {
            store_this_entry = 1;
            last_collect_ut = next_store_ut - update_every_ut;

            #ifdef NETDATA_INTERNAL_CHECKS
            rrdset_debug(st, "Fixed first entry.");
            #endif
        }
        else {
            store_this_entry = 0;

            #ifdef NETDATA_INTERNAL_CHECKS
            rrdset_debug(st, "Will not store the next entry.");
            #endif
        }
    }
    st->counter_done++;

    if(unlikely(st->rrdhost->rrdpush_send_enabled))
        rrdset_done_push(st);

    #ifdef NETDATA_INTERNAL_CHECKS
    rrdset_debug(st, "last_collect_ut = %0.3" LONG_DOUBLE_MODIFIER " (last collection time)", (LONG_DOUBLE)last_collect_ut/USEC_PER_SEC);
    rrdset_debug(st, "now_collect_ut  = %0.3" LONG_DOUBLE_MODIFIER " (current collection time)", (LONG_DOUBLE)now_collect_ut/USEC_PER_SEC);
    rrdset_debug(st, "last_stored_ut  = %0.3" LONG_DOUBLE_MODIFIER " (last updated time)", (LONG_DOUBLE)last_stored_ut/USEC_PER_SEC);
    rrdset_debug(st, "next_store_ut   = %0.3" LONG_DOUBLE_MODIFIER " (next interpolation point)", (LONG_DOUBLE)next_store_ut/USEC_PER_SEC);
    #endif

    // calculate totals and count the dimensions
    int dimensions = 0;
    st->collected_total = 0;
    rrddim_foreach_read(rd, st) {
        dimensions++;
        if(likely(rd->updated))
            st->collected_total += rd->collected_value;
    }

    uint32_t storage_flags = SN_EXISTS;

    // process all dimensions to calculate their values
    // based on the collected figures only
    // at this stage we do not interpolate anything
    rrddim_foreach_read(rd, st) {

        if(unlikely(!rd->updated)) {
            rd->calculated_value = 0;
            continue;
        }

        if(unlikely(rrddim_flag_check(rd, RRDDIM_FLAG_OBSOLETE))) {
            error("Dimension %s in chart '%s' has the OBSOLETE flag set, but it is collected.", rd->name, st->id);
            rrddim_isnot_obsolete(st, rd);
        }

        #ifdef NETDATA_INTERNAL_CHECKS
        rrdset_debug(st, "%s: START "
                " last_collected_value = " COLLECTED_NUMBER_FORMAT
                " collected_value = " COLLECTED_NUMBER_FORMAT
                " last_calculated_value = " CALCULATED_NUMBER_FORMAT
                " calculated_value = " CALCULATED_NUMBER_FORMAT
                                      , rd->name
                                      , rd->last_collected_value
                                      , rd->collected_value
                                      , rd->last_calculated_value
                                      , rd->calculated_value
        );
        #endif

        switch(rd->algorithm) {
            case RRD_ALGORITHM_ABSOLUTE:
                rd->calculated_value = (calculated_number)rd->collected_value
                                       * (calculated_number)rd->multiplier
                                       / (calculated_number)rd->divisor;

                #ifdef NETDATA_INTERNAL_CHECKS
                rrdset_debug(st, "%s: CALC ABS/ABS-NO-IN "
                            CALCULATED_NUMBER_FORMAT " = "
                            COLLECTED_NUMBER_FORMAT
                            " * " CALCULATED_NUMBER_FORMAT
                            " / " CALCULATED_NUMBER_FORMAT
                          , rd->name
                          , rd->calculated_value
                          , rd->collected_value
                          , (calculated_number)rd->multiplier
                          , (calculated_number)rd->divisor
                );
                #endif

                break;

            case RRD_ALGORITHM_PCENT_OVER_ROW_TOTAL:
                if(unlikely(!st->collected_total))
                    rd->calculated_value = 0;
                else
                    // the percentage of the current value
                    // over the total of all dimensions
                    rd->calculated_value =
                            (calculated_number)100
                            * (calculated_number)rd->collected_value
                            / (calculated_number)st->collected_total;

                #ifdef NETDATA_INTERNAL_CHECKS
                rrdset_debug(st, "%s: CALC PCENT-ROW "
                            CALCULATED_NUMBER_FORMAT " = 100"
                            " * " COLLECTED_NUMBER_FORMAT
                            " / " COLLECTED_NUMBER_FORMAT
                          , rd->name
                          , rd->calculated_value
                          , rd->collected_value
                          , st->collected_total
                );
                #endif

                break;

            case RRD_ALGORITHM_INCREMENTAL:
                if(unlikely(rd->collections_counter <= 1)) {
                    rd->calculated_value = 0;
                    continue;
                }

                // if the new is smaller than the old (an overflow, or reset), set the old equal to the new
                // to reset the calculation (it will give zero as the calculation for this second)
                if(unlikely(rd->last_collected_value > rd->collected_value)) {
                    debug(D_RRD_STATS, "%s.%s: RESET or OVERFLOW. Last collected value = " COLLECTED_NUMBER_FORMAT ", current = " COLLECTED_NUMBER_FORMAT
                          , st->name, rd->name
                          , rd->last_collected_value
                          , rd->collected_value);

                    if(!(rrddim_flag_check(rd, RRDDIM_FLAG_DONT_DETECT_RESETS_OR_OVERFLOWS)))
                        storage_flags = SN_EXISTS_RESET;

                    uint64_t last = (uint64_t)rd->last_collected_value;
                    uint64_t new = (uint64_t)rd->collected_value;
                    uint64_t max = (uint64_t)rd->collected_value_max;
                    uint64_t cap = 0;

                         if(max > 0x00000000FFFFFFFFULL) cap = 0xFFFFFFFFFFFFFFFFULL;
                    else if(max > 0x000000000000FFFFULL) cap = 0x00000000FFFFFFFFULL;
                    else if(max > 0x00000000000000FFULL) cap = 0x000000000000FFFFULL;
                    else                                 cap = 0x00000000000000FFULL;

                    uint64_t delta = cap - last + new;

                    rd->calculated_value +=
                            (calculated_number) delta
                            * (calculated_number) rd->multiplier
                            / (calculated_number) rd->divisor;
                }
                else {
                    rd->calculated_value +=
                            (calculated_number) (rd->collected_value - rd->last_collected_value)
                            * (calculated_number) rd->multiplier
                            / (calculated_number) rd->divisor;
                }

                #ifdef NETDATA_INTERNAL_CHECKS
                rrdset_debug(st, "%s: CALC INC PRE "
                            CALCULATED_NUMBER_FORMAT " = ("
                            COLLECTED_NUMBER_FORMAT " - " COLLECTED_NUMBER_FORMAT
                            ")"
                                    " * " CALCULATED_NUMBER_FORMAT
                            " / " CALCULATED_NUMBER_FORMAT
                          , rd->name
                          , rd->calculated_value
                          , rd->collected_value, rd->last_collected_value
                          , (calculated_number)rd->multiplier
                          , (calculated_number)rd->divisor
                );
                #endif

                break;

            case RRD_ALGORITHM_PCENT_OVER_DIFF_TOTAL:
                if(unlikely(rd->collections_counter <= 1)) {
                    rd->calculated_value = 0;
                    continue;
                }

                // if the new is smaller than the old (an overflow, or reset), set the old equal to the new
                // to reset the calculation (it will give zero as the calculation for this second)
                if(unlikely(rd->last_collected_value > rd->collected_value)) {
                    debug(D_RRD_STATS, "%s.%s: RESET or OVERFLOW. Last collected value = " COLLECTED_NUMBER_FORMAT ", current = " COLLECTED_NUMBER_FORMAT
                          , st->name, rd->name
                          , rd->last_collected_value
                          , rd->collected_value
                    );

                    if(!(rrddim_flag_check(rd, RRDDIM_FLAG_DONT_DETECT_RESETS_OR_OVERFLOWS)))
                        storage_flags = SN_EXISTS_RESET;

                    rd->last_collected_value = rd->collected_value;
                }

                // the percentage of the current increment
                // over the increment of all dimensions together
                if(unlikely(st->collected_total == st->last_collected_total))
                    rd->calculated_value = 0;
                else
                    rd->calculated_value =
                            (calculated_number)100
                            * (calculated_number)(rd->collected_value - rd->last_collected_value)
                            / (calculated_number)(st->collected_total - st->last_collected_total);

                #ifdef NETDATA_INTERNAL_CHECKS
                rrdset_debug(st, "%s: CALC PCENT-DIFF "
                            CALCULATED_NUMBER_FORMAT " = 100"
                            " * (" COLLECTED_NUMBER_FORMAT " - " COLLECTED_NUMBER_FORMAT ")"
                            " / (" COLLECTED_NUMBER_FORMAT " - " COLLECTED_NUMBER_FORMAT ")"
                          , rd->name
                          , rd->calculated_value
                          , rd->collected_value, rd->last_collected_value
                          , st->collected_total, st->last_collected_total
                );
                #endif

                break;

            default:
                // make the default zero, to make sure
                // it gets noticed when we add new types
                rd->calculated_value = 0;

                #ifdef NETDATA_INTERNAL_CHECKS
                rrdset_debug(st, "%s: CALC "
                            CALCULATED_NUMBER_FORMAT " = 0"
                          , rd->name
                          , rd->calculated_value
                );
                #endif

                break;
        }

        #ifdef NETDATA_INTERNAL_CHECKS
        rrdset_debug(st, "%s: PHASE2 "
                    " last_collected_value = " COLLECTED_NUMBER_FORMAT
                    " collected_value = " COLLECTED_NUMBER_FORMAT
                    " last_calculated_value = " CALCULATED_NUMBER_FORMAT
                    " calculated_value = " CALCULATED_NUMBER_FORMAT
                                      , rd->name
                                      , rd->last_collected_value
                                      , rd->collected_value
                                      , rd->last_calculated_value
                                      , rd->calculated_value
        );
        #endif

    }

    // at this point we have all the calculated values ready
    // it is now time to interpolate values on a second boundary

#ifdef NETDATA_INTERNAL_CHECKS
    if(unlikely(now_collect_ut < next_store_ut)) {
        // this is collected in the same interpolation point
        rrdset_debug(st, "THIS IS IN THE SAME INTERPOLATION POINT");
        info("INTERNAL CHECK: host '%s', chart '%s' is collected in the same interpolation point: short by %llu microseconds", st->rrdhost->hostname, st->name, next_store_ut - now_collect_ut);
    }
#endif

    rrdset_done_interpolate(st
            , update_every_ut
            , last_stored_ut
            , next_store_ut
            , last_collect_ut
            , now_collect_ut
            , store_this_entry
            , storage_flags
    );

    st->last_collected_total  = st->collected_total;

    rrddim_foreach_read(rd, st) {
        if(unlikely(!rd->updated))
            continue;

        #ifdef NETDATA_INTERNAL_CHECKS
        rrdset_debug(st, "%s: setting last_collected_value (old: " COLLECTED_NUMBER_FORMAT ") to last_collected_value (new: " COLLECTED_NUMBER_FORMAT ")", rd->name, rd->last_collected_value, rd->collected_value);
        #endif

        rd->last_collected_value = rd->collected_value;

        switch(rd->algorithm) {
            case RRD_ALGORITHM_INCREMENTAL:
                if(unlikely(!first_entry)) {
                    #ifdef NETDATA_INTERNAL_CHECKS
                    rrdset_debug(st, "%s: setting last_calculated_value (old: " CALCULATED_NUMBER_FORMAT ") to last_calculated_value (new: " CALCULATED_NUMBER_FORMAT ")", rd->name, rd->last_calculated_value + rd->calculated_value, rd->calculated_value);
                    #endif

                    rd->last_calculated_value += rd->calculated_value;
                }
                else {
                    #ifdef NETDATA_INTERNAL_CHECKS
                    rrdset_debug(st, "THIS IS THE FIRST POINT");
                    #endif
                }
                break;

            case RRD_ALGORITHM_ABSOLUTE:
            case RRD_ALGORITHM_PCENT_OVER_ROW_TOTAL:
            case RRD_ALGORITHM_PCENT_OVER_DIFF_TOTAL:
                #ifdef NETDATA_INTERNAL_CHECKS
                rrdset_debug(st, "%s: setting last_calculated_value (old: " CALCULATED_NUMBER_FORMAT ") to last_calculated_value (new: " CALCULATED_NUMBER_FORMAT ")", rd->name, rd->last_calculated_value, rd->calculated_value);
                #endif

                rd->last_calculated_value = rd->calculated_value;
                break;
        }

        rd->calculated_value = 0;
        rd->collected_value = 0;
        rd->updated = 0;

        #ifdef NETDATA_INTERNAL_CHECKS
        rrdset_debug(st, "%s: END "
                    " last_collected_value = " COLLECTED_NUMBER_FORMAT
                    " collected_value = " COLLECTED_NUMBER_FORMAT
                    " last_calculated_value = " CALCULATED_NUMBER_FORMAT
                    " calculated_value = " CALCULATED_NUMBER_FORMAT
                                      , rd->name
                                      , rd->last_collected_value
                                      , rd->collected_value
                                      , rd->last_calculated_value
                                      , rd->calculated_value
        );
        #endif

    }

    // ALL DONE ABOUT THE DATA UPDATE
    // --------------------------------------------------------------------

    // find if there are any obsolete dimensions
    time_t now = now_realtime_sec();

    if(unlikely(rrddim_flag_check(st, RRDSET_FLAG_OBSOLETE_DIMENSIONS))) {
        rrddim_foreach_read(rd, st)
            if(unlikely(rrddim_flag_check(rd, RRDDIM_FLAG_OBSOLETE)))
                break;

        if(unlikely(rd)) {
            RRDDIM *last;
            // there is a dimension to free
            // upgrade our read lock to a write lock
            rrdset_unlock(st);
            rrdset_wrlock(st);

            for( rd = st->dimensions, last = NULL ; likely(rd) ; ) {
                if(unlikely(rrddim_flag_check(rd, RRDDIM_FLAG_OBSOLETE) && (rd->last_collected_time.tv_sec + rrdset_free_obsolete_time < now))) {
                    info("Removing obsolete dimension '%s' (%s) of '%s' (%s).", rd->name, rd->id, st->name, st->id);

                    if(likely(rd->rrd_memory_mode == RRD_MEMORY_MODE_SAVE || rd->rrd_memory_mode == RRD_MEMORY_MODE_MAP)) {
                        info("Deleting dimension file '%s'.", rd->cache_filename);
                        if(unlikely(unlink(rd->cache_filename) == -1))
                            error("Cannot delete dimension file '%s'", rd->cache_filename);
                    }

                    if(unlikely(!last)) {
                        rrddim_free(st, rd);
                        rd = st->dimensions;
                        continue;
                    }
                    else {
                        rrddim_free(st, rd);
                        rd = last->next;
                        continue;
                    }
                }

                last = rd;
                rd = rd->next;
            }
        }
        else {
            rrdset_flag_clear(st, RRDSET_FLAG_OBSOLETE_DIMENSIONS);
        }
    }

    rrdset_unlock(st);

    netdata_thread_enable_cancelability();
}<|MERGE_RESOLUTION|>--- conflicted
+++ resolved
@@ -1260,14 +1260,9 @@
     }
 
     // check if we will re-write the entire data set
-<<<<<<< HEAD
-    if(unlikely(dt_usec(&st->last_collected_time, &st->last_updated) > st->entries * update_every_ut)) {
-        info("%s: too old data (last updated at %lld.%ld, last collected at %lld.%ld). Resetting it. Will not store the next entry.", st->name, (long long)st->last_updated.tv_sec, st->last_updated.tv_usec, (long long)st->last_collected_time.tv_sec, st->last_collected_time.tv_usec);
-=======
     if(unlikely(dt_usec(&st->last_collected_time, &st->last_updated) > st->entries * update_every_ut &&
                 st->rrd_memory_mode != RRD_MEMORY_MODE_DBENGINE)) {
-        info("%s: too old data (last updated at %ld.%ld, last collected at %ld.%ld). Resetting it. Will not store the next entry.", st->name, st->last_updated.tv_sec, st->last_updated.tv_usec, st->last_collected_time.tv_sec, st->last_collected_time.tv_usec);
->>>>>>> 423057b9
+        info("%s: too old data (last updated at %lld.%ld, last collected at %lld.%ld). Resetting it. Will not store the next entry.", st->name, (long long)st->last_updated.tv_sec, st->last_updated.tv_usec, (long long)st->last_collected_time.tv_sec, st->last_collected_time.tv_usec);
         rrdset_reset(st);
         rrdset_init_last_updated_time(st);
 
