# netdata [![Build Status](https://travis-ci.com/netdata/netdata.svg?branch=master)](https://travis-ci.com/netdata/netdata) [![CII Best Practices](https://bestpractices.coreinfrastructure.org/projects/2231/badge)](https://bestpractices.coreinfrastructure.org/projects/2231) [![License: GPL v3+](https://img.shields.io/badge/License-GPL%20v3%2B-blue.svg)](https://www.gnu.org/licenses/gpl-3.0) [![Tweet](https://img.shields.io/twitter/url/http/shields.io.svg?style=social)](https://twitter.com/intent/tweet?text=Netdata,%20real-time%20performance%20and%20health%20monitoring,%20done%20right!&url=https://my-netdata.io/&via=linuxnetdata&hashtags=netdata,monitoring) [![analytics](http://www.google-analytics.com/collect?v=1&t=pageview&_s=1&ds=github&dr=https%3A%2F%2Fgithub.com%2Fnetdata%2Fnetdata&dl=https%3A%2F%2Fmy-netdata.io%2Fgithub%2Freadme&_u=MAC~&cid=5792dfd7-8dc4-476b-af31-da2fdb9f93d2&tid=UA-64295674-3)]()
  
[![Code Climate](https://codeclimate.com/github/netdata/netdata/badges/gpa.svg)](https://codeclimate.com/github/netdata/netdata) [![Codacy Badge](https://api.codacy.com/project/badge/Grade/a994873f30d045b9b4b83606c3eb3498)](https://www.codacy.com/app/netdata/netdata?utm_source=github.com&amp;utm_medium=referral&amp;utm_content=netdata/netdata&amp;utm_campaign=Badge_Grade) [![LGTM C](https://img.shields.io/lgtm/grade/cpp/g/netdata/netdata.svg?logo=lgtm)](https://lgtm.com/projects/g/netdata/netdata/context:cpp) [![LGTM JS](https://img.shields.io/lgtm/grade/javascript/g/netdata/netdata.svg?logo=lgtm)](https://lgtm.com/projects/g/netdata/netdata/context:javascript) [![LGTM PYTHON](https://img.shields.io/lgtm/grade/python/g/netdata/netdata.svg?logo=lgtm)](https://lgtm.com/projects/g/netdata/netdata/context:python)

---

**Netdata** is a system for **distributed real-time performance and health monitoring**.  
  
It provides **unparalleled insights**, **in real-time**, of everything happening on the systems it runs (including containers and applications such as web and database servers), using **modern interactive web dashboards**.  

_Netdata is **fast** and **efficient**, designed to permanently run on all systems (**physical** & **virtual** servers, **containers**, **IoT** devices), without disrupting their core function._
  
Netdata is **free, open-source software** and it currently runs on **Linux**, **FreeBSD**, and **MacOS**.  

## Warning!
People get **addicted to netdata**.<br/>
Once you use it on your systems, **there is no going back**! *You have been warned...*

![image](https://user-images.githubusercontent.com/2662304/48305662-9de82980-e537-11e8-9f5b-aa1a60fbb82f.png)

## Contents

1. [How it looks](#how-it-looks) - have a quick look at it
2. [User base](#user-base) - who uses netdata?
3. [Why Netdata](#why-netdata) - why people love netdata, how it compares with other solutions
4. [Quick Start](#quick-start) - try it now on your systems
5. [News](#news) - latest news about netdata
6. [infographic](#infographic) - everything about netdata, in a page
7. [Features](#features) - what features does it have
8. [Visualization](#visualization) - unique visualization features
9. [What does it monitor](#what-does-it-monitor) - which metrics it collects
10. [Installation](#installation) - install it on all your systems
11. [Documentation](#documentation) - read the docs
12. [Community](#community) - disucss with others and get support
13. [License](#license) - check the license of netdata


## How it looks

The following animated image, shows the top part of a typical netdata dashboard.

![peek 2018-11-11 02-40](https://user-images.githubusercontent.com/2662304/48307727-9175c800-e55b-11e8-92d8-a581d60a4889.gif)

*A typical netdata dashboard, in 1:1 timing. Charts can be panned by dragging them, zoomed in/out with `SHIFT` + `mouse wheel`, an area can be selected for zoom-in with `SHIFT` + `mouse selection`. Netdata is highly interactive and **real-time**, optimized to get the work done!*

> *We have a few online demos to check: [http://my-netdata.io](http://my-netdata.io)*  

## User base

![cncf](https://www.cncf.io/wp-content/uploads/2016/09/logo_cncf.png)  

Netdata is in the [Cloud Native Computing Foundation (CNCF) landscape](https://landscape.cncf.io/grouping=no&sort=stars).
Check the [CNCF TOC Netdata presentation](https://docs.google.com/presentation/d/18C8bCTbtgKDWqPa57GXIjB2PbjjpjsUNkLtZEz6YK8s/edit?usp=sharing).  

Netdata is a **robust** application. It has hundreds of thousands of users, all over the world.
Check our [GitHub watchers list](https://github.com/netdata/netdata/watchers).
You will find users working for: **Amazon**, **Atos**, **Baidu**, **Cisco Systems**, **Citrix**, **Deutsche Telekom**, **DigitalOcean**, 
**Elastic**, **EPAM Systems**, **Ericsson**, **Google**, **Groupon**, **Hortonworks**, **HP**, **Huawei**,
**IBM**, **Microsoft**, **NewRelic**, **Nvidia**, **Red Hat**, **SAP**, **Selectel**, **TicketMaster**,
**Vimeo**, and many more!

#### Docker pulls
Docker pulls as reported by docker hub:<br/>[![netdata/netdata (official)](https://img.shields.io/docker/pulls/netdata/netdata.svg?label=netdata/netdata+%28official%29)](https://hub.docker.com/r/netdata/netdata/) [![firehol/netdata (deprecated)](https://img.shields.io/docker/pulls/firehol/netdata.svg?label=firehol/netdata+%28deprecated%29)](https://hub.docker.com/r/firehol/netdata/) [![titpetric/netdata (donated)](https://img.shields.io/docker/pulls/titpetric/netdata.svg?label=titpetric/netdata+%28third+party%29)](https://hub.docker.com/r/titpetric/netdata/)

#### Anonymous global public netdata registry
*Since May 16th 2016 (the date the [global public netdata registry](https://github.com/netdata/netdata/wiki/mynetdata-menu-item) was released):*<br/>[![User Base](https://registry.my-netdata.io/api/v1/badge.svg?chart=netdata.registry_entries&dimensions=persons&label=user%20base&units=null&value_color=blue&precision=0&v42)](https://registry.my-netdata.io/#menu_netdata_submenu_registry) [![Monitored Servers](https://registry.my-netdata.io/api/v1/badge.svg?chart=netdata.registry_entries&dimensions=machines&label=servers%20monitored&units=null&value_color=orange&precision=0&v42)](https://registry.my-netdata.io/#menu_netdata_submenu_registry) [![Sessions Served](https://registry.my-netdata.io/api/v1/badge.svg?chart=netdata.registry_sessions&label=sessions%20served&units=null&value_color=yellowgreen&precision=0&v42)](https://registry.my-netdata.io/#menu_netdata_submenu_registry)  
  
*in the last 24 hours:*<br/> [![New Users Today](http://registry.my-netdata.io/api/v1/badge.svg?chart=netdata.registry_entries&dimensions=persons&after=-86400&options=unaligned&group=incremental-sum&label=new%20users%20today&units=null&value_color=blue&precision=0&v42)](https://registry.my-netdata.io/#menu_netdata_submenu_registry) [![New Machines Today](https://registry.my-netdata.io/api/v1/badge.svg?chart=netdata.registry_entries&dimensions=machines&group=incremental-sum&after=-86400&options=unaligned&label=servers%20added%20today&units=null&value_color=orange&precision=0&v42)](https://registry.my-netdata.io/#menu_netdata_submenu_registry) [![Sessions Today](https://registry.my-netdata.io/api/v1/badge.svg?chart=netdata.registry_sessions&after=-86400&group=incremental-sum&options=unaligned&label=sessions%20served%20today&units=null&value_color=yellowgreen&precision=0&v42)](https://registry.my-netdata.io/#menu_netdata_submenu_registry)  

## Why Netdata

Netdata is a monitoring agent you install on all your systems.

It is:

- a **metrics collector** - for system and application metrics (including web servers, databases, containers, etc)
- a **time-series database** - all stored in memory (does not touch the disks while it runs)
- a **metrics visualizer** - super fast, interactive, modern, optimized for anomaly detection
- an **alarms notification engine** - an advanced watchdog for detecting performance and availability issues

All the above, packaged together in a very flexible, extremely modular, distributed application.

This is how netdata compares to other monitoring solutions:

netdata|others (open-source and commercial)
:---:|:---:
**High resolution metrics** (1s granularity)|Low resolution metrics (10s granularity at best)
Monitors everything, **thousands of metrics per node**|Monitor just a few metrics
UI is super fast, optimized for **anomaly detection**|UI is good for just an abstract view
**Meaningful presentation**, to help you understand the metrics|You have to know the metrics before you start
Install and get results **immediately**|Long preparation is required to get any useful results
Use it for **troubleshooting** performance problems|Use them to get *statistics of past performance*
**Kills the console** for tracing performance issues|The console is always required for troubleshooting
Requires **zero dedicated resources**|Require large dedicated resources

Netdata is **open-source**, **free**, super **fast**, very **easy**, completely **open**, extremely **efficient**,
**flexible** and integrate-able.

It has been designed by **SysAdmins**, **DevOps** and **Developers** for troubleshooting performance problems,
not just visualize metrics.

<<<<<<< HEAD
## Quick Start
=======
> **WARNING**:<br/>
> People get adicted to **netdata**!<br/>
> Once you install it and use it for a few minutes, **there is no going back**! You have been warned...

![image](https://user-images.githubusercontent.com/2662304/48300888-9a2fb500-e4ed-11e8-89a6-33eb3f32d42e.png)
>>>>>>> 4d7ce65b

You can quickly install netdata on a Linux box (physical, virtual, container, IoT) with the following command:
 
```sh
# make sure you run `bash` for your shell
bash

# install netdata, directly from github sources
bash <(curl -Ss https://my-netdata.io/kickstart.sh)
```
![](http://registry.my-netdata.io/api/v1/badge.svg?chart=web_log_nginx.requests_per_url&options=unaligned&dimensions=kickstart&group=sum&after=-3600&label=last+hour&units=installations&value_color=orange&precision=0) ![](http://registry.my-netdata.io/api/v1/badge.svg?chart=web_log_nginx.requests_per_url&options=unaligned&dimensions=kickstart&group=sum&after=-86400&label=today&units=installations&precision=0)

The above command will:

<<<<<<< HEAD
1. install any required packages on your system (it will ask you to confirm before doing so),
2. download netdata source to `/usr/src/netdata.git`
3. compile it, install it and start it

More installation methods and additional options can be found at the [installation page](https://github.com/netdata/netdata/wiki/Installation).

![image](https://user-images.githubusercontent.com/2662304/48304090-fd384080-e51b-11e8-80ae-eecb03118dda.png)
=======
![image](https://user-images.githubusercontent.com/2662304/48301567-b127d480-e4f8-11e8-91db-9b416af5486c.png)

>>>>>>> 4d7ce65b


## News  
  
`Nov 6th, 2018` - **[netdata v1.11.0 released!](https://github.com/netdata/netdata/releases)**  
  
 - New query engine, supporting statistical functions.  
 - Fixed security issues identified by Red4Sec.com and Synacktiv.  
 - New Data Collection Modules: `rethinkdbs`, `proxysql`, `litespeed`, `uwsgi`, `unbound`, `powerdns`, `dockerd`, `puppet`, `logind`, `adaptec_raid`, `megacli`, `spigotmc`, `boinc`, `w1sensor`, `monit`, `linux_power_supplies`.  
 - Improved Data Collection Modules: `statsd.plugin`, `apps.plugin`, `freeipmi.plugin`, `proc.plugin`, `diskspace.plugin`, `freebsd.plugin`, `python.d.plugin`, `web_log`, `nginx_plus`, `ipfs`, `fail2ban`, `ceph`, `elasticsearch`, `nginx_plus`,  `redis`,   
 `beanstalk`, `mysql`, `varnish`, `couchdb`, `phpfpm`, `apache`, `icecast`, `mongodb`, `postgress`, `elasticsearch`, `mdstat`, `openvpn_log`, `snmp`, `nut`.  
  
 - Added alarms for detecting abnormally high load average, `TCP` `SYN` and `TCP` accept queue overflows, network interfaces congestion and alarms for `bcache`, `mdstat`, `apcupsd`, `mysql`.  
 - system alarms are now enabled on FreeBSD.  
 - New notification methods: **rocket.chat**, **Microsoft Teams**, **syslog**, **fleep.io**, **Amazon SNS**.  
  
 - and dozens more improvements, enhancements, features and compatibility fixes  
  
---  
  
`Sep 18, 2018` - **netdata has its own organization**  
  
Netdata used to be a [firehol.org](https://firehol.org) project, accessible as `firehol/netdata`.  
  
Netdata now has its own github organization `netdata`, so all github URLs are now `netdata/netdata`. The old github URLs, repo clones, forks, etc redirect automatically to the new repo.    

  
## Infographic  
  
<<<<<<< HEAD
=======
Read the [netdata presentation](https://docs.google.com/presentation/d/18C8bCTbtgKDWqPa57GXIjB2PbjjpjsUNkLtZEz6YK8s/edit?usp=sharing) we gave at CNCF TOC on Sep 18, 2018.  

  
## netdata infographic  
  
>>>>>>> 4d7ce65b
This is a high level overview of netdata feature set and architecture.  
Click it to to interact with it (it has direct links to documentation).  
  
[![image](https://user-images.githubusercontent.com/2662304/47672043-a47eb480-dbb9-11e8-92a4-fa422d053309.png)](https://my-netdata.io/infographic.html)  


## Features  
<p align="center">  
<img src="https://cloud.githubusercontent.com/assets/2662304/19168687/f6a567be-8c19-11e6-8561-ce8d589e8346.gif"/>  
</p>  

This is what you should expect from Netdata:

### General
- **1s granularity** - the highest possible resolution for all metrics.
- **Unlimited metrics** - collects all the available metrics, the more the better.
- **1% CPU utilization of a single core** - it is super fast, unbelievably optimized.
- **A few MB of RAM** - by default it uses 25MB RAM. [You size it](database).
- **Zero disk I/O** - while it runs, it does not load or save anything (except `error` and `access` logs).
- **Zero configuration** - auto-detects everything, it can collect up to 10000 metrics per server out of the box.
- **Zero maintenance** - You just run it, it does the rest.
- **Zero dependencies** - it is even its own web server, for its static web files and its web API (though its plugins may require additional libraries, depending on the applications monitored).  
- **Scales to infinity** - you can install it on all your servers, containers, VMs and IoTs. Metrics are not centralized by default, so there is no limit.
- **Several operating modes** - Autonomous host monitoring (the default), headless data collector, forwarding proxy, store and forward proxy, central multi-host monitoring, in all possible configurations. Each node may have different metrics retention policy and run with or without health monitoring.

### Health Monitoring & Alarms
- **Sophisticated alerting** - comes with hundreds of alarms, **out of the box**! Supports dynamic thresholds, hysteresis, alarm templates, multiple role-based notification methods.
- **Notifications**: email, slack.com, flock.com, pushover.net, pushbullet.com, telegram.org, twilio.com, messagebird.com.

### Integrations
- **time-series dbs** - can archive its metrics to `graphite`, `opentsdb`, `prometheus`, json document DBs, in the same or lower resolution (lower: to prevent it from congesting these servers due to the amount of data collected).

## Visualization

- **Stunning interactive dashboards** - mouse, touchpad and touch-screen friendly in 2 themes: `slate` (dark) and `white`.
- **Amazingly fast visualization** - responds to all queries in less than 1 ms per metric, even on low-end hardware.
- **Visual anomaly detection** - the dashboards are optimized for detecting anomalies visually.
- **Embeddable** - its charts can be embedded on your web pages, wikis and blogs. You can even use [Atlassian's Confluence as a monitoring dashboard](https://github.com/netdata/netdata/wiki/Custom-Dashboard-with-Confluence).
- **Customizable** - custom dashboards can be built using simple HTML (no javascript necessary).

### Positive and negative values

To improve clarity on charts, netdata dashboards present **positive** values for metrics representing `read`, `input`, `inbound`, `received` and **negative** values for metrics representing `write`, `output`, `outbound`, `sent`.

![positive-and-negative-values](https://user-images.githubusercontent.com/2662304/48309090-7c5c6180-e57a-11e8-8e03-3a7538c14223.gif)

*Netdata charts showing the bandwidth and packets of a network interface. `received` is positive and `sent` is negative.*

### Non zero-based y-axis

Netdata charts automatically zoom vertically, to visualize the variation of each metric within the visible time-frame.

![non-zero-based](https://user-images.githubusercontent.com/2662304/48309139-3d2f1000-e57c-11e8-9a44-b91758134b00.gif)

*A zero based `stacked` chart, automatically switches to an auto-scaled `area` chart when a single dimension is selected.*

### Charts are synchronized

Charts on netdata dashboards are synchronized to each other. There is no master chart. Any chart can be panned or zoomed at any time, and all other charts will follow.

![charts-are-synchronized](https://user-images.githubusercontent.com/2662304/48309003-b4fb3b80-e578-11e8-86f6-f505c7059c15.gif)

*Charts are panned by dragging them with the mouse. Charts can be zoomed in/out with`SHIFT` + `mouse wheel` while the mouse pointer is over a chart.*

> The visible time-frame (pan and zoom) is propagated from netdata server to netdata server, when navigating via the [`my-netdata` menu](registry#netdata-registry).


### Highlighted time-frame

To improve visual anomaly detection across charts, the user can highlight a time-frame (by pressing `ALT` + `mouse selection`) on all charts.

![highlighted-timeframe](https://user-images.githubusercontent.com/2662304/48311876-f9093300-e5ae-11e8-9c74-e3e291741990.gif)

*A highlighted time-frame can be given by pressing `ALT` + `mouse selection` on any chart. Netdata will highlight the same range on all charts.*

> Highlighted ranges are propagated from netdata server to netdata server, when navigating via the [`my-netdata` menu](registry#netdata-registry).


## What does it monitor  

Netdata data collection is **extensible** - you can monitor anything you can get a metric for.
Its [Plugin API](collectors/plugins.d) supports all programing languages (anything can be a netdata plugin, BASH, python, perl, node.js, java, Go, ruby, etc).

- For better performance, most system related plugins (cpu, memory, disks, filesystems, networking, etc) have been written in `C`.
- For faster development and easier contributions, most application related plugins (databases, web servers, etc) have been written in `python`.

#### APM (Application Performance Monitoring)
- **statsd** - [netdata is a fully featured statsd server](collectors/statsd.plugin).
- **go_expvar** - collects metrics exposed by applications written in the Go programming language using the expvar package.
- **Spring Boot** - monitors running Java Spring Boot applications that expose their metrics with the use of the Spring Boot Actuator included in Spring Boot library.

#### System Resources
- **CPU Utilization** - total and per core CPU usage.
- **Interrupts** - total and per core CPU interrupts.
- **SoftIRQs** - total and per core SoftIRQs.
- **SoftNet** - total and per core SoftIRQs related to network activity.
- **CPU Throttling** - collects per core CPU throttling.
- **CPU Frequency** - collects the current CPU frequency.
- **CPU Idle** - collects the time spent per processor state.
- **IdleJitter** - measures CPU latency.
- **Entropy** - random numbers pool, using in cryptography.
- **Interprocess Communication - IPC** - such as semaphores and semaphores arrays.

#### Memory
- **ram** - collects info about RAM usage.
- **swap** - collects info about swap memory usage.
- **available memory** - collects the amount of RAM available for userspace processes.
- **committed memory** - collects the amount of RAM committed to userspace processes.
- **Page Faults** - collects the system page faults (major and minor).
- **writeback memory** - collects the system dirty memory and writeback activity.
- **huge pages** - collects the amount of RAM used for huge pages.
- **KSM** - collects info about Kernel Same Merging (memory dedupper).
- **Numa** - collects Numa info on systems that support it.
- **slab** - collects info about the Linux kernel memory usage.

#### Disks
- **block devices** - per disk: I/O, operations, backlog, utilization, space, etc.  
- **BCACHE** - detailed performance of SSD caching devices.
- **DiskSpace** - monitors disk space usage.
- **mdstat** - software RAID.
- **hddtemp** - disk temperatures.
- **smartd** - disk S.M.A.R.T. values.
- **device mapper** - naming disks.
- **Veritas Volume Manager** - naming disks.
- **megacli** - adapter, physical drives and battery stats.
- **adaptec_raid** -  logical and physical devices health metrics.

#### Filesystems
- **BTRFS** - detailed disk space allocation and usage.
- **Ceph** - OSD usage, Pool usage, number of objects, etc.
- **NFS file servers and clients** - NFS v2, v3, v4: I/O, cache, read ahead, RPC calls  
- **Samba** - performance metrics of Samba SMB2 file sharing.
- **ZFS** - detailed performance and resource usage.

#### Networking
- **Network Stack** - everything about the networking stack (both IPv4 and IPv6 for all protocols: TCP, UDP, SCTP, UDPLite, ICMP, Multicast, Broadcast, etc), and all network interfaces (per interface: bandwidth, packets, errors, drops).
- **Netfilter** - everything about the netfilter connection tracker.
- **SynProxy** - collects performance data about the linux SYNPROXY (DDoS).
- **NFacct** - collects accounting data from iptables.
- **Network QoS** - the only tool that visualizes network `tc` classes in real-time  
- **FPing** - to measure latency and packet loss between any number of hosts.
- **OpenVPN** - status per tunnel.
- **ISC dhcpd** - pools utilization, leases, etc.
- **AP** - collects Linux access point performance data (`hostapd`).
- **SNMP** - SNMP devices can be monitored too (although you will need to configure these).
- **port_check** - checks TCP ports for availability and response time.
- **IPVS** - collects metrics from the Linux IPVS load balancer.

#### Processes
- **System Processes** - running, blocked, forks, active.
- **Applications** - by grouping the process tree and reporting CPU, memory, disk reads, disk writes, swap, threads, pipes, sockets - per process group.  
- **systemd** - monitors systemd services using CGROUPS.

#### Users
- **Users and User Groups resource usage** - by summarizing the process tree per user and group, reporting: CPU, memory, disk reads, disk writes, swap, threads, pipes, sockets
- **logind** - collects sessions, users and seats connected.

#### Containers and VMs
- **Containers** - all kinds of containers, using CGROUPS (systemd-nspawn, lxc, lxd, docker, kubernetes, etc).
- **libvirt VMs** - all kinds of VMs, using CGROUPS.

#### Web Servers
- **Apache and lighttpd** - `mod-status` (v2.2, v2.4) and cache log statistics, for multiple servers.
- **IPFS** - bandwidth, peers.
- **LiteSpeed** - reads the litespeed rtreport files to collect metrics.
- **Nginx** - `stub-status`, for multiple servers.
- **Nginx+** - connects to multiple nginx_plus servers (local or remote) to collect real-time performance metrics.
- **PHP-FPM** - multiple instances, each reporting connections, requests, performance, etc.
- **Tomcat** - accesses, threads, free memory, volume, etc.
- **web server `access.log` files** - extracting in real-time, web server and proxy performance metrics and applying several health checks, etc.
- **http_check** - checks one or more web servers for HTTP status code and returned content.

#### Proxies, Balancers, Accelerators
- **HAproxy** - bandwidth, sessions, backends, etc.
- **Squid** - multiple servers, each showing: clients bandwidth and requests, servers bandwidth and requests.
- **Traefik** - connects to multiple traefik instances (local or remote) to collect API metrics (response status code, response time, average response time and server uptime).
- **Varnish** - threads, sessions, hits, objects, backends, etc.

#### Database Servers
- **CouchDB** - reads/writes, request methods, status codes, tasks, replication, per-db, etc.
- **MemCached** - multiple servers, each showing: bandwidth, connections, items, etc.
- **MongoDB** - operations, clients, transactions, cursors, connections, asserts, locks, etc.
- **MySQL and mariadb** - multiple servers, each showing: bandwidth, queries/s, handlers, locks, issues, tmp operations, connections, binlog metrics, threads, innodb metrics, and more.
- **PostgreSQL** - multiple servers, each showing: per database statistics (connections, tuples read - written - returned, transactions, locks), backend processes, indexes, tables, write ahead, background writer and more.  
- **Redis** - multiple servers, each showing: operations, hit rate, memory, keys, clients, slaves.  
- **RethinkDB** - connects to multiple rethinkdb servers (local or remote) to collect real-time metrics.

#### Message Brokers
- **beanstalkd** - global and per tube monitoring.
- **rabbitmq** - performance and health metrics.

#### Search and Indexing
- **elasticsearch** - search and index performance, latency, timings, cluster statistics, threads statistics, etc.

#### DNS Servers
- **bind_rndc** - parses `named.stats` dump file to collect real-time performance metrics. All versions of bind after 9.6 are supported.
- **dnsdist** - performance and health metrics.
- **ISC Bind (named)** - multiple servers, each showing: clients, requests, queries, updates, failures and several per view metrics. All versions of bind after 9.9.10 are supported.
- **NSD** - queries, zones, protocols, query types, transfers, etc.
- **PowerDNS** - queries, answers, cache, latency, etc.
- **unbound** - performance and resource usage metrics.
- **dns_query_time** - DNS query time statistics.

#### Time Servers
- **chrony** - uses the `chronyc` command to collect chrony statistics (Frequency, Last offset, RMS offset, Residual freq, Root delay, Root dispersion, Skew, System time).  
- **ntpd** - connects to multiple ntpd servers (local or remote) to provide statistics of system variables and optional also peer variables.

#### Mail Servers
- **Dovecot** - POP3/IMAP servers.
- **Exim** - message queue (emails queued).
- **Postfix** - message queue (entries, size).

#### Hardware Sensors
- **IPMI** - enterprise hardware sensors and events.
- **lm-sensors** - temperature, voltage, fans, power, humidity, etc.
- **RPi** - Raspberry Pi temperature sensors.
- **w1sensor** - collects data from connected 1-Wire sensors.

#### UPSes
- **apcupsd** - load, charge, battery voltage, temperature, utility metrics, output metrics
- **NUT** - load, charge, battery voltage, temperature, utility metrics, output metrics

#### Social Sharing Servers
- **RetroShare** - connects to multiple retroshare servers (local or remote) to collect real-time performance metrics.

#### Security
- **Fail2Ban** - monitors the fail2ban log file to check all bans for all active jails.

#### Authentication, Authorization, Accounting (AAA, RADIUS, LDAP) Servers
- **FreeRadius** - uses the `radclient` command to provide freeradius statistics (authentication, accounting, proxy-authentication, proxy-accounting).

#### Telephony Servers
- **opensips** - connects to an opensips server (localhost only) to collect real-time performance metrics.

#### Provisioning Systems
- **Puppet** - connects to multiple Puppet Server and Puppet DB instances (local or remote) to collect real-time status metrics.

#### Household Appliances
- **SMA webbox** - connects to multiple remote SMA webboxes to collect real-time performance metrics of the photovoltaic (solar) power generation.
- **Fronius** - connects to multiple remote Fronius Symo servers to collect real-time performance metrics of the photovoltaic (solar) power generation.
- **StiebelEltron** - collects the temperatures and other metrics from your Stiebel Eltron heating system using their Internet Service Gateway (ISG web).

#### Game Servers
- **SpigotMC** - monitors Spigot Minecraft server ticks per second and number of online players using the Minecraft remote console.

#### Distributed Computing
- **BOINC** - monitors task states for local and remote BOINC client software using the remote GUI RPC interface. Also provides alarms for a handful of error conditions.

And you can extend it, by writing plugins that collect data from any source, using any computer language.  
  
<<<<<<< HEAD
---

=======
>>>>>>> 4d7ce65b
## Installation  
  
Use our **[automatic installer](https://github.com/netdata/netdata/wiki/Installation)** to build and install it on your system.  
  
It should run on **any Linux** system (including IoT). It has been tested on:  
  
- Alpine  
- Arch Linux  
- CentOS  
- Debian  
- Fedora  
- Gentoo  
- openSUSE  
- PLD Linux  
- RedHat Enterprise Linux  
- SUSE  
- Ubuntu  
  
---  
  
## Documentation  
  
Check the **[netdata wiki](https://github.com/netdata/netdata/wiki)**.  


## Community

1. To report bugs, or get help, use [GitHub Issues](https://github.com/netdata/netdata/issues).
2. Netdata has a [Facebook page](https://www.facebook.com/linuxnetdata/).
3. Netdata has a [Twitter account](https://twitter.com/linuxnetdata).
4. Netdata on [OpenHub](https://www.openhub.net/p/netdata).
5. Netdata on [Repology](https://repology.org/metapackage/netdata/versions).
6. Netdata on [StackShare](https://stackshare.io/netdata).

## License  
  
netdata is [GPLv3+](LICENSE).  

Netdata re-distributes other open-source tools and libraries. Please check the [third party licenses](https://github.com/netdata/netdata/blob/master/REDISTRIBUTED.md).<|MERGE_RESOLUTION|>--- conflicted
+++ resolved
@@ -99,15 +99,7 @@
 It has been designed by **SysAdmins**, **DevOps** and **Developers** for troubleshooting performance problems,
 not just visualize metrics.
 
-<<<<<<< HEAD
 ## Quick Start
-=======
-> **WARNING**:<br/>
-> People get adicted to **netdata**!<br/>
-> Once you install it and use it for a few minutes, **there is no going back**! You have been warned...
-
-![image](https://user-images.githubusercontent.com/2662304/48300888-9a2fb500-e4ed-11e8-89a6-33eb3f32d42e.png)
->>>>>>> 4d7ce65b
 
 You can quickly install netdata on a Linux box (physical, virtual, container, IoT) with the following command:
  
@@ -122,7 +114,6 @@
 
 The above command will:
 
-<<<<<<< HEAD
 1. install any required packages on your system (it will ask you to confirm before doing so),
 2. download netdata source to `/usr/src/netdata.git`
 3. compile it, install it and start it
@@ -130,11 +121,6 @@
 More installation methods and additional options can be found at the [installation page](https://github.com/netdata/netdata/wiki/Installation).
 
 ![image](https://user-images.githubusercontent.com/2662304/48304090-fd384080-e51b-11e8-80ae-eecb03118dda.png)
-=======
-![image](https://user-images.githubusercontent.com/2662304/48301567-b127d480-e4f8-11e8-91db-9b416af5486c.png)
-
->>>>>>> 4d7ce65b
-
 
 ## News  
   
@@ -163,14 +149,6 @@
   
 ## Infographic  
   
-<<<<<<< HEAD
-=======
-Read the [netdata presentation](https://docs.google.com/presentation/d/18C8bCTbtgKDWqPa57GXIjB2PbjjpjsUNkLtZEz6YK8s/edit?usp=sharing) we gave at CNCF TOC on Sep 18, 2018.  
-
-  
-## netdata infographic  
-  
->>>>>>> 4d7ce65b
 This is a high level overview of netdata feature set and architecture.  
 Click it to to interact with it (it has direct links to documentation).  
   
@@ -421,11 +399,8 @@
 
 And you can extend it, by writing plugins that collect data from any source, using any computer language.  
   
-<<<<<<< HEAD
 ---
 
-=======
->>>>>>> 4d7ce65b
 ## Installation  
   
 Use our **[automatic installer](https://github.com/netdata/netdata/wiki/Installation)** to build and install it on your system.  
