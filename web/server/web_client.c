--- conflicted
+++ resolved
@@ -835,14 +835,11 @@
         s = &s[7];
 
 #ifdef ENABLE_HTTPS
-<<<<<<< HEAD
         if (w->ssl.flags && web_client_is_using_ssl_force(w)){
             w->header_parse_tries = 0;
             w->header_parse_last_size = 0;
             web_client_disable_wait_receive(w);
-=======
-        if ( (w->ssl.flags) && (netdata_use_ssl_on_stream & NETDATA_SSL_FORCE)){
->>>>>>> 63a4cadd
+
             char hostname[256];
             char *copyme = strstr(s,"hostname=");
             if ( copyme ){
