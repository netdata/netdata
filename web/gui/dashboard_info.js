// SPDX-License-Identifier: GPL-3.0-or-later

// Codacy declarations
/* global NETDATA */

var netdataDashboard = window.netdataDashboard || {};

// Informational content for the various sections of the GUI (menus, sections, charts, etc.)

// ----------------------------------------------------------------------------
// Menus

netdataDashboard.menu = {
    'system': {
        title: 'System Overview',
        icon: '<i class="fas fa-bookmark"></i>',
        info: 'Overview of the key system metrics.'
    },

    'services': {
        title: 'systemd Services',
        icon: '<i class="fas fa-cogs"></i>',
        info: 'Resources utilization of systemd services. netdata monitors all systemd services via CGROUPS ' +
            '(the resources accounting used by containers). '
    },

    'ap': {
        title: 'Access Points',
        icon: '<i class="fas fa-wifi"></i>',
        info: 'Performance metrics for the access points (i.e. wireless interfaces in AP mode) found on the system.'
    },

    'tc': {
        title: 'Quality of Service',
        icon: '<i class="fas fa-globe"></i>',
        info: 'Netdata collects and visualizes <code>tc</code> class utilization using its ' +
            '<a href="https://github.com/netdata/netdata/blob/master/collectors/tc.plugin/tc-qos-helper.sh.in" target="_blank">tc-helper plugin</a>. ' +
            'If you also use <a href="http://firehol.org/#fireqos" target="_blank">FireQOS</a> for setting up QoS, ' +
            'netdata automatically collects interface and class names. If your QoS configuration includes overheads ' +
            'calculation, the values shown here will include these overheads (the total bandwidth for the same ' +
            'interface as reported in the Network Interfaces section, will be lower than the total bandwidth ' +
            'reported here). QoS data collection may have a slight time difference compared to the interface ' +
            '(QoS data collection uses a BASH script, so a shift in data collection of a few milliseconds ' +
            'should be justified).'
    },

    'net': {
        title: 'Network Interfaces',
        icon: '<i class="fas fa-sitemap"></i>',
        info: 'Performance metrics for network interfaces.'
    },

    'wireless': {
        title: 'Wireless Interfaces',
        icon: '<i class="fas fa-wifi"></i>',
        info: 'Performance metrics for wireless interfaces.'
    },

    'ip': {
        title: 'Networking Stack',
        icon: '<i class="fas fa-cloud"></i>',
        info: function (os) {
            if (os === "linux")
                return 'Metrics for the networking stack of the system. These metrics are collected from <code>/proc/net/netstat</code>, apply to both IPv4 and IPv6 traffic and are related to operation of the kernel networking stack.';
            else
                return 'Metrics for the networking stack of the system.';
        }
    },

    'ipv4': {
        title: 'IPv4 Networking',
        icon: '<i class="fas fa-cloud"></i>',
        info: 'Metrics for the IPv4 stack of the system. ' +
            '<a href="https://en.wikipedia.org/wiki/IPv4" target="_blank">Internet Protocol version 4 (IPv4)</a> is ' +
            'the fourth version of the Internet Protocol (IP). It is one of the core protocols of standards-based ' +
            'internetworking methods in the Internet. IPv4 is a connectionless protocol for use on packet-switched ' +
            'networks. It operates on a best effort delivery model, in that it does not guarantee delivery, nor does ' +
            'it assure proper sequencing or avoidance of duplicate delivery. These aspects, including data integrity, ' +
            'are addressed by an upper layer transport protocol, such as the Transmission Control Protocol (TCP).'
    },

    'ipv6': {
        title: 'IPv6 Networking',
        icon: '<i class="fas fa-cloud"></i>',
        info: 'Metrics for the IPv6 stack of the system. <a href="https://en.wikipedia.org/wiki/IPv6" target="_blank">Internet Protocol version 6 (IPv6)</a> is the most recent version of the Internet Protocol (IP), the communications protocol that provides an identification and location system for computers on networks and routes traffic across the Internet. IPv6 was developed by the Internet Engineering Task Force (IETF) to deal with the long-anticipated problem of IPv4 address exhaustion. IPv6 is intended to replace IPv4.'
    },

    'sctp': {
        title: 'SCTP Networking',
        icon: '<i class="fas fa-cloud"></i>',
        info: '<a href="https://en.wikipedia.org/wiki/Stream_Control_Transmission_Protocol" target="_blank">Stream Control Transmission Protocol (SCTP)</a> is a computer network protocol which operates at the transport layer and serves a role similar to the popular protocols TCP and UDP. SCTP provides some of the features of both UDP and TCP: it is message-oriented like UDP and ensures reliable, in-sequence transport of messages with congestion control like TCP. It differs from those protocols by providing multi-homing and redundant paths to increase resilience and reliability.'
    },

    'ipvs': {
        title: 'IP Virtual Server',
        icon: '<i class="fas fa-eye"></i>',
        info: '<a href="http://www.linuxvirtualserver.org/software/ipvs.html" target="_blank">IPVS (IP Virtual Server)</a> implements transport-layer load balancing inside the Linux kernel, so called Layer-4 switching. IPVS running on a host acts as a load balancer at the front of a cluster of real servers, it can direct requests for TCP/UDP based services to the real servers, and makes services of the real servers to appear as a virtual service on a single IP address.'
    },

    'netfilter': {
        title: 'Firewall (netfilter)',
        icon: '<i class="fas fa-shield-alt"></i>',
        info: 'Performance metrics of the netfilter components.'
    },

    'ipfw': {
        title: 'Firewall (ipfw)',
        icon: '<i class="fas fa-shield-alt"></i>',
        info: 'Counters and memory usage for the ipfw rules.'
    },

    'cpu': {
        title: 'CPUs',
        icon: '<i class="fas fa-bolt"></i>',
        info: 'Detailed information for each CPU of the system. A summary of the system for all CPUs can be found at the <a href="#menu_system">System Overview</a> section.'
    },

    'mem': {
        title: 'Memory',
        icon: '<i class="fas fa-microchip"></i>',
        info: 'Detailed information about the memory management of the system.'
    },

    'disk': {
        title: 'Disks',
        icon: '<i class="fas fa-hdd"></i>',
        info: 'Charts with performance information for all the system disks. Special care has been given to present disk performance metrics in a way compatible with <code>iostat -x</code>. netdata by default prevents rendering performance charts for individual partitions and unmounted virtual disks. Disabled charts can still be enabled by configuring the relative settings in the netdata configuration file.'
    },

    'sensors': {
        title: 'Sensors',
        icon: '<i class="fas fa-leaf"></i>',
        info: 'Readings of the configured system sensors.'
    },

    'ipmi': {
        title: 'IPMI',
        icon: '<i class="fas fa-leaf"></i>',
        info: 'The Intelligent Platform Management Interface (IPMI) is a set of computer interface specifications for an autonomous computer subsystem that provides management and monitoring capabilities independently of the host system\'s CPU, firmware (BIOS or UEFI) and operating system.'
    },

    'samba': {
        title: 'Samba',
        icon: '<i class="fas fa-folder-open"></i>',
        info: 'Performance metrics of the Samba file share operations of this system. Samba is a implementation of Windows services, including Windows SMB protocol file shares.'
    },

    'nfsd': {
        title: 'NFS Server',
        icon: '<i class="fas fa-folder-open"></i>',
        info: 'Performance metrics of the Network File Server. NFS is a distributed file system protocol, allowing a user on a client computer to access files over a network, much like local storage is accessed. NFS, like many other protocols, builds on the Open Network Computing Remote Procedure Call (ONC RPC) system. The NFS is an open standard defined in Request for Comments (RFC).'
    },

    'nfs': {
        title: 'NFS Client',
        icon: '<i class="fas fa-folder-open"></i>',
        info: 'Performance metrics of the NFS operations of this system, acting as an NFS client.'
    },

    'zfs': {
        title: 'ZFS filesystem',
        icon: '<i class="fas fa-folder-open"></i>',
        info: 'Performance metrics of the ZFS filesystem. The following charts visualize all metrics reported by <a href="https://github.com/zfsonlinux/zfs/blob/master/cmd/arcstat/arcstat" target="_blank">arcstat.py</a> and <a href="https://github.com/zfsonlinux/zfs/blob/master/cmd/arc_summary/arc_summary3" target="_blank">arc_summary.py</a>.'
    },

    'btrfs': {
        title: 'BTRFS filesystem',
        icon: '<i class="fas fa-folder-open"></i>',
        info: 'Disk space metrics for the BTRFS filesystem.'
    },

    'apps': {
        title: 'Applications',
        icon: '<i class="fas fa-heartbeat"></i>',
        info: 'Per application statistics are collected using netdata\'s <code>apps.plugin</code>. This plugin walks through all processes and aggregates statistics for applications of interest, defined in <code>/etc/netdata/apps_groups.conf</code>, which can be edited by running <code>$ /etc/netdata/edit-config apps_groups.conf</code> (the default is <a href="https://github.com/netdata/netdata/blob/master/collectors/apps.plugin/apps_groups.conf" target="_blank">here</a>). The plugin internally builds a process tree (much like <code>ps fax</code> does), and groups processes together (evaluating both child and parent processes) so that the result is always a chart with a predefined set of dimensions (of course, only application groups found running are reported). The reported values are compatible with <code>top</code>, although the netdata plugin counts also the resources of exited children (unlike <code>top</code> which shows only the resources of the currently running processes). So for processes like shell scripts, the reported values include the resources used by the commands these scripts run within each timeframe.',
        height: 1.5
    },

    'users': {
        title: 'Users',
        icon: '<i class="fas fa-user"></i>',
        info: 'Per user statistics are collected using netdata\'s <code>apps.plugin</code>. This plugin walks through all processes and aggregates statistics per user. The reported values are compatible with <code>top</code>, although the netdata plugin counts also the resources of exited children (unlike <code>top</code> which shows only the resources of the currently running processes). So for processes like shell scripts, the reported values include the resources used by the commands these scripts run within each timeframe.',
        height: 1.5
    },

    'groups': {
        title: 'User Groups',
        icon: '<i class="fas fa-users"></i>',
        info: 'Per user group statistics are collected using netdata\'s <code>apps.plugin</code>. This plugin walks through all processes and aggregates statistics per user group. The reported values are compatible with <code>top</code>, although the netdata plugin counts also the resources of exited children (unlike <code>top</code> which shows only the resources of the currently running processes). So for processes like shell scripts, the reported values include the resources used by the commands these scripts run within each timeframe.',
        height: 1.5
    },

    'netdata': {
        title: 'Netdata Monitoring',
        icon: '<i class="fas fa-chart-bar"></i>',
        info: 'Performance metrics for the operation of netdata itself and its plugins.'
    },

    'aclk_test': {
        title: 'ACLK Test Generator',
        info: 'For internal use to perform integration testing.'
    },

    'example': {
        title: 'Example Charts',
        info: 'Example charts, demonstrating the external plugin architecture.'
    },

    'cgroup': {
        title: '',
        icon: '<i class="fas fa-th"></i>',
        info: 'Container resource utilization metrics. Netdata reads this information from <b>cgroups</b> (abbreviated from <b>control groups</b>), a Linux kernel feature that limits and accounts resource usage (CPU, memory, disk I/O, network, etc.) of a collection of processes. <b>cgroups</b> together with <b>namespaces</b> (that offer isolation between processes) provide what we usually call: <b>containers</b>.'
    },

    'cgqemu': {
        title: '',
        icon: '<i class="fas fa-th-large"></i>',
        info: 'QEMU virtual machine resource utilization metrics. QEMU (short for Quick Emulator) is a free and open-source hosted hypervisor that performs hardware virtualization.'
    },

    'fping': {
        title: 'fping',
        icon: '<i class="fas fa-exchange-alt"></i>',
        info: 'Network latency statistics, via <b>fping</b>. <b>fping</b> is a program to send ICMP echo probes to network hosts, similar to <code>ping</code>, but much better performing when pinging multiple hosts. fping versions after 3.15 can be directly used as netdata plugins.'
    },

    'gearman': {
        title: 'Gearman',
        icon: '<i class="fas fa-tasks"></i>',
        info: 'Gearman is a job server that allows you to do work in parallel, to load balance processing, and to call functions between languages.'
    },

    'ioping': {
        title: 'ioping',
        icon: '<i class="fas fa-exchange-alt"></i>',
        info: 'Disk latency statistics, via <b>ioping</b>. <b>ioping</b> is a program to read/write data probes from/to a disk.'
    },

    'httpcheck': {
        title: 'Http Check',
        icon: '<i class="fas fa-heartbeat"></i>',
        info: 'Web Service availability and latency monitoring using HTTP checks. This plugin is a specialized version of the port check plugin.'
    },

    'memcached': {
        title: 'memcached',
        icon: '<i class="fas fa-database"></i>',
        info: 'Performance metrics for <b>memcached</b>. Memcached is a general-purpose distributed memory caching system. It is often used to speed up dynamic database-driven websites by caching data and objects in RAM to reduce the number of times an external data source (such as a database or API) must be read.'
    },

    'monit': {
        title: 'monit',
        icon: '<i class="fas fa-database"></i>',
        info: 'Statuses of checks in <b>monit</b>. Monit is a utility for managing and monitoring processes, programs, files, directories and filesystems on a Unix system. Monit conducts automatic maintenance and repair and can execute meaningful causal actions in error situations.'
    },

    'mysql': {
        title: 'MySQL',
        icon: '<i class="fas fa-database"></i>',
        info: 'Performance metrics for <b>mysql</b>, the open-source relational database management system (RDBMS).'
    },

    'postgres': {
        title: 'Postgres',
        icon: '<i class="fas fa-database"></i>',
        info: 'Performance metrics for <b>PostgresSQL</b>, the object-relational database (ORDBMS).'
    },

    'redis': {
        title: 'Redis',
        icon: '<i class="fas fa-database"></i>',
        info: 'Performance metrics for <b>redis</b>. Redis (REmote DIctionary Server) is a software project that implements data structure servers. It is open-source, networked, in-memory, and stores keys with optional durability.'
    },

    'rethinkdbs': {
        title: 'RethinkDB',
        icon: '<i class="fas fa-database"></i>',
        info: 'Performance metrics for <b>rethinkdb</b>. RethinkDB is the first open-source scalable database built for realtime applications'
    },

    'retroshare': {
        title: 'RetroShare',
        icon: '<i class="fas fa-share-alt"></i>',
        info: 'Performance metrics for <b>RetroShare</b>. RetroShare is open source software for encrypted filesharing, serverless email, instant messaging, online chat, and BBS, based on a friend-to-friend network built on GNU Privacy Guard (GPG).'
    },

    'riakkv': {
        title: 'Riak KV',
        icon: '<i class="fas fa-database"></i>',
        info: 'Metrics for <b>Riak KV</b>, the distributed key-value store.'
    },

    'ipfs': {
        title: 'IPFS',
        icon: '<i class="fas fa-folder-open"></i>',
        info: 'Performance metrics for the InterPlanetary File System (IPFS), a content-addressable, peer-to-peer hypermedia distribution protocol.'
    },

    'phpfpm': {
        title: 'PHP-FPM',
        icon: '<i class="fas fa-eye"></i>',
        info: 'Performance metrics for <b>PHP-FPM</b>, an alternative FastCGI implementation for PHP.'
    },

    'pihole': {
        title: 'Pi-hole',
        icon: '<i class="fas fa-ban"></i>',
        info: 'Metrics for <a href="https://pi-hole.net/" target="_blank">Pi-hole</a>, a black hole for Internet advertisements.' +
            ' The metrics returned by Pi-Hole API is all from the last 24 hours.'
    },

    'portcheck': {
        title: 'Port Check',
        icon: '<i class="fas fa-heartbeat"></i>',
        info: 'Service availability and latency monitoring using port checks.'
    },

    'postfix': {
        title: 'postfix',
        icon: '<i class="fas fa-envelope"></i>',
        info: undefined
    },

    'dovecot': {
        title: 'Dovecot',
        icon: '<i class="fas fa-envelope"></i>',
        info: undefined
    },

    'hddtemp': {
        title: 'HDD Temp',
        icon: '<i class="fas fa-thermometer-half"></i>',
        info: undefined
    },

    'nginx': {
        title: 'nginx',
        icon: '<i class="fas fa-eye"></i>',
        info: undefined
    },

    'apache': {
        title: 'Apache',
        icon: '<i class="fas fa-eye"></i>',
        info: undefined
    },

    'lighttpd': {
        title: 'Lighttpd',
        icon: '<i class="fas fa-eye"></i>',
        info: undefined
    },

    'web_log': {
        title: undefined,
        icon: '<i class="fas fa-file-alt"></i>',
        info: 'Information extracted from a server log file. <code>web_log</code> plugin incrementally parses the server log file to provide, in real-time, a break down of key server performance metrics. For web servers, an extended log file format may optionally be used (for <code>nginx</code> and <code>apache</code>) offering timing information and bandwidth for both requests and responses. <code>web_log</code> plugin may also be configured to provide a break down of requests per URL pattern (check <a href="https://github.com/netdata/netdata/blob/master/collectors/python.d.plugin/web_log/web_log.conf" target="_blank"><code>/etc/netdata/python.d/web_log.conf</code></a>).'
    },

    'named': {
        title: 'named',
        icon: '<i class="fas fa-tag"></i>',
        info: undefined
    },

    'squid': {
        title: 'squid',
        icon: '<i class="fas fa-exchange-alt"></i>',
        info: undefined
    },

    'nut': {
        title: 'UPS',
        icon: '<i class="fas fa-battery-half"></i>',
        info: undefined
    },

    'apcupsd': {
        title: 'UPS',
        icon: '<i class="fas fa-battery-half"></i>',
        info: undefined
    },

    'smawebbox': {
        title: 'Solar Power',
        icon: '<i class="fas fa-sun"></i>',
        info: undefined
    },

    'fronius': {
        title: 'Fronius',
        icon: '<i class="fas fa-sun"></i>',
        info: undefined
    },

    'stiebeleltron': {
        title: 'Stiebel Eltron',
        icon: '<i class="fas fa-thermometer-half"></i>',
        info: undefined
    },

    'snmp': {
        title: 'SNMP',
        icon: '<i class="fas fa-random"></i>',
        info: undefined
    },

    'go_expvar': {
        title: 'Go - expvars',
        icon: '<i class="fas fa-eye"></i>',
        info: 'Statistics about running Go applications exposed by the <a href="https://golang.org/pkg/expvar/" target="_blank">expvar package</a>.'
    },

    'chrony': {
        icon: '<i class="fas fa-clock"></i>',
        info: 'chronyd parameters about the system’s clock performance.'
    },

    'couchdb': {
        icon: '<i class="fas fa-database"></i>',
        info: 'Performance metrics for <b><a href="https://couchdb.apache.org/">CouchDB</a></b>, the open-source, JSON document-based database with an HTTP API and multi-master replication.'
    },

    'beanstalk': {
        title: 'Beanstalkd',
        icon: '<i class="fas fa-tasks"></i>',
        info: 'Provides statistics on the <b><a href="http://kr.github.io/beanstalkd/">beanstalkd</a></b> server and any tubes available on that server using data pulled from beanstalkc'
    },

    'rabbitmq': {
        title: 'RabbitMQ',
        icon: '<i class="fas fa-comments"></i>',
        info: 'Performance data for the <b><a href="https://www.rabbitmq.com/">RabbitMQ</a></b> open-source message broker.'
    },

    'ceph': {
        title: 'Ceph',
        icon: '<i class="fas fa-database"></i>',
        info: 'Provides statistics on the <b><a href="http://ceph.com/">ceph</a></b> cluster server, the open-source distributed storage system.'
    },

    'ntpd': {
        title: 'ntpd',
        icon: '<i class="fas fa-clock"></i>',
        info: 'Provides statistics for the internal variables of the Network Time Protocol daemon <b><a href="http://www.ntp.org/">ntpd</a></b> and optional including the configured peers (if enabled in the module configuration). The module presents the performance metrics as shown by <b><a href="http://doc.ntp.org/current-stable/ntpq.html">ntpq</a></b> (the standard NTP query program) using NTP mode 6 UDP packets to communicate with the NTP server.'
    },

    'spigotmc': {
        title: 'Spigot MC',
        icon: '<i class="fas fa-eye"></i>',
        info: 'Provides basic performance statistics for the <b><a href="https://www.spigotmc.org/">Spigot Minecraft</a></b> server.'
    },

    'unbound': {
        title: 'Unbound',
        icon: '<i class="fas fa-tag"></i>',
        info: undefined
    },

    'boinc': {
        title: 'BOINC',
        icon: '<i class="fas fa-microchip"></i>',
        info: 'Provides task counts for <b><a href="http://boinc.berkeley.edu/">BOINC</a></b> distributed computing clients.'
    },

    'w1sensor': {
        title: '1-Wire Sensors',
        icon: '<i class="fas fa-thermometer-half"></i>',
        info: 'Data derived from <a href="https://en.wikipedia.org/wiki/1-Wire">1-Wire</a> sensors.  Currently temperature sensors are automatically detected.'
    },

    'logind': {
        title: 'Logind',
        icon: '<i class="fas fa-user"></i>',
        info: undefined
    },

    'powersupply': {
        title: 'Power Supply',
        icon: '<i class="fas fa-battery-half"></i>',
        info: 'Statistics for the various system power supplies. Data collected from <a href="https://www.kernel.org/doc/Documentation/power/power_supply_class.txt">Linux power supply class</a>.'
    },

    'xenstat': {
        title: 'Xen Node',
        icon: '<i class="fas fa-server"></i>',
        info: 'General statistics for the Xen node. Data collected using <b>xenstat</b> library</a>.'
    },

    'xendomain': {
        title: '',
        icon: '<i class="fas fa-th-large"></i>',
        info: 'Xen domain resource utilization metrics. Netdata reads this information using <b>xenstat</b> library which gives access to the resource usage information (CPU, memory, disk I/O, network) for a virtual machine.'
    },

    'wmi': {
        title: 'wmi',
        icon: '<i class="fas fa-server"></i>',
        info: undefined
    },

    'perf': {
        title: 'Perf Counters',
        icon: '<i class="fas fa-tachometer-alt"></i>',
        info: 'Performance Monitoring Counters (PMC). Data collected using <b>perf_event_open()</b> system call which utilises Hardware Performance Monitoring Units (PMU).'
    },

    'vsphere': {
        title: 'vSphere',
        icon: '<i class="fas fa-server"></i>',
        info: 'Performance statistics for ESXI hosts and virtual machines. Data collected from <a href="https://www.vmware.com/products/vcenter-server.html">VMware vCenter Server</a> using <code><a href="https://github.com/vmware/govmomi"> govmomi</a></code>  library.'
    },

    'vcsa': {
        title: 'VCSA',
        icon: '<i class="fas fa-server"></i>',
        info: 'vCenter Server Appliance health statistics. Data collected from <a href="https://vmware.github.io/vsphere-automation-sdk-rest/vsphere/index.html#SVC_com.vmware.appliance.health">Health API</a>.'
    },

    'zookeeper': {
        title: 'Zookeeper',
        icon: '<i class="fas fa-database"></i>',
        info: 'Provides health statistics for <b><a href="https://zookeeper.apache.org/">Zookeeper</a></b> server. Data collected through the command port using <code><a href="https://zookeeper.apache.org/doc/r3.5.5/zookeeperAdmin.html#sc_zkCommands">mntr</a></code> command.'
    },

    'hdfs': {
        title: 'HDFS',
        icon: '<i class="fas fa-folder-open"></i>',
        info: 'Provides <b><a href="https://hadoop.apache.org/docs/r3.2.0/hadoop-project-dist/hadoop-hdfs/HdfsDesign.html">Hadoop Distributed File System</a></b> performance statistics. Module collects metrics over <code>Java Management Extensions</code> through the web interface of an <code>HDFS</code> daemon.'
    },

    'am2320': {
        title: 'AM2320 Sensor',
        icon: '<i class="fas fa-thermometer-half"></i>',
        info: 'Readings from the external AM2320 Sensor.'
    },

    'scaleio': {
        title: 'ScaleIO',
        icon: '<i class="fas fa-database"></i>',
        info: 'Performance and health statistics for various ScaleIO components. Data collected via VxFlex OS Gateway REST API.'
    },

    'squidlog': {
        title: 'Squid log',
        icon: '<i class="fas fa-file-alt"></i>',
        info: undefined
    },

    'cockroachdb': {
        title: 'CockroachDB',
        icon: '<i class="fas fa-database"></i>',
        info: 'Performance and health statistics for various <code>CockroachDB</code> components.'
    },

    'ebpf': {
        title: 'eBPF',
        icon: '<i class="fas fa-heartbeat"></i>',
        info: 'Monitor system calls, internal functions, bytes read, bytes written and errors using <code>eBPF</code>.'
    },

    'vernemq': {
        title: 'VerneMQ',
        icon: '<i class="fas fa-comments"></i>',
        info: 'Performance data for the <b><a href="https://vernemq.com/">VerneMQ</a></b> open-source MQTT broker.'
    },

    'pulsar': {
        title: 'Pulsar',
        icon: '<i class="fas fa-comments"></i>',
        info: 'Summary, namespaces and topics performance data for the <b><a href="http://pulsar.apache.org/">Apache Pulsar</a></b> pub-sub messaging system.'
    },

<<<<<<< HEAD
    'anomalies': {
        title: 'Anomalies',
        icon: '<i class="fas fa-flask"></i>',
        info: 'Anomaly scores relating to key system metrics. A high anomaly probability indicates strange behaviour and may trigger an anomaly prediction from the trained models. Read the <a href="https://github.com/netdata/netdata/tree/master/collectors/python.d.plugin/anomalies" target="_blank">anomalies collector docs</a> for more details.'
=======
    'alarms': {
        title: 'Alarms',
        icon: '<i class="fas fa-bell"></i>',
        info: 'Charts showing alarm status over time. More details <a href="https://github.com/netdata/netdata/blob/master/collectors/python.d.plugin/alarms/README.md" target="_blank">here</a>.'
>>>>>>> afd07313
    },

};


// ----------------------------------------------------------------------------
// submenus

// information to be shown, just below each submenu

// information about the submenus
netdataDashboard.submenu = {
    'web_log.squid_bandwidth': {
        title: 'bandwidth',
        info: 'Bandwidth of responses (<code>sent</code>) by squid. This chart may present unusual spikes, since the bandwidth is accounted at the time the log line is saved by the server, even if the time needed to serve it spans across a longer duration. We suggest to use QoS (e.g. <a href="http://firehol.org/#fireqos" target="_blank">FireQOS</a>) for accurate accounting of the server bandwidth.'
    },

    'web_log.squid_responses': {
        title: 'responses',
        info: 'Information related to the responses sent by squid.'
    },

    'web_log.squid_requests': {
        title: 'requests',
        info: 'Information related to the requests squid has received.'
    },

    'web_log.squid_hierarchy': {
        title: 'hierarchy',
        info: 'Performance metrics for the squid hierarchy used to serve the requests.'
    },

    'web_log.squid_squid_transport': {
        title: 'transport'
    },

    'web_log.squid_squid_cache': {
        title: 'cache',
        info: 'Performance metrics for the performance of the squid cache.'
    },

    'web_log.squid_timings': {
        title: 'timings',
        info: 'Duration of squid requests. Unrealistic spikes may be reported, since squid logs the total time of the requests, when they complete. Especially for HTTPS, the clients get a tunnel from the proxy and exchange requests directly with the upstream servers, so squid cannot evaluate the individual requests and reports the total time the tunnel was open.'
    },

    'web_log.squid_clients': {
        title: 'clients'
    },

    'web_log.bandwidth': {
        info: 'Bandwidth of requests (<code>received</code>) and responses (<code>sent</code>). <code>received</code> requires an extended log format (without it, the web server log does not have this information). This chart may present unusual spikes, since the bandwidth is accounted at the time the log line is saved by the web server, even if the time needed to serve it spans across a longer duration. We suggest to use QoS (e.g. <a href="http://firehol.org/#fireqos" target="_blank">FireQOS</a>) for accurate accounting of the web server bandwidth.'
    },

    'web_log.urls': {
        info: 'Number of requests for each <code>URL pattern</code> defined in <a href="https://github.com/netdata/netdata/blob/master/collectors/python.d.plugin/web_log/web_log.conf" target="_blank"><code>/etc/netdata/python.d/web_log.conf</code></a>. This chart counts all requests matching the URL patterns defined, independently of the web server response codes (i.e. both successful and unsuccessful).'
    },

    'web_log.clients': {
        info: 'Charts showing the number of unique client IPs, accessing the web server.'
    },

    'web_log.timings': {
        info: 'Web server response timings - the time the web server needed to prepare and respond to requests. This requires an extended log format and its meaning is web server specific. For most web servers this accounts the time from the reception of a complete request, to the dispatch of the last byte of the response. So, it includes the network delays of responses, but it does not include the network delays of requests.'
    },

    'mem.ksm': {
        title: 'deduper (ksm)',
        info: 'Kernel Same-page Merging (KSM) performance monitoring, read from several files in <code>/sys/kernel/mm/ksm/</code>. KSM is a memory-saving de-duplication feature in the Linux kernel (since version 2.6.32). The KSM daemon ksmd periodically scans those areas of user memory which have been registered with it, looking for pages of identical content which can be replaced by a single write-protected page (which is automatically copied if a process later wants to update its content). KSM was originally developed for use with KVM (where it was known as Kernel Shared Memory), to fit more virtual machines into physical memory, by sharing the data common between them.  But it can be useful to any application which generates many instances of the same data.'
    },

    'mem.hugepages': {
        info: 'Hugepages is a feature that allows the kernel to utilize the multiple page size capabilities of modern hardware architectures. The kernel creates multiple pages of virtual memory, mapped from both physical RAM and swap. There is a mechanism in the CPU architecture called "Translation Lookaside Buffers" (TLB) to manage the mapping of virtual memory pages to actual physical memory addresses. The TLB is a limited hardware resource, so utilizing a large amount of physical memory with the default page size consumes the TLB and adds processing overhead. By utilizing Huge Pages, the kernel is able to create pages of much larger sizes, each page consuming a single resource in the TLB. Huge Pages are pinned to physical RAM and cannot be swapped/paged out.'
    },

    'mem.numa': {
        info: 'Non-Uniform Memory Access (NUMA) is a hierarchical memory design the memory access time is dependent on locality. Under NUMA, a processor can access its own local memory faster than non-local memory (memory local to another processor or memory shared between processors). The individual metrics are described in the <a href="https://www.kernel.org/doc/Documentation/numastat.txt" target="_blank">Linux kernel documentation</a>.'
    },

    'ip.ecn': {
        info: '<a href="https://en.wikipedia.org/wiki/Explicit_Congestion_Notification" target="_blank">Explicit Congestion Notification (ECN)</a> is a TCP extension that allows end-to-end notification of network congestion without dropping packets. ECN is an optional feature that may be used between two ECN-enabled endpoints when the underlying network infrastructure also supports it.'
    },

    'netfilter.conntrack': {
        title: 'connection tracker',
        info: 'Netfilter Connection Tracker performance metrics. The connection tracker keeps track of all connections of the machine, inbound and outbound. It works by keeping a database with all open connections, tracking network and address translation and connection expectations.'
    },

    'netfilter.nfacct': {
        title: 'bandwidth accounting',
        info: 'The following information is read using the <code>nfacct.plugin</code>.'
    },

    'netfilter.synproxy': {
        title: 'DDoS protection',
        info: 'DDoS protection performance metrics. <a href="https://github.com/firehol/firehol/wiki/Working-with-SYNPROXY" target="_blank">SYNPROXY</a> is a TCP SYN packets proxy. It is used to protect any TCP server (like a web server) from SYN floods and similar DDoS attacks. It is a netfilter module, in the Linux kernel (since version 3.12). It is optimized to handle millions of packets per second utilizing all CPUs available without any concurrency locking between the connections. It can be used for any kind of TCP traffic (even encrypted), since it does not interfere with the content itself.'
    },

    'ipfw.dynamic_rules': {
        title: 'dynamic rules',
        info: 'Number of dynamic rules, created by correspondent stateful firewall rules.'
    },

    'system.softnet_stat': {
        title: 'softnet',
        info: function (os) {
            if (os === 'linux')
                return 'Statistics for CPUs SoftIRQs related to network receive work. Break down per CPU core can be found at <a href="#menu_cpu_submenu_softnet_stat">CPU / softnet statistics</a>. <b>processed</b> states the number of packets processed, <b>dropped</b> is the number packets dropped because the network device backlog was full (to fix them on Linux use <code>sysctl</code> to increase <code>net.core.netdev_max_backlog</code>), <b>squeezed</b> is the number of packets dropped because the network device budget ran out (to fix them on Linux use <code>sysctl</code> to increase <code>net.core.netdev_budget</code> and/or <code>net.core.netdev_budget_usecs</code>). More information about identifying and troubleshooting network driver related issues can be found at <a href="https://access.redhat.com/sites/default/files/attachments/20150325_network_performance_tuning.pdf" target="_blank">Red Hat Enterprise Linux Network Performance Tuning Guide</a>.';
            else
                return 'Statistics for CPUs SoftIRQs related to network receive work.';
        }
    },

    'cpu.softnet_stat': {
        title: 'softnet',
        info: function (os) {
            if (os === 'linux')
                return 'Statistics for per CPUs core SoftIRQs related to network receive work. Total for all CPU cores can be found at <a href="#menu_system_submenu_softnet_stat">System / softnet statistics</a>. <b>processed</b> states the number of packets processed, <b>dropped</b> is the number packets dropped because the network device backlog was full (to fix them on Linux use <code>sysctl</code> to increase <code>net.core.netdev_max_backlog</code>), <b>squeezed</b> is the number of packets dropped because the network device budget ran out (to fix them on Linux use <code>sysctl</code> to increase <code>net.core.netdev_budget</code> and/or <code>net.core.netdev_budget_usecs</code>). More information about identifying and troubleshooting network driver related issues can be found at <a href="https://access.redhat.com/sites/default/files/attachments/20150325_network_performance_tuning.pdf" target="_blank">Red Hat Enterprise Linux Network Performance Tuning Guide</a>.';
            else
                return 'Statistics for per CPUs core SoftIRQs related to network receive work. Total for all CPU cores can be found at <a href="#menu_system_submenu_softnet_stat">System / softnet statistics</a>.';
        }
    },

    'go_expvar.memstats': {
        title: 'memory statistics',
        info: 'Go runtime memory statistics. See <a href="https://golang.org/pkg/runtime/#MemStats" target="_blank">runtime.MemStats</a> documentation for more info about each chart and the values.'
    },

    'couchdb.dbactivity': {
        title: 'db activity',
        info: 'Overall database reads and writes for the entire server. This includes any external HTTP traffic, as well as internal replication traffic performed in a cluster to ensure node consistency.'
    },

    'couchdb.httptraffic': {
        title: 'http traffic breakdown',
        info: 'All HTTP traffic, broken down by type of request (<tt>GET</tt>, <tt>PUT</tt>, <tt>POST</tt>, etc.) and response status code (<tt>200</tt>, <tt>201</tt>, <tt>4xx</tt>, etc.)<br/><br/>Any <tt>5xx</tt> errors here indicate a likely CouchDB bug; check the logfile for further information.'
    },

    'couchdb.ops': {
        title: 'server operations'
    },

    'couchdb.perdbstats': {
        title: 'per db statistics',
        info: 'Statistics per database. This includes <a href="http://docs.couchdb.org/en/latest/api/database/common.html#get--db">3 size graphs per database</a>: active (the size of live data in the database), external (the uncompressed size of the database contents), and file (the size of the file on disk, exclusive of any views and indexes). It also includes the number of documents and number of deleted documents per database.'
    },

    'couchdb.erlang': {
        title: 'erlang statistics',
        info: 'Detailed information about the status of the Erlang VM that hosts CouchDB. These are intended for advanced users only. High values of the peak message queue (>10e6) generally indicate an overload condition.'
    },

    'ntpd.system': {
        title: 'system',
        info: 'Statistics of the system variables as shown by the readlist billboard <code>ntpq -c rl</code>. System variables are assigned an association ID of zero and can also be shown in the readvar billboard <code>ntpq -c "rv 0"</code>. These variables are used in the <a href="http://doc.ntp.org/current-stable/discipline.html">Clock Discipline Algorithm</a>, to calculate the lowest and most stable offset.'
    },

    'ntpd.peers': {
        title: 'peers',
        info: 'Statistics of the peer variables for each peer configured in <code>/etc/ntp.conf</code> as shown by the readvar billboard <code>ntpq -c "rv &lt;association&gt;"</code>, while each peer is assigned a nonzero association ID as shown by <code>ntpq -c "apeers"</code>. The module periodically scans for new/changed peers (default: every 60s). <b>ntpd</b> selects the best possible peer from the available peers to synchronize the clock. A minimum of at least 3 peers is required to properly identify the best possible peer.'
    }
};


// ----------------------------------------------------------------------------
// chart

// information works on the context of a chart
// Its purpose is to set:
//
// info: the text above the charts
// heads: the representation of the chart at the top the subsection (second level menu)
// mainheads: the representation of the chart at the top of the section (first level menu)
// colors: the dimension colors of the chart (the default colors are appended)
// height: the ratio of the chart height relative to the default
//

var cgroupCPULimitIsSet = 0;
var cgroupMemLimitIsSet = 0;

netdataDashboard.context = {
    'system.cpu': {
        info: function (os) {
            void (os);
            return 'Total CPU utilization (all cores). 100% here means there is no CPU idle time at all. You can get per core usage at the <a href="#menu_cpu">CPUs</a> section and per application usage at the <a href="#menu_apps">Applications Monitoring</a> section.'
                + netdataDashboard.sparkline('<br/>Keep an eye on <b>iowait</b> ', 'system.cpu', 'iowait', '%', '. If it is constantly high, your disks are a bottleneck and they slow your system down.')
                + netdataDashboard.sparkline('<br/>An important metric worth monitoring, is <b>softirq</b> ', 'system.cpu', 'softirq', '%', '. A constantly high percentage of softirq may indicate network driver issues.');
        },
        valueRange: "[0, 100]"
    },

    'system.load': {
        info: 'Current system load, i.e. the number of processes using CPU or waiting for system resources (usually CPU and disk). The 3 metrics refer to 1, 5 and 15 minute averages. The system calculates this once every 5 seconds. For more information check <a href="https://en.wikipedia.org/wiki/Load_(computing)" target="_blank">this wikipedia article</a>.',
        height: 0.7
    },

    'system.cpu_pressure': {
        info: '<a href="https://www.kernel.org/doc/html/latest/accounting/psi.html">Pressure Stall Information</a> ' +
            'identifies and quantifies the disruptions caused by resource contentions. ' +
            'The "some" line indicates the share of time in which at least <b>some</b> tasks are stalled on CPU. ' +
            'The ratios (in %) are tracked as recent trends over 10-, 60-, and 300-second windows.'
    },

    'system.memory_some_pressure': {
        info: '<a href="https://www.kernel.org/doc/html/latest/accounting/psi.html">Pressure Stall Information</a> ' +
            'identifies and quantifies the disruptions caused by resource contentions. ' +
            'The "some" line indicates the share of time in which at least <b>some</b> tasks are stalled on memory. ' +
            'The "full" line indicates the share of time in which <b>all non-idle</b> tasks are stalled on memory simultaneously. ' +
            'In this state actual CPU cycles are going to waste, and a workload that spends extended time in this state is considered to be thrashing. ' +
            'The ratios (in %) are tracked as recent trends over 10-, 60-, and 300-second windows.'
    },

    'system.io_some_pressure': {
        info: '<a href="https://www.kernel.org/doc/html/latest/accounting/psi.html">Pressure Stall Information</a> ' +
            'identifies and quantifies the disruptions caused by resource contentions. ' +
            'The "some" line indicates the share of time in which at least <b>some</b> tasks are stalled on I/O. ' +
            'The "full" line indicates the share of time in which <b>all non-idle</b> tasks are stalled on I/O simultaneously. ' +
            'In this state actual CPU cycles are going to waste, and a workload that spends extended time in this state is considered to be thrashing. ' +
            'The ratios (in %) are tracked as recent trends over 10-, 60-, and 300-second windows.'
    },

    'system.io': {
        info: function (os) {
            var s = 'Total Disk I/O, for all physical disks. You can get detailed information about each disk at the <a href="#menu_disk">Disks</a> section and per application Disk usage at the <a href="#menu_apps">Applications Monitoring</a> section.';

            if (os === 'linux')
                return s + ' Physical are all the disks that are listed in <code>/sys/block</code>, but do not exist in <code>/sys/devices/virtual/block</code>.';
            else
                return s;
        }
    },

    'system.pgpgio': {
        info: 'Memory paged from/to disk. This is usually the total disk I/O of the system.'
    },

    'system.swapio': {
        info: 'Total Swap I/O. (netdata measures both <code>in</code> and <code>out</code>. If either of the metrics <code>in</code> or <code>out</code> is not shown in the chart, the reason is that the metric is zero. - you can change the page settings to always render all the available dimensions on all charts).'
    },

    'system.pgfaults': {
        info: 'Total page faults. <b>Major page faults</b> indicates that the system is using its swap. You can find which applications use the swap at the <a href="#menu_apps">Applications Monitoring</a> section.'
    },

    'system.entropy': {
        colors: '#CC22AA',
        info: '<a href="https://en.wikipedia.org/wiki/Entropy_(computing)" target="_blank">Entropy</a>, is a pool of random numbers (<a href="https://en.wikipedia.org/wiki//dev/random" target="_blank">/dev/random</a>) that is mainly used in cryptography. If the pool of entropy gets empty, processes requiring random numbers may run a lot slower (it depends on the interface each program uses), waiting for the pool to be replenished. Ideally a system with high entropy demands should have a hardware device for that purpose (TPM is one such device). There are also several software-only options you may install, like <code>haveged</code>, although these are generally useful only in servers.'
    },

    'system.forks': {
        colors: '#5555DD',
        info: 'Number of new processes created.'
    },

    'system.intr': {
        colors: '#DD5555',
        info: 'Total number of CPU interrupts. Check <code>system.interrupts</code> that gives more detail about each interrupt and also the <a href="#menu_cpu">CPUs</a> section where interrupts are analyzed per CPU core.'
    },

    'system.interrupts': {
        info: 'CPU interrupts in detail. At the <a href="#menu_cpu">CPUs</a> section, interrupts are analyzed per CPU core.'
    },

    'system.softirqs': {
        info: 'CPU softirqs in detail. At the <a href="#menu_cpu">CPUs</a> section, softirqs are analyzed per CPU core.'
    },

    'system.processes': {
        info: 'System processes. <b>Running</b> are the processes in the CPU. <b>Blocked</b> are processes that are willing to enter the CPU, but they cannot, e.g. because they wait for disk activity.'
    },

    'system.active_processes': {
        info: 'All system processes.'
    },

    'system.ctxt': {
        info: '<a href="https://en.wikipedia.org/wiki/Context_switch" target="_blank">Context Switches</a>, is the switching of the CPU from one process, task or thread to another. If there are many processes or threads willing to execute and very few CPU cores available to handle them, the system is making more context switching to balance the CPU resources among them. The whole process is computationally intensive. The more the context switches, the slower the system gets.'
    },

    'system.idlejitter': {
        info: 'Idle jitter is calculated by netdata. A thread is spawned that requests to sleep for a few microseconds. When the system wakes it up, it measures how many microseconds have passed. The difference between the requested and the actual duration of the sleep, is the <b>idle jitter</b>. This number is useful in real-time environments, where CPU jitter can affect the quality of the service (like VoIP media gateways).'
    },

    'system.net': {
        info: function (os) {
            var s = 'Total bandwidth of all physical network interfaces. This does not include <code>lo</code>, VPNs, network bridges, IFB devices, bond interfaces, etc. Only the bandwidth of physical network interfaces is aggregated.';

            if (os === 'linux')
                return s + ' Physical are all the network interfaces that are listed in <code>/proc/net/dev</code>, but do not exist in <code>/sys/devices/virtual/net</code>.';
            else
                return s;
        }
    },

    'system.ip': {
        info: 'Total IP traffic in the system.'
    },

    'system.ipv4': {
        info: 'Total IPv4 Traffic.'
    },

    'system.ipv6': {
        info: 'Total IPv6 Traffic.'
    },

    'system.ram': {
        info: 'System Random Access Memory (i.e. physical memory) usage.'
    },

    'system.swap': {
        info: 'System swap memory usage. Swap space is used when the amount of physical memory (RAM) is full. When the system needs more memory resources and the RAM is full, inactive pages in memory are moved to the swap space (usually a disk, a disk partition or a file).'
    },

    // ------------------------------------------------------------------------
    // CPU charts

    'cpu.cpu': {
        commonMin: true,
        commonMax: true,
        valueRange: "[0, 100]"
    },

    'cpu.interrupts': {
        commonMin: true,
        commonMax: true
    },

    'cpu.softirqs': {
        commonMin: true,
        commonMax: true
    },

    'cpu.softnet_stat': {
        commonMin: true,
        commonMax: true
    },

    // ------------------------------------------------------------------------
    // MEMORY

    'mem.ksm_savings': {
        heads: [
            netdataDashboard.gaugeChart('Saved', '12%', 'savings', '#0099CC')
        ]
    },

    'mem.ksm_ratios': {
        heads: [
            function (os, id) {
                void (os);
                return '<div data-netdata="' + id + '"'
                    + ' data-gauge-max-value="100"'
                    + ' data-chart-library="gauge"'
                    + ' data-title="Savings"'
                    + ' data-units="percentage %"'
                    + ' data-gauge-adjust="width"'
                    + ' data-width="12%"'
                    + ' data-before="0"'
                    + ' data-after="-CHART_DURATION"'
                    + ' data-points="CHART_DURATION"'
                    + ' role="application"></div>';
            }
        ]
    },

    'mem.zram_usage': {
        info: 'ZRAM total RAM usage metrics. ZRAM uses some memory to store metadata about stored memory pages, thus introducing an overhead which is proportional to disk size. It excludes same-element-filled-pages since no memory is allocated for them.'
    },

    'mem.zram_savings': {
        info: 'Displays original and compressed memory data sizes.'
    },

    'mem.zram_ratio': {
        heads: [
            netdataDashboard.gaugeChart('Compression Ratio', '12%', 'ratio', '#0099CC')
        ],
        info: 'Compression ratio, calculated as <code>100 * original_size / compressed_size</code>. More means better compression and more RAM savings.'
    },

    'mem.zram_efficiency': {
        heads: [
            netdataDashboard.gaugeChart('Efficiency', '12%', 'percent', NETDATA.colors[0])
        ],
        commonMin: true,
        commonMax: true,
        valueRange: "[0, 100]",
        info: 'Memory usage efficiency, calculated as <code>100 * compressed_size / total_mem_used</code>.'
    },


    'mem.pgfaults': {
        info: 'A <a href="https://en.wikipedia.org/wiki/Page_fault" target="_blank">page fault</a> is a type of interrupt, called trap, raised by computer hardware when a running program accesses a memory page that is mapped into the virtual address space, but not actually loaded into main memory. If the page is loaded in memory at the time the fault is generated, but is not marked in the memory management unit as being loaded in memory, then it is called a <b>minor</b> or soft page fault. A <b>major</b> page fault is generated when the system needs to load the memory page from disk or swap memory.'
    },

    'mem.committed': {
        colors: NETDATA.colors[3],
        info: 'Committed Memory, is the sum of all memory which has been allocated by processes.'
    },

    'mem.available': {
        info: 'Available Memory is estimated by the kernel, as the amount of RAM that can be used by userspace processes, without causing swapping.'
    },

    'mem.writeback': {
        info: '<b>Dirty</b> is the amount of memory waiting to be written to disk. <b>Writeback</b> is how much memory is actively being written to disk.'
    },

    'mem.kernel': {
        info: 'The total amount of memory being used by the kernel. <b>Slab</b> is the amount of memory used by the kernel to cache data structures for its own use. <b>KernelStack</b> is the amount of memory allocated for each task done by the kernel. <b>PageTables</b> is the amount of memory dedicated to the lowest level of page tables (A page table is used to turn a virtual address into a physical memory address). <b>VmallocUsed</b> is the amount of memory being used as virtual address space.'
    },

    'mem.slab': {
        info: '<b>Reclaimable</b> is the amount of memory which the kernel can reuse. <b>Unreclaimable</b> can not be reused even when the kernel is lacking memory.'
    },

    'mem.hugepages': {
        info: 'Dedicated (or Direct) HugePages is memory reserved for applications configured to utilize huge pages. Hugepages are <b>used</b> memory, even if there are free hugepages available.'
    },

    'mem.transparent_hugepages': {
        info: 'Transparent HugePages (THP) is backing virtual memory with huge pages, supporting automatic promotion and demotion of page sizes. It works for all applications for anonymous memory mappings and tmpfs/shmem.'
    },

    // ------------------------------------------------------------------------
    // network interfaces

    'net.drops': {
        info: 'Packets that have been dropped at the network interface level. These are the same counters reported by <code>ifconfig</code> as <code>RX dropped</code> (inbound) and <code>TX dropped</code> (outbound). <b>inbound</b> packets can be dropped at the network interface level due to <a href="#menu_system_submenu_softnet_stat">softnet backlog</a> overflow, bad / unintented VLAN tags, unknown or unregistered protocols, IPv6 frames when the server is not configured for IPv6. Check <a href="https://www.novell.com/support/kb/doc.php?id=7007165" target="_blank">this document</a> for more information.'
    },

    // ------------------------------------------------------------------------
    // IP

    'ip.inerrors': {
        info: 'Errors encountered during the reception of IP packets. ' +
            '<code>noroutes</code> (<code>InNoRoutes</code>) counts packets that were dropped because there was no route to send them. ' +
            '<code>truncated</code> (<code>InTruncatedPkts</code>) counts packets which is being discarded because the datagram frame didn\'t carry enough data. ' +
            '<code>checksum</code> (<code>InCsumErrors</code>) counts packets that were dropped because they had wrong checksum. '
    },

    'ip.tcpmemorypressures': {
        info: 'Number of times a socket was put in <b>memory pressure</b> due to a non fatal memory allocation failure (the kernel attempts to work around this situation by reducing the send buffers, etc).'
    },

    'ip.tcpconnaborts': {
        info: 'TCP connection aborts. <b>baddata</b> (<code>TCPAbortOnData</code>) happens while the connection is on <code>FIN_WAIT1</code> and the kernel receives a packet with a sequence number beyond the last one for this connection - the kernel responds with <code>RST</code> (closes the connection). <b>userclosed</b> (<code>TCPAbortOnClose</code>) happens when the kernel receives data on an already closed connection and responds with <code>RST</code>. <b>nomemory</b> (<code>TCPAbortOnMemory</code> happens when there are too many orphaned sockets (not attached to an fd) and the kernel has to drop a connection - sometimes it will send an <code>RST</code>, sometimes it won\'t. <b>timeout</b> (<code>TCPAbortOnTimeout</code>) happens when a connection times out. <b>linger</b> (<code>TCPAbortOnLinger</code>) happens when the kernel killed a socket that was already closed by the application and lingered around for long enough. <b>failed</b> (<code>TCPAbortFailed</code>) happens when the kernel attempted to send an <code>RST</code> but failed because there was no memory available.'
    },

    'ip.tcp_syn_queue': {
        info: 'The <b>SYN queue</b> of the kernel tracks TCP handshakes until connections get fully established. ' +
            'It overflows when too many incoming TCP connection requests hang in the half-open state and the server ' +
            'is not configured to fall back to SYN cookies*. Overflows are usually caused by SYN flood DoS attacks ' +
            '(i.e. someone sends lots of SYN packets and never completes the handshakes). ' +
            '<b>drops</b> (or <code>TcpExtTCPReqQFullDrop</code>) is the number of connections dropped because the ' +
            'SYN queue was full and SYN cookies were disabled. ' +
            '<b>cookies</b> (or <code>TcpExtTCPReqQFullDoCookies</code>) is the number of SYN cookies sent because the ' +
            'SYN queue was full.'
    },

    'ip.tcp_accept_queue': {
        info: 'The <b>accept queue</b> of the kernel holds the fully established TCP connections, waiting to be handled ' +
            'by the listening application. <b>overflows</b> (or <code>ListenOverflows</code>) is the number of ' +
            'established connections that could not be handled because the receive queue of the listening application ' +
            'was full. <b>drops</b> (or <code>ListenDrops</code>) is the number of incoming ' +
            'connections that could not be handled, including SYN floods, overflows, out of memory, security issues, ' +
            'no route to destination, reception of related ICMP messages, socket is broadcast or multicast.'
    },


    // ------------------------------------------------------------------------
    // IPv4

    'ipv4.tcpsock': {
        info: 'The number of established TCP connections (known as <code>CurrEstab</code>). This is a snapshot of the established connections at the time of measurement (i.e. a connection established and a connection disconnected within the same iteration will not affect this metric).'
    },

    'ipv4.tcpopens': {
        info: '<b>active</b> or <code>ActiveOpens</code> is the number of outgoing TCP <b>connections attempted</b> by this host.'
            + ' <b>passive</b> or <code>PassiveOpens</code> is the number of incoming TCP <b>connections accepted</b> by this host.'
    },

    'ipv4.tcperrors': {
        info: '<code>InErrs</code> is the number of TCP segments received in error (including header too small, checksum errors, sequence errors, bad packets - for both IPv4 and IPv6).'
            + ' <code>InCsumErrors</code> is the number of TCP segments received with checksum errors (for both IPv4 and IPv6).'
            + ' <code>RetransSegs</code> is the number of TCP segments retransmitted.'
    },

    'ipv4.tcphandshake': {
        info: '<code>EstabResets</code> is the number of established connections resets (i.e. connections that made a direct transition from <code>ESTABLISHED</code> or <code>CLOSE_WAIT</code> to <code>CLOSED</code>).'
            + ' <code>OutRsts</code> is the number of TCP segments sent, with the <code>RST</code> flag set (for both IPv4 and IPv6).'
            + ' <code>AttemptFails</code> is the number of times TCP connections made a direct transition from either <code>SYN_SENT</code> or <code>SYN_RECV</code> to <code>CLOSED</code>, plus the number of times TCP connections made a direct transition from the <code>SYN_RECV</code> to <code>LISTEN</code>.'
            + ' <code>TCPSynRetrans</code> shows retries for new outbound TCP connections, which can indicate general connectivity issues or backlog on the remote host.'
    },

    // ------------------------------------------------------------------------
    // APPS

    'apps.cpu': {
        height: 2.0
    },

    'apps.mem': {
        info: 'Real memory (RAM) used by applications. This does not include shared memory.'
    },

    'apps.vmem': {
        info: 'Virtual memory allocated by applications. Please check <a href="https://github.com/netdata/netdata/tree/master/daemon#virtual-memory" target="_blank">this article</a> for more information.'
    },

    'apps.preads': {
        height: 2.0
    },

    'apps.pwrites': {
        height: 2.0
    },

    'apps.uptime': {
        info: 'Carried over process group uptime since the Netdata restart. The period of time within which at least one process in the group was running.'
    },

    'apps.file_open': {
        height: 2.0
    },

    'apps.file_open_error': {
        height: 2.0
    },

    'apps.file_closed': {
        height: 2.0
    },

    'apps.file_close_error': {
        height: 2.0
    },

    'apps.file_deleted': {
        height: 2.0
    },

    'apps.vfs_write_call': {
        height: 2.0
    },

    'apps.vfs_write_error': {
        height: 2.0
    },

    'apps.vfs_read_call': {
        height: 2.0
    },

    'apps.vfs_read_error': {
        height: 2.0
    },

    'apps.vfs_write_bytes': {
        height: 2.0
    },

    'apps.vfs_read_bytes': {
        height: 2.0
    },

    'apps.process_create': {
        height: 2.0
    },

    'apps.thread_create': {
        height: 2.0
    },

    'apps.task_close': {
        height: 2.0
    },

    'apps.bandwidth_sent': {
        height: 2.0
    },

    'apps.bandwidth_recv': {
        height: 2.0
    },

    // ------------------------------------------------------------------------
    // USERS

    'users.cpu': {
        height: 2.0
    },

    'users.mem': {
        info: 'Real memory (RAM) used per user. This does not include shared memory.'
    },

    'users.vmem': {
        info: 'Virtual memory allocated per user. Please check <a href="https://github.com/netdata/netdata/tree/master/daemon#virtual-memory" target="_blank">this article</a> for more information.'
    },

    'users.preads': {
        height: 2.0
    },

    'users.pwrites': {
        height: 2.0
    },

    'users.uptime': {
        info: 'Carried over process group uptime since the Netdata restart. The period of time within which at least one process in the group was running.'
    },

    // ------------------------------------------------------------------------
    // GROUPS

    'groups.cpu': {
        height: 2.0
    },

    'groups.mem': {
        info: 'Real memory (RAM) used per user group. This does not include shared memory.'
    },

    'groups.vmem': {
        info: 'Virtual memory allocated per user group since the Netdata restart. Please check <a href="https://github.com/netdata/netdata/tree/master/daemon#virtual-memory" target="_blank">this article</a> for more information.'
    },

    'groups.preads': {
        height: 2.0
    },

    'groups.pwrites': {
        height: 2.0
    },

    'groups.uptime': {
        info: 'Carried over process group uptime. The period of time within which at least one process in the group was running.'
    },

    // ------------------------------------------------------------------------
    // NETWORK QoS

    'tc.qos': {
        heads: [
            function (os, id) {
                void (os);

                if (id.match(/.*-ifb$/))
                    return netdataDashboard.gaugeChart('Inbound', '12%', '', '#5555AA');
                else
                    return netdataDashboard.gaugeChart('Outbound', '12%', '', '#AA9900');
            }
        ]
    },

    // ------------------------------------------------------------------------
    // NETWORK INTERFACES

    'net.net': {
        mainheads: [
            function (os, id) {
                void (os);
                if (id.match(/^cgroup_.*/)) {
                    var iface;
                    try {
                        iface = ' ' + id.substring(id.lastIndexOf('.net_') + 5, id.length);
                    } catch (e) {
                        iface = '';
                    }
                    return netdataDashboard.gaugeChart('Received' + iface, '12%', 'received');
                } else
                    return '';
            },
            function (os, id) {
                void (os);
                if (id.match(/^cgroup_.*/)) {
                    var iface;
                    try {
                        iface = ' ' + id.substring(id.lastIndexOf('.net_') + 5, id.length);
                    } catch (e) {
                        iface = '';
                    }
                    return netdataDashboard.gaugeChart('Sent' + iface, '12%', 'sent');
                } else
                    return '';
            }
        ],
        heads: [
            function (os, id) {
                void (os);
                if (!id.match(/^cgroup_.*/))
                    return netdataDashboard.gaugeChart('Received', '12%', 'received');
                else
                    return '';
            },
            function (os, id) {
                void (os);
                if (!id.match(/^cgroup_.*/))
                    return netdataDashboard.gaugeChart('Sent', '12%', 'sent');
                else
                    return '';
            }
        ]
    },

    // ------------------------------------------------------------------------
    // NETFILTER

    'netfilter.sockets': {
        colors: '#88AA00',
        heads: [
            netdataDashboard.gaugeChart('Active Connections', '12%', '', '#88AA00')
        ]
    },

    'netfilter.new': {
        heads: [
            netdataDashboard.gaugeChart('New Connections', '12%', 'new', '#5555AA')
        ]
    },

    // ------------------------------------------------------------------------
    // DISKS

    'disk.util': {
        colors: '#FF5588',
        heads: [
            netdataDashboard.gaugeChart('Utilization', '12%', '', '#FF5588')
        ],
        info: 'Disk Utilization measures the amount of time the disk was busy with something. This is not related to its performance. 100% means that the system always had an outstanding operation on the disk. Keep in mind that depending on the underlying technology of the disk, 100% here may or may not be an indication of congestion.'
    },

    'disk.backlog': {
        colors: '#0099CC',
        info: 'Backlog is an indication of the duration of pending disk operations. On every I/O event the system is multiplying the time spent doing I/O since the last update of this field with the number of pending operations. While not accurate, this metric can provide an indication of the expected completion time of the operations in progress.'
    },

    'disk.io': {
        heads: [
            netdataDashboard.gaugeChart('Read', '12%', 'reads'),
            netdataDashboard.gaugeChart('Write', '12%', 'writes')
        ],
        info: 'Amount of data transferred to and from disk.'
    },

    'disk.ops': {
        info: 'Completed disk I/O operations. Keep in mind the number of operations requested might be higher, since the system is able to merge adjacent to each other (see merged operations chart).'
    },

    'disk.qops': {
        info: 'I/O operations currently in progress. This metric is a snapshot - it is not an average over the last interval.'
    },

    'disk.iotime': {
        height: 0.5,
        info: 'The sum of the duration of all completed I/O operations. This number can exceed the interval if the disk is able to execute I/O operations in parallel.'
    },
    'disk.mops': {
        height: 0.5,
        info: 'The number of merged disk operations. The system is able to merge adjacent I/O operations, for example two 4KB reads can become one 8KB read before given to disk.'
    },
    'disk.svctm': {
        height: 0.5,
        info: 'The average service time for completed I/O operations. This metric is calculated using the total busy time of the disk and the number of completed operations. If the disk is able to execute multiple parallel operations the reporting average service time will be misleading.'
    },
    'disk.avgsz': {
        height: 0.5,
        info: 'The average I/O operation size.'
    },
    'disk.await': {
        height: 0.5,
        info: 'The average time for I/O requests issued to the device to be served. This includes the time spent by the requests in queue and the time spent servicing them.'
    },

    'disk.space': {
        info: 'Disk space utilization. reserved for root is automatically reserved by the system to prevent the root user from getting out of space.'
    },
    'disk.inodes': {
        info: 'inodes (or index nodes) are filesystem objects (e.g. files and directories). On many types of file system implementations, the maximum number of inodes is fixed at filesystem creation, limiting the maximum number of files the filesystem can hold. It is possible for a device to run out of inodes. When this happens, new files cannot be created on the device, even though there may be free space available.'
    },

    'mysql.net': {
        info: 'The amount of data sent to mysql clients (<strong>out</strong>) and received from mysql clients (<strong>in</strong>).'
    },

    // ------------------------------------------------------------------------
    // MYSQL

    'mysql.queries': {
        info: 'The number of statements executed by the server.<ul>' +
            '<li><strong>queries</strong> counts the statements executed within stored SQL programs.</li>' +
            '<li><strong>questions</strong> counts the statements sent to the mysql server by mysql clients.</li>' +
            '<li><strong>slow queries</strong> counts the number of statements that took more than <a href="http://dev.mysql.com/doc/refman/5.7/en/server-system-variables.html#sysvar_long_query_time" target="_blank">long_query_time</a> seconds to be executed.' +
            ' For more information about slow queries check the mysql <a href="http://dev.mysql.com/doc/refman/5.7/en/slow-query-log.html" target="_blank">slow query log</a>.</li>' +
            '</ul>'
    },

    'mysql.handlers': {
        info: 'Usage of the internal handlers of mysql. This chart provides very good insights of what the mysql server is actually doing.' +
            ' (if the chart is not showing all these dimensions it is because they are zero - set <strong>Which dimensions to show?</strong> to <strong>All</strong> from the dashboard settings, to render even the zero values)<ul>' +
            '<li><strong>commit</strong>, the number of internal <a href="http://dev.mysql.com/doc/refman/5.7/en/commit.html" target="_blank">COMMIT</a> statements.</li>' +
            '<li><strong>delete</strong>, the number of times that rows have been deleted from tables.</li>' +
            '<li><strong>prepare</strong>, a counter for the prepare phase of two-phase commit operations.</li>' +
            '<li><strong>read first</strong>, the number of times the first entry in an index was read. A high value suggests that the server is doing a lot of full index scans; e.g. <strong>SELECT col1 FROM foo</strong>, with col1 indexed.</li>' +
            '<li><strong>read key</strong>, the number of requests to read a row based on a key. If this value is high, it is a good indication that your tables are properly indexed for your queries.</li>' +
            '<li><strong>read next</strong>, the number of requests to read the next row in key order. This value is incremented if you are querying an index column with a range constraint or if you are doing an index scan.</li>' +
            '<li><strong>read prev</strong>, the number of requests to read the previous row in key order. This read method is mainly used to optimize <strong>ORDER BY ... DESC</strong>.</li>' +
            '<li><strong>read rnd</strong>, the number of requests to read a row based on a fixed position. A high value indicates you are doing a lot of queries that require sorting of the result. You probably have a lot of queries that require MySQL to scan entire tables or you have joins that do not use keys properly.</li>' +
            '<li><strong>read rnd next</strong>, the number of requests to read the next row in the data file. This value is high if you are doing a lot of table scans. Generally this suggests that your tables are not properly indexed or that your queries are not written to take advantage of the indexes you have.</li>' +
            '<li><strong>rollback</strong>, the number of requests for a storage engine to perform a rollback operation.</li>' +
            '<li><strong>savepoint</strong>, the number of requests for a storage engine to place a savepoint.</li>' +
            '<li><strong>savepoint rollback</strong>, the number of requests for a storage engine to roll back to a savepoint.</li>' +
            '<li><strong>update</strong>, the number of requests to update a row in a table.</li>' +
            '<li><strong>write</strong>, the number of requests to insert a row in a table.</li>' +
            '</ul>'
    },

    'mysql.table_locks': {
        info: 'MySQL table locks counters: <ul>' +
            '<li><strong>immediate</strong>, the number of times that a request for a table lock could be granted immediately.</li>' +
            '<li><strong>waited</strong>, the number of times that a request for a table lock could not be granted immediately and a wait was needed. If this is high and you have performance problems, you should first optimize your queries, and then either split your table or tables or use replication.</li>' +
            '</ul>'
    },

    'mysql.innodb_deadlocks': {
        info: 'A deadlock happens when two or more transactions mutually hold and request for locks, creating a cycle of dependencies. For more information about <a href="https://dev.mysql.com/doc/refman/5.7/en/innodb-deadlocks-handling.html" target="_blank">how to minimize and handle deadlocks</a>.'
    },

    'mysql.galera_cluster_status': {
        info:
            '<code>-1</code>: unknown, ' +
            '<code>0</code>: primary (primary group configuration, quorum present), ' +
            '<code>1</code>: non-primary (non-primary group configuration, quorum lost), ' +
            '<code>2</code>: disconnected(not connected to group, retrying).'
    },

    'mysql.galera_cluster_state': {
        info:
            '<code>0</code>: undefined, ' +
            '<code>1</code>: joining, ' +
            '<code>2</code>: donor/desynced, ' +
            '<code>3</code>: joined, ' +
            '<code>4</code>: synced.'
    },

    'mysql.galera_cluster_weight': {
        info: 'The value is counted as a sum of <code>pc.weight</code> of the nodes in the current Primary Component.'
    },

    'mysql.galera_connected': {
        info: '<code>0</code> means that the node has not yet connected to any of the cluster components. ' +
            'This may be due to misconfiguration.'
    },

    'mysql.open_transactions': {
        info: 'The number of locally running transactions which have been registered inside the wsrep provider. ' +
            'This means transactions which have made operations which have caused write set population to happen. ' +
            'Transactions which are read only are not counted.'
    },


    // ------------------------------------------------------------------------
    // POSTGRESQL


    'postgres.db_stat_blks': {
        info: 'Blocks reads from disk or cache.<ul>' +
            '<li><strong>blks_read:</strong> number of disk blocks read in this database.</li>' +
            '<li><strong>blks_hit:</strong> number of times disk blocks were found already in the buffer cache, so that a read was not necessary (this only includes hits in the PostgreSQL buffer cache, not the operating system&#39;s file system cache)</li>' +
            '</ul>'
    },
    'postgres.db_stat_tuple_write': {
        info: '<ul><li>Number of rows inserted/updated/deleted.</li>' +
            '<li><strong>conflicts:</strong> number of queries canceled due to conflicts with recovery in this database. (Conflicts occur only on standby servers; see <a href="https://www.postgresql.org/docs/10/static/monitoring-stats.html#PG-STAT-DATABASE-CONFLICTS-VIEW" target="_blank">pg_stat_database_conflicts</a> for details.)</li>' +
            '</ul>'
    },
    'postgres.db_stat_temp_bytes': {
        info: 'Temporary files can be created on disk for sorts, hashes, and temporary query results.'
    },
    'postgres.db_stat_temp_files': {
        info: '<ul>' +
            '<li><strong>files:</strong> number of temporary files created by queries. All temporary files are counted, regardless of why the temporary file was created (e.g., sorting or hashing).</li>' +
            '</ul>'
    },
    'postgres.archive_wal': {
        info: 'WAL archiving.<ul>' +
            '<li><strong>total:</strong> total files.</li>' +
            '<li><strong>ready:</strong> WAL waiting to be archived.</li>' +
            '<li><strong>done:</strong> WAL successfully archived. ' +
            'Ready WAL can indicate archive_command is in error, see <a href="https://www.postgresql.org/docs/current/static/continuous-archiving.html" target="_blank">Continuous Archiving and Point-in-Time Recovery</a>.</li>' +
            '</ul>'
    },
    'postgres.checkpointer': {
        info: 'Number of checkpoints.<ul>' +
            '<li><strong>scheduled:</strong> when checkpoint_timeout is reached.</li>' +
            '<li><strong>requested:</strong> when max_wal_size is reached.</li>' +
            '</ul>' +
            'For more information see <a href="https://www.postgresql.org/docs/current/static/wal-configuration.html" target="_blank">WAL Configuration</a>.'
    },
    'postgres.autovacuum': {
        info: 'PostgreSQL databases require periodic maintenance known as vacuuming. For many installations, it is sufficient to let vacuuming be performed by the autovacuum daemon. ' +
            'For more information see <a href="https://www.postgresql.org/docs/current/static/routine-vacuuming.html#AUTOVACUUM" target="_blank">The Autovacuum Daemon</a>.'
    },
    'postgres.standby_delta': {
        info: 'Streaming replication delta.<ul>' +
            '<li><strong>sent_delta:</strong> replication delta sent to standby.</li>' +
            '<li><strong>write_delta:</strong> replication delta written to disk by this standby.</li>' +
            '<li><strong>flush_delta:</strong> replication delta flushed to disk by this standby server.</li>' +
            '<li><strong>replay_delta:</strong> replication delta replayed into the database on this standby server.</li>' +
            '</ul>' +
            'For more information see <a href="https://www.postgresql.org/docs/current/static/warm-standby.html#SYNCHRONOUS-REPLICATION" target="_blank">Synchronous Replication</a>.'
    },
    'postgres.replication_slot': {
        info: 'Replication slot files.<ul>' +
            '<li><strong>wal_keeped:</strong> WAL files retained by each replication slots.</li>' +
            '<li><strong>pg_replslot_files:</strong> files present in pg_replslot.</li>' +
            '</ul>' +
            'For more information see <a href="https://www.postgresql.org/docs/current/static/warm-standby.html#STREAMING-REPLICATION-SLOTS" target="_blank">Replication Slots</a>.'
    },
    'postgres.backend_usage': {
        info: 'Connections usage against maximum connections allowed, as defined in the <i>max_connections</i> setting.<ul>' +
            '<li><strong>available:</strong> maximum new connections allowed.</li>' +
            '<li><strong>used:</strong> connections currently in use.</li>' +
            '</ul>' +
            'Assuming non-superuser accounts are being used to connect to Postgres (so <i>superuser_reserved_connections</i> are subtracted from <i>max_connections</i>).<br/>' +
            'For more information see <a href="https://www.postgresql.org/docs/current/runtime-config-connection.html" target="_blank">Connections and Authentication</a>.'
    },


    // ------------------------------------------------------------------------
    // APACHE

    'apache.connections': {
        colors: NETDATA.colors[4],
        mainheads: [
            netdataDashboard.gaugeChart('Connections', '12%', '', NETDATA.colors[4])
        ]
    },

    'apache.requests': {
        colors: NETDATA.colors[0],
        mainheads: [
            netdataDashboard.gaugeChart('Requests', '12%', '', NETDATA.colors[0])
        ]
    },

    'apache.net': {
        colors: NETDATA.colors[3],
        mainheads: [
            netdataDashboard.gaugeChart('Bandwidth', '12%', '', NETDATA.colors[3])
        ]
    },

    'apache.workers': {
        mainheads: [
            function (os, id) {
                void (os);
                return '<div data-netdata="' + id + '"'
                    + ' data-dimensions="busy"'
                    + ' data-append-options="percentage"'
                    + ' data-gauge-max-value="100"'
                    + ' data-chart-library="gauge"'
                    + ' data-title="Workers Utilization"'
                    + ' data-units="percentage %"'
                    + ' data-gauge-adjust="width"'
                    + ' data-width="12%"'
                    + ' data-before="0"'
                    + ' data-after="-CHART_DURATION"'
                    + ' data-points="CHART_DURATION"'
                    + ' role="application"></div>';
            }
        ]
    },

    'apache.bytesperreq': {
        colors: NETDATA.colors[3],
        height: 0.5
    },

    'apache.reqpersec': {
        colors: NETDATA.colors[4],
        height: 0.5
    },

    'apache.bytespersec': {
        colors: NETDATA.colors[6],
        height: 0.5
    },


    // ------------------------------------------------------------------------
    // LIGHTTPD

    'lighttpd.connections': {
        colors: NETDATA.colors[4],
        mainheads: [
            netdataDashboard.gaugeChart('Connections', '12%', '', NETDATA.colors[4])
        ]
    },

    'lighttpd.requests': {
        colors: NETDATA.colors[0],
        mainheads: [
            netdataDashboard.gaugeChart('Requests', '12%', '', NETDATA.colors[0])
        ]
    },

    'lighttpd.net': {
        colors: NETDATA.colors[3],
        mainheads: [
            netdataDashboard.gaugeChart('Bandwidth', '12%', '', NETDATA.colors[3])
        ]
    },

    'lighttpd.workers': {
        mainheads: [
            function (os, id) {
                void (os);
                return '<div data-netdata="' + id + '"'
                    + ' data-dimensions="busy"'
                    + ' data-append-options="percentage"'
                    + ' data-gauge-max-value="100"'
                    + ' data-chart-library="gauge"'
                    + ' data-title="Servers Utilization"'
                    + ' data-units="percentage %"'
                    + ' data-gauge-adjust="width"'
                    + ' data-width="12%"'
                    + ' data-before="0"'
                    + ' data-after="-CHART_DURATION"'
                    + ' data-points="CHART_DURATION"'
                    + ' role="application"></div>';
            }
        ]
    },

    'lighttpd.bytesperreq': {
        colors: NETDATA.colors[3],
        height: 0.5
    },

    'lighttpd.reqpersec': {
        colors: NETDATA.colors[4],
        height: 0.5
    },

    'lighttpd.bytespersec': {
        colors: NETDATA.colors[6],
        height: 0.5
    },

    // ------------------------------------------------------------------------
    // NGINX

    'nginx.connections': {
        colors: NETDATA.colors[4],
        mainheads: [
            netdataDashboard.gaugeChart('Connections', '12%', '', NETDATA.colors[4])
        ]
    },

    'nginx.requests': {
        colors: NETDATA.colors[0],
        mainheads: [
            netdataDashboard.gaugeChart('Requests', '12%', '', NETDATA.colors[0])
        ]
    },

    // ------------------------------------------------------------------------
    // HTTP check

    'httpcheck.responsetime': {
        info: 'The <code>response time</code> describes the time passed between request and response. ' +
            'Currently, the accuracy of the response time is low and should be used as reference only.'
    },

    'httpcheck.responselength': {
        info: 'The <code>response length</code> counts the number of characters in the response body. For static pages, this should be mostly constant.'
    },

    'httpcheck.status': {
        valueRange: "[0, 1]",
        info: 'This chart verifies the response of the webserver. Each status dimension will have a value of <code>1</code> if triggered. ' +
            'Dimension <code>success</code> is <code>1</code> only if all constraints are satisfied. ' +
            'This chart is most useful for alarms or third-party apps.'
    },

    // ------------------------------------------------------------------------
    // NETDATA

    'netdata.response_time': {
        info: 'The netdata API response time measures the time netdata needed to serve requests. This time includes everything, from the reception of the first byte of a request, to the dispatch of the last byte of its reply, therefore it includes all network latencies involved (i.e. a client over a slow network will influence these metrics).'
    },

    // ------------------------------------------------------------------------
    // RETROSHARE

    'retroshare.bandwidth': {
        info: 'RetroShare inbound and outbound traffic.',
        mainheads: [
            netdataDashboard.gaugeChart('Received', '12%', 'bandwidth_down_kb'),
            netdataDashboard.gaugeChart('Sent', '12%', 'bandwidth_up_kb')
        ]
    },

    'retroshare.peers': {
        info: 'Number of (connected) RetroShare friends.',
        mainheads: [
            function (os, id) {
                void (os);
                return '<div data-netdata="' + id + '"'
                    + ' data-dimensions="peers_connected"'
                    + ' data-append-options="friends"'
                    + ' data-chart-library="easypiechart"'
                    + ' data-title="connected friends"'
                    + ' data-units=""'
                    + ' data-width="8%"'
                    + ' data-before="0"'
                    + ' data-after="-CHART_DURATION"'
                    + ' data-points="CHART_DURATION"'
                    + ' role="application"></div>';
            }
        ]
    },

    'retroshare.dht': {
        info: 'Statistics about RetroShare\'s DHT. These values are estimated!'
    },

    // ------------------------------------------------------------------------
    // fping

    'fping.quality': {
        colors: NETDATA.colors[10],
        height: 0.5
    },

    'fping.packets': {
        height: 0.5
    },


    // ------------------------------------------------------------------------
    // containers

    'cgroup.cpu_limit': {
        valueRange: "[0, null]",
        mainheads: [
            function (os, id) {
                void (os);
                cgroupCPULimitIsSet = 1;
                return '<div data-netdata="' + id + '"'
                    + ' data-dimensions="used"'
                    + ' data-gauge-max-value="100"'
                    + ' data-chart-library="gauge"'
                    + ' data-title="CPU"'
                    + ' data-units="%"'
                    + ' data-gauge-adjust="width"'
                    + ' data-width="12%"'
                    + ' data-before="0"'
                    + ' data-after="-CHART_DURATION"'
                    + ' data-points="CHART_DURATION"'
                    + ' data-colors="' + NETDATA.colors[4] + '"'
                    + ' role="application"></div>';
            }
        ]
    },

    'cgroup.cpu': {
        mainheads: [
            function (os, id) {
                void (os);
                if (cgroupCPULimitIsSet === 0) {
                    return '<div data-netdata="' + id + '"'
                        + ' data-chart-library="gauge"'
                        + ' data-title="CPU"'
                        + ' data-units="%"'
                        + ' data-gauge-adjust="width"'
                        + ' data-width="12%"'
                        + ' data-before="0"'
                        + ' data-after="-CHART_DURATION"'
                        + ' data-points="CHART_DURATION"'
                        + ' data-colors="' + NETDATA.colors[4] + '"'
                        + ' role="application"></div>';
                } else
                    return '';
            }
        ]
    },

    'cgroup.mem_usage_limit': {
        mainheads: [
            function (os, id) {
                void (os);
                cgroupMemLimitIsSet = 1;
                return '<div data-netdata="' + id + '"'
                    + ' data-dimensions="used"'
                    + ' data-append-options="percentage"'
                    + ' data-gauge-max-value="100"'
                    + ' data-chart-library="gauge"'
                    + ' data-title="Memory"'
                    + ' data-units="%"'
                    + ' data-gauge-adjust="width"'
                    + ' data-width="12%"'
                    + ' data-before="0"'
                    + ' data-after="-CHART_DURATION"'
                    + ' data-points="CHART_DURATION"'
                    + ' data-colors="' + NETDATA.colors[1] + '"'
                    + ' role="application"></div>';
            }
        ]
    },

    'cgroup.mem_usage': {
        mainheads: [
            function (os, id) {
                void (os);
                if (cgroupMemLimitIsSet === 0) {
                    return '<div data-netdata="' + id + '"'
                        + ' data-chart-library="gauge"'
                        + ' data-title="Memory"'
                        + ' data-units="MB"'
                        + ' data-gauge-adjust="width"'
                        + ' data-width="12%"'
                        + ' data-before="0"'
                        + ' data-after="-CHART_DURATION"'
                        + ' data-points="CHART_DURATION"'
                        + ' data-colors="' + NETDATA.colors[1] + '"'
                        + ' role="application"></div>';
                } else
                    return '';
            }
        ]
    },

    'cgroup.throttle_io': {
        mainheads: [
            function (os, id) {
                void (os);
                return '<div data-netdata="' + id + '"'
                    + ' data-dimensions="read"'
                    + ' data-chart-library="gauge"'
                    + ' data-title="Read Disk I/O"'
                    + ' data-units="KB/s"'
                    + ' data-gauge-adjust="width"'
                    + ' data-width="12%"'
                    + ' data-before="0"'
                    + ' data-after="-CHART_DURATION"'
                    + ' data-points="CHART_DURATION"'
                    + ' data-colors="' + NETDATA.colors[2] + '"'
                    + ' role="application"></div>';
            },
            function (os, id) {
                void (os);
                return '<div data-netdata="' + id + '"'
                    + ' data-dimensions="write"'
                    + ' data-chart-library="gauge"'
                    + ' data-title="Write Disk I/O"'
                    + ' data-units="KB/s"'
                    + ' data-gauge-adjust="width"'
                    + ' data-width="12%"'
                    + ' data-before="0"'
                    + ' data-after="-CHART_DURATION"'
                    + ' data-points="CHART_DURATION"'
                    + ' data-colors="' + NETDATA.colors[3] + '"'
                    + ' role="application"></div>';
            }
        ]
    },

    // ------------------------------------------------------------------------
    // beanstalkd
    // system charts
    'beanstalk.cpu_usage': {
        info: 'Amount of CPU Time for user and system used by beanstalkd.'
    },

    // This is also a per-tube stat
    'beanstalk.jobs_rate': {
        info: 'The rate of jobs processed by the beanstalkd served.'
    },

    'beanstalk.connections_rate': {
        info: 'Tthe rate of connections opened to beanstalkd.'
    },

    'beanstalk.commands_rate': {
        info: 'The rate of commands received by beanstalkd.'
    },

    'beanstalk.current_tubes': {
        info: 'Total number of current tubes on the server including the default tube (which always exists).'
    },

    'beanstalk.current_jobs': {
        info: 'Current number of jobs in all tubes grouped by status: urgent, ready, reserved, delayed and buried.'
    },

    'beanstalk.current_connections': {
        info: 'Current number of connections group by connection type: written, producers, workers, waiting.'
    },

    'beanstalk.binlog': {
        info: 'The rate of records <code>written</code> to binlog and <code>migrated</code> as part of compaction.'
    },

    'beanstalk.uptime': {
        info: 'Total time beanstalkd server has been up for.'
    },

    // tube charts
    'beanstalk.jobs': {
        info: 'Number of jobs currently in the tube grouped by status: urgent, ready, reserved, delayed and buried.'
    },

    'beanstalk.connections': {
        info: 'The current number of connections to this tube grouped by connection type; using, waiting and watching.'
    },

    'beanstalk.commands': {
        info: 'The rate of <code>delete</code> and <code>pause</code> commands executed by beanstalkd.'
    },

    'beanstalk.pause': {
        info: 'Shows info on how long the tube has been paused for, and how long is left remaining on the pause.'
    },

    // ------------------------------------------------------------------------
    // ceph

    'ceph.general_usage': {
        info: 'The usage and available space in all ceph cluster.'
    },

    'ceph.general_objects': {
        info: 'Total number of objects storage on ceph cluster.'
    },

    'ceph.general_bytes': {
        info: 'Cluster read and write data per second.'
    },

    'ceph.general_operations': {
        info: 'Number of read and write operations per second.'
    },

    'ceph.general_latency': {
        info: 'Total of apply and commit latency in all OSDs. The apply latency is the total time taken to flush an update to disk. The commit latency is the total time taken to commit an operation to the journal.'
    },

    'ceph.pool_usage': {
        info: 'The usage space in each pool.'
    },

    'ceph.pool_objects': {
        info: 'Number of objects presents in each pool.'
    },

    'ceph.pool_read_bytes': {
        info: 'The rate of read data per second in each pool.'
    },

    'ceph.pool_write_bytes': {
        info: 'The rate of write data per second in each pool.'
    },

    'ceph.pool_read_objects': {
        info: 'Number of read objects per second in each pool.'
    },

    'ceph.pool_write_objects': {
        info: 'Number of write objects per second in each pool.'
    },

    'ceph.osd_usage': {
        info: 'The usage space in each OSD.'
    },

    'ceph.osd_size': {
        info: "Each OSD's size"
    },

    'ceph.apply_latency': {
        info: 'Time taken to flush an update in each OSD.'
    },

    'ceph.commit_latency': {
        info: 'Time taken to commit an operation to the journal in each OSD.'
    },

    // ------------------------------------------------------------------------
    // web_log

    'web_log.response_statuses': {
        info: 'Web server responses by type. <code>success</code> includes <b>1xx</b>, <b>2xx</b>, <b>304</b> and <b>401</b>, <code>error</code> includes <b>5xx</b>, <code>redirect</code> includes <b>3xx</b> except <b>304</b>, <code>bad</code> includes <b>4xx</b> except <b>401</b>, <code>other</code> are all the other responses.',
        mainheads: [
            function (os, id) {
                void (os);
                return '<div data-netdata="' + id + '"'
                    + ' data-dimensions="success"'
                    + ' data-chart-library="gauge"'
                    + ' data-title="Successful"'
                    + ' data-units="requests/s"'
                    + ' data-gauge-adjust="width"'
                    + ' data-width="12%"'
                    + ' data-before="0"'
                    + ' data-after="-CHART_DURATION"'
                    + ' data-points="CHART_DURATION"'
                    + ' data-common-max="' + id + '"'
                    + ' data-colors="' + NETDATA.colors[0] + '"'
                    + ' data-decimal-digits="0"'
                    + ' role="application"></div>';
            },

            function (os, id) {
                void (os);
                return '<div data-netdata="' + id + '"'
                    + ' data-dimensions="redirect"'
                    + ' data-chart-library="gauge"'
                    + ' data-title="Redirects"'
                    + ' data-units="requests/s"'
                    + ' data-gauge-adjust="width"'
                    + ' data-width="12%"'
                    + ' data-before="0"'
                    + ' data-after="-CHART_DURATION"'
                    + ' data-points="CHART_DURATION"'
                    + ' data-common-max="' + id + '"'
                    + ' data-colors="' + NETDATA.colors[2] + '"'
                    + ' data-decimal-digits="0"'
                    + ' role="application"></div>';
            },

            function (os, id) {
                void (os);
                return '<div data-netdata="' + id + '"'
                    + ' data-dimensions="bad"'
                    + ' data-chart-library="gauge"'
                    + ' data-title="Bad Requests"'
                    + ' data-units="requests/s"'
                    + ' data-gauge-adjust="width"'
                    + ' data-width="12%"'
                    + ' data-before="0"'
                    + ' data-after="-CHART_DURATION"'
                    + ' data-points="CHART_DURATION"'
                    + ' data-common-max="' + id + '"'
                    + ' data-colors="' + NETDATA.colors[3] + '"'
                    + ' data-decimal-digits="0"'
                    + ' role="application"></div>';
            },

            function (os, id) {
                void (os);
                return '<div data-netdata="' + id + '"'
                    + ' data-dimensions="error"'
                    + ' data-chart-library="gauge"'
                    + ' data-title="Server Errors"'
                    + ' data-units="requests/s"'
                    + ' data-gauge-adjust="width"'
                    + ' data-width="12%"'
                    + ' data-before="0"'
                    + ' data-after="-CHART_DURATION"'
                    + ' data-points="CHART_DURATION"'
                    + ' data-common-max="' + id + '"'
                    + ' data-colors="' + NETDATA.colors[1] + '"'
                    + ' data-decimal-digits="0"'
                    + ' role="application"></div>';
            }
        ]
    },

    'web_log.response_codes': {
        info: 'Web server responses by code family. ' +
            'According to the standards <code>1xx</code> are informational responses, ' +
            '<code>2xx</code> are successful responses, ' +
            '<code>3xx</code> are redirects (although they include <b>304</b> which is used as "<b>not modified</b>"), ' +
            '<code>4xx</code> are bad requests, ' +
            '<code>5xx</code> are internal server errors, ' +
            '<code>other</code> are non-standard responses, ' +
            '<code>unmatched</code> counts the lines in the log file that are not matched by the plugin (<a href="https://github.com/netdata/netdata/issues/new?title=web_log%20reports%20unmatched%20lines&body=web_log%20plugin%20reports%20unmatched%20lines.%0A%0AThis%20is%20my%20log:%0A%0A%60%60%60txt%0A%0Aplease%20paste%20your%20web%20server%20log%20here%0A%0A%60%60%60" target="_blank">let us know</a> if you have any unmatched).'
    },

    'web_log.response_time': {
        mainheads: [
            function (os, id) {
                void (os);
                return '<div data-netdata="' + id + '"'
                    + ' data-dimensions="avg"'
                    + ' data-chart-library="gauge"'
                    + ' data-title="Average Response Time"'
                    + ' data-units="milliseconds"'
                    + ' data-gauge-adjust="width"'
                    + ' data-width="12%"'
                    + ' data-before="0"'
                    + ' data-after="-CHART_DURATION"'
                    + ' data-points="CHART_DURATION"'
                    + ' data-colors="' + NETDATA.colors[4] + '"'
                    + ' data-decimal-digits="2"'
                    + ' role="application"></div>';
            }
        ]
    },

    'web_log.detailed_response_codes': {
        info: 'Number of responses for each response code individually.'
    },

    'web_log.requests_per_ipproto': {
        info: 'Web server requests received per IP protocol version.'
    },

    'web_log.clients': {
        info: 'Unique client IPs accessing the web server, within each data collection iteration. If data collection is <b>per second</b>, this chart shows <b>unique client IPs per second</b>.'
    },

    'web_log.clients_all': {
        info: 'Unique client IPs accessing the web server since the last restart of netdata. This plugin keeps in memory all the unique IPs that have accessed the web server. On very busy web servers (several millions of unique IPs) you may want to disable this chart (check <a href="https://github.com/netdata/netdata/blob/master/collectors/python.d.plugin/web_log/web_log.conf" target="_blank"><code>/etc/netdata/python.d/web_log.conf</code></a>).'
    },

    // ------------------------------------------------------------------------
    // web_log for squid

    'web_log.squid_response_statuses': {
        info: 'Squid responses by type. ' +
            '<code>success</code> includes <b>1xx</b>, <b>2xx</b>, <b>000</b>, <b>304</b>, ' +
            '<code>error</code> includes <b>5xx</b> and <b>6xx</b>, ' +
            '<code>redirect</code> includes <b>3xx</b> except <b>304</b>, ' +
            '<code>bad</code> includes <b>4xx</b>, ' +
            '<code>other</code> are all the other responses.',
        mainheads: [
            function (os, id) {
                void (os);
                return '<div data-netdata="' + id + '"'
                    + ' data-dimensions="success"'
                    + ' data-chart-library="gauge"'
                    + ' data-title="Successful"'
                    + ' data-units="requests/s"'
                    + ' data-gauge-adjust="width"'
                    + ' data-width="12%"'
                    + ' data-before="0"'
                    + ' data-after="-CHART_DURATION"'
                    + ' data-points="CHART_DURATION"'
                    + ' data-common-max="' + id + '"'
                    + ' data-colors="' + NETDATA.colors[0] + '"'
                    + ' data-decimal-digits="0"'
                    + ' role="application"></div>';
            },

            function (os, id) {
                void (os);
                return '<div data-netdata="' + id + '"'
                    + ' data-dimensions="redirect"'
                    + ' data-chart-library="gauge"'
                    + ' data-title="Redirects"'
                    + ' data-units="requests/s"'
                    + ' data-gauge-adjust="width"'
                    + ' data-width="12%"'
                    + ' data-before="0"'
                    + ' data-after="-CHART_DURATION"'
                    + ' data-points="CHART_DURATION"'
                    + ' data-common-max="' + id + '"'
                    + ' data-colors="' + NETDATA.colors[2] + '"'
                    + ' data-decimal-digits="0"'
                    + ' role="application"></div>';
            },

            function (os, id) {
                void (os);
                return '<div data-netdata="' + id + '"'
                    + ' data-dimensions="bad"'
                    + ' data-chart-library="gauge"'
                    + ' data-title="Bad Requests"'
                    + ' data-units="requests/s"'
                    + ' data-gauge-adjust="width"'
                    + ' data-width="12%"'
                    + ' data-before="0"'
                    + ' data-after="-CHART_DURATION"'
                    + ' data-points="CHART_DURATION"'
                    + ' data-common-max="' + id + '"'
                    + ' data-colors="' + NETDATA.colors[3] + '"'
                    + ' data-decimal-digits="0"'
                    + ' role="application"></div>';
            },

            function (os, id) {
                void (os);
                return '<div data-netdata="' + id + '"'
                    + ' data-dimensions="error"'
                    + ' data-chart-library="gauge"'
                    + ' data-title="Server Errors"'
                    + ' data-units="requests/s"'
                    + ' data-gauge-adjust="width"'
                    + ' data-width="12%"'
                    + ' data-before="0"'
                    + ' data-after="-CHART_DURATION"'
                    + ' data-points="CHART_DURATION"'
                    + ' data-common-max="' + id + '"'
                    + ' data-colors="' + NETDATA.colors[1] + '"'
                    + ' data-decimal-digits="0"'
                    + ' role="application"></div>';
            }
        ]
    },

    'web_log.squid_response_codes': {
        info: 'Web server responses by code family. ' +
            'According to HTTP standards <code>1xx</code> are informational responses, ' +
            '<code>2xx</code> are successful responses, ' +
            '<code>3xx</code> are redirects (although they include <b>304</b> which is used as "<b>not modified</b>"), ' +
            '<code>4xx</code> are bad requests, ' +
            '<code>5xx</code> are internal server errors. ' +
            'Squid also defines <code>000</code> mostly for UDP requests, and ' +
            '<code>6xx</code> for broken upstream servers sending wrong headers. ' +
            'Finally, <code>other</code> are non-standard responses, and ' +
            '<code>unmatched</code> counts the lines in the log file that are not matched by the plugin (<a href="https://github.com/netdata/netdata/issues/new?title=web_log%20reports%20unmatched%20lines&body=web_log%20plugin%20reports%20unmatched%20lines.%0A%0AThis%20is%20my%20log:%0A%0A%60%60%60txt%0A%0Aplease%20paste%20your%20web%20server%20log%20here%0A%0A%60%60%60" target="_blank">let us know</a> if you have any unmatched).'
    },

    'web_log.squid_duration': {
        mainheads: [
            function (os, id) {
                void (os);
                return '<div data-netdata="' + id + '"'
                    + ' data-dimensions="avg"'
                    + ' data-chart-library="gauge"'
                    + ' data-title="Average Response Time"'
                    + ' data-units="milliseconds"'
                    + ' data-gauge-adjust="width"'
                    + ' data-width="12%"'
                    + ' data-before="0"'
                    + ' data-after="-CHART_DURATION"'
                    + ' data-points="CHART_DURATION"'
                    + ' data-colors="' + NETDATA.colors[4] + '"'
                    + ' data-decimal-digits="2"'
                    + ' role="application"></div>';
            }
        ]
    },

    'web_log.squid_detailed_response_codes': {
        info: 'Number of responses for each response code individually.'
    },

    'web_log.squid_clients': {
        info: 'Unique client IPs accessing squid, within each data collection iteration. If data collection is <b>per second</b>, this chart shows <b>unique client IPs per second</b>.'
    },

    'web_log.squid_clients_all': {
        info: 'Unique client IPs accessing squid since the last restart of netdata. This plugin keeps in memory all the unique IPs that have accessed the server. On very busy squid servers (several millions of unique IPs) you may want to disable this chart (check <a href="https://github.com/netdata/netdata/blob/master/collectors/python.d.plugin/web_log/web_log.conf" target="_blank"><code>/etc/netdata/python.d/web_log.conf</code></a>).'
    },

    'web_log.squid_transport_methods': {
        info: 'Break down per delivery method: <code>TCP</code> are requests on the HTTP port (usually 3128), ' +
            '<code>UDP</code> are requests on the ICP port (usually 3130), or HTCP port (usually 4128). ' +
            'If ICP logging was disabled using the log_icp_queries option, no ICP replies will be logged. ' +
            '<code>NONE</code> are used to state that squid delivered an unusual response or no response at all. ' +
            'Seen with cachemgr requests and errors, usually when the transaction fails before being classified into one of the above outcomes. ' +
            'Also seen with responses to <code>CONNECT</code> requests.'
    },

    'web_log.squid_code': {
        info: 'These are combined squid result status codes. A break down per component is given in the following charts. ' +
            'Check the <a href="http://wiki.squid-cache.org/SquidFaq/SquidLogs">squid documentation about them</a>.'
    },

    'web_log.squid_handling_opts': {
        info: 'These tags are optional and describe why the particular handling was performed or where the request came from. ' +
            '<code>CLIENT</code> means that the client request placed limits affecting the response. Usually seen with client issued a <b>no-cache</b>, or analogous cache control command along with the request. Thus, the cache has to validate the object.' +
            '<code>IMS</code> states that the client sent a revalidation (conditional) request. ' +
            '<code>ASYNC</code>, is used when the request was generated internally by Squid. Usually this is background fetches for cache information exchanges, background revalidation from stale-while-revalidate cache controls, or ESI sub-objects being loaded. ' +
            '<code>SWAPFAIL</code> is assigned when the object was believed to be in the cache, but could not be accessed. A new copy was requested from the server. ' +
            '<code>REFRESH</code> when a revalidation (conditional) request was sent to the server. ' +
            '<code>SHARED</code> when this request was combined with an existing transaction by collapsed forwarding. NOTE: the existing request is not marked as SHARED. ' +
            '<code>REPLY</code> when particular handling was requested in the HTTP reply from server or peer. Usually seen on DENIED due to http_reply_access ACLs preventing delivery of servers response object to the client.'
    },

    'web_log.squid_object_types': {
        info: 'These tags are optional and describe what type of object was produced. ' +
            '<code>NEGATIVE</code> is only seen on HIT responses, indicating the response was a cached error response. e.g. <b>404 not found</b>. ' +
            '<code>STALE</code> means the object was cached and served stale. This is usually caused by stale-while-revalidate or stale-if-error cache controls. ' +
            '<code>OFFLINE</code> when the requested object was retrieved from the cache during offline_mode. The offline mode never validates any object. ' +
            '<code>INVALID</code> when an invalid request was received. An error response was delivered indicating what the problem was. ' +
            '<code>FAIL</code> is only seen on <code>REFRESH</code> to indicate the revalidation request failed. The response object may be the server provided network error or the stale object which was being revalidated depending on stale-if-error cache control. ' +
            '<code>MODIFIED</code> is only seen on <code>REFRESH</code> responses to indicate revalidation produced a new modified object. ' +
            '<code>UNMODIFIED</code> is only seen on <code>REFRESH</code> responses to indicate revalidation produced a <b>304</b> (Not Modified) status, which was relayed to the client. ' +
            '<code>REDIRECT</code> when squid generated an HTTP redirect response to this request.'
    },

    'web_log.squid_cache_events': {
        info: 'These tags are optional and describe whether the response was loaded from cache, network, or otherwise. ' +
            '<code>HIT</code> when the response object delivered was the local cache object. ' +
            '<code>MEM</code> when the response object came from memory cache, avoiding disk accesses. Only seen on HIT responses. ' +
            '<code>MISS</code> when the response object delivered was the network response object. ' +
            '<code>DENIED</code> when the request was denied by access controls. ' +
            '<code>NOFETCH</code> an ICP specific type, indicating service is alive, but not to be used for this request (sent during "-Y" startup, or during frequent failures, a cache in hit only mode will return either UDP_HIT or UDP_MISS_NOFETCH. Neighbours will thus only fetch hits). ' +
            '<code>TUNNEL</code> when a binary tunnel was established for this transaction.'
    },

    'web_log.squid_transport_errors': {
        info: 'These tags are optional and describe some error conditions which occured during response delivery (if any). ' +
            '<code>ABORTED</code> when the response was not completed due to the connection being aborted (usually by the client). ' +
            '<code>TIMEOUT</code>, when the response was not completed due to a connection timeout.'
    },

     // ------------------------------------------------------------------------
    // go web_log

    'web_log.type_requests': {
        info: 'Web server responses by type. <code>success</code> includes <b>1xx</b>, <b>2xx</b>, <b>304</b> and <b>401</b>, <code>error</code> includes <b>5xx</b>, <code>redirect</code> includes <b>3xx</b> except <b>304</b>, <code>bad</code> includes <b>4xx</b> except <b>401</b>, <code>other</code> are all the other responses.',
        mainheads: [
            function (os, id) {
                void (os);
                return '<div data-netdata="' + id + '"'
                    + ' data-dimensions="success"'
                    + ' data-chart-library="gauge"'
                    + ' data-title="Successful"'
                    + ' data-units="requests/s"'
                    + ' data-gauge-adjust="width"'
                    + ' data-width="12%"'
                    + ' data-before="0"'
                    + ' data-after="-CHART_DURATION"'
                    + ' data-points="CHART_DURATION"'
                    + ' data-common-max="' + id + '"'
                    + ' data-colors="' + NETDATA.colors[0] + '"'
                    + ' data-decimal-digits="0"'
                    + ' role="application"></div>';
            },

            function (os, id) {
                void (os);
                return '<div data-netdata="' + id + '"'
                    + ' data-dimensions="redirect"'
                    + ' data-chart-library="gauge"'
                    + ' data-title="Redirects"'
                    + ' data-units="requests/s"'
                    + ' data-gauge-adjust="width"'
                    + ' data-width="12%"'
                    + ' data-before="0"'
                    + ' data-after="-CHART_DURATION"'
                    + ' data-points="CHART_DURATION"'
                    + ' data-common-max="' + id + '"'
                    + ' data-colors="' + NETDATA.colors[2] + '"'
                    + ' data-decimal-digits="0"'
                    + ' role="application"></div>';
            },

            function (os, id) {
                void (os);
                return '<div data-netdata="' + id + '"'
                    + ' data-dimensions="bad"'
                    + ' data-chart-library="gauge"'
                    + ' data-title="Bad Requests"'
                    + ' data-units="requests/s"'
                    + ' data-gauge-adjust="width"'
                    + ' data-width="12%"'
                    + ' data-before="0"'
                    + ' data-after="-CHART_DURATION"'
                    + ' data-points="CHART_DURATION"'
                    + ' data-common-max="' + id + '"'
                    + ' data-colors="' + NETDATA.colors[3] + '"'
                    + ' data-decimal-digits="0"'
                    + ' role="application"></div>';
            },

            function (os, id) {
                void (os);
                return '<div data-netdata="' + id + '"'
                    + ' data-dimensions="error"'
                    + ' data-chart-library="gauge"'
                    + ' data-title="Server Errors"'
                    + ' data-units="requests/s"'
                    + ' data-gauge-adjust="width"'
                    + ' data-width="12%"'
                    + ' data-before="0"'
                    + ' data-after="-CHART_DURATION"'
                    + ' data-points="CHART_DURATION"'
                    + ' data-common-max="' + id + '"'
                    + ' data-colors="' + NETDATA.colors[1] + '"'
                    + ' data-decimal-digits="0"'
                    + ' role="application"></div>';
            }
        ]
    },

    'web_log.request_processing_time': {
        mainheads: [
            function (os, id) {
                void (os);
                return '<div data-netdata="' + id + '"'
                    + ' data-dimensions="avg"'
                    + ' data-chart-library="gauge"'
                    + ' data-title="Average Response Time"'
                    + ' data-units="milliseconds"'
                    + ' data-gauge-adjust="width"'
                    + ' data-width="12%"'
                    + ' data-before="0"'
                    + ' data-after="-CHART_DURATION"'
                    + ' data-points="CHART_DURATION"'
                    + ' data-colors="' + NETDATA.colors[4] + '"'
                    + ' data-decimal-digits="2"'
                    + ' role="application"></div>';
            }
        ]
    },
    // ------------------------------------------------------------------------
    // Fronius Solar Power

    'fronius.power': {
        info: 'Positive <code>Grid</code> values mean that power is coming from the grid. Negative values are excess power that is going back into the grid, possibly selling it. ' +
            '<code>Photovoltaics</code> is the power generated from the solar panels. ' +
            '<code>Accumulator</code> is the stored power in the accumulator, if one is present.'
    },

    'fronius.autonomy': {
        commonMin: true,
        commonMax: true,
        valueRange: "[0, 100]",
        info: 'The <code>Autonomy</code> is the percentage of how autonomous the installation is. An autonomy of 100 % means that the installation is producing more energy than it is needed. ' +
            'The <code>Self consumption</code> indicates the ratio between the current power generated and the current load. When it reaches 100 %, the <code>Autonomy</code> declines, since the solar panels can not produce enough energy and need support from the grid.'
    },

    'fronius.energy.today': {
        commonMin: true,
        commonMax: true,
        valueRange: "[0, null]"
    },

    // ------------------------------------------------------------------------
    // Stiebel Eltron Heat pump installation

    'stiebeleltron.system.roomtemp': {
        commonMin: true,
        commonMax: true,
        valueRange: "[0, null]"
    },

    // ------------------------------------------------------------------------
    // Port check

    'portcheck.latency': {
        info: 'The <code>latency</code> describes the time spent connecting to a TCP port. No data is sent or received. ' +
            'Currently, the accuracy of the latency is low and should be used as reference only.'
    },

    'portcheck.status': {
        valueRange: "[0, 1]",
        info: 'The <code>status</code> chart verifies the availability of the service. ' +
            'Each status dimension will have a value of <code>1</code> if triggered. Dimension <code>success</code> is <code>1</code> only if connection could be established. ' +
            'This chart is most useful for alarms and third-party apps.'
    },

    // ------------------------------------------------------------------------

    'chrony.system': {
        info: 'In normal operation, chronyd never steps the system clock, because any jump in the timescale can have adverse consequences for certain application programs. Instead, any error in the system clock is corrected by slightly speeding up or slowing down the system clock until the error has been removed, and then returning to the system clock’s normal speed. A consequence of this is that there will be a period when the system clock (as read by other programs using the <code>gettimeofday()</code> system call, or by the <code>date</code> command in the shell) will be different from chronyd\'s estimate of the current true time (which it reports to NTP clients when it is operating in server mode). The value reported on this line is the difference due to this effect.',
        colors: NETDATA.colors[3]
    },

    'chrony.offsets': {
        info: '<code>last offset</code> is the estimated local offset on the last clock update. <code>RMS offset</code> is a long-term average of the offset value.',
        height: 0.5
    },

    'chrony.stratum': {
        info: 'The <code>stratum</code> indicates how many hops away from a computer with an attached reference clock we are. Such a computer is a stratum-1 computer.',
        decimalDigits: 0,
        height: 0.5
    },

    'chrony.root': {
        info: 'Estimated delays against the root time server this system is synchronized with. <code>delay</code> is the total of the network path delays to the stratum-1 computer from which the computer is ultimately synchronised. <code>dispersion</code> is the total dispersion accumulated through all the computers back to the stratum-1 computer from which the computer is ultimately synchronised. Dispersion is due to system clock resolution, statistical measurement variations etc.'
    },

    'chrony.frequency': {
        info: 'The <code>frequency</code> is the rate by which the system\'s clock would be would be wrong if chronyd was not correcting it. It is expressed in ppm (parts per million). For example, a value of 1ppm would mean that when the system\'s clock thinks it has advanced 1 second, it has actually advanced by 1.000001 seconds relative to true time.',
        colors: NETDATA.colors[0]
    },

    'chrony.residualfreq': {
        info: 'This shows the <code>residual frequency</code> for the currently selected reference source. ' +
            'It reflects any difference between what the measurements from the reference source indicate the ' +
            'frequency should be and the frequency currently being used. The reason this is not always zero is ' +
            'that a smoothing procedure is applied to the frequency. Each time a measurement from the reference ' +
            'source is obtained and a new residual frequency computed, the estimated accuracy of this residual ' +
            'is compared with the estimated accuracy (see <code>skew</code>) of the existing frequency value. ' +
            'A weighted average is computed for the new frequency, with weights depending on these accuracies. ' +
            'If the measurements from the reference source follow a consistent trend, the residual will be ' +
            'driven to zero over time.',
        height: 0.5,
        colors: NETDATA.colors[3]
    },

    'chrony.skew': {
        info: 'The estimated error bound on the frequency.',
        height: 0.5,
        colors: NETDATA.colors[5]
    },

    'couchdb.active_tasks': {
        info: 'Active tasks running on this CouchDB <b>cluster</b>. Four types of tasks currently exist: indexer (view building), replication, database compaction and view compaction.'
    },

    'couchdb.replicator_jobs': {
        info: 'Detailed breakdown of any replication jobs in progress on this node. For more information, see the <a href="http://docs.couchdb.org/en/latest/replication/replicator.html">replicator documentation</a>.'
    },

    'couchdb.open_files': {
        info: 'Count of all files held open by CouchDB. If this value seems pegged at 1024 or 4096, your server process is probably hitting the open file handle limit and <a href="http://docs.couchdb.org/en/latest/maintenance/performance.html#pam-and-ulimit">needs to be increased.</a>'
    },

    'btrfs.disk': {
        info: 'Physical disk usage of BTRFS. The disk space reported here is the raw physical disk space assigned to the BTRFS volume (i.e. <b>before any RAID levels</b>). BTRFS uses a two-stage allocator, first allocating large regions of disk space for one type of block (data, metadata, or system), and then using a regular block allocator inside those regions. <code>unallocated</code> is the physical disk space that is not allocated yet and is available to become data, metdata or system on demand. When <code>unallocated</code> is zero, all available disk space has been allocated to a specific function. Healthy volumes should ideally have at least five percent of their total space <code>unallocated</code>. You can keep your volume healthy by running the <code>btrfs balance</code> command on it regularly (check <code>man btrfs-balance</code> for more info).  Note that some of the space listed as <code>unallocated</code> may not actually be usable if the volume uses devices of different sizes.',
        colors: [NETDATA.colors[12]]
    },

    'btrfs.data': {
        info: 'Logical disk usage for BTRFS data. Data chunks are used to store the actual file data (file contents). The disk space reported here is the usable allocation (i.e. after any striping or replication). Healthy volumes should ideally have no more than a few GB of free space reported here persistently. Running <code>btrfs balance</code> can help here.'
    },

    'btrfs.metadata': {
        info: 'Logical disk usage for BTRFS metadata. Metadata chunks store most of the filesystem interal structures, as well as information like directory structure and file names. The disk space reported here is the usable allocation (i.e. after any striping or replication). Healthy volumes should ideally have no more than a few GB of free space reported here persistently. Running <code>btrfs balance</code> can help here.'
    },

    'btrfs.system': {
        info: 'Logical disk usage for BTRFS system. System chunks store information about the allocation of other chunks. The disk space reported here is the usable allocation (i.e. after any striping or replication). The values reported here should be relatively small compared to Data and Metadata, and will scale with the volume size and overall space usage.'
    },

    // ------------------------------------------------------------------------
    // RabbitMQ

    // info: the text above the charts
    // heads: the representation of the chart at the top the subsection (second level menu)
    // mainheads: the representation of the chart at the top of the section (first level menu)
    // colors: the dimension colors of the chart (the default colors are appended)
    // height: the ratio of the chart height relative to the default

    'rabbitmq.queued_messages': {
        info: 'Overall total of ready and unacknowledged queued messages.  Messages that are delivered immediately are not counted here.'
    },

    'rabbitmq.message_rates': {
        info: 'Overall messaging rates including acknowledgements, delieveries, redeliveries, and publishes.'
    },

    'rabbitmq.global_counts': {
        info: 'Overall totals for channels, consumers, connections, queues and exchanges.'
    },

    'rabbitmq.file_descriptors': {
        info: 'Total number of used filed descriptors. See <code><a href="https://www.rabbitmq.com/production-checklist.html#resource-limits-file-handle-limit" target="_blank">Open File Limits</a></code> for further details.',
        colors: NETDATA.colors[3]
    },

    'rabbitmq.sockets': {
        info: 'Total number of used socket descriptors.  Each used socket also counts as a used file descriptor.  See <code><a href="https://www.rabbitmq.com/production-checklist.html#resource-limits-file-handle-limit" target="_blank">Open File Limits</a></code> for further details.',
        colors: NETDATA.colors[3]
    },

    'rabbitmq.processes': {
        info: 'Total number of processes running within the Erlang VM.  This is not the same as the number of processes running on the host.',
        colors: NETDATA.colors[3]
    },

    'rabbitmq.erlang_run_queue': {
        info: 'Number of Erlang processes the Erlang schedulers have queued to run.',
        colors: NETDATA.colors[3]
    },

    'rabbitmq.memory': {
        info: 'Total amount of memory used by the RabbitMQ.  This is a complex statistic that can be further analyzed in the management UI.  See <code><a href="https://www.rabbitmq.com/production-checklist.html#resource-limits-ram" target="_blank">Memory</a></code> for further details.',
        colors: NETDATA.colors[3]
    },

    'rabbitmq.disk_space': {
        info: 'Total amount of disk space consumed by the message store(s).  See <code><a href="https://www.rabbitmq.com/production-checklist.html#resource-limits-disk-space" target=_"blank">Disk Space Limits</a></code> for further details.',
        colors: NETDATA.colors[3]
    },

    'rabbitmq.queue_messages': {
        info: 'Total amount of messages and their states in this queue.',
        colors: NETDATA.colors[3]
    },

    'rabbitmq.queue_messages_stats': {
        info: 'Overall messaging rates including acknowledgements, delieveries, redeliveries, and publishes.',
        colors: NETDATA.colors[3]
    },

    // ------------------------------------------------------------------------
    // ntpd

    'ntpd.sys_offset': {
        info: 'For hosts without any time critical services an offset of &lt; 100 ms should be acceptable even with high network latencies. For hosts with time critical services an offset of about 0.01 ms or less can be achieved by using peers with low delays and configuring optimal <b>poll exponent</b> values.',
        colors: NETDATA.colors[4]
    },

    'ntpd.sys_jitter': {
        info: 'The jitter statistics are exponentially-weighted RMS averages. The system jitter is defined in the NTPv4 specification; the clock jitter statistic is computed by the clock discipline module.'
    },

    'ntpd.sys_frequency': {
        info: 'The frequency offset is shown in ppm (parts per million) relative to the frequency of the system. The frequency correction needed for the clock can vary significantly between boots and also due to external influences like temperature or radiation.',
        colors: NETDATA.colors[2],
        height: 0.6
    },

    'ntpd.sys_wander': {
        info: 'The wander statistics are exponentially-weighted RMS averages.',
        colors: NETDATA.colors[3],
        height: 0.6
    },

    'ntpd.sys_rootdelay': {
        info: 'The rootdelay is the round-trip delay to the primary reference clock, similar to the delay shown by the <code>ping</code> command. A lower delay should result in a lower clock offset.',
        colors: NETDATA.colors[1]
    },

    'ntpd.sys_stratum': {
        info: 'The distance in "hops" to the primary reference clock',
        colors: NETDATA.colors[5],
        height: 0.3
    },

    'ntpd.sys_tc': {
        info: 'Time constants and poll intervals are expressed as exponents of 2. The default poll exponent of 6 corresponds to a poll interval of 64 s. For typical Internet paths, the optimum poll interval is about 64 s. For fast LANs with modern computers, a poll exponent of 4 (16 s) is appropriate. The <a href="http://doc.ntp.org/current-stable/poll.html">poll process</a> sends NTP packets at intervals determined by the clock discipline algorithm.',
        height: 0.5
    },

    'ntpd.sys_precision': {
        colors: NETDATA.colors[6],
        height: 0.2
    },

    'ntpd.peer_offset': {
        info: 'The offset of the peer clock relative to the system clock in milliseconds. Smaller values here weight peers more heavily for selection after the initial synchronization of the local clock. For a system providing time service to other systems, these should be as low as possible.'
    },

    'ntpd.peer_delay': {
        info: 'The round-trip time (RTT) for communication with the peer, similar to the delay shown by the <code>ping</code> command. Not as critical as either the offset or jitter, but still factored into the selection algorithm (because as a general rule, lower delay means more accurate time). In most cases, it should be below 100ms.'
    },

    'ntpd.peer_dispersion': {
        info: 'This is a measure of the estimated error between the peer and the local system. Lower values here are better.'
    },

    'ntpd.peer_jitter': {
        info: 'This is essentially a remote estimate of the peer\'s <code>system_jitter</code> value. Lower values here weight highly in favor of peer selection, and this is a good indicator of overall quality of a given time server (good servers will have values not exceeding single digit milliseconds here, with high quality stratum one servers regularly having sub-millisecond jitter).'
    },

    'ntpd.peer_xleave': {
        info: 'This variable is used in interleaved mode (used only in NTP symmetric and broadcast modes). See <a href="http://doc.ntp.org/current-stable/xleave.html">NTP Interleaved Modes</a>.'
    },

    'ntpd.peer_rootdelay': {
        info: 'For a stratum 1 server, this is the access latency for the reference clock. For lower stratum servers, it is the sum of the <code>peer_delay</code> and <code>peer_rootdelay</code> for the system they are syncing off of. Similarly to <code>peer_delay</code>, lower values here are technically better, but have limited influence in peer selection.'
    },

    'ntpd.peer_rootdisp': {
        info: 'Is the same as <code>peer_rootdelay</code>, but measures accumulated <code>peer_dispersion</code> instead of accumulated <code>peer_delay</code>.'
    },

    'ntpd.peer_hmode': {
        info: 'The <code>peer_hmode</code> and <code>peer_pmode</code> variables give info about what mode the packets being sent to and received from a given peer are. Mode 1 is symmetric active (both the local system and the remote peer have each other declared as peers in <code>/etc/ntp.conf</code>), Mode 2 is symmetric passive (only one side has the other declared as a peer), Mode 3 is client, Mode 4 is server, and Mode 5 is broadcast (also used for multicast and manycast operation).',
        height: 0.2
    },

    'ntpd.peer_pmode': {
        height: 0.2
    },

    'ntpd.peer_hpoll': {
        info: 'The <code>peer_hpoll</code> and <code>peer_ppoll</code> variables are log2 representations of the polling interval in seconds.',
        height: 0.5
    },

    'ntpd.peer_ppoll': {
        height: 0.5
    },

    'ntpd.peer_precision': {
        height: 0.2
    },

    'spigotmc.tps': {
        info: 'The running 1, 5, and 15 minute average number of server ticks per second.  An idealized server will show 20.0 for all values, but in practice this almost never happens.  Typical servers should show approximately 19.98-20.0 here.  Lower values indicate progressively more server-side lag (and thus that you need better hardware for your server or a lower user limit).  For every 0.05 ticks below 20, redstone clocks will lag behind by approximately 0.25%.  Values below approximately 19.50 may interfere with complex free-running redstone circuits and will noticeably slow down growth.'
    },

    'spigotmc.users': {
        info: 'The number of currently connect users on the monitored Spigot server.'
    },

    'boinc.tasks': {
        info: 'The total number of tasks and the number of active tasks.  Active tasks are those which are either currently being processed, or are partialy processed but suspended.'
    },

    'boinc.states': {
        info: 'Counts of tasks in each task state.  The normal sequence of states is <code>New</code>, <code>Downloading</code>, <code>Ready to Run</code>, <code>Uploading</code>, <code>Uploaded</code>.  Tasks which are marked <code>Ready to Run</code> may be actively running, or may be waiting to be scheduled.  <code>Compute Errors</code> are tasks which failed for some reason during execution.  <code>Aborted</code> tasks were manually cancelled, and will not be processed.  <code>Failed Uploads</code> are otherwise finished tasks which failed to upload to the server, and usually indicate networking issues.'
    },

    'boinc.sched': {
        info: 'Counts of active tasks in each scheduling state.  <code>Scheduled</code> tasks are the ones which will run if the system is permitted to process tasks.  <code>Preempted</code> tasks are on standby, and will run if a <code>Scheduled</code> task stops running for some reason.  <code>Uninitialized</code> tasks should never be present, and indicate tha the scheduler has not tried to schedule them yet.'
    },

    'boinc.process': {
        info: 'Counts of active tasks in each process state.  <code>Executing</code> tasks are running right now.  <code>Suspended</code> tasks have an associated process, but are not currently running (either because the system isn\'t processing any tasks right now, or because they have been preempted by higher priority tasks).  <code>Quit</code> tasks are exiting gracefully.  <code>Aborted</code> tasks exceeded some resource limit, and are being shut down.  <code>Copy Pending</code> tasks are waiting on a background file transfer to finish.  <code>Uninitialized</code> tasks do not have an associated process yet.'
    },

    'w1sensor.temp': {
        info: 'Temperature derived from 1-Wire temperature sensors.'
    },

    'logind.sessions': {
        info: 'Shows the number of active sessions of each type tracked by logind.'
    },

    'logind.users': {
        info: 'Shows the number of active users of each type tracked by logind.'
    },

    'logind.seats': {
        info: 'Shows the number of active seats tracked by logind.  Each seat corresponds to a combination of a display device and input device providing a physical presence for the system.'
    },

    // ------------------------------------------------------------------------
    // ProxySQL

    'proxysql.pool_status': {
        info: 'The status of the backend servers. ' +
            '<code>1=ONLINE</code> backend server is fully operational, ' +
            '<code>2=SHUNNED</code> backend sever is temporarily taken out of use because of either too many connection errors in a time that was too short, or replication lag exceeded the allowed threshold, ' +
            '<code>3=OFFLINE_SOFT</code> when a server is put into OFFLINE_SOFT mode, new incoming connections aren\'t accepted anymore, while the existing connections are kept until they became inactive. In other words, connections are kept in use until the current transaction is completed. This allows to gracefully detach a backend, ' +
            '<code>4=OFFLINE_HARD</code> when a server is put into OFFLINE_HARD mode, the existing connections are dropped, while new incoming connections aren\'t accepted either. This is equivalent to deleting the server from a hostgroup, or temporarily taking it out of the hostgroup for maintenance work, ' +
            '<code>-1</code> Unknown status.'
    },

    'proxysql.pool_net': {
        info: 'The amount of data sent to/received from the backend ' +
            '(This does not include metadata (packets\' headers, OK/ERR packets, fields\' description, etc).'
    },

    'proxysql.pool_overall_net': {
        info: 'The amount of data sent to/received from the all backends ' +
            '(This does not include metadata (packets\' headers, OK/ERR packets, fields\' description, etc).'
    },

    'proxysql.questions': {
        info: '<code>questions</code> total number of queries sent from frontends, ' +
            '<code>slow_queries</code> number of queries that ran for longer than the threshold in milliseconds defined in global variable <code>mysql-long_query_time</code>. '
    },

    'proxysql.connections': {
        info: '<code>aborted</code> number of frontend connections aborted due to invalid credential or max_connections reached, ' +
            '<code>connected</code> number of frontend connections currently connected, ' +
            '<code>created</code> number of frontend connections created, ' +
            '<code>non_idle</code> number of frontend connections that are not currently idle. '
    },

    'proxysql.pool_latency': {
        info: 'The currently ping time in microseconds, as reported from Monitor.'
    },

    'proxysql.queries': {
        info: 'The number of queries routed towards this particular backend server.'
    },

    'proxysql.pool_used_connections': {
        info: 'The number of connections are currently used by ProxySQL for sending queries to the backend server.'
    },

    'proxysql.pool_free_connections': {
        info: 'The number of connections are currently free. They are kept open in order to minimize the time cost of sending a query to the backend server.'
    },

    'proxysql.pool_ok_connections': {
        info: 'The number of connections were established successfully.'
    },

    'proxysql.pool_error_connections': {
        info: 'The number of connections weren\'t established successfully.'
    },

    'proxysql.commands_count': {
        info: 'The total number of commands of that type executed'
    },

    'proxysql.commands_duration': {
        info: 'The total time spent executing commands of that type, in ms'
    },

    // ------------------------------------------------------------------------
    // Power Supplies

    'powersupply.capacity': {
        info: undefined
    },

    'powersupply.charge': {
        info: undefined
    },

    'powersupply.energy': {
        info: undefined
    },

    'powersupply.voltage': {
        info: undefined
    },

    // ------------------------------------------------------------------------
    // VMware vSphere

    // Host specific
    'vsphere.host_mem_usage_percentage': {
        info: 'Percentage of used machine memory: <code>consumed</code> / <code>machine-memory-size</code>.'
    },

    'vsphere.host_mem_usage': {
        info:
            '<code>granted</code> is amount of machine memory that is mapped for a host, ' +
            'it equals sum of all granted metrics for all powered-on virtual machines, plus machine memory for vSphere services on the host. ' +
            '<code>consumed</code> is amount of machine memory used on the host, it includes memory used by the Service Console, the VMkernel, vSphere services, plus the total consumed metrics for all running virtual machines. ' +
            '<code>consumed</code> = <code>total host memory</code> - <code>free host memory</code>.' +
            '<code>active</code> is sum of all active metrics for all powered-on virtual machines plus vSphere services (such as COS, vpxa) on the host.' +
            '<code>shared</code> is sum of all shared metrics for all powered-on virtual machines, plus amount for vSphere services on the host. ' +
            '<code>sharedcommon</code> is amount of machine memory that is shared by all powered-on virtual machines and vSphere services on the host. ' +
            '<code>shared</code> - <code>sharedcommon</code> = machine memory (host memory) savings (KB). ' +
            'For details see <a href="https://docs.vmware.com/en/VMware-vSphere/6.5/com.vmware.vsphere.resmgmt.doc/GUID-BFDC988B-F53D-4E97-9793-A002445AFAE1.html">Measuring and Differentiating Types of Memory Usage</a> and ' +
            '<a href="https://www.vmware.com/support/developer/converter-sdk/conv51_apireference/memory_counters.html">Memory Counters</a> articles.'
    },

    'vsphere.host_mem_swap_rate': {
        info:
            'This statistic refers to VMkernel swapping and not to guest OS swapping. ' +
            '<code>in</code> is sum of <code>swapinRate</code> values for all powered-on virtual machines on the host.' +
            '<code>swapinRate</code> is rate at which VMKernel reads data into machine memory from the swap file. ' +
            '<code>out</code> is sum of <code>swapoutRate</code> values for all powered-on virtual machines on the host.' +
            '<code>swapoutRate</code> is rate at which VMkernel writes to the virtual machine’s swap file from machine memory.'
    },

    // VM specific
    'vsphere.vm_mem_usage_percentage': {
        info: 'Percentage of used virtual machine “physical” memory: <code>actvive</code> / <code>virtual machine configured size</code>.'
    },

    'vsphere.vm_mem_usage': {
        info:
            '<code>granted</code> is amount of guest “physical” memory that is mapped to machine memory, it includes <code>shared</code> memory amount. ' +
            '<code>consumed</code> is amount of guest “physical” memory consumed by the virtual machine for guest memory, ' +
            '<code>consumed</code> = <code>granted</code> - <code>memory saved due to memory sharing</code>. ' +
            '<code>active</code> is amount of memory that is actively used, as estimated by VMkernel based on recently touched memory pages. ' +
            '<code>shared</code> is amount of guest “physical” memory shared with other virtual machines (through the VMkernel’s transparent page-sharing mechanism, a RAM de-duplication technique). ' +
            'For details see <a href="https://docs.vmware.com/en/VMware-vSphere/6.5/com.vmware.vsphere.resmgmt.doc/GUID-BFDC988B-F53D-4E97-9793-A002445AFAE1.html">Measuring and Differentiating Types of Memory Usage</a> and ' +
            '<a href="https://www.vmware.com/support/developer/converter-sdk/conv51_apireference/memory_counters.html">Memory Counters</a> articles.'

    },

    'vsphere.vm_mem_swap_rate': {
        info:
            'This statistic refers to VMkernel swapping and not to guest OS swapping. ' +
            '<code>in</code> is rate at which VMKernel reads data into machine memory from the swap file. ' +
            '<code>out</code> is rate at which VMkernel writes to the virtual machine’s swap file from machine memory.'
    },

    'vsphere.vm_mem_swap': {
        info:
            'This statistic refers to VMkernel swapping and not to guest OS swapping. ' +
            '<code>swapped</code> is amount of guest physical memory swapped out to the virtual machine\'s swap file by the VMkernel. ' +
            'Swapped memory stays on disk until the virtual machine needs it.'
    },

    // Common
    'vsphere.cpu_usage_total': {
        info: 'Summary CPU usage statistics across all CPUs/cores.'
    },

    'vsphere.net_bandwidth_total': {
        info: 'Summary receive/transmit statistics across all network interfaces.'
    },

    'vsphere.net_packets_total': {
        info: 'Summary receive/transmit statistics across all network interfaces.'
    },

    'vsphere.net_errors_total': {
        info: 'Summary receive/transmit statistics across all network interfaces.'
    },

    'vsphere.net_drops_total': {
        info: 'Summary receive/transmit statistics across all network interfaces.'
    },

    'vsphere.disk_usage_total': {
        info: 'Summary read/write statistics across all disks.'
    },

    'vsphere.disk_max_latency': {
        info: '<code>latency</code> is highest latency value across all disks.'
    },

    'vsphere.overall_status': {
        info: '<code>0</code> is unknown, <code>1</code> is OK, <code>2</code> is might have a problem, <code>3</code> is definitely has a problem.'
    },

    // ------------------------------------------------------------------------
    // VCSA
    'vcsa.system_health': {
        info:
            '<code>-1</code>: unknown; ' +
            '<code>0</code>: all components are healthy; ' +
            '<code>1</code>: one or more components might become overloaded soon; ' +
            '<code>2</code>: one or more components in the appliance might be degraded; ' +
            '<code>3</code>: one or more components might be in an unusable status and the appliance might become unresponsive soon; ' +
            '<code>4</code>: no health data is available.'
    },

    'vcsa.components_health': {
        info:
            '<code>-1</code>: unknown; ' +
            '<code>0</code>: healthy; ' +
            '<code>1</code>: healthy, but may have some problems; ' +
            '<code>2</code>: degraded, and may have serious problems; ' +
            '<code>3</code>: unavailable, or will stop functioning soon; ' +
            '<code>4</code>: no health data is available.'
    },

    'vcsa.software_updates_health': {
        info:
            '<code>softwarepackages</code> represents information on available software updates available in the remote vSphere Update Manager repository.<br>' +
            '<code>-1</code>: unknown; ' +
            '<code>0</code>: no updates available; ' +
            '<code>2</code>: non-security updates are available; ' +
            '<code>3</code>: security updates are available; ' +
            '<code>4</code>: an error retrieving information on software updates.'
    },

    // ------------------------------------------------------------------------
    // Zookeeper

    'zookeeper.server_state': {
        info:
            '<code>0</code>: unknown, ' +
            '<code>1</code>: leader, ' +
            '<code>2</code>: follower, ' +
            '<code>3</code>: observer, ' +
            '<code>4</code>: standalone.'
    },

    // ------------------------------------------------------------------------
    // Squidlog

    'squidlog.requests': {
        info: 'Total number of requests (log lines read). It includes <code>unmatched</code>.'
    },

    'squidlog.excluded_requests': {
        info: '<code>unmatched</code> counts the lines in the log file that are not matched by the plugin parser (<a href="https://github.com/netdata/netdata/issues/new?title=squidlog%20reports%20unmatched%20lines&body=squidlog%20plugin%20reports%20unmatched%20lines.%0A%0AThis%20is%20my%20log:%0A%0A%60%60%60txt%0A%0Aplease%20paste%20your%20squid%20server%20log%20here%0A%0A%60%60%60" target="_blank">let us know</a> if you have any unmatched).'
    },

    'squidlog.type_requests': {
        info: 'Requests by response type:<br>' +
            '<ul>' +
            ' <li><code>success</code> includes 1xx, 2xx, 0, 304, 401.</li>' +
            ' <li><code>error</code> includes 5xx and 6xx.</li>' +
            ' <li><code>redirect</code> includes 3xx except 304.</li>' +
            ' <li><code>bad</code> includes 4xx except 401.</li>' +
            ' </ul>'
    },

    'squidlog.http_status_code_class_responses': {
        info: 'The HTTP response status code classes. According to <a href="https://tools.ietf.org/html/rfc7231" target="_blank">rfc7231</a>:<br>' +
            ' <li><code>1xx</code> is informational responses.</li>' +
            ' <li><code>2xx</code> is successful responses.</li>' +
            ' <li><code>3xx</code> is redirects.</li>' +
            ' <li><code>4xx</code> is bad requests.</li>' +
            ' <li><code>5xx</code> is internal server errors.</li>' +
            ' </ul>' +
            'Squid also uses <code>0</code> for a result code being unavailable, and <code>6xx</code> to signal an invalid header, a proxy error.'
    },

    'squidlog.http_status_code_responses': {
        info: 'Number of responses for each http response status code individually.'
    },

    'squidlog.uniq_clients': {
        info: 'Unique clients (requesting instances), within each data collection iteration. If data collection is <b>per second</b>, this chart shows <b>unique clients per second</b>.'
    },

    'squidlog.bandwidth': {
        info: 'The size is the amount of data delivered to the clients. Mind that this does not constitute the net object size, as headers are also counted. ' +
            'Also, failed requests may deliver an error page, the size of which is also logged here.'
    },

    'squidlog.response_time': {
        info: 'The elapsed time considers how many milliseconds the transaction busied the cache. It differs in interpretation between TCP and UDP:' +
            '<ul>' +
            ' <li><code>TCP</code> this is basically the time from having received the request to when Squid finishes sending the last byte of the response.</li>' +
            ' <li><code>UDP</code> this is the time between scheduling a reply and actually sending it.</li>' +
            ' </ul>' +
            'Please note that <b>the entries are logged after the reply finished being sent</b>, not during the lifetime of the transaction.'
    },

    'squidlog.cache_result_code_requests': {
        info: 'The Squid result code is composed of several tags (separated by underscore characters) which describe the response sent to the client. ' +
            'Check the <a href="https://wiki.squid-cache.org/SquidFaq/SquidLogs#Squid_result_codes">squid documentation</a> about them.'
    },

    'squidlog.cache_result_code_transport_tag_requests': {
        info: 'These tags are always present and describe delivery method.<br>' +
            '<ul>' +
            ' <li><code>TCP</code> requests on the HTTP port (usually 3128).</li>' +
            ' <li><code>UDP</code> requests on the ICP port (usually 3130) or HTCP port (usually 4128).</li>' +
            ' <li><code>NONE</code> Squid delivered an unusual response or no response at all. Seen with cachemgr requests and errors, usually when the transaction fails before being classified into one of the above outcomes. Also seen with responses to CONNECT requests.</li>' +
            ' </ul>'
    },

    'squidlog.cache_result_code_handling_tag_requests': {
        info: 'These tags are optional and describe why the particular handling was performed or where the request came from.<br>' +
            '<ul>' +
            ' <li><code>CF</code> at least one request in this transaction was collapsed. See <a href="http://www.squid-cache.org/Doc/config/collapsed_forwarding/" target="_blank">collapsed_forwarding</a>  for more details about request collapsing.</li>' +
            ' <li><code>CLIENT</code> usually seen with client issued a "no-cache", or analogous cache control command along with the request. Thus, the cache has to validate the object.</li>' +
            ' <li><code>IMS</code> the client sent a revalidation (conditional) request.</li>' +
            ' <li><code>ASYNC</code> the request was generated internally by Squid. Usually this is background fetches for cache information exchanges, background revalidation from <i>stale-while-revalidate</i> cache controls, or ESI sub-objects being loaded.</li>' +
            ' <li><code>SWAPFAIL</code> the object was believed to be in the cache, but could not be accessed. A new copy was requested from the server.</li>' +
            ' <li><code>REFRESH</code> a revalidation (conditional) request was sent to the server.</li>' +
            ' <li><code>SHARED</code> this request was combined with an existing transaction by collapsed forwarding.</li>' +
            ' <li><code>REPLY</code> the HTTP reply from server or peer. Usually seen on <code>DENIED</code> due to <a href="http://www.squid-cache.org/Doc/config/http_reply_access/" target="_blank">http_reply_access</a> ACLs preventing delivery of servers response object to the client.</li>' +
            ' </ul>'
    },

    'squidlog.cache_code_object_tag_requests': {
        info: 'These tags are optional and describe what type of object was produced.<br>' +
            '<ul>' +
            ' <li><code>NEGATIVE</code> only seen on HIT responses, indicating the response was a cached error response. e.g. <b>404 not found</b>.</li>' +
            ' <li><code>STALE</code> the object was cached and served stale. This is usually caused by <i>stale-while-revalidate</i> or <i>stale-if-error</i> cache controls.</li>' +
            ' <li><code>OFFLINE</code> the requested object was retrieved from the cache during <a href="http://www.squid-cache.org/Doc/config/offline_mode/" target="_blank">offline_mode</a>. The offline mode never validates any object.</li>' +
            ' <li><code>INVALID</code> an invalid request was received. An error response was delivered indicating what the problem was.</li>' +
            ' <li><code>FAILED</code> only seen on <code>REFRESH</code> to indicate the revalidation request failed. The response object may be the server provided network error or the stale object which was being revalidated depending on stale-if-error cache control.</li>' +
            ' <li><code>MODIFIED</code> only seen on <code>REFRESH</code> responses to indicate revalidation produced a new modified object.</li>' +
            ' <li><code>UNMODIFIED</code> only seen on <code>REFRESH</code> responses to indicate revalidation produced a 304 (Not Modified) status. The client gets either a full 200 (OK), a 304 (Not Modified), or (in theory) another response, depending on the client request and other details.</li>' +
            ' <li><code>REDIRECT</code> Squid generated an HTTP redirect response to this request.</li>' +
            ' </ul>'
    },

    'squidlog.cache_code_load_source_tag_requests': {
        info: 'These tags are optional and describe whether the response was loaded from cache, network, or otherwise.<br>' +
            '<ul>' +
            ' <li><code>HIT</code> the response object delivered was the local cache object.</li>' +
            ' <li><code>MEM</code> the response object came from memory cache, avoiding disk accesses. Only seen on HIT responses.</li>' +
            ' <li><code>MISS</code> the response object delivered was the network response object.</li>' +
            ' <li><code>DENIED</code> the request was denied by access controls.</li>' +
            ' <li><code>NOFETCH</code> an ICP specific type, indicating service is alive, but not to be used for this request.</li>' +
            ' <li><code>TUNNEL</code> a binary tunnel was established for this transaction.</li>' +
            ' </ul>'
    },

    'squidlog.cache_code_error_tag_requests': {
        info: 'These tags are optional and describe some error conditions which occured during response delivery.<br>' +
            '<ul>' +
            ' <li><code>ABORTED</code> the response was not completed due to the connection being aborted (usually by the client).</li>' +
            ' <li><code>TIMEOUT</code> the response was not completed due to a connection timeout.</li>' +
            ' <li><code>IGNORED</code> while refreshing a previously cached response A, Squid got a response B that was older than A (as determined by the Date header field). Squid ignored response B (and attempted to use A instead).</li>' +
            ' </ul>'
    },

    'squidlog.http_method_requests': {
        info: 'The request method to obtain an object. Please refer to section <a href="https://wiki.squid-cache.org/SquidFaq/SquidLogs#Request_methods">request-methods</a> for available methods and their description.'
    },

    'squidlog.hier_code_requests': {
        info: 'A code that explains how the request was handled, e.g. by forwarding it to a peer, or going straight to the source. ' +
            'Any hierarchy tag may be prefixed with <code>TIMEOUT_</code>, if the timeout occurs waiting for all ICP replies to return from the neighbours. The timeout is either dynamic, if the <a href="http://www.squid-cache.org/Doc/config/icp_query_timeout/" target="_blank">icp_query_timeout</a> was not set, or the time configured there has run up. ' +
            'Refer to <a href="https://wiki.squid-cache.org/SquidFaq/SquidLogs#Hierarchy_Codes" target="_blank">Hierarchy Codes</a> for details on hierarchy codes.'
    },

    'squidlog.server_address_forwarded_requests': {
        info: 'The IP address or hostname where the request (if a miss) was forwarded. For requests sent to origin servers, this is the origin server\'s IP address. ' +
            'For requests sent to a neighbor cache, this is the neighbor\'s hostname. NOTE: older versions of Squid would put the origin server hostname here.'
    },

    'squidlog.mime_type_requests': {
        info: 'The content type of the object as seen in the HTTP reply header. Please note that ICP exchanges usually don\'t have any content type.'
    },

    // ------------------------------------------------------------------------
    // CockroachDB

    'cockroachdb.process_cpu_time_combined_percentage': {
        info: 'Current combined cpu utilization, calculated as <code>(user+system)/num of logical cpus</code>.'
    },

    'cockroachdb.host_disk_bandwidth': {
        info: 'Summary disk bandwidth statistics across all system host disks.'
    },

    'cockroachdb.host_disk_operations': {
        info: 'Summary disk operations statistics across all system host disks.'
    },

    'cockroachdb.host_disk_iops_in_progress': {
        info: 'Summary disk iops in progress statistics across all system host disks.'
    },

    'cockroachdb.host_network_bandwidth': {
        info: 'Summary network bandwidth statistics across all system host network interfaces.'
    },

    'cockroachdb.host_network_packets': {
        info: 'Summary network packets statistics across all system host network interfaces.'
    },

    'cockroachdb.live_nodes': {
        info: 'Will be <code>0</code> if this node is not itself live.'
    },

    'cockroachdb.total_storage_capacity': {
        info: 'Entire disk capacity. It includes non-CR data, CR data, and empty space.'
    },

    'cockroachdb.storage_capacity_usability': {
        info: '<code>usable</code> is sum of empty space and CR data, <code>unusable</code> is space used by non-CR data.'
    },

    'cockroachdb.storage_usable_capacity': {
        info: 'Breakdown of <code>usable</code> space.'
    },

    'cockroachdb.storage_used_capacity_percentage': {
        info: '<code>total</code> is % of <b>total</b> space used, <code>usable</code> is % of <b>usable</b> space used.'
    },

    'cockroachdb.sql_bandwidth': {
        info: 'The total amount of SQL client network traffic.'
    },

    'cockroachdb.sql_errors': {
        info: '<code>statement</code> is statements resulting in a planning or runtime error, ' +
            '<code>transaction</code> is SQL transactions abort errors.'
    },

    'cockroachdb.sql_started_ddl_statements': {
        info: 'The amount of <b>started</b> DDL (Data Definition Language) statements. ' +
            'This type means database schema changes. ' +
            'It includes <code>CREATE</code>, <code>ALTER</code>, <code>DROP</code>, <code>RENAME</code>, <code>TRUNCATE</code> and <code>COMMENT</code> statements.'
    },

    'cockroachdb.sql_executed_ddl_statements': {
        info: 'The amount of <b>executed</b> DDL (Data Definition Language) statements. ' +
            'This type means database schema changes. ' +
            'It includes <code>CREATE</code>, <code>ALTER</code>, <code>DROP</code>, <code>RENAME</code>, <code>TRUNCATE</code> and <code>COMMENT</code> statements.'
    },

    'cockroachdb.sql_started_dml_statements': {
        info: 'The amount of <b>started</b> DML (Data Manipulation Language) statements.'
    },

    'cockroachdb.sql_executed_dml_statements': {
        info: 'The amount of <b>executed</b> DML (Data Manipulation Language) statements.'
    },

    'cockroachdb.sql_started_tcl_statements': {
        info: 'The amount of <b>started</b> TCL (Transaction Control Language) statements.'
    },

    'cockroachdb.sql_executed_tcl_statements': {
        info: 'The amount of <b>executed</b> TCL (Transaction Control Language) statements.'
    },

    'cockroachdb.live_bytes': {
        info: 'The amount of live data used by both applications and the CockroachDB system.'
    },

    'cockroachdb.kv_transactions': {
        info: 'KV transactions breakdown:<br>' +
            '<ul>' +
            ' <li><code>committed</code> committed KV transactions (including 1PC).</li>' +
            ' <li><code>fast-path_committed</code> KV transaction on-phase commit attempts.</li>' +
            ' <li><code>aborted</code> aborted KV transactions.</li>' +
            ' </ul>'
    },

    'cockroachdb.kv_transaction_restarts': {
        info: 'KV transactions restarts breakdown:<br>' +
            '<ul>' +
            ' <li><code>write too old</code> restarts due to a concurrent writer committing first.</li>' +
            ' <li><code>write too old (multiple)</code> restarts due to multiple concurrent writers committing first.</li>' +
            ' <li><code>forwarded timestamp (iso=serializable)</code> restarts due to a forwarded commit timestamp and isolation=SERIALIZABLE".</li>' +
            ' <li><code>possible replay</code> restarts due to possible replays of command batches at the storage layer.</li>' +
            ' <li><code>async consensus failure</code> restarts due to async consensus writes that failed to leave intents.</li>' +
            ' <li><code>read within uncertainty interval</code> restarts due to reading a new value within the uncertainty interval.</li>' +
            ' <li><code>aborted</code> restarts due to an abort by a concurrent transaction (usually due to deadlock).</li>' +
            ' <li><code>push failure</code> restarts due to a transaction push failure.</li>' +
            ' <li><code>unknown</code> restarts due to a unknown reasons.</li>' +
            ' </ul>'
    },

    'cockroachdb.ranges': {
        info: 'CockroachDB stores all user data (tables, indexes, etc.) and almost all system data in a giant sorted map of key-value pairs. ' +
            'This keyspace is divided into "ranges", contiguous chunks of the keyspace, so that every key can always be found in a single range.'
    },

    'cockroachdb.ranges_replication_problem': {
        info: 'Ranges with not optimal number of replicas:<br>' +
            '<ul>' +
            ' <li><code>unavailable</code> ranges with fewer live replicas than needed for quorum.</li>' +
            ' <li><code>under replicated</code> ranges with fewer live replicas than the replication target.</li>' +
            ' <li><code>over replicated</code> ranges with more live replicas than the replication target.</li>' +
            ' </ul>'
    },

    'cockroachdb.replicas': {
        info: 'CockroachDB replicates each range (3 times by default) and stores each replica on a different node.'
    },

    'cockroachdb.replicas_leaders': {
        info: 'For each range, one of the replicas is the <code>leader</code> for write requests, <code>not leaseholders</code> is the number of Raft leaders whose range lease is held by another store.'
    },

    'cockroachdb.replicas_leaseholders': {
        info: 'For each range, one of the replicas holds the "range lease". This replica, referred to as the <code>leaseholder</code>, is the one that receives and coordinates all read and write requests for the range.'
    },

    'cockroachdb.queue_processing_failures': {
        info: 'Failed replicas breakdown by queue:<br>' +
            '<ul>' +
            ' <li><code>gc</code> replicas which failed processing in the GC queue.</li>' +
            ' <li><code>replica gc</code> replicas which failed processing in the replica GC queue.</li>' +
            ' <li><code>replication</code> replicas which failed processing in the replicate queue.</li>' +
            ' <li><code>split</code> replicas which failed processing in the split queue.</li>' +
            ' <li><code>consistency</code> replicas which failed processing in the consistency checker queue.</li>' +
            ' <li><code>raft log</code> replicas which failed processing in the Raft log queue.</li>' +
            ' <li><code>raft snapshot</code> replicas which failed processing in the Raft repair queue.</li>' +
            ' <li><code>time series maintenance</code> replicas which failed processing in the time series maintenance queue.</li>' +
            ' </ul>'
    },

    'cockroachdb.rebalancing_queries': {
        info: 'Number of kv-level requests received per second by the store, averaged over a large time period as used in rebalancing decisions.'
    },

    'cockroachdb.rebalancing_writes': {
        info: 'Number of keys written (i.e. applied by raft) per second to the store, averaged over a large time period as used in rebalancing decisions.'
    },

    'cockroachdb.slow_requests': {
        info: 'Requests that have been stuck for a long time.'
    },

    'cockroachdb.timeseries_samples': {
        info: 'The amount of metric samples written to disk.'
    },

    'cockroachdb.timeseries_write_errors': {
        info: 'The amount of errors encountered while attempting to write metrics to disk.'
    },

    'cockroachdb.timeseries_write_bytes': {
        info: 'Size of metric samples written to disk.'
    },

    // ------------------------------------------------------------------------
    // eBPF

    'ebpf.tcp_functions': {
        title : 'TCP calls',
        info: 'Successful or failed calls to functions <code>tcp_sendmsg</code>, <code>tcp_cleanup_rbuf</code> and <code>tcp_close</code>.'
    },

    'ebpf.tcp_bandwidth': {
        title : 'TCP bandwidth',
        info: 'Bytes sent and received for functions <code>tcp_sendmsg</code> and <code>tcp_cleanup_rbuf</code>.'
    },

    'ebpf.tcp_retransmit': {
        title : 'TCP retransmit',
        info: 'Number of packets retransmitted for function <code>tcp_retranstmit_skb</code>.'
    },

    'ebpf.tcp_error': {
        title : 'TCP errors',
        info: 'Failed calls that to functions <code>tcp_sendmsg</code>, <code>tcp_cleanup_rbuf</code> and <code>tcp_close</code>.'
    },

    'ebpf.udp_functions': {
        title : 'UDP calls',
        info: 'Successful or failed calls to  functions <code>udp_sendmsg</code> and <code>udp_recvmsg</code>.'
    },

    'ebpf.udp_bandwidth': {
        title : 'UDP bandwidth',
        info: 'Bytes sent and received for functions <code>udp_sendmsg</code> and <code>udp_recvmsg</code>.'
    },

    'ebpf.file_descriptor': {
        title : 'File access',
        info: 'Calls for internal functions on Linux kernel. The open dimension is attached to the kernel internal function <code>do_sys_open</code>, which is the common function called from'+
            ' <a href="https://www.man7.org/linux/man-pages/man2/open.2.html" target="_blank">open(2)</a> ' +
            ' and <a href="https://www.man7.org/linux/man-pages/man2/openat.2.html" target="_blank">openat(2)</a>. ' +
            ' The close dimension is attached to the function <code>__close_fd</code>, which is called from system call' +
            ' <a href="https://www.man7.org/linux/man-pages/man2/close.2.html" target="_blank">close(2)</a>. '
    },

    'ebpf.file_error': {
        title : 'File access error',
        info: 'Failed calls to the kernel internal function <code>do_sys_open</code>, which is the common function called from'+
            ' <a href="https://www.man7.org/linux/man-pages/man2/open.2.html" target="_blank">open(2)</a> ' +
            ' and <a href="https://www.man7.org/linux/man-pages/man2/openat.2.html" target="_blank">openat(2)</a>. ' +
            ' The close dimension is attached to the function <code>__close_fd</code>, which is called from system call' +
            ' <a href="https://www.man7.org/linux/man-pages/man2/close.2.html" target="_blank">close(2)</a>. '
    },

    'ebpf.deleted_objects': {
        title : 'VFS remove',
        info: 'This chart does not show all events that remove files from the file system, because file systems can create their own functions to remove files, it shows calls for the function <code>vfs_unlink</code>. '
    },

    'ebpf.io': {
        title : 'VFS IO',
        info: 'Successful or failed calls to functions <code>vfs_read</code> and <code>vfs_write</code>. This chart may not show all file system events if it uses other functions to store data on disk.'
    },

    'ebpf.io_bytes': {
        title : 'VFS bytes written',
        info: 'Total of bytes read or written with success using the functions  <code>vfs_read</code> and <code>vfs_write</code>.'
    },

    'ebpf.io_error': {
        title : 'VFS IO error',
        info: 'Failed calls to functions <code>vfs_read</code> and <code>vfs_write</code>.'
    },

    'ebpf.process_thread': {
        title : 'Task creation',
        info: 'Number of times that the function <code>do_fork</code> is called to create a new task, which is the common name used to define process and tasks inside the kernel. Netdata identifies the threads by couting the number of calls for <code>sys_clone</code> that has the flag <code>CLONE_THREAD</code> set.'
    },

    'ebpf.exit': {
        title : 'Exit monitoring',
        info: 'Calls for the functions responsible for closing (<code>do_exit</code>) and releasing (<code>release_task</code>) tasks.'
    },

    'ebpf.task_error': {
        title : 'Task error',
        info: 'Number of errors to create a new process or thread.'
    },

    'ebpf.process_status': {
        title : 'Task status',
        info: 'Difference between the number of process created and the number of threads created per period(<code>process</code> dimension), it also shows the number of possible zombie process running on system.'
    },

    // ------------------------------------------------------------------------
    // ACLK Internal Stats
    'netdata.aclk_status': {
        valueRange: "[0, 1]",
        info: 'This chart shows if ACLK was online during entirety of the sample duration.'
    },

    'netdata.aclk_query_per_second': {
        info: 'This chart shows how many queries were added for ACLK_query thread to process and how many it was actually able to process.'
    },

    'netdata.aclk_latency_mqtt': {
        info: 'Measures latency between MQTT publish of the message and it\'s PUB_ACK being received'
    },

    // ------------------------------------------------------------------------
    // VerneMQ

    'vernemq.sockets': {
        mainheads: [
            function (os, id) {
                void (os);
                return '<div data-netdata="' + id + '"'
                    + ' data-dimensions="open_sockets"'
                    + ' data-chart-library="gauge"'
                    + ' data-title="Connected Clients"'
                    + ' data-units="clients"'
                    + ' data-gauge-adjust="width"'
                    + ' data-width="16%"'
                    + ' data-before="0"'
                    + ' data-after="-CHART_DURATION"'
                    + ' data-points="CHART_DURATION"'
                    + ' data-colors="' + NETDATA.colors[4] + '"'
                    + ' data-decimal-digits="2"'
                    + ' role="application"></div>';
            }
        ]
    },
    'vernemq.queue_processes': {
        mainheads: [
            function (os, id) {
                void (os);
                return '<div data-netdata="' + id + '"'
                    + ' data-dimensions="queue_processes"'
                    + ' data-chart-library="gauge"'
                    + ' data-title="Queues Processes"'
                    + ' data-units="processes"'
                    + ' data-gauge-adjust="width"'
                    + ' data-width="16%"'
                    + ' data-before="0"'
                    + ' data-after="-CHART_DURATION"'
                    + ' data-points="CHART_DURATION"'
                    + ' data-colors="' + NETDATA.colors[4] + '"'
                    + ' data-decimal-digits="2"'
                    + ' role="application"></div>';
            }
        ]
    },
    'vernemq.queue_messages_in_queues': {
        mainheads: [
            function (os, id) {
                void (os);
                return '<div data-netdata="' + id + '"'
                    + ' data-dimensions="queue_messages_current"'
                    + ' data-chart-library="gauge"'
                    + ' data-title="Messages in the Queues"'
                    + ' data-units="messages"'
                    + ' data-gauge-adjust="width"'
                    + ' data-width="16%"'
                    + ' data-before="0"'
                    + ' data-after="-CHART_DURATION"'
                    + ' data-points="CHART_DURATION"'
                    + ' data-colors="' + NETDATA.colors[2] + '"'
                    + ' data-decimal-digits="2"'
                    + ' role="application"></div>';
            }
        ]
    },
    'vernemq.queue_messages': {
        mainheads: [
            function (os, id) {
                void (os);
                return '<div data-netdata="' + id + '"'
                    + ' data-dimensions="queue_message_in"'
                    + ' data-chart-library="easypiechart"'
                    + ' data-title="MQTT Receive Rate"'
                    + ' data-units="messages/s"'
                    + ' data-gauge-adjust="width"'
                    + ' data-width="14%"'
                    + ' data-before="0"'
                    + ' data-after="-CHART_DURATION"'
                    + ' data-points="CHART_DURATION"'
                    + ' data-colors="' + NETDATA.colors[0] + '"'
                    + ' data-decimal-digits="2"'
                    + ' role="application"></div>';
            },
            function (os, id) {
                void (os);
                return '<div data-netdata="' + id + '"'
                    + ' data-dimensions="queue_message_out"'
                    + ' data-chart-library="easypiechart"'
                    + ' data-title="MQTT Send Rate"'
                    + ' data-units="messages/s"'
                    + ' data-gauge-adjust="width"'
                    + ' data-width="14%"'
                    + ' data-before="0"'
                    + ' data-after="-CHART_DURATION"'
                    + ' data-points="CHART_DURATION"'
                    + ' data-colors="' + NETDATA.colors[1] + '"'
                    + ' data-decimal-digits="2"'
                    + ' role="application"></div>';
            },
        ]
    },
    'vernemq.average_scheduler_utilization': {
        mainheads: [
            function (os, id) {
                void (os);
                return '<div data-netdata="' + id + '"'
                    + ' data-dimensions="system_utilization"'
                    + ' data-chart-library="gauge"'
                    + ' data-gauge-max-value="100"'
                    + ' data-title="Average Scheduler Utilization"'
                    + ' data-units="percentage"'
                    + ' data-gauge-adjust="width"'
                    + ' data-width="16%"'
                    + ' data-before="0"'
                    + ' data-after="-CHART_DURATION"'
                    + ' data-points="CHART_DURATION"'
                    + ' data-colors="' + NETDATA.colors[3] + '"'
                    + ' data-decimal-digits="2"'
                    + ' role="application"></div>';
            }
        ]
    },

    // ------------------------------------------------------------------------
    // Apache Pulsar
    'pulsar.messages_rate': {
        mainheads: [
            function (os, id) {
                void (os);
                return '<div data-netdata="' + id + '"'
                    + ' data-dimensions="pulsar_rate_in"'
                    + ' data-chart-library="easypiechart"'
                    + ' data-title="Publish"'
                    + ' data-units="messages/s"'
                    + ' data-gauge-adjust="width"'
                    + ' data-width="12%"'
                    + ' data-before="0"'
                    + ' data-after="-CHART_DURATION"'
                    + ' data-points="CHART_DURATION"'
                    + ' data-colors="' + NETDATA.colors[0] + '"'
                    + ' data-decimal-digits="2"'
                    + ' role="application"></div>';
            },
            function (os, id) {
                void (os);
                return '<div data-netdata="' + id + '"'
                    + ' data-dimensions="pulsar_rate_out"'
                    + ' data-chart-library="easypiechart"'
                    + ' data-title="Dispatch"'
                    + ' data-units="messages/s"'
                    + ' data-gauge-adjust="width"'
                    + ' data-width="12%"'
                    + ' data-before="0"'
                    + ' data-after="-CHART_DURATION"'
                    + ' data-points="CHART_DURATION"'
                    + ' data-colors="' + NETDATA.colors[1] + '"'
                    + ' data-decimal-digits="2"'
                    + ' role="application"></div>';
            },
        ]
    },
    'pulsar.subscription_msg_rate_redeliver': {
        mainheads: [
            function (os, id) {
                void (os);
                return '<div data-netdata="' + id + '"'
                    + ' data-dimensions="pulsar_subscription_msg_rate_redeliver"'
                    + ' data-chart-library="gauge"'
                    + ' data-gauge-max-value="100"'
                    + ' data-title="Redelivered"'
                    + ' data-units="messages/s"'
                    + ' data-gauge-adjust="width"'
                    + ' data-width="14%"'
                    + ' data-before="0"'
                    + ' data-after="-CHART_DURATION"'
                    + ' data-points="CHART_DURATION"'
                    + ' data-colors="' + NETDATA.colors[3] + '"'
                    + ' data-decimal-digits="2"'
                    + ' role="application"></div>';
            }
        ]
    },
    'pulsar.subscription_blocked_on_unacked_messages': {
        mainheads: [
            function (os, id) {
                void (os);
                return '<div data-netdata="' + id + '"'
                    + ' data-dimensions="pulsar_subscription_blocked_on_unacked_messages"'
                    + ' data-chart-library="gauge"'
                    + ' data-gauge-max-value="100"'
                    + ' data-title="Blocked On Unacked"'
                    + ' data-units="subscriptions"'
                    + ' data-gauge-adjust="width"'
                    + ' data-width="14%"'
                    + ' data-before="0"'
                    + ' data-after="-CHART_DURATION"'
                    + ' data-points="CHART_DURATION"'
                    + ' data-colors="' + NETDATA.colors[3] + '"'
                    + ' data-decimal-digits="2"'
                    + ' role="application"></div>';
            }
        ]
    },
    'pulsar.msg_backlog': {
        mainheads: [
            function (os, id) {
                void (os);
                return '<div data-netdata="' + id + '"'
                    + ' data-dimensions="pulsar_msg_backlog"'
                    + ' data-chart-library="gauge"'
                    + ' data-gauge-max-value="100"'
                    + ' data-title="Messages Backlog"'
                    + ' data-units="messages"'
                    + ' data-gauge-adjust="width"'
                    + ' data-width="14%"'
                    + ' data-before="0"'
                    + ' data-after="-CHART_DURATION"'
                    + ' data-points="CHART_DURATION"'
                    + ' data-colors="' + NETDATA.colors[2] + '"'
                    + ' data-decimal-digits="2"'
                    + ' role="application"></div>';
            }
        ]
    },

    'pulsar.namespace_messages_rate': {
        heads: [
            function (os, id) {
                void (os);
                return '<div data-netdata="' + id + '"'
                    + ' data-dimensions="publish"'
                    + ' data-chart-library="easypiechart"'
                    + ' data-title="Publish"'
                    + ' data-units="messages/s"'
                    + ' data-gauge-adjust="width"'
                    + ' data-width="12%"'
                    + ' data-before="0"'
                    + ' data-after="-CHART_DURATION"'
                    + ' data-points="CHART_DURATION"'
                    + ' data-colors="' + NETDATA.colors[0] + '"'
                    + ' data-decimal-digits="2"'
                    + ' role="application"></div>';
            },
            function (os, id) {
                void (os);
                return '<div data-netdata="' + id + '"'
                    + ' data-dimensions="dispatch"'
                    + ' data-chart-library="easypiechart"'
                    + ' data-title="Dispatch"'
                    + ' data-units="messages/s"'
                    + ' data-gauge-adjust="width"'
                    + ' data-width="12%"'
                    + ' data-before="0"'
                    + ' data-after="-CHART_DURATION"'
                    + ' data-points="CHART_DURATION"'
                    + ' data-colors="' + NETDATA.colors[1] + '"'
                    + ' data-decimal-digits="2"'
                    + ' role="application"></div>';
            },
        ]
    },
    'pulsar.namespace_subscription_msg_rate_redeliver': {
        heads: [
            function (os, id) {
                void (os);
                return '<div data-netdata="' + id + '"'
                    + ' data-dimensions="redelivered"'
                    + ' data-chart-library="gauge"'
                    + ' data-gauge-max-value="100"'
                    + ' data-title="Redelivered"'
                    + ' data-units="messages/s"'
                    + ' data-gauge-adjust="width"'
                    + ' data-width="14%"'
                    + ' data-before="0"'
                    + ' data-after="-CHART_DURATION"'
                    + ' data-points="CHART_DURATION"'
                    + ' data-colors="' + NETDATA.colors[3] + '"'
                    + ' data-decimal-digits="2"'
                    + ' role="application"></div>';
            }
        ]
    },
    'pulsar.namespace_subscription_blocked_on_unacked_messages': {
        heads: [
            function (os, id) {
                void (os);
                return '<div data-netdata="' + id + '"'
                    + ' data-dimensions="blocked"'
                    + ' data-chart-library="gauge"'
                    + ' data-gauge-max-value="100"'
                    + ' data-title="Blocked On Unacked"'
                    + ' data-units="subscriptions"'
                    + ' data-gauge-adjust="width"'
                    + ' data-width="14%"'
                    + ' data-before="0"'
                    + ' data-after="-CHART_DURATION"'
                    + ' data-points="CHART_DURATION"'
                    + ' data-colors="' + NETDATA.colors[3] + '"'
                    + ' data-decimal-digits="2"'
                    + ' role="application"></div>';
            }
        ]
    },
    'pulsar.namespace_msg_backlog': {
        heads: [
            function (os, id) {
                void (os);
                return '<div data-netdata="' + id + '"'
                    + ' data-dimensions="backlog"'
                    + ' data-chart-library="gauge"'
                    + ' data-gauge-max-value="100"'
                    + ' data-title="Messages Backlog"'
                    + ' data-units="messages"'
                    + ' data-gauge-adjust="width"'
                    + ' data-width="14%"'
                    + ' data-before="0"'
                    + ' data-after="-CHART_DURATION"'
                    + ' data-points="CHART_DURATION"'
                    + ' data-colors="' + NETDATA.colors[2] + '"'
                    + ' data-decimal-digits="2"'
                    + ' role="application"></div>';
            },
        ],
    },

    // ------------------------------------------------------------------------
    // Nvidia-smi

    'nvidia_smi.fan_speed': {
        heads: [
            function (os, id) {
                void (os);
                return '<div data-netdata="' + id + '"'
                    + ' data-dimensions="speed"'
                    + ' data-chart-library="easypiechart"'
                    + ' data-title="Fan Speed"'
                    + ' data-units="percentage"'
                    + ' data-gauge-adjust="width"'
                    + ' data-width="12%"'
                    + ' data-before="0"'
                    + ' data-after="-CHART_DURATION"'
                    + ' data-points="CHART_DURATION"'
                    + ' data-colors="' + NETDATA.colors[4] + '"'
                    + ' data-decimal-digits="2"'
                    + ' role="application"></div>';
            }
        ]
    },
    'nvidia_smi.temperature': {
        heads: [
            function (os, id) {
                void (os);
                return '<div data-netdata="' + id + '"'
                    + ' data-dimensions="temp"'
                    + ' data-chart-library="easypiechart"'
                    + ' data-title="Temperature"'
                    + ' data-units="celsius"'
                    + ' data-gauge-adjust="width"'
                    + ' data-width="12%"'
                    + ' data-before="0"'
                    + ' data-after="-CHART_DURATION"'
                    + ' data-points="CHART_DURATION"'
                    + ' data-colors="' + NETDATA.colors[3] + '"'
                    + ' data-decimal-digits="2"'
                    + ' role="application"></div>';
            }
        ]
    },
    'nvidia_smi.memory_allocated': {
        heads: [
            function (os, id) {
                void (os);
                return '<div data-netdata="' + id + '"'
                    + ' data-dimensions="used"'
                    + ' data-chart-library="easypiechart"'
                    + ' data-title="Used Memory"'
                    + ' data-units="MiB"'
                    + ' data-gauge-adjust="width"'
                    + ' data-width="12%"'
                    + ' data-before="0"'
                    + ' data-after="-CHART_DURATION"'
                    + ' data-points="CHART_DURATION"'
                    + ' data-colors="' + NETDATA.colors[4] + '"'
                    + ' data-decimal-digits="2"'
                    + ' role="application"></div>';
            }
        ]
    },
    'nvidia_smi.power': {
        heads: [
            function (os, id) {
                void (os);
                return '<div data-netdata="' + id + '"'
                    + ' data-dimensions="power"'
                    + ' data-chart-library="easypiechart"'
                    + ' data-title="Power Utilization"'
                    + ' data-units="watts"'
                    + ' data-gauge-adjust="width"'
                    + ' data-width="12%"'
                    + ' data-before="0"'
                    + ' data-after="-CHART_DURATION"'
                    + ' data-points="CHART_DURATION"'
                    + ' data-colors="' + NETDATA.colors[2] + '"'
                    + ' data-decimal-digits="2"'
                    + ' role="application"></div>';
            }
        ]
    },
};<|MERGE_RESOLUTION|>--- conflicted
+++ resolved
@@ -571,17 +571,16 @@
         info: 'Summary, namespaces and topics performance data for the <b><a href="http://pulsar.apache.org/">Apache Pulsar</a></b> pub-sub messaging system.'
     },
 
-<<<<<<< HEAD
     'anomalies': {
         title: 'Anomalies',
         icon: '<i class="fas fa-flask"></i>',
         info: 'Anomaly scores relating to key system metrics. A high anomaly probability indicates strange behaviour and may trigger an anomaly prediction from the trained models. Read the <a href="https://github.com/netdata/netdata/tree/master/collectors/python.d.plugin/anomalies" target="_blank">anomalies collector docs</a> for more details.'
-=======
+    },
+
     'alarms': {
         title: 'Alarms',
         icon: '<i class="fas fa-bell"></i>',
         info: 'Charts showing alarm status over time. More details <a href="https://github.com/netdata/netdata/blob/master/collectors/python.d.plugin/alarms/README.md" target="_blank">here</a>.'
->>>>>>> afd07313
     },
 
 };
