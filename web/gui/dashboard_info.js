// SPDX-License-Identifier: GPL-3.0-or-later

// Codacy declarations
/* global NETDATA */

var netdataDashboard = window.netdataDashboard || {};

// Informational content for the various sections of the GUI (menus, sections, charts, etc.)

// ----------------------------------------------------------------------------
// Menus

netdataDashboard.menu = {
    'system': {
        title: 'System Overview',
        icon: '<i class="fas fa-bookmark"></i>',
        info: 'Overview of the key system metrics.'
    },

    'services': {
        title: 'systemd Services',
        icon: '<i class="fas fa-cogs"></i>',
        info: 'Resources utilization of systemd services. netdata monitors all systemd services via CGROUPS ' +
            '(the resources accounting used by containers). '
    },

    'ap': {
        title: 'Access Points',
        icon: '<i class="fas fa-wifi"></i>',
        info: 'Performance metrics for the access points (i.e. wireless interfaces in AP mode) found on the system.'
    },

    'tc': {
        title: 'Quality of Service',
        icon: '<i class="fas fa-globe"></i>',
        info: 'Netdata collects and visualizes <code>tc</code> class utilization using its ' +
            '<a href="https://github.com/netdata/netdata/blob/master/collectors/tc.plugin/tc-qos-helper.sh.in" target="_blank">tc-helper plugin</a>. ' +
            'If you also use <a href="http://firehol.org/#fireqos" target="_blank">FireQOS</a> for setting up QoS, ' +
            'netdata automatically collects interface and class names. If your QoS configuration includes overheads ' +
            'calculation, the values shown here will include these overheads (the total bandwidth for the same ' +
            'interface as reported in the Network Interfaces section, will be lower than the total bandwidth ' +
            'reported here). QoS data collection may have a slight time difference compared to the interface ' +
            '(QoS data collection uses a BASH script, so a shift in data collection of a few milliseconds ' +
            'should be justified).'
    },

    'net': {
        title: 'Network Interfaces',
        icon: '<i class="fas fa-sitemap"></i>',
        info: 'Performance metrics for network interfaces.'
    },

    'ip': {
        title: 'Networking Stack',
        icon: '<i class="fas fa-cloud"></i>',
        info: function (os) {
            if(os === "linux")
                return 'Metrics for the networking stack of the system. These metrics are collected from <code>/proc/net/netstat</code>, apply to both IPv4 and IPv6 traffic and are related to operation of the kernel networking stack.';
            else
                return 'Metrics for the networking stack of the system.';
        }
    },

    'ipv4': {
        title: 'IPv4 Networking',
        icon: '<i class="fas fa-cloud"></i>',
        info: 'Metrics for the IPv4 stack of the system. ' +
            '<a href="https://en.wikipedia.org/wiki/IPv4" target="_blank">Internet Protocol version 4 (IPv4)</a> is ' +
            'the fourth version of the Internet Protocol (IP). It is one of the core protocols of standards-based ' +
            'internetworking methods in the Internet. IPv4 is a connectionless protocol for use on packet-switched ' +
            'networks. It operates on a best effort delivery model, in that it does not guarantee delivery, nor does ' +
            'it assure proper sequencing or avoidance of duplicate delivery. These aspects, including data integrity, ' +
            'are addressed by an upper layer transport protocol, such as the Transmission Control Protocol (TCP).'
    },

    'ipv6': {
        title: 'IPv6 Networking',
        icon: '<i class="fas fa-cloud"></i>',
        info: 'Metrics for the IPv6 stack of the system. <a href="https://en.wikipedia.org/wiki/IPv6" target="_blank">Internet Protocol version 6 (IPv6)</a> is the most recent version of the Internet Protocol (IP), the communications protocol that provides an identification and location system for computers on networks and routes traffic across the Internet. IPv6 was developed by the Internet Engineering Task Force (IETF) to deal with the long-anticipated problem of IPv4 address exhaustion. IPv6 is intended to replace IPv4.'
    },

    'sctp': {
        title: 'SCTP Networking',
        icon: '<i class="fas fa-cloud"></i>',
        info: '<a href="https://en.wikipedia.org/wiki/Stream_Control_Transmission_Protocol" target="_blank">Stream Control Transmission Protocol (SCTP)</a> is a computer network protocol which operates at the transport layer and serves a role similar to the popular protocols TCP and UDP. SCTP provides some of the features of both UDP and TCP: it is message-oriented like UDP and ensures reliable, in-sequence transport of messages with congestion control like TCP. It differs from those protocols by providing multi-homing and redundant paths to increase resilience and reliability.'
    },

    'ipvs': {
        title: 'IP Virtual Server',
        icon: '<i class="fas fa-eye"></i>',
        info: '<a href="http://www.linuxvirtualserver.org/software/ipvs.html" target="_blank">IPVS (IP Virtual Server)</a> implements transport-layer load balancing inside the Linux kernel, so called Layer-4 switching. IPVS running on a host acts as a load balancer at the front of a cluster of real servers, it can direct requests for TCP/UDP based services to the real servers, and makes services of the real servers to appear as a virtual service on a single IP address.'
    },

    'netfilter': {
        title: 'Firewall (netfilter)',
        icon: '<i class="fas fa-shield-alt"></i>',
        info: 'Performance metrics of the netfilter components.'
    },

    'ipfw': {
        title: 'Firewall (ipfw)',
        icon: '<i class="fas fa-shield-alt"></i>',
        info: 'Counters and memory usage for the ipfw rules.'
    },

    'cpu': {
        title: 'CPUs',
        icon: '<i class="fas fa-bolt"></i>',
        info: 'Detailed information for each CPU of the system. A summary of the system for all CPUs can be found at the <a href="#menu_system">System Overview</a> section.'
    },

    'mem': {
        title: 'Memory',
        icon: '<i class="fas fa-microchip"></i>',
        info: 'Detailed information about the memory management of the system.'
    },

    'disk': {
        title: 'Disks',
        icon: '<i class="fas fa-hdd"></i>',
        info: 'Charts with performance information for all the system disks. Special care has been given to present disk performance metrics in a way compatible with <code>iostat -x</code>. netdata by default prevents rendering performance charts for individual partitions and unmounted virtual disks. Disabled charts can still be enabled by configuring the relative settings in the netdata configuration file.'
    },

    'sensors': {
        title: 'Sensors',
        icon: '<i class="fas fa-leaf"></i>',
        info: 'Readings of the configured system sensors.'
    },

    'ipmi': {
        title: 'IPMI',
        icon: '<i class="fas fa-leaf"></i>',
        info: 'The Intelligent Platform Management Interface (IPMI) is a set of computer interface specifications for an autonomous computer subsystem that provides management and monitoring capabilities independently of the host system\'s CPU, firmware (BIOS or UEFI) and operating system.'
    },

    'samba': {
        title: 'Samba',
        icon: '<i class="fas fa-folder-open"></i>',
        info: 'Performance metrics of the Samba file share operations of this system. Samba is a implementation of Windows services, including Windows SMB protocol file shares.'
    },

    'nfsd': {
        title: 'NFS Server',
        icon: '<i class="fas fa-folder-open"></i>',
        info: 'Performance metrics of the Network File Server. NFS is a distributed file system protocol, allowing a user on a client computer to access files over a network, much like local storage is accessed. NFS, like many other protocols, builds on the Open Network Computing Remote Procedure Call (ONC RPC) system. The NFS is an open standard defined in Request for Comments (RFC).'
    },

    'nfs': {
        title: 'NFS Client',
        icon: '<i class="fas fa-folder-open"></i>',
        info: 'Performance metrics of the NFS operations of this system, acting as an NFS client.'
    },

    'zfs': {
        title: 'ZFS filesystem',
        icon: '<i class="fas fa-folder-open"></i>',
        info: 'Performance metrics of the ZFS filesystem. The following charts visualize all metrics reported by <a href="https://github.com/zfsonlinux/zfs/blob/master/cmd/arcstat/arcstat.py" target="_blank">arcstat.py</a> and <a href="https://github.com/zfsonlinux/zfs/blob/master/cmd/arc_summary/arc_summary.py" target="_blank">arc_summary.py</a>.'
    },

    'btrfs': {
        title: 'BTRFS filesystem',
        icon: '<i class="fas fa-folder-open"></i>',
        info: 'Disk space metrics for the BTRFS filesystem.'
    },

    'apps': {
        title: 'Applications',
        icon: '<i class="fas fa-heartbeat"></i>',
        info: 'Per application statistics are collected using netdata\'s <code>apps.plugin</code>. This plugin walks through all processes and aggregates statistics for applications of interest, defined in <code>/etc/netdata/apps_groups.conf</code>, which can be edited by running <code>$ /etc/netdata/edit-config apps_groups.conf</code> (the default is <a href="https://github.com/netdata/netdata/blob/master/collectors/apps.plugin/apps_groups.conf" target="_blank">here</a>). The plugin internally builds a process tree (much like <code>ps fax</code> does), and groups processes together (evaluating both child and parent processes) so that the result is always a chart with a predefined set of dimensions (of course, only application groups found running are reported). The reported values are compatible with <code>top</code>, although the netdata plugin counts also the resources of exited children (unlike <code>top</code> which shows only the resources of the currently running processes). So for processes like shell scripts, the reported values include the resources used by the commands these scripts run within each timeframe.',
        height: 1.5
    },

    'users': {
        title: 'Users',
        icon: '<i class="fas fa-user"></i>',
        info: 'Per user statistics are collected using netdata\'s <code>apps.plugin</code>. This plugin walks through all processes and aggregates statistics per user. The reported values are compatible with <code>top</code>, although the netdata plugin counts also the resources of exited children (unlike <code>top</code> which shows only the resources of the currently running processes). So for processes like shell scripts, the reported values include the resources used by the commands these scripts run within each timeframe.',
        height: 1.5
    },

    'groups': {
        title: 'User Groups',
        icon: '<i class="fas fa-users"></i>',
        info: 'Per user group statistics are collected using netdata\'s <code>apps.plugin</code>. This plugin walks through all processes and aggregates statistics per user group. The reported values are compatible with <code>top</code>, although the netdata plugin counts also the resources of exited children (unlike <code>top</code> which shows only the resources of the currently running processes). So for processes like shell scripts, the reported values include the resources used by the commands these scripts run within each timeframe.',
        height: 1.5
    },

    'netdata': {
        title: 'Netdata Monitoring',
        icon: '<i class="fas fa-chart-bar"></i>',
        info: 'Performance metrics for the operation of netdata itself and its plugins.'
    },

    'example': {
        title: 'Example Charts',
        info: 'Example charts, demonstrating the external plugin architecture.'
    },

    'cgroup': {
        title: '',
        icon: '<i class="fas fa-th"></i>',
        info: 'Container resource utilization metrics. Netdata reads this information from <b>cgroups</b> (abbreviated from <b>control groups</b>), a Linux kernel feature that limits and accounts resource usage (CPU, memory, disk I/O, network, etc.) of a collection of processes. <b>cgroups</b> together with <b>namespaces</b> (that offer isolation between processes) provide what we usually call: <b>containers</b>.'
    },

    'cgqemu': {
        title: '',
        icon: '<i class="fas fa-th-large"></i>',
        info: 'QEMU virtual machine resource utilization metrics. QEMU (short for Quick Emulator) is a free and open-source hosted hypervisor that performs hardware virtualization.'
    },

    'fping': {
        title: 'fping',
        icon: '<i class="fas fa-exchange-alt"></i>',
        info: 'Network latency statistics, via <b>fping</b>. <b>fping</b> is a program to send ICMP echo probes to network hosts, similar to <code>ping</code>, but much better performing when pinging multiple hosts. fping versions after 3.15 can be directly used as netdata plugins.'
    },

    'ioping': {
        title: 'ioping',
        icon: '<i class="fas fa-exchange-alt"></i>',
        info: 'Disk latency statistics, via <b>ioping</b>. <b>ioping</b> is a program to read/write data probes from/to a disk.'
    },

    'httpcheck': {
        title: 'Http Check',
        icon: '<i class="fas fa-heartbeat"></i>',
        info: 'Web Service availability and latency monitoring using HTTP checks. This plugin is a specialized version of the port check plugin.'
    },

    'memcached': {
        title: 'memcached',
        icon: '<i class="fas fa-database"></i>',
        info: 'Performance metrics for <b>memcached</b>. Memcached is a general-purpose distributed memory caching system. It is often used to speed up dynamic database-driven websites by caching data and objects in RAM to reduce the number of times an external data source (such as a database or API) must be read.'
    },

    'monit': {
        title: 'monit',
        icon: '<i class="fas fa-database"></i>',
        info: 'Statuses of checks in <b>monit</b>. Monit is a utility for managing and monitoring processes, programs, files, directories and filesystems on a Unix system. Monit conducts automatic maintenance and repair and can execute meaningful causal actions in error situations.'
    },

    'mysql': {
        title: 'MySQL',
        icon: '<i class="fas fa-database"></i>',
        info: 'Performance metrics for <b>mysql</b>, the open-source relational database management system (RDBMS).'
    },

    'postgres': {
        title: 'Postgres',
        icon: '<i class="fas fa-database"></i>',
        info: 'Performance metrics for <b>PostgresSQL</b>, the object-relational database (ORDBMS).'
    },

    'redis': {
        title: 'Redis',
        icon: '<i class="fas fa-database"></i>',
        info: 'Performance metrics for <b>redis</b>. Redis (REmote DIctionary Server) is a software project that implements data structure servers. It is open-source, networked, in-memory, and stores keys with optional durability.'
    },

    'rethinkdbs': {
        title: 'RethinkDB',
        icon: '<i class="fas fa-database"></i>',
        info: 'Performance metrics for <b>rethinkdb</b>. RethinkDB is the first open-source scalable database built for realtime applications'
    },

    'retroshare': {
        title: 'RetroShare',
        icon: '<i class="fas fa-share-alt"></i>',
        info: 'Performance metrics for <b>RetroShare</b>. RetroShare is open source software for encrypted filesharing, serverless email, instant messaging, online chat, and BBS, based on a friend-to-friend network built on GNU Privacy Guard (GPG).'
    },

    'ipfs': {
        title: 'IPFS',
        icon: '<i class="fas fa-folder-open"></i>',
        info: 'Performance metrics for the InterPlanetary File System (IPFS), a content-addressable, peer-to-peer hypermedia distribution protocol.'
    },

    'phpfpm': {
        title: 'PHP-FPM',
        icon: '<i class="fas fa-eye"></i>',
        info: 'Performance metrics for <b>PHP-FPM</b>, an alternative FastCGI implementation for PHP.'
    },

    'portcheck': {
        title: 'Port Check',
        icon: '<i class="fas fa-heartbeat"></i>',
        info: 'Service availability and latency monitoring using port checks.'
    },

    'postfix': {
        title: 'postfix',
        icon: '<i class="fas fa-envelope"></i>',
        info: undefined
    },

    'dovecot': {
        title: 'Dovecot',
        icon: '<i class="fas fa-envelope"></i>',
        info: undefined
    },

    'hddtemp': {
        title: 'HDD Temp',
        icon: '<i class="fas fa-thermometer-half"></i>',
        info: undefined
    },

    'nginx': {
        title: 'nginx',
        icon: '<i class="fas fa-eye"></i>',
        info: undefined
    },

    'apache': {
        title: 'Apache',
        icon: '<i class="fas fa-eye"></i>',
        info: undefined
    },

    'lighttpd': {
        title: 'Lighttpd',
        icon: '<i class="fas fa-eye"></i>',
        info: undefined
    },

    'web_log': {
        title: undefined,
        icon: '<i class="fas fa-file-alt"></i>',
        info: 'Information extracted from a server log file. <code>web_log</code> plugin incrementally parses the server log file to provide, in real-time, a break down of key server performance metrics. For web servers, an extended log file format may optionally be used (for <code>nginx</code> and <code>apache</code>) offering timing information and bandwidth for both requests and responses. <code>web_log</code> plugin may also be configured to provide a break down of requests per URL pattern (check <a href="https://github.com/netdata/netdata/blob/master/conf.d/python.d/web_log.conf" target="_blank"><code>/etc/netdata/python.d/web_log.conf</code></a>).'
    },

    'named': {
        title: 'named',
        icon: '<i class="fas fa-tag"></i>',
        info: undefined
    },

    'squid': {
        title: 'squid',
        icon: '<i class="fas fa-exchange-alt"></i>',
        info: undefined
    },

    'nut': {
        title: 'UPS',
        icon: '<i class="fas fa-battery-half"></i>',
        info: undefined
    },

    'apcupsd': {
        title: 'UPS',
        icon: '<i class="fas fa-battery-half"></i>',
        info: undefined
    },

    'smawebbox': {
        title: 'Solar Power',
        icon: '<i class="fas fa-sun"></i>',
        info: undefined
    },

    'fronius': {
        title: 'Fronius',
        icon: '<i class="fas fa-sun"></i>',
        info: undefined
    },

    'stiebeleltron': {
        title: 'Stiebel Eltron',
        icon: '<i class="fas fa-thermometer-half"></i>',
        info: undefined
    },

    'snmp': {
        title: 'SNMP',
        icon: '<i class="fas fa-random"></i>',
        info: undefined
    },

    'go_expvar': {
        title: 'Go - expvars',
        icon: '<i class="fas fa-eye"></i>',
        info: 'Statistics about running Go applications exposed by the <a href="https://golang.org/pkg/expvar/" target="_blank">expvar package</a>.'
    },

    'chrony': {
        icon: '<i class="fas fa-clock"></i>',
        info: 'chronyd parameters about the system’s clock performance.'
    },

    'couchdb': {
        icon: '<i class="fas fa-database"></i>',
        info: 'Performance metrics for <b><a href="https://couchdb.apache.org/">CouchDB</a></b>, the open-source, JSON document-based database with an HTTP API and multi-master replication.'
    },

    'beanstalk': {
        title: 'Beanstalkd',
        icon: '<i class="fas fa-tasks"></i>',
        info: 'Provides statistics on the <b><a href="http://kr.github.io/beanstalkd/">beanstalkd</a></b> server and any tubes available on that server using data pulled from beanstalkc'
    },

    'rabbitmq': {
        title: 'RabbitMQ',
        icon: '<i class="fas fa-comments"></i>',
        info: 'Performance data for the <b><a href="https://www.rabbitmq.com/">RabbitMQ</a></b> open-source message broker.'
    },

    'ceph': {
        title: 'Ceph',
        icon: '<i class="fas fa-database"></i>',
        info: 'Provides statistics on the <b><a href="http://ceph.com/">ceph</a></b> cluster server, the open-source distributed storage system.'
    },

    'ntpd': {
        title: 'ntpd',
        icon: '<i class="fas fa-clock"></i>',
        info: 'Provides statistics for the internal variables of the Network Time Protocol daemon <b><a href="http://www.ntp.org/">ntpd</a></b> and optional including the configured peers (if enabled in the module configuration). The module presents the performance metrics as shown by <b><a href="http://doc.ntp.org/current-stable/ntpq.html">ntpq</a></b> (the standard NTP query program) using NTP mode 6 UDP packets to communicate with the NTP server.'
    },

    'spigotmc': {
        title: 'Spigot MC',
        icon: '<i class="fas fa-eye"></i>',
        info: 'Provides basic performance statistics for the <b><a href="https://www.spigotmc.org/">Spigot Minecraft</a></b> server.'
    },

    'unbound': {
        title: 'Unbound',
        icon: '<i class="fas fa-tag"></i>',
        info: undefined
    },

    'boinc': {
        title: 'BOINC',
        icon: '<i class="fas fa-microchip"></i>',
        info: 'Provides task counts for <b><a href="http://boinc.berkeley.edu/">BOINC</a></b> distributed computing clients.'
    },

    'w1sensor': {
        title: '1-Wire Sensors',
        icon: '<i class="fas fa-thermometer-half"></i>',
        info: 'Data derived from <a href="https://en.wikipedia.org/wiki/1-Wire">1-Wire</a> sensors.  Currently temperature sensors are automatically detected.'
    },

    'logind': {
        title: 'Logind',
        icon: '<i class="fas fa-user"></i>',
        info: undefined
    },

    'powersupply': {
        title: 'Power Supply',
        icon: '<i class="fas fa-battery-half"></i>',
        info: 'Statistics for the various system power supplies. Data collected from <a href="https://www.kernel.org/doc/Documentation/power/power_supply_class.txt">Linux power supply class</a>.'
    },
<<<<<<< HEAD
    'mail_log': {
        title: 'Mail server log',
        icon: '<i class="fas fa-file-alt"></i>',
        info: 'Information extracted from a server log file.'
=======

    'xenstat': {
        title: 'Xen Node',
        icon: '<i class="fas fa-server"></i>',
        info: 'General statistics for the Xen node. Data collected using <b>xenstat</b> library</a>.'
    },

    'xendomain': {
        title: '',
        icon: '<i class="fas fa-th-large"></i>',
        info: 'Xen domain resource utilization metrics. Netdata reads this information using <b>xenstat</b> library which gives access to the resource usage information (CPU, memory, disk I/O, network) for a virtual machine.'
>>>>>>> e12af64d
    }
};


// ----------------------------------------------------------------------------
// submenus

// information to be shown, just below each submenu

// information about the submenus
netdataDashboard.submenu = {
    'web_log.squid_bandwidth': {
        title: 'bandwidth',
        info: 'Bandwidth of responses (<code>sent</code>) by squid. This chart may present unusual spikes, since the bandwidth is accounted at the time the log line is saved by the server, even if the time needed to serve it spans across a longer duration. We suggest to use QoS (e.g. <a href="http://firehol.org/#fireqos" target="_blank">FireQOS</a>) for accurate accounting of the server bandwidth.'
    },

    'web_log.squid_responses': {
        title: 'responses',
        info: 'Information related to the responses sent by squid.'
    },

    'web_log.squid_requests': {
        title: 'requests',
        info: 'Information related to the requests squid has received.'
    },

    'web_log.squid_hierarchy': {
        title: 'hierarchy',
        info: 'Performance metrics for the squid hierarchy used to serve the requests.'
    },

    'web_log.squid_squid_transport': {
        title: 'transport'
    },

    'web_log.squid_squid_cache': {
        title: 'cache',
        info: 'Performance metrics for the performance of the squid cache.'
    },

    'web_log.squid_timings': {
        title: 'timings',
        info: 'Duration of squid requests. Unrealistic spikes may be reported, since squid logs the total time of the requests, when they complete. Especially for HTTPS, the clients get a tunnel from the proxy and exchange requests directly with the upstream servers, so squid cannot evaluate the individual requests and reports the total time the tunnel was open.'
    },

    'web_log.squid_clients': {
        title: 'clients'
    },

    'web_log.bandwidth': {
        info: 'Bandwidth of requests (<code>received</code>) and responses (<code>sent</code>). <code>received</code> requires an extended log format (without it, the web server log does not have this information). This chart may present unusual spikes, since the bandwidth is accounted at the time the log line is saved by the web server, even if the time needed to serve it spans across a longer duration. We suggest to use QoS (e.g. <a href="http://firehol.org/#fireqos" target="_blank">FireQOS</a>) for accurate accounting of the web server bandwidth.'
    },

    'web_log.urls': {
        info: 'Number of requests for each <code>URL pattern</code> defined in <a href="https://github.com/netdata/netdata/blob/master/conf.d/python.d/web_log.conf" target="_blank"><code>/etc/netdata/python.d/web_log.conf</code></a>. This chart counts all requests matching the URL patterns defined, independently of the web server response codes (i.e. both successful and unsuccessful).'
    },

    'web_log.clients': {
        info: 'Charts showing the number of unique client IPs, accessing the web server.'
    },

    'web_log.timings': {
        info: 'Web server response timings - the time the web server needed to prepare and respond to requests. This requires an extended log format and its meaning is web server specific. For most web servers this accounts the time from the reception of a complete request, to the dispatch of the last byte of the response. So, it includes the network delays of responses, but it does not include the network delays of requests.'
    },

    'mem.ksm': {
        title: 'deduper (ksm)',
        info: 'Kernel Same-page Merging (KSM) performance monitoring, read from several files in <code>/sys/kernel/mm/ksm/</code>. KSM is a memory-saving de-duplication feature in the Linux kernel (since version 2.6.32). The KSM daemon ksmd periodically scans those areas of user memory which have been registered with it, looking for pages of identical content which can be replaced by a single write-protected page (which is automatically copied if a process later wants to update its content). KSM was originally developed for use with KVM (where it was known as Kernel Shared Memory), to fit more virtual machines into physical memory, by sharing the data common between them.  But it can be useful to any application which generates many instances of the same data.'
    },

    'mem.hugepages': {
        info: 'Hugepages is a feature that allows the kernel to utilize the multiple page size capabilities of modern hardware architectures. The kernel creates multiple pages of virtual memory, mapped from both physical RAM and swap. There is a mechanism in the CPU architecture called "Translation Lookaside Buffers" (TLB) to manage the mapping of virtual memory pages to actual physical memory addresses. The TLB is a limited hardware resource, so utilizing a large amount of physical memory with the default page size consumes the TLB and adds processing overhead. By utilizing Huge Pages, the kernel is able to create pages of much larger sizes, each page consuming a single resource in the TLB. Huge Pages are pinned to physical RAM and cannot be swapped/paged out.'
    },

    'mem.numa': {
        info: 'Non-Uniform Memory Access (NUMA) is a hierarchical memory design the memory access time is dependent on locality. Under NUMA, a processor can access its own local memory faster than non-local memory (memory local to another processor or memory shared between processors). The individual metrics are described in the <a href="https://www.kernel.org/doc/Documentation/numastat.txt" target="_blank">Linux kernel documentation</a>.'
    },

    'ip.ecn': {
        info: '<a href="https://en.wikipedia.org/wiki/Explicit_Congestion_Notification" target="_blank">Explicit Congestion Notification (ECN)</a> is a TCP extension that allows end-to-end notification of network congestion without dropping packets. ECN is an optional feature that may be used between two ECN-enabled endpoints when the underlying network infrastructure also supports it.'
    },

    'netfilter.conntrack': {
        title: 'connection tracker',
        info: 'Netfilter Connection Tracker performance metrics. The connection tracker keeps track of all connections of the machine, inbound and outbound. It works by keeping a database with all open connections, tracking network and address translation and connection expectations.'
    },

    'netfilter.nfacct': {
        title: 'bandwidth accounting',
        info: 'The following information is read using the <code>nfacct.plugin</code>.'
    },

    'netfilter.synproxy': {
        title: 'DDoS protection',
        info: 'DDoS protection performance metrics. <a href="https://github.com/firehol/firehol/wiki/Working-with-SYNPROXY" target="_blank">SYNPROXY</a> is a TCP SYN packets proxy. It is used to protect any TCP server (like a web server) from SYN floods and similar DDoS attacks. It is a netfilter module, in the Linux kernel (since version 3.12). It is optimized to handle millions of packets per second utilizing all CPUs available without any concurrency locking between the connections. It can be used for any kind of TCP traffic (even encrypted), since it does not interfere with the content itself.'
    },

    'ipfw.dynamic_rules': {
        title: 'dynamic rules',
        info: 'Number of dynamic rules, created by correspondent stateful firewall rules.'
    },

    'system.softnet_stat': {
        title: 'softnet',
        info: function (os) {
            if (os === 'linux')
                return 'Statistics for CPUs SoftIRQs related to network receive work. Break down per CPU core can be found at <a href="#menu_cpu_submenu_softnet_stat">CPU / softnet statistics</a>. <b>processed</b> states the number of packets processed, <b>dropped</b> is the number packets dropped because the network device backlog was full (to fix them on Linux use <code>sysctl</code> to increase <code>net.core.netdev_max_backlog</code>), <b>squeezed</b> is the number of packets dropped because the network device budget ran out (to fix them on Linux use <code>sysctl</code> to increase <code>net.core.netdev_budget</code> and/or <code>net.core.netdev_budget_usecs</code>). More information about identifying and troubleshooting network driver related issues can be found at <a href="https://access.redhat.com/sites/default/files/attachments/20150325_network_performance_tuning.pdf" target="_blank">Red Hat Enterprise Linux Network Performance Tuning Guide</a>.';
            else
                return 'Statistics for CPUs SoftIRQs related to network receive work.';
        }
    },

    'cpu.softnet_stat': {
        title: 'softnet',
        info: function (os) {
            if (os === 'linux')
                return 'Statistics for per CPUs core SoftIRQs related to network receive work. Total for all CPU cores can be found at <a href="#menu_system_submenu_softnet_stat">System / softnet statistics</a>. <b>processed</b> states the number of packets processed, <b>dropped</b> is the number packets dropped because the network device backlog was full (to fix them on Linux use <code>sysctl</code> to increase <code>net.core.netdev_max_backlog</code>), <b>squeezed</b> is the number of packets dropped because the network device budget ran out (to fix them on Linux use <code>sysctl</code> to increase <code>net.core.netdev_budget</code> and/or <code>net.core.netdev_budget_usecs</code>). More information about identifying and troubleshooting network driver related issues can be found at <a href="https://access.redhat.com/sites/default/files/attachments/20150325_network_performance_tuning.pdf" target="_blank">Red Hat Enterprise Linux Network Performance Tuning Guide</a>.';
            else
                return 'Statistics for per CPUs core SoftIRQs related to network receive work. Total for all CPU cores can be found at <a href="#menu_system_submenu_softnet_stat">System / softnet statistics</a>.';
        }
    },

    'go_expvar.memstats': {
        title: 'memory statistics',
        info: 'Go runtime memory statistics. See <a href="https://golang.org/pkg/runtime/#MemStats" target="_blank">runtime.MemStats</a> documentation for more info about each chart and the values.'
    },

    'couchdb.dbactivity': {
        title: 'db activity',
        info: 'Overall database reads and writes for the entire server. This includes any external HTTP traffic, as well as internal replication traffic performed in a cluster to ensure node consistency.'
    },

    'couchdb.httptraffic': {
        title: 'http traffic breakdown',
        info: 'All HTTP traffic, broken down by type of request (<tt>GET</tt>, <tt>PUT</tt>, <tt>POST</tt>, etc.) and response status code (<tt>200</tt>, <tt>201</tt>, <tt>4xx</tt>, etc.)<br/><br/>Any <tt>5xx</tt> errors here indicate a likely CouchDB bug; check the logfile for further information.'
    },

    'couchdb.ops': {
        title: 'server operations'
    },

    'couchdb.perdbstats': {
        title: 'per db statistics',
        info: 'Statistics per database. This includes <a href="http://docs.couchdb.org/en/latest/api/database/common.html#get--db">3 size graphs per database</a>: active (the size of live data in the database), external (the uncompressed size of the database contents), and file (the size of the file on disk, exclusive of any views and indexes). It also includes the number of documents and number of deleted documents per database.'
    },

    'couchdb.erlang': {
        title: 'erlang statistics',
        info: 'Detailed information about the status of the Erlang VM that hosts CouchDB. These are intended for advanced users only. High values of the peak message queue (>10e6) generally indicate an overload condition.'
    },

    'ntpd.system': {
        title: 'system',
        info: 'Statistics of the system variables as shown by the readlist billboard <code>ntpq -c rl</code>. System variables are assigned an association ID of zero and can also be shown in the readvar billboard <code>ntpq -c "rv 0"</code>. These variables are used in the <a href="http://doc.ntp.org/current-stable/discipline.html">Clock Discipline Algorithm</a>, to calculate the lowest and most stable offset.'
    },

    'ntpd.peers': {
        title: 'peers',
        info: 'Statistics of the peer variables for each peer configured in <code>/etc/ntp.conf</code> as shown by the readvar billboard <code>ntpq -c "rv &lt;association&gt;"</code>, while each peer is assigned a nonzero association ID as shown by <code>ntpq -c "apeers"</code>. The module periodically scans for new/changed peers (default: every 60s). <b>ntpd</b> selects the best possible peer from the available peers to synchronize the clock. A minimum of at least 3 peers is required to properly identify the best possible peer.'
    }
};


// ----------------------------------------------------------------------------
// chart

// information works on the context of a chart
// Its purpose is to set:
//
// info: the text above the charts
// heads: the representation of the chart at the top the subsection (second level menu)
// mainheads: the representation of the chart at the top of the section (first level menu)
// colors: the dimension colors of the chart (the default colors are appended)
// height: the ratio of the chart height relative to the default
//

var cgroupCPULimitIsSet = 0;
var cgroupMemLimitIsSet = 0;

netdataDashboard.context = {
    'system.cpu': {
        info: function (os) {
            void(os);
            return 'Total CPU utilization (all cores). 100% here means there is no CPU idle time at all. You can get per core usage at the <a href="#menu_cpu">CPUs</a> section and per application usage at the <a href="#menu_apps">Applications Monitoring</a> section.'
                + netdataDashboard.sparkline('<br/>Keep an eye on <b>iowait</b> ', 'system.cpu', 'iowait', '%', '. If it is constantly high, your disks are a bottleneck and they slow your system down.')
                + netdataDashboard.sparkline('<br/>An important metric worth monitoring, is <b>softirq</b> ', 'system.cpu', 'softirq', '%', '. A constantly high percentage of softirq may indicate network driver issues.');
        },
        valueRange: "[0, 100]"
    },

    'system.load': {
        info: 'Current system load, i.e. the number of processes using CPU or waiting for system resources (usually CPU and disk). The 3 metrics refer to 1, 5 and 15 minute averages. The system calculates this once every 5 seconds. For more information check <a href="https://en.wikipedia.org/wiki/Load_(computing)" target="_blank">this wikipedia article</a>',
        height: 0.7
    },

    'system.io': {
        info: function (os) {
            var s = 'Total Disk I/O, for all physical disks. You can get detailed information about each disk at the <a href="#menu_disk">Disks</a> section and per application Disk usage at the <a href="#menu_apps">Applications Monitoring</a> section.';

            if (os === 'linux')
                return s + ' Physical are all the disks that are listed in <code>/sys/block</code>, but do not exist in <code>/sys/devices/virtual/block</code>.';
            else
                return s;
        }
    },

    'system.pgpgio': {
        info: 'Memory paged from/to disk. This is usually the total disk I/O of the system.'
    },

    'system.swapio': {
        info: 'Total Swap I/O. (netdata measures both <code>in</code> and <code>out</code>. If either of the metrics <code>in</code> or <code>out</code> is not shown in the chart, the reason is that the metric is zero. - you can change the page settings to always render all the available dimensions on all charts).'
    },

    'system.pgfaults': {
        info: 'Total page faults. <b>Major page faults</b> indicates that the system is using its swap. You can find which applications use the swap at the <a href="#menu_apps">Applications Monitoring</a> section.'
    },

    'system.entropy': {
        colors: '#CC22AA',
        info: '<a href="https://en.wikipedia.org/wiki/Entropy_(computing)" target="_blank">Entropy</a>, is a pool of random numbers (<a href="https://en.wikipedia.org/wiki//dev/random" target="_blank">/dev/random</a>) that is mainly used in cryptography. If the pool of entropy gets empty, processes requiring random numbers may run a lot slower (it depends on the interface each program uses), waiting for the pool to be replenished. Ideally a system with high entropy demands should have a hardware device for that purpose (TPM is one such device). There are also several software-only options you may install, like <code>haveged</code>, although these are generally useful only in servers.'
    },

    'system.forks': {
        colors: '#5555DD',
        info: 'Number of new processes created.'
    },

    'system.intr': {
        colors: '#DD5555',
        info: 'Total number of CPU interrupts. Check <code>system.interrupts</code> that gives more detail about each interrupt and also the <a href="#menu_cpu">CPUs</a> section where interrupts are analyzed per CPU core.'
    },

    'system.interrupts': {
        info: 'CPU interrupts in detail. At the <a href="#menu_cpu">CPUs</a> section, interrupts are analyzed per CPU core.'
    },

    'system.softirqs': {
        info: 'CPU softirqs in detail. At the <a href="#menu_cpu">CPUs</a> section, softirqs are analyzed per CPU core.'
    },

    'system.processes': {
        info: 'System processes. <b>Running</b> are the processes in the CPU. <b>Blocked</b> are processes that are willing to enter the CPU, but they cannot, e.g. because they wait for disk activity.'
    },

    'system.active_processes': {
        info: 'All system processes.'
    },

    'system.ctxt': {
        info: '<a href="https://en.wikipedia.org/wiki/Context_switch" target="_blank">Context Switches</a>, is the switching of the CPU from one process, task or thread to another. If there are many processes or threads willing to execute and very few CPU cores available to handle them, the system is making more context switching to balance the CPU resources among them. The whole process is computationally intensive. The more the context switches, the slower the system gets.'
    },

    'system.idlejitter': {
        info: 'Idle jitter is calculated by netdata. A thread is spawned that requests to sleep for a few microseconds. When the system wakes it up, it measures how many microseconds have passed. The difference between the requested and the actual duration of the sleep, is the <b>idle jitter</b>. This number is useful in real-time environments, where CPU jitter can affect the quality of the service (like VoIP media gateways).'
    },

    'system.net': {
        info: function (os) {
            var s = 'Total bandwidth of all physical network interfaces. This does not include <code>lo</code>, VPNs, network bridges, IFB devices, bond interfaces, etc. Only the bandwidth of physical network interfaces is aggregated.';

            if (os === 'linux')
                return s + ' Physical are all the network interfaces that are listed in <code>/proc/net/dev</code>, but do not exist in <code>/sys/devices/virtual/net</code>.';
            else
                return s;
        }
    },

    'system.ip': {
        info: 'Total IP traffic in the system.'
    },

    'system.ipv4': {
        info: 'Total IPv4 Traffic.'
    },

    'system.ipv6': {
        info: 'Total IPv6 Traffic.'
    },

    'system.ram': {
        info: 'System Random Access Memory (i.e. physical memory) usage.'
    },

    'system.swap': {
        info: 'System swap memory usage. Swap space is used when the amount of physical memory (RAM) is full. When the system needs more memory resources and the RAM is full, inactive pages in memory are moved to the swap space (usually a disk, a disk partition or a file).'
    },

    // ------------------------------------------------------------------------
    // CPU charts

    'cpu.cpu': {
        commonMin: true,
        commonMax: true,
        valueRange: "[0, 100]"
    },

    'cpu.interrupts': {
        commonMin: true,
        commonMax: true
    },

    'cpu.softirqs': {
        commonMin: true,
        commonMax: true
    },

    'cpu.softnet_stat': {
        commonMin: true,
        commonMax: true
    },

    // ------------------------------------------------------------------------
    // MEMORY

    'mem.ksm_savings': {
        heads: [
            netdataDashboard.gaugeChart('Saved', '12%', 'savings', '#0099CC')
        ]
    },

    'mem.ksm_ratios': {
        heads: [
            function (os, id) {
                void(os);
                return '<div data-netdata="' + id + '"'
                    + ' data-gauge-max-value="100"'
                    + ' data-chart-library="gauge"'
                    + ' data-title="Savings"'
                    + ' data-units="percentage %"'
                    + ' data-gauge-adjust="width"'
                    + ' data-width="12%"'
                    + ' data-before="0"'
                    + ' data-after="-CHART_DURATION"'
                    + ' data-points="CHART_DURATION"'
                    + ' role="application"></div>';
            }
        ]
    },

    'mem.pgfaults': {
        info: 'A <a href="https://en.wikipedia.org/wiki/Page_fault" target="_blank">page fault</a> is a type of interrupt, called trap, raised by computer hardware when a running program accesses a memory page that is mapped into the virtual address space, but not actually loaded into main memory. If the page is loaded in memory at the time the fault is generated, but is not marked in the memory management unit as being loaded in memory, then it is called a <b>minor</b> or soft page fault. A <b>major</b> page fault is generated when the system needs to load the memory page from disk or swap memory.'
    },

    'mem.committed': {
        colors: NETDATA.colors[3],
        info: 'Committed Memory, is the sum of all memory which has been allocated by processes.'
    },

    'mem.available': {
        info: 'Available Memory is estimated by the kernel, as the amount of RAM that can be used by userspace processes, without causing swapping.'
    },

    'mem.writeback': {
        info: '<b>Dirty</b> is the amount of memory waiting to be written to disk. <b>Writeback</b> is how much memory is actively being written to disk.'
    },

    'mem.kernel': {
        info: 'The total amount of memory being used by the kernel. <b>Slab</b> is the amount of memory used by the kernel to cache data structures for its own use. <b>KernelStack</b> is the amount of memory allocated for each task done by the kernel. <b>PageTables</b> is the amount of memory decicated to the lowest level of page tables (A page table is used to turn a virtual address into a physical memory address). <b>VmallocUsed</b> is the amount of memory being used as virtual address space.'
    },

    'mem.slab': {
        info: '<b>Reclaimable</b> is the amount of memory which the kernel can reuse. <b>Unreclaimable</b> can not be reused even when the kernel is lacking memory.'
    },

    'mem.hugepages': {
        info: 'Dedicated (or Direct) HugePages is memory reserved for applications configured to utilize huge pages. Hugepages are <b>used</b> memory, even if there are free hugepages available.'
    },

    'mem.transparent_hugepages': {
        info: 'Transparent HugePages (THP) is backing virtual memory with huge pages, supporting automatic promotion and demotion of page sizes. It works for all applications for anonymous memory mappings and tmpfs/shmem.'
    },

    // ------------------------------------------------------------------------
    // network interfaces

    'net.drops': {
        info: 'Packets that have been dropped at the network interface level. These are the same counters reported by <code>ifconfig</code> as <code>RX dropped</code> (inbound) and <code>TX dropped</code> (outbound). <b>inbound</b> packets can be dropped at the network interface level due to <a href="#menu_system_submenu_softnet_stat">softnet backlog</a> overflow, bad / unintented VLAN tags, unknown or unregistered protocols, IPv6 frames when the server is not configured for IPv6. Check <a href="https://www.novell.com/support/kb/doc.php?id=7007165" target="_blank">this document</a> for more information.'
    },

    // ------------------------------------------------------------------------
    // IP

    'ip.inerrors': {
        info: 'Errors encountered during the reception of IP packets. ' +
            '<code>noroutes</code> (<code>InNoRoutes</code>) counts packets that were dropped because there was no route to send them. ' +
            '<code>truncated</code> (<code>InTruncatedPkts</code>) counts packets which is being discarded because the datagram frame didn\'t carry enough data. ' +
            '<code>checksum</code> (<code>InCsumErrors</code>) counts packets that were dropped because they had wrong checksum. '
    },

    'ip.tcpmemorypressures': {
        info: 'Number of times a socket was put in <b>memory pressure</b> due to a non fatal memory allocation failure (the kernel attempts to work around this situation by reducing the send buffers, etc).'
    },

    'ip.tcpconnaborts': {
        info: 'TCP connection aborts. <b>baddata</b> (<code>TCPAbortOnData</code>) happens while the connection is on <code>FIN_WAIT1</code> and the kernel receives a packet with a sequence number beyond the last one for this connection - the kernel responds with <code>RST</code> (closes the connection). <b>userclosed</b> (<code>TCPAbortOnClose</code>) happens when the kernel receives data on an already closed connection and responds with <code>RST</code>. <b>nomemory</b> (<code>TCPAbortOnMemory</code> happens when there are too many orphaned sockets (not attached to an fd) and the kernel has to drop a connection - sometimes it will send an <code>RST</code>, sometimes it won\'t. <b>timeout</b> (<code>TCPAbortOnTimeout</code>) happens when a connection times out. <b>linger</b> (<code>TCPAbortOnLinger</code>) happens when the kernel killed a socket that was already closed by the application and lingered around for long enough. <b>failed</b> (<code>TCPAbortFailed</code>) happens when the kernel attempted to send an <code>RST</code> but failed because there was no memory available.'
    },

    'ip.tcp_syn_queue': {
        info: 'The <b>SYN queue</b> of the kernel tracks TCP handshakes until connections get fully established. ' +
            'It overflows when too many incoming TCP connection requests hang in the half-open state and the server ' +
            'is not configured to fall back to SYN cookies*. Overflows are usually caused by SYN flood DoS attacks ' +
            '(i.e. someone sends lots of SYN packets and never completes the handshakes). ' +
            '<b>drops</b> (or <code>TcpExtTCPReqQFullDrop</code>) is the number of connections dropped because the ' +
            'SYN queue was full and SYN cookies were disabled. ' +
            '<b>cookies</b> (or <code>TcpExtTCPReqQFullDoCookies</code>) is the number of SYN cookies sent because the ' +
            'SYN queue was full.'
    },

    'ip.tcp_accept_queue': {
        info: 'The <b>accept queue</b> of the kernel holds the fully established TCP connections, waiting to be handled ' +
            'by the listening application. <b>overflows</b> (or <code>ListenOverflows</code>) is the number of ' +
            'established connections that could not be handled because the receive queue of the listening application ' +
            'was full. <b>drops</b> (or <code>ListenDrops</code>) is the number of incoming ' +
            'connections that could not be handled, including SYN floods, overflows, out of memory, security issues, ' +
            'no route to destination, reception of related ICMP messages, socket is broadcast or multicast.'
    },


    // ------------------------------------------------------------------------
    // IPv4

    'ipv4.tcpsock': {
        info: 'The number of established TCP connections (known as <code>CurrEstab</code>). This is a snapshot of the established connections at the time of measurement (i.e. a connection established and a connection disconnected within the same iteration will not affect this metric).'
    },

    'ipv4.tcpopens': {
        info: '<b>active</b> or <code>ActiveOpens</code> is the number of outgoing TCP <b>connections attempted</b> by this host.'
            + ' <b>passive</b> or <code>PassiveOpens</code> is the number of incoming TCP <b>connections accepted</b> by this host.'
    },

    'ipv4.tcperrors': {
        info: '<code>InErrs</code> is the number of TCP segments received in error (including header too small, checksum errors, sequence errors, bad packets - for both IPv4 and IPv6).'
            + ' <code>InCsumErrors</code> is the number of TCP segments received with checksum errors (for both IPv4 and IPv6).'
            + ' <code>RetransSegs</code> is the number of TCP segments retransmitted.'
    },

    'ipv4.tcphandshake': {
        info: '<code>EstabResets</code> is the number of established connections resets (i.e. connections that made a direct transition from <code>ESTABLISHED</code> or <code>CLOSE_WAIT</code> to <code>CLOSED</code>).'
            + ' <code>OutRsts</code> is the number of TCP segments sent, with the <code>RST</code> flag set (for both IPv4 and IPv6).'
            + ' <code>AttemptFails</code> is the number of times TCP connections made a direct transition from either <code>SYN_SENT</code> or <code>SYN_RECV</code> to <code>CLOSED</code>, plus the number of times TCP connections made a direct transition from the <code>SYN_RECV</code> to <code>LISTEN</code>.'
            + ' <code>TCPSynRetrans</code> shows retries for new outbound TCP connections, which can indicate general connectivity issues or backlog on the remote host.'
    },

    // ------------------------------------------------------------------------
    // APPS

    'apps.cpu': {
        height: 2.0
    },

    'apps.mem': {
        info: 'Real memory (RAM) used by applications. This does not include shared memory.'
    },

    'apps.vmem': {
        info: 'Virtual memory allocated by applications. Please check <a href="https://github.com/netdata/netdata/tree/master/daemon#virtual-memory" target="_blank">this article</a> for more information.'
    },

    'apps.preads': {
        height: 2.0
    },

    'apps.pwrites': {
        height: 2.0
    },

    // ------------------------------------------------------------------------
    // USERS

    'users.cpu': {
        height: 2.0
    },

    'users.mem': {
        info: 'Real memory (RAM) used per user. This does not include shared memory.'
    },

    'users.vmem': {
        info: 'Virtual memory allocated per user. Please check <a href="https://github.com/netdata/netdata/tree/master/daemon#virtual-memory" target="_blank">this article</a> for more information.'
    },

    'users.preads': {
        height: 2.0
    },

    'users.pwrites': {
        height: 2.0
    },

    // ------------------------------------------------------------------------
    // GROUPS

    'groups.cpu': {
        height: 2.0
    },

    'groups.mem': {
        info: 'Real memory (RAM) used per user group. This does not include shared memory.'
    },

    'groups.vmem': {
        info: 'Virtual memory allocated per user group. Please check <a href="https://github.com/netdata/netdata/tree/master/daemon#virtual-memory" target="_blank">this article</a> for more information.'
    },

    'groups.preads': {
        height: 2.0
    },

    'groups.pwrites': {
        height: 2.0
    },

    // ------------------------------------------------------------------------
    // NETWORK QoS

    'tc.qos': {
        heads: [
            function (os, id) {
                void(os);

                if (id.match(/.*-ifb$/))
                    return netdataDashboard.gaugeChart('Inbound', '12%', '', '#5555AA');
                else
                    return netdataDashboard.gaugeChart('Outbound', '12%', '', '#AA9900');
            }
        ]
    },

    // ------------------------------------------------------------------------
    // NETWORK INTERFACES

    'net.net': {
        mainheads: [
            function (os, id) {
                void(os);
                if (id.match(/^cgroup_.*/)) {
                    var iface;
                    try {
                        iface = ' ' + id.substring(id.lastIndexOf('.net_') + 5, id.length);
                    }
                    catch (e) {
                        iface = '';
                    }
                    return netdataDashboard.gaugeChart('Received' + iface, '12%', 'received');
                }
                else
                    return '';
            },
            function (os, id) {
                void(os);
                if (id.match(/^cgroup_.*/)) {
                    var iface;
                    try {
                        iface = ' ' + id.substring(id.lastIndexOf('.net_') + 5, id.length);
                    }
                    catch (e) {
                        iface = '';
                    }
                    return netdataDashboard.gaugeChart('Sent' + iface, '12%', 'sent');
                }
                else
                    return '';
            }
        ],
        heads: [
            function (os, id) {
                void(os);
                if (!id.match(/^cgroup_.*/))
                    return netdataDashboard.gaugeChart('Received', '12%', 'received');
                else
                    return '';
            },
            function (os, id) {
                void(os);
                if (!id.match(/^cgroup_.*/))
                    return netdataDashboard.gaugeChart('Sent', '12%', 'sent');
                else
                    return '';
            }
        ]
    },

    // ------------------------------------------------------------------------
    // NETFILTER

    'netfilter.sockets': {
        colors: '#88AA00',
        heads: [
            netdataDashboard.gaugeChart('Active Connections', '12%', '', '#88AA00')
        ]
    },

    'netfilter.new': {
        heads: [
            netdataDashboard.gaugeChart('New Connections', '12%', 'new', '#5555AA')
        ]
    },

    // ------------------------------------------------------------------------
    // DISKS

    'disk.util': {
        colors: '#FF5588',
        heads: [
            netdataDashboard.gaugeChart('Utilization', '12%', '', '#FF5588')
        ],
        info: 'Disk Utilization measures the amount of time the disk was busy with something. This is not related to its performance. 100% means that the system always had an outstanding operation on the disk. Keep in mind that depending on the underlying technology of the disk, 100% here may or may not be an indication of congestion.'
    },

    'disk.backlog': {
        colors: '#0099CC',
        info: 'Backlog is an indication of the duration of pending disk operations. On every I/O event the system is multiplying the time spent doing I/O since the last update of this field with the number of pending operations. While not accurate, this metric can provide an indication of the expected completion time of the operations in progress.'
    },

    'disk.io': {
        heads: [
            netdataDashboard.gaugeChart('Read', '12%', 'reads'),
            netdataDashboard.gaugeChart('Write', '12%', 'writes')
        ],
        info: 'Amount of data transferred to and from disk.'
    },

    'disk.ops': {
        info: 'Completed disk I/O operations. Keep in mind the number of operations requested might be higher, since the system is able to merge adjacent to each other (see merged operations chart).'
    },

    'disk.qops': {
        info: 'I/O operations currently in progress. This metric is a snapshot - it is not an average over the last interval.'
    },

    'disk.iotime': {
        height: 0.5,
        info: 'The sum of the duration of all completed I/O operations. This number can exceed the interval if the disk is able to execute I/O operations in parallel.'
    },
    'disk.mops': {
        height: 0.5,
        info: 'The number of merged disk operations. The system is able to merge adjacent I/O operations, for example two 4KB reads can become one 8KB read before given to disk.'
    },
    'disk.svctm': {
        height: 0.5,
        info: 'The average service time for completed I/O operations. This metric is calculated using the total busy time of the disk and the number of completed operations. If the disk is able to execute multiple parallel operations the reporting average service time will be misleading.'
    },
    'disk.avgsz': {
        height: 0.5,
        info: 'The average I/O operation size.'
    },
    'disk.await': {
        height: 0.5,
        info: 'The average time for I/O requests issued to the device to be served. This includes the time spent by the requests in queue and the time spent servicing them.'
    },

    'disk.space': {
        info: 'Disk space utilization. reserved for root is automatically reserved by the system to prevent the root user from getting out of space.'
    },
    'disk.inodes': {
        info: 'inodes (or index nodes) are filesystem objects (e.g. files and directories). On many types of file system implementations, the maximum number of inodes is fixed at filesystem creation, limiting the maximum number of files the filesystem can hold. It is possible for a device to run out of inodes. When this happens, new files cannot be created on the device, even though there may be free space available.'
    },

    'mysql.net': {
        info: 'The amount of data sent to mysql clients (<strong>out</strong>) and received from mysql clients (<strong>in</strong>).'
    },

    // ------------------------------------------------------------------------
    // MYSQL

    'mysql.queries': {
        info: 'The number of statements executed by the server.<ul>' +
            '<li><strong>queries</strong> counts the statements executed within stored SQL programs.</li>' +
            '<li><strong>questions</strong> counts the statements sent to the mysql server by mysql clients.</li>' +
            '<li><strong>slow queries</strong> counts the number of statements that took more than <a href="http://dev.mysql.com/doc/refman/5.7/en/server-system-variables.html#sysvar_long_query_time" target="_blank">long_query_time</a> seconds to be executed.' +
            ' For more information about slow queries check the mysql <a href="http://dev.mysql.com/doc/refman/5.7/en/slow-query-log.html" target="_blank">slow query log</a>.</li>' +
            '</ul>'
    },

    'mysql.handlers': {
        info: 'Usage of the internal handlers of mysql. This chart provides very good insights of what the mysql server is actually doing.' +
            ' (if the chart is not showing all these dimensions it is because they are zero - set <strong>Which dimensions to show?</strong> to <strong>All</strong> from the dashboard settings, to render even the zero values)<ul>' +
            '<li><strong>commit</strong>, the number of internal <a href="http://dev.mysql.com/doc/refman/5.7/en/commit.html" target="_blank">COMMIT</a> statements.</li>' +
            '<li><strong>delete</strong>, the number of times that rows have been deleted from tables.</li>' +
            '<li><strong>prepare</strong>, a counter for the prepare phase of two-phase commit operations.</li>' +
            '<li><strong>read first</strong>, the number of times the first entry in an index was read. A high value suggests that the server is doing a lot of full index scans; e.g. <strong>SELECT col1 FROM foo</strong>, with col1 indexed.</li>' +
            '<li><strong>read key</strong>, the number of requests to read a row based on a key. If this value is high, it is a good indication that your tables are properly indexed for your queries.</li>' +
            '<li><strong>read next</strong>, the number of requests to read the next row in key order. This value is incremented if you are querying an index column with a range constraint or if you are doing an index scan.</li>' +
            '<li><strong>read prev</strong>, the number of requests to read the previous row in key order. This read method is mainly used to optimize <strong>ORDER BY ... DESC</strong>.</li>' +
            '<li><strong>read rnd</strong>, the number of requests to read a row based on a fixed position. A high value indicates you are doing a lot of queries that require sorting of the result. You probably have a lot of queries that require MySQL to scan entire tables or you have joins that do not use keys properly.</li>' +
            '<li><strong>read rnd next</strong>, the number of requests to read the next row in the data file. This value is high if you are doing a lot of table scans. Generally this suggests that your tables are not properly indexed or that your queries are not written to take advantage of the indexes you have.</li>' +
            '<li><strong>rollback</strong>, the number of requests for a storage engine to perform a rollback operation.</li>' +
            '<li><strong>savepoint</strong>, the number of requests for a storage engine to place a savepoint.</li>' +
            '<li><strong>savepoint rollback</strong>, the number of requests for a storage engine to roll back to a savepoint.</li>' +
            '<li><strong>update</strong>, the number of requests to update a row in a table.</li>' +
            '<li><strong>write</strong>, the number of requests to insert a row in a table.</li>' +
            '</ul>'
    },

    'mysql.table_locks': {
        info: 'MySQL table locks counters: <ul>' +
            '<li><strong>immediate</strong>, the number of times that a request for a table lock could be granted immediately.</li>' +
            '<li><strong>waited</strong>, the number of times that a request for a table lock could not be granted immediately and a wait was needed. If this is high and you have performance problems, you should first optimize your queries, and then either split your table or tables or use replication.</li>' +
            '</ul>'
    },

    // ------------------------------------------------------------------------
    // POSTGRESQL


    'postgres.db_stat_blks': {
        info: 'Blocks reads from disk or cache.<ul>' +
            '<li><strong>blks_read:</strong> number of disk blocks read in this database.</li>' +
            '<li><strong>blks_hit:</strong> number of times disk blocks were found already in the buffer cache, so that a read was not necessary (this only includes hits in the PostgreSQL buffer cache, not the operating system&#39;s file system cache)</li>' +
            '</ul>'
    },
    'postgres.db_stat_tuple_write': {
        info: '<ul><li>Number of rows inserted/updated/deleted.</li>' +
            '<li><strong>conflicts:</strong> number of queries canceled due to conflicts with recovery in this database. (Conflicts occur only on standby servers; see <a href="https://www.postgresql.org/docs/10/static/monitoring-stats.html#PG-STAT-DATABASE-CONFLICTS-VIEW" target="_blank">pg_stat_database_conflicts</a> for details.)</li>' +
            '</ul>'
    },
    'postgres.db_stat_temp_bytes': {
        info: 'Temporary files can be created on disk for sorts, hashes, and temporary query results.'
    },
    'postgres.db_stat_temp_files': {
        info: '<ul>' +
            '<li><strong>files:</strong> number of temporary files created by queries. All temporary files are counted, regardless of why the temporary file was created (e.g., sorting or hashing).</li>' +
            '</ul>'
    },
    'postgres.archive_wal': {
        info: 'WAL archiving.<ul>' +
            '<li><strong>total:</strong> total files.</li>' +
            '<li><strong>ready:</strong> WAL waiting to be archived.</li>' +
            '<li><strong>done:</strong> WAL successfully archived. ' +
            'Ready WAL can indicate archive_command is in error, see <a href="https://www.postgresql.org/docs/current/static/continuous-archiving.html" target="_blank">Continuous Archiving and Point-in-Time Recovery</a>.</li>' +
            '</ul>'
    },
    'postgres.checkpointer': {
        info: 'Number of checkpoints.<ul>' +
            '<li><strong>scheduled:</strong> when checkpoint_timeout is reached.</li>' +
            '<li><strong>requested:</strong> when max_wal_size is reached.</li>' +
            '</ul>' +
            'For more information see <a href="https://www.postgresql.org/docs/current/static/wal-configuration.html" target="_blank">WAL Configuration</a>.'
    },
    'postgres.autovacuum': {
        info: 'PostgreSQL databases require periodic maintenance known as vacuuming. For many installations, it is sufficient to let vacuuming be performed by the autovacuum daemon. ' +
            'For more information see <a href="https://www.postgresql.org/docs/current/static/routine-vacuuming.html#AUTOVACUUM" target="_blank">The Autovacuum Daemon</a>.'
    },
    'postgres.standby_delta': {
        info: 'Streaming replication delta.<ul>' +
            '<li><strong>sent_delta:</strong> replication delta sent to standby.</li>' +
            '<li><strong>write_delta:</strong> replication delta written to disk by this standby.</li>' +
            '<li><strong>flush_delta:</strong> replication delta flushed to disk by this standby server.</li>' +
            '<li><strong>replay_delta:</strong> replication delta replayed into the database on this standby server.</li>' +
            '</ul>' +
            'For more information see <a href="https://www.postgresql.org/docs/current/static/warm-standby.html#SYNCHRONOUS-REPLICATION" target="_blank">Synchronous Replication</a>.'
    },
    'postgres.replication_slot': {
        info: 'Replication slot files.<ul>' +
            '<li><strong>wal_keeped:</strong> WAL files retained by each replication slots.</li>' +
            '<li><strong>pg_replslot_files:</strong> files present in pg_replslot.</li>' +
            '</ul>' +
            'For more information see <a href="https://www.postgresql.org/docs/current/static/warm-standby.html#STREAMING-REPLICATION-SLOTS" target="_blank">Replication Slots</a>.'
    },


    // ------------------------------------------------------------------------
    // APACHE

    'apache.connections': {
        colors: NETDATA.colors[4],
        mainheads: [
            netdataDashboard.gaugeChart('Connections', '12%', '', NETDATA.colors[4])
        ]
    },

    'apache.requests': {
        colors: NETDATA.colors[0],
        mainheads: [
            netdataDashboard.gaugeChart('Requests', '12%', '', NETDATA.colors[0])
        ]
    },

    'apache.net': {
        colors: NETDATA.colors[3],
        mainheads: [
            netdataDashboard.gaugeChart('Bandwidth', '12%', '', NETDATA.colors[3])
        ]
    },

    'apache.workers': {
        mainheads: [
            function (os, id) {
                void(os);
                return '<div data-netdata="' + id + '"'
                    + ' data-dimensions="busy"'
                    + ' data-append-options="percentage"'
                    + ' data-gauge-max-value="100"'
                    + ' data-chart-library="gauge"'
                    + ' data-title="Workers Utilization"'
                    + ' data-units="percentage %"'
                    + ' data-gauge-adjust="width"'
                    + ' data-width="12%"'
                    + ' data-before="0"'
                    + ' data-after="-CHART_DURATION"'
                    + ' data-points="CHART_DURATION"'
                    + ' role="application"></div>';
            }
        ]
    },

    'apache.bytesperreq': {
        colors: NETDATA.colors[3],
        height: 0.5
    },

    'apache.reqpersec': {
        colors: NETDATA.colors[4],
        height: 0.5
    },

    'apache.bytespersec': {
        colors: NETDATA.colors[6],
        height: 0.5
    },


    // ------------------------------------------------------------------------
    // LIGHTTPD

    'lighttpd.connections': {
        colors: NETDATA.colors[4],
        mainheads: [
            netdataDashboard.gaugeChart('Connections', '12%', '', NETDATA.colors[4])
        ]
    },

    'lighttpd.requests': {
        colors: NETDATA.colors[0],
        mainheads: [
            netdataDashboard.gaugeChart('Requests', '12%', '', NETDATA.colors[0])
        ]
    },

    'lighttpd.net': {
        colors: NETDATA.colors[3],
        mainheads: [
            netdataDashboard.gaugeChart('Bandwidth', '12%', '', NETDATA.colors[3])
        ]
    },

    'lighttpd.workers': {
        mainheads: [
            function (os, id) {
                void(os);
                return '<div data-netdata="' + id + '"'
                    + ' data-dimensions="busy"'
                    + ' data-append-options="percentage"'
                    + ' data-gauge-max-value="100"'
                    + ' data-chart-library="gauge"'
                    + ' data-title="Servers Utilization"'
                    + ' data-units="percentage %"'
                    + ' data-gauge-adjust="width"'
                    + ' data-width="12%"'
                    + ' data-before="0"'
                    + ' data-after="-CHART_DURATION"'
                    + ' data-points="CHART_DURATION"'
                    + ' role="application"></div>';
            }
        ]
    },

    'lighttpd.bytesperreq': {
        colors: NETDATA.colors[3],
        height: 0.5
    },

    'lighttpd.reqpersec': {
        colors: NETDATA.colors[4],
        height: 0.5
    },

    'lighttpd.bytespersec': {
        colors: NETDATA.colors[6],
        height: 0.5
    },

    // ------------------------------------------------------------------------
    // NGINX

    'nginx.connections': {
        colors: NETDATA.colors[4],
        mainheads: [
            netdataDashboard.gaugeChart('Connections', '12%', '', NETDATA.colors[4])
        ]
    },

    'nginx.requests': {
        colors: NETDATA.colors[0],
        mainheads: [
            netdataDashboard.gaugeChart('Requests', '12%', '', NETDATA.colors[0])
        ]
    },

    // ------------------------------------------------------------------------
    // HTTP check

    'httpcheck.responsetime': {
        info: 'The <code>response time</code> describes the time passed between request and response. ' +
            'Currently, the accuracy of the response time is low and should be used as reference only.'
    },

    'httpcheck.responselength': {
        info: 'The <code>response length</code> counts the number of characters in the response body. For static pages, this should be mostly constant.'
    },

    'httpcheck.status': {
        valueRange: "[0, 1]",
        info: 'This chart verifies the response of the webserver. Each status dimension will have a value of <code>1</code> if triggered. ' +
            'Dimension <code>success</code> is <code>1</code> only if all constraints are satisfied. ' +
            'This chart is most useful for alarms or third-party apps.'
    },

    // ------------------------------------------------------------------------
    // NETDATA

    'netdata.response_time': {
        info: 'The netdata API response time measures the time netdata needed to serve requests. This time includes everything, from the reception of the first byte of a request, to the dispatch of the last byte of its reply, therefore it includes all network latencies involved (i.e. a client over a slow network will influence these metrics).'
    },

    // ------------------------------------------------------------------------
    // RETROSHARE

    'retroshare.bandwidth': {
        info: 'RetroShare inbound and outbound traffic.',
        mainheads: [
            netdataDashboard.gaugeChart('Received', '12%', 'bandwidth_down_kb'),
            netdataDashboard.gaugeChart('Sent', '12%', 'bandwidth_up_kb')
        ]
    },

    'retroshare.peers': {
        info: 'Number of (connected) RetroShare friends.',
        mainheads: [
            function (os, id) {
                void(os);
                return '<div data-netdata="' + id + '"'
                    + ' data-dimensions="peers_connected"'
                    + ' data-append-options="friends"'
                    + ' data-chart-library="easypiechart"'
                    + ' data-title="connected friends"'
                    + ' data-units=""'
                    + ' data-width="8%"'
                    + ' data-before="0"'
                    + ' data-after="-CHART_DURATION"'
                    + ' data-points="CHART_DURATION"'
                    + ' role="application"></div>';
            }
        ]
    },

    'retroshare.dht': {
        info: 'Statistics about RetroShare\'s DHT. These values are estimated!'
    },

    // ------------------------------------------------------------------------
    // fping

    'fping.quality': {
        colors: NETDATA.colors[10],
        height: 0.5
    },

    'fping.packets': {
        height: 0.5
    },


    // ------------------------------------------------------------------------
    // containers

    'cgroup.cpu_limit': {
        valueRange: "[0, null]",
        mainheads: [
            function (os, id) {
                void(os);
                cgroupCPULimitIsSet = 1;
                return '<div data-netdata="' + id + '"'
                    + ' data-dimensions="used"'
                    + ' data-gauge-max-value="100"'
                    + ' data-chart-library="gauge"'
                    + ' data-title="CPU"'
                    + ' data-units="%"'
                    + ' data-gauge-adjust="width"'
                    + ' data-width="12%"'
                    + ' data-before="0"'
                    + ' data-after="-CHART_DURATION"'
                    + ' data-points="CHART_DURATION"'
                    + ' data-colors="' + NETDATA.colors[4] + '"'
                    + ' role="application"></div>';
            }
        ]
    },

    'cgroup.cpu': {
        mainheads: [
            function (os, id) {
                void(os);
                if (cgroupCPULimitIsSet === 0) {
                    return '<div data-netdata="' + id + '"'
                        + ' data-chart-library="gauge"'
                        + ' data-title="CPU"'
                        + ' data-units="%"'
                        + ' data-gauge-adjust="width"'
                        + ' data-width="12%"'
                        + ' data-before="0"'
                        + ' data-after="-CHART_DURATION"'
                        + ' data-points="CHART_DURATION"'
                        + ' data-colors="' + NETDATA.colors[4] + '"'
                        + ' role="application"></div>';
                }
                else
                    return '';
            }
        ]
    },

    'cgroup.mem_usage_limit': {
        mainheads: [
            function (os, id) {
                void(os);
                cgroupMemLimitIsSet = 1;
                return '<div data-netdata="' + id + '"'
                    + ' data-dimensions="used"'
                    + ' data-append-options="percentage"'
                    + ' data-gauge-max-value="100"'
                    + ' data-chart-library="gauge"'
                    + ' data-title="Memory"'
                    + ' data-units="%"'
                    + ' data-gauge-adjust="width"'
                    + ' data-width="12%"'
                    + ' data-before="0"'
                    + ' data-after="-CHART_DURATION"'
                    + ' data-points="CHART_DURATION"'
                    + ' data-colors="' + NETDATA.colors[1] + '"'
                    + ' role="application"></div>';
            }
        ]
    },

    'cgroup.mem_usage': {
        mainheads: [
            function (os, id) {
                void(os);
                if (cgroupMemLimitIsSet === 0) {
                    return '<div data-netdata="' + id + '"'
                        + ' data-chart-library="gauge"'
                        + ' data-title="Memory"'
                        + ' data-units="MB"'
                        + ' data-gauge-adjust="width"'
                        + ' data-width="12%"'
                        + ' data-before="0"'
                        + ' data-after="-CHART_DURATION"'
                        + ' data-points="CHART_DURATION"'
                        + ' data-colors="' + NETDATA.colors[1] + '"'
                        + ' role="application"></div>';
                }
                else
                    return '';
            }
        ]
    },

    'cgroup.throttle_io': {
        mainheads: [
            function (os, id) {
                void(os);
                return '<div data-netdata="' + id + '"'
                    + ' data-dimensions="read"'
                    + ' data-chart-library="gauge"'
                    + ' data-title="Read Disk I/O"'
                    + ' data-units="KB/s"'
                    + ' data-gauge-adjust="width"'
                    + ' data-width="12%"'
                    + ' data-before="0"'
                    + ' data-after="-CHART_DURATION"'
                    + ' data-points="CHART_DURATION"'
                    + ' data-colors="' + NETDATA.colors[2] + '"'
                    + ' role="application"></div>';
            },
            function (os, id) {
                void(os);
                return '<div data-netdata="' + id + '"'
                    + ' data-dimensions="write"'
                    + ' data-chart-library="gauge"'
                    + ' data-title="Write Disk I/O"'
                    + ' data-units="KB/s"'
                    + ' data-gauge-adjust="width"'
                    + ' data-width="12%"'
                    + ' data-before="0"'
                    + ' data-after="-CHART_DURATION"'
                    + ' data-points="CHART_DURATION"'
                    + ' data-colors="' + NETDATA.colors[3] + '"'
                    + ' role="application"></div>';
            }
        ]
    },

    // ------------------------------------------------------------------------
    // beanstalkd
    // system charts
    'beanstalk.cpu_usage': {
        info: 'Amount of CPU Time for user and system used by beanstalkd.'
    },

    // This is also a per-tube stat
    'beanstalk.jobs_rate': {
        info: 'The rate of jobs processed by the beanstalkd served.'
    },

    'beanstalk.connections_rate': {
        info: 'Tthe rate of connections opened to beanstalkd.'
    },

    'beanstalk.commands_rate': {
        info: 'The rate of commands received by beanstalkd.'
    },

    'beanstalk.current_tubes': {
        info: 'Total number of current tubes on the server including the default tube (which always exists).'
    },

    'beanstalk.current_jobs': {
        info: 'Current number of jobs in all tubes grouped by status: urgent, ready, reserved, delayed and buried.'
    },

    'beanstalk.current_connections': {
        info: 'Current number of connections group by connection type: written, producers, workers, waiting.'
    },

    'beanstalk.binlog': {
        info: 'The rate of records <code>written</code> to binlog and <code>migrated</code> as part of compaction.'
    },

    'beanstalk.uptime': {
        info: 'Total time beanstalkd server has been up for.'
    },

    // tube charts
    'beanstalk.jobs': {
        info: 'Number of jobs currently in the tube grouped by status: urgent, ready, reserved, delayed and buried.'
    },

    'beanstalk.connections': {
        info: 'The current number of connections to this tube grouped by connection type; using, waiting and watching.'
    },

    'beanstalk.commands': {
        info: 'The rate of <code>delete</code> and <code>pause</code> commands executed by beanstalkd.'
    },

    'beanstalk.pause': {
        info: 'Shows info on how long the tube has been paused for, and how long is left remaining on the pause.'
    },

    // ------------------------------------------------------------------------
    // ceph

    'ceph.general_usage': {
        info: 'The usage and available space in all ceph cluster.'
    },

    'ceph.general_objects': {
        info: 'Total number of objects storage on ceph cluster.'
    },

    'ceph.general_bytes': {
        info: 'Cluster read and write data per second.'
    },

    'ceph.general_operations': {
        info: 'Number of read and write operations per second.'
    },

    'ceph.general_latency': {
        info: 'Total of apply and commit latency in all OSDs. The apply latency is the total time taken to flush an update to disk. The commit latency is the total time taken to commit an operation to the journal.'
    },

    'ceph.pool_usage': {
        info: 'The usage space in each pool.'
    },

    'ceph.pool_objects': {
        info: 'Number of objects presents in each pool.'
    },

    'ceph.pool_read_bytes': {
        info: 'The rate of read data per second in each pool.'
    },

    'ceph.pool_write_bytes': {
        info: 'The rate of write data per second in each pool.'
    },

    'ceph.pool_read_objects': {
        info: 'Number of read objects per second in each pool.'
    },

    'ceph.pool_write_objects': {
        info: 'Number of write objects per second in each pool.'
    },

    'ceph.osd_usage': {
        info: 'The usage space in each OSD.'
    },

    'ceph.apply_latency': {
        info: 'Time taken to flush an update in each OSD.'
    },

    'ceph.commit_latency': {
        info: 'Time taken to commit an operation to the journal in each OSD.'
    },

    // ------------------------------------------------------------------------
    // web_log

    'web_log.response_statuses': {
        info: 'Web server responses by type. <code>success</code> includes <b>1xx</b>, <b>2xx</b> and <b>304</b>, <code>error</code> includes <b>5xx</b>, <code>redirect</code> includes <b>3xx</b> except <b>304</b>, <code>bad</code> includes <b>4xx</b>, <code>other</code> are all the other responses.',
        mainheads: [
            function (os, id) {
                void(os);
                return '<div data-netdata="' + id + '"'
                    + ' data-dimensions="success"'
                    + ' data-chart-library="gauge"'
                    + ' data-title="Successful"'
                    + ' data-units="requests/s"'
                    + ' data-gauge-adjust="width"'
                    + ' data-width="12%"'
                    + ' data-before="0"'
                    + ' data-after="-CHART_DURATION"'
                    + ' data-points="CHART_DURATION"'
                    + ' data-common-max="' + id + '"'
                    + ' data-colors="' + NETDATA.colors[0] + '"'
                    + ' data-decimal-digits="0"'
                    + ' role="application"></div>';
            },

            function (os, id) {
                void(os);
                return '<div data-netdata="' + id + '"'
                    + ' data-dimensions="redirect"'
                    + ' data-chart-library="gauge"'
                    + ' data-title="Redirects"'
                    + ' data-units="requests/s"'
                    + ' data-gauge-adjust="width"'
                    + ' data-width="12%"'
                    + ' data-before="0"'
                    + ' data-after="-CHART_DURATION"'
                    + ' data-points="CHART_DURATION"'
                    + ' data-common-max="' + id + '"'
                    + ' data-colors="' + NETDATA.colors[2] + '"'
                    + ' data-decimal-digits="0"'
                    + ' role="application"></div>';
            },

            function (os, id) {
                void(os);
                return '<div data-netdata="' + id + '"'
                    + ' data-dimensions="bad"'
                    + ' data-chart-library="gauge"'
                    + ' data-title="Bad Requests"'
                    + ' data-units="requests/s"'
                    + ' data-gauge-adjust="width"'
                    + ' data-width="12%"'
                    + ' data-before="0"'
                    + ' data-after="-CHART_DURATION"'
                    + ' data-points="CHART_DURATION"'
                    + ' data-common-max="' + id + '"'
                    + ' data-colors="' + NETDATA.colors[3] + '"'
                    + ' data-decimal-digits="0"'
                    + ' role="application"></div>';
            },

            function (os, id) {
                void(os);
                return '<div data-netdata="' + id + '"'
                    + ' data-dimensions="error"'
                    + ' data-chart-library="gauge"'
                    + ' data-title="Server Errors"'
                    + ' data-units="requests/s"'
                    + ' data-gauge-adjust="width"'
                    + ' data-width="12%"'
                    + ' data-before="0"'
                    + ' data-after="-CHART_DURATION"'
                    + ' data-points="CHART_DURATION"'
                    + ' data-common-max="' + id + '"'
                    + ' data-colors="' + NETDATA.colors[1] + '"'
                    + ' data-decimal-digits="0"'
                    + ' role="application"></div>';
            }
        ]
    },

    'web_log.response_codes': {
        info: 'Web server responses by code family. ' +
            'According to the standards <code>1xx</code> are informational responses, ' +
            '<code>2xx</code> are successful responses, ' +
            '<code>3xx</code> are redirects (although they include <b>304</b> which is used as "<b>not modified</b>"), ' +
            '<code>4xx</code> are bad requests, ' +
            '<code>5xx</code> are internal server errors, ' +
            '<code>other</code> are non-standard responses, ' +
            '<code>unmatched</code> counts the lines in the log file that are not matched by the plugin (<a href="https://github.com/netdata/netdata/issues/new?title=web_log%20reports%20unmatched%20lines&body=web_log%20plugin%20reports%20unmatched%20lines.%0A%0AThis%20is%20my%20log:%0A%0A%60%60%60txt%0A%0Aplease%20paste%20your%20web%20server%20log%20here%0A%0A%60%60%60" target="_blank">let us know</a> if you have any unmatched).'
    },

    'web_log.response_time': {
        mainheads: [
            function (os, id) {
                void(os);
                return '<div data-netdata="' + id + '"'
                    + ' data-dimensions="avg"'
                    + ' data-chart-library="gauge"'
                    + ' data-title="Average Response Time"'
                    + ' data-units="milliseconds"'
                    + ' data-gauge-adjust="width"'
                    + ' data-width="12%"'
                    + ' data-before="0"'
                    + ' data-after="-CHART_DURATION"'
                    + ' data-points="CHART_DURATION"'
                    + ' data-colors="' + NETDATA.colors[4] + '"'
                    + ' data-decimal-digits="2"'
                    + ' role="application"></div>';
            }
        ]
    },

    'web_log.detailed_response_codes': {
        info: 'Number of responses for each response code individually.'
    },

    'web_log.requests_per_ipproto': {
        info: 'Web server requests received per IP protocol version.'
    },

    'web_log.clients': {
        info: 'Unique client IPs accessing the web server, within each data collection iteration. If data collection is <b>per second</b>, this chart shows <b>unique client IPs per second</b>.'
    },

    'web_log.clients_all': {
        info: 'Unique client IPs accessing the web server since the last restart of netdata. This plugin keeps in memory all the unique IPs that have accessed the web server. On very busy web servers (several millions of unique IPs) you may want to disable this chart (check <a href="https://github.com/netdata/netdata/blob/master/conf.d/python.d/web_log.conf" target="_blank"><code>/etc/netdata/python.d/web_log.conf</code></a>).'
    },

    // ------------------------------------------------------------------------
    // web_log for squid

    'web_log.squid_response_statuses': {
        info: 'Squid responses by type. ' +
            '<code>success</code> includes <b>1xx</b>, <b>2xx</b>, <b>000</b>, <b>304</b>, ' +
            '<code>error</code> includes <b>5xx</b> and <b>6xx</b>, ' +
            '<code>redirect</code> includes <b>3xx</b> except <b>304</b>, ' +
            '<code>bad</code> includes <b>4xx</b>, ' +
            '<code>other</code> are all the other responses.',
        mainheads: [
            function (os, id) {
                void(os);
                return '<div data-netdata="' + id + '"'
                    + ' data-dimensions="success"'
                    + ' data-chart-library="gauge"'
                    + ' data-title="Successful"'
                    + ' data-units="requests/s"'
                    + ' data-gauge-adjust="width"'
                    + ' data-width="12%"'
                    + ' data-before="0"'
                    + ' data-after="-CHART_DURATION"'
                    + ' data-points="CHART_DURATION"'
                    + ' data-common-max="' + id + '"'
                    + ' data-colors="' + NETDATA.colors[0] + '"'
                    + ' data-decimal-digits="0"'
                    + ' role="application"></div>';
            },

            function (os, id) {
                void(os);
                return '<div data-netdata="' + id + '"'
                    + ' data-dimensions="redirect"'
                    + ' data-chart-library="gauge"'
                    + ' data-title="Redirects"'
                    + ' data-units="requests/s"'
                    + ' data-gauge-adjust="width"'
                    + ' data-width="12%"'
                    + ' data-before="0"'
                    + ' data-after="-CHART_DURATION"'
                    + ' data-points="CHART_DURATION"'
                    + ' data-common-max="' + id + '"'
                    + ' data-colors="' + NETDATA.colors[2] + '"'
                    + ' data-decimal-digits="0"'
                    + ' role="application"></div>';
            },

            function (os, id) {
                void(os);
                return '<div data-netdata="' + id + '"'
                    + ' data-dimensions="bad"'
                    + ' data-chart-library="gauge"'
                    + ' data-title="Bad Requests"'
                    + ' data-units="requests/s"'
                    + ' data-gauge-adjust="width"'
                    + ' data-width="12%"'
                    + ' data-before="0"'
                    + ' data-after="-CHART_DURATION"'
                    + ' data-points="CHART_DURATION"'
                    + ' data-common-max="' + id + '"'
                    + ' data-colors="' + NETDATA.colors[3] + '"'
                    + ' data-decimal-digits="0"'
                    + ' role="application"></div>';
            },

            function (os, id) {
                void(os);
                return '<div data-netdata="' + id + '"'
                    + ' data-dimensions="error"'
                    + ' data-chart-library="gauge"'
                    + ' data-title="Server Errors"'
                    + ' data-units="requests/s"'
                    + ' data-gauge-adjust="width"'
                    + ' data-width="12%"'
                    + ' data-before="0"'
                    + ' data-after="-CHART_DURATION"'
                    + ' data-points="CHART_DURATION"'
                    + ' data-common-max="' + id + '"'
                    + ' data-colors="' + NETDATA.colors[1] + '"'
                    + ' data-decimal-digits="0"'
                    + ' role="application"></div>';
            }
        ]
    },

    'web_log.squid_response_codes': {
        info: 'Web server responses by code family. ' +
            'According to HTTP standards <code>1xx</code> are informational responses, ' +
            '<code>2xx</code> are successful responses, ' +
            '<code>3xx</code> are redirects (although they include <b>304</b> which is used as "<b>not modified</b>"), ' +
            '<code>4xx</code> are bad requests, ' +
            '<code>5xx</code> are internal server errors. ' +
            'Squid also defines <code>000</code> mostly for UDP requests, and ' +
            '<code>6xx</code> for broken upstream servers sending wrong headers. ' +
            'Finally, <code>other</code> are non-standard responses, and ' +
            '<code>unmatched</code> counts the lines in the log file that are not matched by the plugin (<a href="https://github.com/netdata/netdata/issues/new?title=web_log%20reports%20unmatched%20lines&body=web_log%20plugin%20reports%20unmatched%20lines.%0A%0AThis%20is%20my%20log:%0A%0A%60%60%60txt%0A%0Aplease%20paste%20your%20web%20server%20log%20here%0A%0A%60%60%60" target="_blank">let us know</a> if you have any unmatched).'
    },

    'web_log.squid_duration': {
        mainheads: [
            function (os, id) {
                void(os);
                return '<div data-netdata="' + id + '"'
                    + ' data-dimensions="avg"'
                    + ' data-chart-library="gauge"'
                    + ' data-title="Average Response Time"'
                    + ' data-units="milliseconds"'
                    + ' data-gauge-adjust="width"'
                    + ' data-width="12%"'
                    + ' data-before="0"'
                    + ' data-after="-CHART_DURATION"'
                    + ' data-points="CHART_DURATION"'
                    + ' data-colors="' + NETDATA.colors[4] + '"'
                    + ' data-decimal-digits="2"'
                    + ' role="application"></div>';
            }
        ]
    },

    'web_log.squid_detailed_response_codes': {
        info: 'Number of responses for each response code individually.'
    },

    'web_log.squid_clients': {
        info: 'Unique client IPs accessing squid, within each data collection iteration. If data collection is <b>per second</b>, this chart shows <b>unique client IPs per second</b>.'
    },

    'web_log.squid_clients_all': {
        info: 'Unique client IPs accessing squid since the last restart of netdata. This plugin keeps in memory all the unique IPs that have accessed the server. On very busy squid servers (several millions of unique IPs) you may want to disable this chart (check <a href="https://github.com/netdata/netdata/blob/master/conf.d/python.d/web_log.conf" target="_blank"><code>/etc/netdata/python.d/web_log.conf</code></a>).'
    },

    'web_log.squid_transport_methods': {
        info: 'Break down per delivery method: <code>TCP</code> are requests on the HTTP port (usually 3128), ' +
            '<code>UDP</code> are requests on the ICP port (usually 3130), or HTCP port (usually 4128). ' +
            'If ICP logging was disabled using the log_icp_queries option, no ICP replies will be logged. ' +
            '<code>NONE</code> are used to state that squid delivered an unusual response or no response at all. ' +
            'Seen with cachemgr requests and errors, usually when the transaction fails before being classified into one of the above outcomes. ' +
            'Also seen with responses to <code>CONNECT</code> requests.'
    },

    'web_log.squid_code': {
        info: 'These are combined squid result status codes. A break down per component is given in the following charts. ' +
            'Check the <a href="http://wiki.squid-cache.org/SquidFaq/SquidLogs">squid documentation about them</a>.'
    },

    'web_log.squid_handling_opts': {
        info: 'These tags are optional and describe why the particular handling was performed or where the request came from. ' +
            '<code>CLIENT</code> means that the client request placed limits affecting the response. Usually seen with client issued a <b>no-cache</b>, or analogous cache control command along with the request. Thus, the cache has to validate the object.' +
            '<code>IMS</code> states that the client sent a revalidation (conditional) request. ' +
            '<code>ASYNC</code>, is used when the request was generated internally by Squid. Usually this is background fetches for cache information exchanges, background revalidation from stale-while-revalidate cache controls, or ESI sub-objects being loaded. ' +
            '<code>SWAPFAIL</code> is assigned when the object was believed to be in the cache, but could not be accessed. A new copy was requested from the server. ' +
            '<code>REFRESH</code> when a revalidation (conditional) request was sent to the server. ' +
            '<code>SHARED</code> when this request was combined with an existing transaction by collapsed forwarding. NOTE: the existing request is not marked as SHARED. ' +
            '<code>REPLY</code> when particular handling was requested in the HTTP reply from server or peer. Usually seen on DENIED due to http_reply_access ACLs preventing delivery of servers response object to the client.'
    },

    'web_log.squid_object_types': {
        info: 'These tags are optional and describe what type of object was produced. ' +
            '<code>NEGATIVE</code> is only seen on HIT responses, indicating the response was a cached error response. e.g. <b>404 not found</b>. ' +
            '<code>STALE</code> means the object was cached and served stale. This is usually caused by stale-while-revalidate or stale-if-error cache controls. ' +
            '<code>OFFLINE</code> when the requested object was retrieved from the cache during offline_mode. The offline mode never validates any object. ' +
            '<code>INVALID</code> when an invalid request was received. An error response was delivered indicating what the problem was. ' +
            '<code>FAIL</code> is only seen on <code>REFRESH</code> to indicate the revalidation request failed. The response object may be the server provided network error or the stale object which was being revalidated depending on stale-if-error cache control. ' +
            '<code>MODIFIED</code> is only seen on <code>REFRESH</code> responses to indicate revalidation produced a new modified object. ' +
            '<code>UNMODIFIED</code> is only seen on <code>REFRESH</code> responses to indicate revalidation produced a <b>304</b> (Not Modified) status, which was relayed to the client. ' +
            '<code>REDIRECT</code> when squid generated an HTTP redirect response to this request.'
    },

    'web_log.squid_cache_events': {
        info: 'These tags are optional and describe whether the response was loaded from cache, network, or otherwise. ' +
            '<code>HIT</code> when the response object delivered was the local cache object. ' +
            '<code>MEM</code> when the response object came from memory cache, avoiding disk accesses. Only seen on HIT responses. ' +
            '<code>MISS</code> when the response object delivered was the network response object. ' +
            '<code>DENIED</code> when the request was denied by access controls. ' +
            '<code>NOFETCH</code> an ICP specific type, indicating service is alive, but not to be used for this request (sent during "-Y" startup, or during frequent failures, a cache in hit only mode will return either UDP_HIT or UDP_MISS_NOFETCH. Neighbours will thus only fetch hits). ' +
            '<code>TUNNEL</code> when a binary tunnel was established for this transaction.'
    },

    'web_log.squid_transport_errors': {
        info: 'These tags are optional and describe some error conditions which occured during response delivery (if any). ' +
            '<code>ABORTED</code> when the response was not completed due to the connection being aborted (usually by the client). ' +
            '<code>TIMEOUT</code>, when the response was not completed due to a connection timeout.'
    },

    // ------------------------------------------------------------------------
    // Fronius Solar Power

    'fronius.power': {
        info: 'Positive <code>Grid</code> values mean that power is coming from the grid. Negative values are excess power that is going back into the grid, possibly selling it. ' +
            '<code>Photovoltaics</code> is the power generated from the solar panels. ' +
            '<code>Accumulator</code> is the stored power in the accumulator, if one is present.'
    },

    'fronius.autonomy': {
        commonMin: true,
        commonMax: true,
        valueRange: "[0, 100]",
        info: 'The <code>Autonomy</code> is the percentage of how autonomous the installation is. An autonomy of 100 % means that the installation is producing more energy than it is needed. ' +
            'The <code>Self consumption</code> indicates the ratio between the current power generated and the current load. When it reaches 100 %, the <code>Autonomy</code> declines, since the solar panels can not produce enough energy and need support from the grid.'
    },

    'fronius.energy.today': {
        commonMin: true,
        commonMax: true,
        valueRange: "[0, null]"
    },

    // ------------------------------------------------------------------------
    // Stiebel Eltron Heat pump installation

    'stiebeleltron.system.roomtemp': {
        commonMin: true,
        commonMax: true,
        valueRange: "[0, null]"
    },

    // ------------------------------------------------------------------------
    // Port check

    'portcheck.latency': {
        info: 'The <code>latency</code> describes the time spent connecting to a TCP port. No data is sent or received. ' +
            'Currently, the accuracy of the latency is low and should be used as reference only.'
    },

    'portcheck.status': {
        valueRange: "[0, 1]",
        info: 'The <code>status</code> chart verifies the availability of the service. ' +
            'Each status dimension will have a value of <code>1</code> if triggered. Dimension <code>success</code> is <code>1</code> only if connection could be established. ' +
            'This chart is most useful for alarms and third-party apps.'
    },

    // ------------------------------------------------------------------------

    'chrony.system': {
        info: 'In normal operation, chronyd never steps the system clock, because any jump in the timescale can have adverse consequences for certain application programs. Instead, any error in the system clock is corrected by slightly speeding up or slowing down the system clock until the error has been removed, and then returning to the system clock’s normal speed. A consequence of this is that there will be a period when the system clock (as read by other programs using the <code>gettimeofday()</code> system call, or by the <code>date</code> command in the shell) will be different from chronyd\'s estimate of the current true time (which it reports to NTP clients when it is operating in server mode). The value reported on this line is the difference due to this effect.',
        colors: NETDATA.colors[3]
    },

    'chrony.offsets': {
        info: '<code>last offset</code> is the estimated local offset on the last clock update. <code>RMS offset</code> is a long-term average of the offset value.',
        height: 0.5
    },

    'chrony.stratum': {
        info: 'The <code>stratum</code> indicates how many hops away from a computer with an attached reference clock we are. Such a computer is a stratum-1 computer.',
        decimalDigits: 0,
        height: 0.5
    },

    'chrony.root': {
        info: 'Estimated delays against the root time server this system is synchronized with. <code>delay</code> is the total of the network path delays to the stratum-1 computer from which the computer is ultimately synchronised. <code>dispersion</code> is the total dispersion accumulated through all the computers back to the stratum-1 computer from which the computer is ultimately synchronised. Dispersion is due to system clock resolution, statistical measurement variations etc.'
    },

    'chrony.frequency': {
        info: 'The <code>frequency</code> is the rate by which the system\'s clock would be would be wrong if chronyd was not correcting it. It is expressed in ppm (parts per million). For example, a value of 1ppm would mean that when the system\'s clock thinks it has advanced 1 second, it has actually advanced by 1.000001 seconds relative to true time.',
        colors: NETDATA.colors[0]
    },

    'chrony.residualfreq': {
        info: 'This shows the <code>residual frequency</code> for the currently selected reference source. ' +
            'It reflects any difference between what the measurements from the reference source indicate the ' +
            'frequency should be and the frequency currently being used. The reason this is not always zero is ' +
            'that a smoothing procedure is applied to the frequency. Each time a measurement from the reference ' +
            'source is obtained and a new residual frequency computed, the estimated accuracy of this residual ' +
            'is compared with the estimated accuracy (see <code>skew</code>) of the existing frequency value. ' +
            'A weighted average is computed for the new frequency, with weights depending on these accuracies. ' +
            'If the measurements from the reference source follow a consistent trend, the residual will be ' +
            'driven to zero over time.',
        height: 0.5,
        colors: NETDATA.colors[3]
    },

    'chrony.skew': {
        info: 'The estimated error bound on the frequency.',
        height: 0.5,
        colors: NETDATA.colors[5]
    },

    'couchdb.active_tasks': {
        info: 'Active tasks running on this CouchDB <b>cluster</b>. Four types of tasks currently exist: indexer (view building), replication, database compaction and view compaction.'
    },

    'couchdb.replicator_jobs': {
        info: 'Detailed breakdown of any replication jobs in progress on this node. For more information, see the <a href="http://docs.couchdb.org/en/latest/replication/replicator.html">replicator documentation</a>.'
    },

    'couchdb.open_files': {
        info: 'Count of all files held open by CouchDB. If this value seems pegged at 1024 or 4096, your server process is probably hitting the open file handle limit and <a href="http://docs.couchdb.org/en/latest/maintenance/performance.html#pam-and-ulimit">needs to be increased.</a>'
    },

    'btrfs.disk': {
        info: 'Physical disk usage of BTRFS. The disk space reported here is the raw physical disk space assigned to the BTRFS volume (i.e. <b>before any RAID levels</b>). BTRFS uses a two-stage allocator, first allocating large regions of disk space for one type of block (data, metadata, or system), and then using a regular block allocator inside those regions. <code>unallocated</code> is the physical disk space that is not allocated yet and is available to become data, metdata or system on demand. When <code>unallocated</code> is zero, all available disk space has been allocated to a specific function. Healthy volumes should ideally have at least five percent of their total space <code>unallocated</code>. You can keep your volume healthy by running the <code>btrfs balance</code> command on it regularly (check <code>man btrfs-balance</code> for more info).  Note that some of the space listed as <code>unallocated</code> may not actually be usable if the volume uses devices of different sizes.',
        colors: [NETDATA.colors[12]]
    },

    'btrfs.data': {
        info: 'Logical disk usage for BTRFS data. Data chunks are used to store the actual file data (file contents). The disk space reported here is the usable allocation (i.e. after any striping or replication). Healthy volumes should ideally have no more than a few GB of free space reported here persistently. Running <code>btrfs balance</code> can help here.'
    },

    'btrfs.metadata': {
        info: 'Logical disk usage for BTRFS metadata. Metadata chunks store most of the filesystem interal structures, as well as information like directory structure and file names. The disk space reported here is the usable allocation (i.e. after any striping or replication). Healthy volumes should ideally have no more than a few GB of free space reported here persistently. Running <code>btrfs balance</code> can help here.'
    },

    'btrfs.system': {
        info: 'Logical disk usage for BTRFS system. System chunks store information about the allocation of other chunks. The disk space reported here is the usable allocation (i.e. after any striping or replication). The values reported here should be relatively small compared to Data and Metadata, and will scale with the volume size and overall space usage.'
    },

    // ------------------------------------------------------------------------
    // RabbitMQ

    // info: the text above the charts
    // heads: the representation of the chart at the top the subsection (second level menu)
    // mainheads: the representation of the chart at the top of the section (first level menu)
    // colors: the dimension colors of the chart (the default colors are appended)
    // height: the ratio of the chart height relative to the default

    'rabbitmq.queued_messages': {
        info: 'Overall total of ready and unacknowledged queued messages.  Messages that are delivered immediately are not counted here.'
    },

    'rabbitmq.message_rates': {
        info: 'Overall messaging rates including acknowledgements, delieveries, redeliveries, and publishes.'
    },

    'rabbitmq.global_counts': {
        info: 'Overall totals for channels, consumers, connections, queues and exchanges.'
    },

    'rabbitmq.file_descriptors': {
        info: 'Total number of used filed descriptors. See <code><a href="https://www.rabbitmq.com/production-checklist.html#resource-limits-file-handle-limit" target="_blank">Open File Limits</a></code> for further details.',
        colors: NETDATA.colors[3]
    },

    'rabbitmq.sockets': {
        info: 'Total number of used socket descriptors.  Each used socket also counts as a used file descriptor.  See <code><a href="https://www.rabbitmq.com/production-checklist.html#resource-limits-file-handle-limit" target="_blank">Open File Limits</a></code> for further details.',
        colors: NETDATA.colors[3]
    },

    'rabbitmq.processes': {
        info: 'Total number of processes running within the Erlang VM.  This is not the same as the number of processes running on the host.',
        colors: NETDATA.colors[3]
    },

    'rabbitmq.erlang_run_queue': {
        info: 'Number of Erlang processes the Erlang schedulers have queued to run.',
        colors: NETDATA.colors[3]
    },

    'rabbitmq.memory': {
        info: 'Total amount of memory used by the RabbitMQ.  This is a complex statistic that can be further analyzed in the management UI.  See <code><a href="https://www.rabbitmq.com/production-checklist.html#resource-limits-ram" target="_blank">Memory</a></code> for further details.',
        colors: NETDATA.colors[3]
    },

    'rabbitmq.disk_space': {
        info: 'Total amount of disk space consumed by the message store(s).  See <code><a href="https://www.rabbitmq.com/production-checklist.html#resource-limits-disk-space" target=_"blank">Disk Space Limits</a></code> for further details.',
        colors: NETDATA.colors[3]
    },

    // ------------------------------------------------------------------------
    // ntpd

    'ntpd.sys_offset': {
        info: 'For hosts without any time critical services an offset of &lt; 100 ms should be acceptable even with high network latencies. For hosts with time critical services an offset of about 0.01 ms or less can be achieved by using peers with low delays and configuring optimal <b>poll exponent</b> values.',
        colors: NETDATA.colors[4]
    },

    'ntpd.sys_jitter': {
        info: 'The jitter statistics are exponentially-weighted RMS averages. The system jitter is defined in the NTPv4 specification; the clock jitter statistic is computed by the clock discipline module.'
    },

    'ntpd.sys_frequency': {
        info: 'The frequency offset is shown in ppm (parts per million) relative to the frequency of the system. The frequency correction needed for the clock can vary significantly between boots and also due to external influences like temperature or radiation.',
        colors: NETDATA.colors[2],
        height: 0.6
    },

    'ntpd.sys_wander': {
        info: 'The wander statistics are exponentially-weighted RMS averages.',
        colors: NETDATA.colors[3],
        height: 0.6
    },

    'ntpd.sys_rootdelay': {
        info: 'The rootdelay is the round-trip delay to the primary reference clock, similar to the delay shown by the <code>ping</code> command. A lower delay should result in a lower clock offset.',
        colors: NETDATA.colors[1]
    },

    'ntpd.sys_stratum': {
        info: 'The distance in "hops" to the primary reference clock',
        colors: NETDATA.colors[5],
        height: 0.3
    },

    'ntpd.sys_tc': {
        info: 'Time constants and poll intervals are expressed as exponents of 2. The default poll exponent of 6 corresponds to a poll interval of 64 s. For typical Internet paths, the optimum poll interval is about 64 s. For fast LANs with modern computers, a poll exponent of 4 (16 s) is appropriate. The <a href="http://doc.ntp.org/current-stable/poll.html">poll process</a> sends NTP packets at intervals determined by the clock discipline algorithm.',
        height: 0.5
    },

    'ntpd.sys_precision': {
        colors: NETDATA.colors[6],
        height: 0.2
    },

    'ntpd.peer_offset': {
        info: 'The offset of the peer clock relative to the system clock in milliseconds. Smaller values here weight peers more heavily for selection after the initial synchronization of the local clock. For a system providing time service to other systems, these should be as low as possible.'
    },

    'ntpd.peer_delay': {
        info: 'The round-trip time (RTT) for communication with the peer, similar to the delay shown by the <code>ping</code> command. Not as critical as either the offset or jitter, but still factored into the selection algorithm (because as a general rule, lower delay means more accurate time). In most cases, it should be below 100ms.'
    },

    'ntpd.peer_dispersion': {
        info: 'This is a measure of the estimated error between the peer and the local system. Lower values here are better.'
    },

    'ntpd.peer_jitter': {
        info: 'This is essentially a remote estimate of the peer\'s <code>system_jitter</code> value. Lower values here weight highly in favor of peer selection, and this is a good indicator of overall quality of a given time server (good servers will have values not exceeding single digit milliseconds here, with high quality stratum one servers regularly having sub-millisecond jitter).'
    },

    'ntpd.peer_xleave': {
        info: 'This variable is used in interleaved mode (used only in NTP symmetric and broadcast modes). See <a href="http://doc.ntp.org/current-stable/xleave.html">NTP Interleaved Modes</a>.'
    },

    'ntpd.peer_rootdelay': {
        info: 'For a stratum 1 server, this is the access latency for the reference clock. For lower stratum servers, it is the sum of the <code>peer_delay</code> and <code>peer_rootdelay</code> for the system they are syncing off of. Similarly to <code>peer_delay</code>, lower values here are technically better, but have limited influence in peer selection.'
    },

    'ntpd.peer_rootdisp': {
        info: 'Is the same as <code>peer_rootdelay</code>, but measures accumulated <code>peer_dispersion</code> instead of accumulated <code>peer_delay</code>.'
    },

    'ntpd.peer_hmode': {
        info: 'The <code>peer_hmode</code> and <code>peer_pmode</code> variables give info about what mode the packets being sent to and received from a given peer are. Mode 1 is symmetric active (both the local system and the remote peer have each other declared as peers in <code>/etc/ntp.conf</code>), Mode 2 is symmetric passive (only one side has the other declared as a peer), Mode 3 is client, Mode 4 is server, and Mode 5 is broadcast (also used for multicast and manycast operation).',
        height: 0.2
    },

    'ntpd.peer_pmode': {
        height: 0.2
    },

    'ntpd.peer_hpoll': {
        info: 'The <code>peer_hpoll</code> and <code>peer_ppoll</code> variables are log2 representations of the polling interval in seconds.',
        height: 0.5
    },

    'ntpd.peer_ppoll': {
        height: 0.5
    },

    'ntpd.peer_precision': {
        height: 0.2
    },

    'spigotmc.tps': {
        info: 'The running 1, 5, and 15 minute average number of server ticks per second.  An idealized server will show 20.0 for all values, but in practice this almost never happens.  Typical servers should show approximately 19.98-20.0 here.  Lower values indicate progressively more server-side lag (and thus that you need better hardware for your server or a lower user limit).  For every 0.05 ticks below 20, redstone clocks will lag behind by approximately 0.25%.  Values below approximately 19.50 may interfere with complex free-running redstone circuits and will noticeably slow down growth.'
    },

    'spigotmc.users': {
        info: 'THe number of currently connect users on the monitored Spigot server.'
    },

    'unbound.queries': {
        info: 'Shows the number of queries being processed of each type. Note that <code>Recursive</code> queries are also accounted as cache misses.'
    },

    'unbound.reqlist': {
        info: 'Shows various stats about Unbound\'s internal request list.'
    },

    'unbound.recursion': {
        info: 'Average and median time to complete recursive name resolution.'
    },

    'unbound.cache': {
        info: 'The number of items in each of the various caches.'
    },

    'unbound.threads.queries': {
        height: 0.2
    },

    'unbound.threads.reqlist': {
        height: 0.2
    },

    'unbound.threads.recursion': {
        height: 0.2
    },

    'boinc.tasks': {
        info: 'The total number of tasks and the number of active tasks.  Active tasks are those which are either currently being processed, or are partialy processed but suspended.'
    },

    'boinc.states': {
        info: 'Counts of tasks in each task state.  The normal sequence of states is <code>New</code>, <code>Downloading</code>, <code>Ready to Run</code>, <code>Uploading</code>, <code>Uploaded</code>.  Tasks which are marked <code>Ready to Run</code> may be actively running, or may be waiting to be scheduled.  <code>Compute Errors</code> are tasks which failed for some reason during execution.  <code>Aborted</code> tasks were manually cancelled, and will not be processed.  <code>Failed Uploads</code> are otherwise finished tasks which failed to upload to the server, and usually indicate networking issues.'
    },

    'boinc.sched': {
        info: 'Counts of active tasks in each scheduling state.  <code>Scheduled</code> tasks are the ones which will run if the system is permitted to process tasks.  <code>Preempted</code> tasks are on standby, and will run if a <code>Scheduled</code> task stops running for some reason.  <code>Uninitialized</code> tasks should never be present, and indicate tha the scheduler has not tried to schedule them yet.'
    },

    'boinc.process': {
        info: 'Counts of active tasks in each process state.  <code>Executing</code> tasks are running right now.  <code>Suspended</code> tasks have an associated process, but are not currently running (either because the system isn\'t processing any tasks right now, or because they have been preempted by higher priority tasks).  <code>Quit</code> tasks are exiting gracefully.  <code>Aborted</code> tasks exceeded some resource limit, and are being shut down.  <code>Copy Pending</code> tasks are waiting on a background file transfer to finish.  <code>Uninitialized</code> tasks do not have an associated process yet.'
    },

    'w1sensor.temp': {
        info: 'Temperature derived from 1-Wire temperature sensors.'
    },

    'logind.sessions': {
        info: 'Shows the number of active sessions of each type tracked by logind.'
    },

    'logind.users': {
        info: 'Shows the number of active users of each type tracked by logind.'
    },

    'logind.seats': {
        info: 'Shows the number of active seats tracked by logind.  Each seat corresponds to a combination of a display device and input device providing a physical presence for the system.'
    },

    // ------------------------------------------------------------------------
    // ProxySQL

    'proxysql.pool_status': {
        info: 'The status of the backend servers. ' +
        '<code>1=ONLINE</code> backend server is fully operational, ' +
        '<code>2=SHUNNED</code> backend sever is temporarily taken out of use because of either too many connection errors in a time that was too short, or replication lag exceeded the allowed threshold, ' +
        '<code>3=OFFLINE_SOFT</code> when a server is put into OFFLINE_SOFT mode, new incoming connections aren\'t accepted anymore, while the existing connections are kept until they became inactive. In other words, connections are kept in use until the current transaction is completed. This allows to gracefully detach a backend, ' +
        '<code>4=OFFLINE_HARD</code> when a server is put into OFFLINE_HARD mode, the existing connections are dropped, while new incoming connections aren\'t accepted either. This is equivalent to deleting the server from a hostgroup, or temporarily taking it out of the hostgroup for maintenance work, ' +
        '<code>-1</code> Unknown status.'
    },

    'proxysql.pool_net': {
        info: 'The amount of data sent to/received from the backend ' +
        '(This does not include metadata (packets\' headers, OK/ERR packets, fields\' description, etc).'
    },

    'proxysql.pool_overall_net': {
        info: 'The amount of data sent to/received from the all backends ' +
        '(This does not include metadata (packets\' headers, OK/ERR packets, fields\' description, etc).'
    },

    'proxysql.questions': {
        info: '<code>questions</code> total number of queries sent from frontends, ' +
        '<code>slow_queries</code> number of queries that ran for longer than the threshold in milliseconds defined in global variable <code>mysql-long_query_time</code>. '
    },

    'proxysql.connections': {
        info: '<code>aborted</code> number of frontend connections aborted due to invalid credential or max_connections reached, ' +
        '<code>connected</code> number of frontend connections currently connected, ' +
        '<code>created</code> number of frontend connections created, ' +
        '<code>non_idle</code> number of frontend connections that are not currently idle. '
    },

    'proxysql.pool_latency': {
        info: 'The currently ping time in microseconds, as reported from Monitor.'
    },

    'proxysql.queries': {
        info: 'The number of queries routed towards this particular backend server.'
    },

    'proxysql.pool_used_connections': {
        info: 'The number of connections are currently used by ProxySQL for sending queries to the backend server.'
    },

    'proxysql.pool_free_connections': {
        info: 'The number of connections are currently free. They are kept open in order to minimize the time cost of sending a query to the backend server.'
    },

    'proxysql.pool_ok_connections': {
        info: 'The number of connections were established successfully.'
    },

    'proxysql.pool_error_connections': {
        info: 'The number of connections weren\'t established successfully.'
    },

    'proxysql.commands_count': {
        info: 'The total number of commands of that type executed'
    },

    'proxysql.commands_duration': {
        info: 'The total time spent executing commands of that type, in ms'
    },

    // ------------------------------------------------------------------------
    // Power Supplies

    'powersupply.capacity': {
        info: undefined
    },

    'powersupply.charge': {
        info: undefined
    },

    'powersupply.energy': {
        info: undefined
    },

    'powersupply.voltage': {
        info: undefined
    }

    // ------------------------------------------------------------------------
};<|MERGE_RESOLUTION|>--- conflicted
+++ resolved
@@ -450,24 +450,21 @@
         icon: '<i class="fas fa-battery-half"></i>',
         info: 'Statistics for the various system power supplies. Data collected from <a href="https://www.kernel.org/doc/Documentation/power/power_supply_class.txt">Linux power supply class</a>.'
     },
-<<<<<<< HEAD
+    'xenstat': {
+        title: 'Xen Node',
+        icon: '<i class="fas fa-server"></i>',
+        info: 'General statistics for the Xen node. Data collected using <b>xenstat</b> library</a>.'
+    },
+
+    'xendomain': {
+        title: '',
+        icon: '<i class="fas fa-th-large"></i>',
+        info: 'Xen domain resource utilization metrics. Netdata reads this information using <b>xenstat</b> library which gives access to the resource usage information (CPU, memory, disk I/O, network) for a virtual machine.'
+    },
     'mail_log': {
         title: 'Mail server log',
         icon: '<i class="fas fa-file-alt"></i>',
         info: 'Information extracted from a server log file.'
-=======
-
-    'xenstat': {
-        title: 'Xen Node',
-        icon: '<i class="fas fa-server"></i>',
-        info: 'General statistics for the Xen node. Data collected using <b>xenstat</b> library</a>.'
-    },
-
-    'xendomain': {
-        title: '',
-        icon: '<i class="fas fa-th-large"></i>',
-        info: 'Xen domain resource utilization metrics. Netdata reads this information using <b>xenstat</b> library which gives access to the resource usage information (CPU, memory, disk I/O, network) for a virtual machine.'
->>>>>>> e12af64d
     }
 };
 
