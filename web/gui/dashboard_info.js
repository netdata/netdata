--- conflicted
+++ resolved
@@ -463,17 +463,16 @@
         info: 'Xen domain resource utilization metrics. Netdata reads this information using <b>xenstat</b> library which gives access to the resource usage information (CPU, memory, disk I/O, network) for a virtual machine.'
     },
 
-<<<<<<< HEAD
+    'wmi': {
+        title: 'wmi',
+        icon: '<i class="fas fa-server"></i>',
+        info: undefined
+    },
+
     'mail_log': {
         title: 'Mail server log',
         icon: '<i class="fas fa-file-alt"></i>',
         info: 'Information extracted from a server log file.'
-=======
-    'wmi': {
-        title: 'wmi',
-        icon: '<i class="fas fa-server"></i>',
-        info: undefined
->>>>>>> 118534bd
     }
 };
 
