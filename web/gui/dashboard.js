--- conflicted
+++ resolved
@@ -75,6 +75,9 @@
 // global namespace
 
 const NETDATA = window.NETDATA || {};
+
+(function(window, document, $, undefined) {
+
 NETDATA.encodeURIComponent = function(s) {
     if (typeof(s) === 'string')
         return encodeURIComponent(s);
@@ -1313,7 +1316,6 @@
             t = this.keys[name];
         }
 
-<<<<<<< HEAD
         let uuid = state.uuid;
         if (typeof t[uuid] !== 'undefined') {
             if (t[uuid] === min) {
@@ -1324,15 +1326,6 @@
                 t[uuid] = min;
                 this.latest[name] = min;
                 return min;
-=======
-            // find the common min
-            let m = min;
-            // for (let i in t) {
-            //     if (t.hasOwnProperty(i) && t[i] < m) m = t[i];
-            // }
-            for (let ti of Object.values(t)) {
-                if (ti < m) m = ti;
->>>>>>> feb4a27a
             }
         }
 
@@ -1385,7 +1378,6 @@
             t = this.keys[name];
         }
 
-<<<<<<< HEAD
         let uuid = state.uuid;
         if (typeof t[uuid] !== 'undefined') {
             if (t[uuid] === max) {
@@ -1396,15 +1388,6 @@
                 t[uuid] = max;
                 this.latest[name] = max;
                 return max;
-=======
-            // find the common max
-            let m = max;
-            // for (let i in t) {
-            //     if (t.hasOwnProperty(i) && t[i] > m) m = t[i];
-            // }
-            for (let ti of Object.values(t)) {
-                if (ti > m) m = ti;
->>>>>>> feb4a27a
             }
         }
 
@@ -1416,8 +1399,8 @@
         // for (let i in t) {
         //     if (t.hasOwnProperty(i) && t[i] > m) m = t[i];
         // }
-        for (let i of Object.keys(t)) {
-            if (t[i] > m) m = t[i];
+        for (let ti of t) {
+            if (ti > m) m = ti;
         }
 
         //state.log('commonMax ' + state.tmp.__commonMax + ' updated: ' + m);
@@ -9527,3 +9510,4 @@
         }
     });
 });
+})(window, document, (typeof jQuery === 'function')?jQuery:undefined);