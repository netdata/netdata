--- conflicted
+++ resolved
@@ -28,11 +28,7 @@
         webpackPublicPath: "",
         agentApiUrl: searchParams.get("agent") || getBasename(),
         posthogToken: "phc_hnhlqe6D2Q4IcQNrFItaqdXJAxQ8RcHkPAFAp74pubv",
-<<<<<<< HEAD
-        version: "6.48.0",
-=======
-        version: "6.59.0",
->>>>>>> 085aaaa6
+        version: "6.60.0",
         tracking: false,
         cookieDomain: ".netdata.cloud",
         onprem: false,
