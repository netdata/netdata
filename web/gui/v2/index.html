--- conflicted
+++ resolved
@@ -28,11 +28,7 @@
         webpackPublicPath: "",
         agentApiUrl: searchParams.get("agent") || getBasename(),
         posthogToken: "phc_hnhlqe6D2Q4IcQNrFItaqdXJAxQ8RcHkPAFAp74pubv",
-<<<<<<< HEAD
-        version: "6.41.2",
-=======
-        version: "6.45.0",
->>>>>>> 4c3c0ad3
+        version: "6.48.0",
         tracking: false,
         cookieDomain: ".netdata.cloud",
         onprem: false,
