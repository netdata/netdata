--- conflicted
+++ resolved
@@ -1527,7 +1527,6 @@
 }
 #endif
 
-<<<<<<< HEAD
 #ifdef ENABLE_LOGSMANAGEMENT
 inline int web_client_api_request_v1_logsmanagement_sources(RRDHOST *host, struct web_client *w, char *url) {
     UNUSED(host);
@@ -1747,7 +1746,7 @@
     return res_err->http_code;
 }
 #endif // ENABLE_LOGSMANAGEMENT
-=======
+
 #define HLT_MGM "manage/health"
 int web_client_api_request_v1_mgmt(RRDHOST *host, struct web_client *w, char *url) {
     const char *haystack = buffer_tostring(w->url_path_decoded);
@@ -1766,7 +1765,6 @@
     }
     return web_client_api_request_v1_mgmt_health(host, w, url);
 }
->>>>>>> d20fe0ce
 
 static struct web_api_command api_commands_v1[] = {
         { "info",            0, WEB_CLIENT_ACL_DASHBOARD_ACLK_WEBRTC, web_client_api_request_v1_info,     0                     },
