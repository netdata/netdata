--- conflicted
+++ resolved
@@ -1520,7 +1520,6 @@
 }
 #endif
 
-<<<<<<< HEAD
 #ifdef ENABLE_LOGSMANAGEMENT
 inline int web_client_api_request_v1_logsmanagement_sources(RRDHOST *host, struct web_client *w, char *url) {
     UNUSED(host);
@@ -1747,14 +1746,6 @@
 }
 #endif // ENABLE_LOGSMANAGEMENT
 
-#ifdef NETDATA_DEV_MODE
-#define ACL_DEV_OPEN_ACCESS WEB_CLIENT_ACL_DASHBOARD
-#else
-#define ACL_DEV_OPEN_ACCESS 0
-#endif
-
-=======
->>>>>>> 301cc274
 static struct web_api_command api_commands_v1[] = {
         { "info",            0, WEB_CLIENT_ACL_DASHBOARD_ACLK_WEBRTC, web_client_api_request_v1_info                       },
         { "data",            0, WEB_CLIENT_ACL_DASHBOARD_ACLK_WEBRTC, web_client_api_request_v1_data                       },
