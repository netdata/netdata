--- conflicted
+++ resolved
@@ -26,33 +26,7 @@
                        "   %sapi%s: 1,\n"
                        "   %sid%s: %s%s%s,\n"
                        "   %sname%s: %s%s%s,\n"
-<<<<<<< HEAD
-                   , kq, kq
-                   , kq, kq, sq, r->st->id, sq
-                   , kq, kq, sq, r->st->name, sq);
-
-    RRDHOST *host = r->st->rrdhost;
-    buffer_sprintf(wb, "   %slabels%s: {\n", kq, kq);
-
-    int count = 0;
-    netdata_rwlock_rdlock(&host->labels_rwlock);
-    for (struct label *label = host->labels; label; label = label->next) {
-        if(count > 0) buffer_strcat(wb, ",\n");
-
-        char value[CONFIG_MAX_VALUE * 2 + 1];
-        sanitize_json_string(value, label->value, CONFIG_MAX_VALUE * 2);
-        buffer_sprintf(wb, "      %s%s%s: %s%s%s", kq, label->key, kq, sq, value, sq);
-
-        count++;
-    }
-    netdata_rwlock_unlock(&host->labels_rwlock);
-
-    buffer_strcat(wb, "\n   },\n");
-
-    buffer_sprintf(wb, "   %sview_update_every%s: %d,\n"
-=======
                        "   %sview_update_every%s: %d,\n"
->>>>>>> 7597c80d
                        "   %supdate_every%s: %d,\n"
                        "   %sfirst_entry%s: %u,\n"
                        "   %slast_entry%s: %u,\n"
