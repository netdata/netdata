// SPDX-License-Identifier: GPL-3.0-or-later

#include "query.h"
#include "web/api/formatters/rrd2json.h"
#include "rrdr.h"
#include "database/ram/rrddim_mem.h"

#include "average/average.h"
#include "countif/countif.h"
#include "incremental_sum/incremental_sum.h"
#include "max/max.h"
#include "median/median.h"
#include "min/min.h"
#include "sum/sum.h"
#include "stddev/stddev.h"
#include "ses/ses.h"
#include "des/des.h"

// ----------------------------------------------------------------------------

static struct {
    const char *name;
    uint32_t hash;
    RRDR_GROUPING value;

    // One time initialization for the module.
    // This is called once, when netdata starts.
    void (*init)(void);

    // Allocate all required structures for a query.
    // This is called once for each netdata query.
    void (*create)(struct rrdresult *r, const char *options);

    // Cleanup collected values, but don't destroy the structures.
    // This is called when the query engine switches dimensions,
    // as part of the same query (so same chart, switching metric).
    void (*reset)(struct rrdresult *r);

    // Free all resources allocated for the query.
    void (*free)(struct rrdresult *r);

    // Add a single value into the calculation.
    // The module may decide to cache it, or use it in the fly.
    void (*add)(struct rrdresult *r, NETDATA_DOUBLE value);

    // Generate a single result for the values added so far.
    // More values and points may be requested later.
    // It is up to the module to reset its internal structures
    // when flushing it (so for a few modules it may be better to
    // continue after a flush as if nothing changed, for others a
    // cleanup of the internal structures may be required).
    NETDATA_DOUBLE (*flush)(struct rrdresult *r, RRDR_VALUE_FLAGS *rrdr_value_options_ptr);
} api_v1_data_groups[] = {
        {.name = "average",
                .hash  = 0,
                .value = RRDR_GROUPING_AVERAGE,
                .init  = NULL,
                .create= grouping_create_average,
                .reset = grouping_reset_average,
                .free  = grouping_free_average,
                .add   = grouping_add_average,
                .flush = grouping_flush_average
        },
        {.name = "mean",                           // alias on 'average'
                .hash  = 0,
                .value = RRDR_GROUPING_AVERAGE,
                .init  = NULL,
                .create= grouping_create_average,
                .reset = grouping_reset_average,
                .free  = grouping_free_average,
                .add   = grouping_add_average,
                .flush = grouping_flush_average
        },
        {.name  = "incremental_sum",
                .hash  = 0,
                .value = RRDR_GROUPING_INCREMENTAL_SUM,
                .init  = NULL,
                .create= grouping_create_incremental_sum,
                .reset = grouping_reset_incremental_sum,
                .free  = grouping_free_incremental_sum,
                .add   = grouping_add_incremental_sum,
                .flush = grouping_flush_incremental_sum
        },
        {.name = "incremental-sum",
                .hash  = 0,
                .value = RRDR_GROUPING_INCREMENTAL_SUM,
                .init  = NULL,
                .create= grouping_create_incremental_sum,
                .reset = grouping_reset_incremental_sum,
                .free  = grouping_free_incremental_sum,
                .add   = grouping_add_incremental_sum,
                .flush = grouping_flush_incremental_sum
        },
        {.name = "median",
                .hash  = 0,
                .value = RRDR_GROUPING_MEDIAN,
                .init  = NULL,
                .create= grouping_create_median,
                .reset = grouping_reset_median,
                .free  = grouping_free_median,
                .add   = grouping_add_median,
                .flush = grouping_flush_median
        },
        {.name = "min",
                .hash  = 0,
                .value = RRDR_GROUPING_MIN,
                .init  = NULL,
                .create= grouping_create_min,
                .reset = grouping_reset_min,
                .free  = grouping_free_min,
                .add   = grouping_add_min,
                .flush = grouping_flush_min
        },
        {.name = "max",
                .hash  = 0,
                .value = RRDR_GROUPING_MAX,
                .init  = NULL,
                .create= grouping_create_max,
                .reset = grouping_reset_max,
                .free  = grouping_free_max,
                .add   = grouping_add_max,
                .flush = grouping_flush_max
        },
        {.name = "sum",
                .hash  = 0,
                .value = RRDR_GROUPING_SUM,
                .init  = NULL,
                .create= grouping_create_sum,
                .reset = grouping_reset_sum,
                .free  = grouping_free_sum,
                .add   = grouping_add_sum,
                .flush = grouping_flush_sum
        },

        // standard deviation
        {.name = "stddev",
                .hash  = 0,
                .value = RRDR_GROUPING_STDDEV,
                .init  = NULL,
                .create= grouping_create_stddev,
                .reset = grouping_reset_stddev,
                .free  = grouping_free_stddev,
                .add   = grouping_add_stddev,
                .flush = grouping_flush_stddev
        },
        {.name = "cv",                           // coefficient variation is calculated by stddev
                .hash  = 0,
                .value = RRDR_GROUPING_CV,
                .init  = NULL,
                .create= grouping_create_stddev, // not an error, stddev calculates this too
                .reset = grouping_reset_stddev,  // not an error, stddev calculates this too
                .free  = grouping_free_stddev,   // not an error, stddev calculates this too
                .add   = grouping_add_stddev,    // not an error, stddev calculates this too
                .flush = grouping_flush_coefficient_of_variation
        },
        {.name = "rsd",                          // alias of 'cv'
                .hash  = 0,
                .value = RRDR_GROUPING_CV,
                .init  = NULL,
                .create= grouping_create_stddev, // not an error, stddev calculates this too
                .reset = grouping_reset_stddev,  // not an error, stddev calculates this too
                .free  = grouping_free_stddev,   // not an error, stddev calculates this too
                .add   = grouping_add_stddev,    // not an error, stddev calculates this too
                .flush = grouping_flush_coefficient_of_variation
        },

        /*
        {.name = "mean",                        // same as average, no need to define it again
                .hash  = 0,
                .value = RRDR_GROUPING_MEAN,
                .setup = NULL,
                .create= grouping_create_stddev,
                .reset = grouping_reset_stddev,
                .free  = grouping_free_stddev,
                .add   = grouping_add_stddev,
                .flush = grouping_flush_mean
        },
        */

        /*
        {.name = "variance",                    // meaningless to offer
                .hash  = 0,
                .value = RRDR_GROUPING_VARIANCE,
                .setup = NULL,
                .create= grouping_create_stddev,
                .reset = grouping_reset_stddev,
                .free  = grouping_free_stddev,
                .add   = grouping_add_stddev,
                .flush = grouping_flush_variance
        },
        */

        // single exponential smoothing
        {.name = "ses",
                .hash  = 0,
                .value = RRDR_GROUPING_SES,
                .init = grouping_init_ses,
                .create= grouping_create_ses,
                .reset = grouping_reset_ses,
                .free  = grouping_free_ses,
                .add   = grouping_add_ses,
                .flush = grouping_flush_ses
        },
        {.name = "ema",                         // alias for 'ses'
                .hash  = 0,
                .value = RRDR_GROUPING_SES,
                .init = NULL,
                .create= grouping_create_ses,
                .reset = grouping_reset_ses,
                .free  = grouping_free_ses,
                .add   = grouping_add_ses,
                .flush = grouping_flush_ses
        },
        {.name = "ewma",                        // alias for ses
                .hash  = 0,
                .value = RRDR_GROUPING_SES,
                .init = NULL,
                .create= grouping_create_ses,
                .reset = grouping_reset_ses,
                .free  = grouping_free_ses,
                .add   = grouping_add_ses,
                .flush = grouping_flush_ses
        },

        // double exponential smoothing
        {.name = "des",
                .hash  = 0,
                .value = RRDR_GROUPING_DES,
                .init = grouping_init_des,
                .create= grouping_create_des,
                .reset = grouping_reset_des,
                .free  = grouping_free_des,
                .add   = grouping_add_des,
                .flush = grouping_flush_des
        },

        {.name = "countif",
                .hash  = 0,
                .value = RRDR_GROUPING_COUNTIF,
                .init = NULL,
                .create= grouping_create_countif,
                .reset = grouping_reset_countif,
                .free  = grouping_free_countif,
                .add   = grouping_add_countif,
                .flush = grouping_flush_countif
        },

        // terminator
        {.name = NULL,
                .hash  = 0,
                .value = RRDR_GROUPING_UNDEFINED,
                .init = NULL,
                .create= grouping_create_average,
                .reset = grouping_reset_average,
                .free  = grouping_free_average,
                .add   = grouping_add_average,
                .flush = grouping_flush_average
        }
};

void web_client_api_v1_init_grouping(void) {
    int i;

    for(i = 0; api_v1_data_groups[i].name ; i++) {
        api_v1_data_groups[i].hash = simple_hash(api_v1_data_groups[i].name);

        if(api_v1_data_groups[i].init)
            api_v1_data_groups[i].init();
    }
}

const char *group_method2string(RRDR_GROUPING group) {
    int i;

    for(i = 0; api_v1_data_groups[i].name ; i++) {
        if(api_v1_data_groups[i].value == group) {
            return api_v1_data_groups[i].name;
        }
    }

    return "unknown-group-method";
}

RRDR_GROUPING web_client_api_request_v1_data_group(const char *name, RRDR_GROUPING def) {
    int i;

    uint32_t hash = simple_hash(name);
    for(i = 0; api_v1_data_groups[i].name ; i++)
        if(unlikely(hash == api_v1_data_groups[i].hash && !strcmp(name, api_v1_data_groups[i].name)))
            return api_v1_data_groups[i].value;

    return def;
}

const char *web_client_api_request_v1_data_group_to_string(RRDR_GROUPING group) {
    int i;

    for(i = 0; api_v1_data_groups[i].name ; i++)
        if(unlikely(group == api_v1_data_groups[i].value))
            return api_v1_data_groups[i].name;

    return "unknown";
}

static void rrdr_set_grouping_function(RRDR *r, RRDR_GROUPING group_method) {
    int i, found = 0;
    for(i = 0; !found && api_v1_data_groups[i].name ;i++) {
        if(api_v1_data_groups[i].value == group_method) {
            r->internal.grouping_create= api_v1_data_groups[i].create;
            r->internal.grouping_reset = api_v1_data_groups[i].reset;
            r->internal.grouping_free  = api_v1_data_groups[i].free;
            r->internal.grouping_add   = api_v1_data_groups[i].add;
            r->internal.grouping_flush = api_v1_data_groups[i].flush;
            found = 1;
        }
    }
    if(!found) {
        errno = 0;
        internal_error(true, "QUERY: grouping method %u not found. Using 'average'", (unsigned int)group_method);
        r->internal.grouping_create = grouping_create_average;
        r->internal.grouping_reset  = grouping_reset_average;
        r->internal.grouping_free   = grouping_free_average;
        r->internal.grouping_add    = grouping_add_average;
        r->internal.grouping_flush  = grouping_flush_average;
    }
}

// ----------------------------------------------------------------------------

static void rrdr_disable_not_selected_dimensions(RRDR *r, RRDR_OPTIONS options, const char *dims,
                                                 struct context_param *context_param_list)
{
    RRDDIM *temp_rd = context_param_list ? context_param_list->rd : NULL;
    int should_lock = (!context_param_list || !(context_param_list->flags & CONTEXT_FLAGS_ARCHIVE));

    if (should_lock)
        rrdset_check_rdlock(r->st);

    if(unlikely(!dims || !*dims || (dims[0] == '*' && dims[1] == '\0'))) return;

    int match_ids = 0, match_names = 0;

    if(unlikely(options & RRDR_OPTION_MATCH_IDS))
        match_ids = 1;
    if(unlikely(options & RRDR_OPTION_MATCH_NAMES))
        match_names = 1;

    if(likely(!match_ids && !match_names))
        match_ids = match_names = 1;

    SIMPLE_PATTERN *pattern = simple_pattern_create(dims, ",|\t\r\n\f\v", SIMPLE_PATTERN_EXACT);

    RRDDIM *d;
    long c, dims_selected = 0, dims_not_hidden_not_zero = 0;
    for(c = 0, d = temp_rd?temp_rd:r->st->dimensions; d ;c++, d = d->next) {
        if(    (match_ids   && simple_pattern_matches(pattern, d->id))
               || (match_names && simple_pattern_matches(pattern, d->name))
                ) {
            r->od[c] |= RRDR_DIMENSION_SELECTED;
            if(unlikely(r->od[c] & RRDR_DIMENSION_HIDDEN)) r->od[c] &= ~RRDR_DIMENSION_HIDDEN;
            dims_selected++;

            // since the user needs this dimension
            // make it appear as NONZERO, to return it
            // even if the dimension has only zeros
            // unless option non_zero is set
            if(unlikely(!(options & RRDR_OPTION_NONZERO)))
                r->od[c] |= RRDR_DIMENSION_NONZERO;

            // count the visible dimensions
            if(likely(r->od[c] & RRDR_DIMENSION_NONZERO))
                dims_not_hidden_not_zero++;
        }
        else {
            r->od[c] |= RRDR_DIMENSION_HIDDEN;
            if(unlikely(r->od[c] & RRDR_DIMENSION_SELECTED)) r->od[c] &= ~RRDR_DIMENSION_SELECTED;
        }
    }
    simple_pattern_free(pattern);

    // check if all dimensions are hidden
    if(unlikely(!dims_not_hidden_not_zero && dims_selected)) {
        // there are a few selected dimensions
        // but they are all zero
        // enable the selected ones
        // to avoid returning an empty chart
        for(c = 0, d = temp_rd?temp_rd:r->st->dimensions; d ;c++, d = d->next)
            if(unlikely(r->od[c] & RRDR_DIMENSION_SELECTED))
                r->od[c] |= RRDR_DIMENSION_NONZERO;
    }
}

// ----------------------------------------------------------------------------
// helpers to find our way in RRDR

static inline RRDR_VALUE_FLAGS *UNUSED_FUNCTION(rrdr_line_options)(RRDR *r, long rrdr_line) {
    return &r->o[ rrdr_line * r->d ];
}

static inline NETDATA_DOUBLE *UNUSED_FUNCTION(rrdr_line_values)(RRDR *r, long rrdr_line) {
    return &r->v[ rrdr_line * r->d ];
}

static inline long rrdr_line_init(RRDR *r, time_t t, long rrdr_line) {
    rrdr_line++;

    internal_error(rrdr_line >= r->n,
                   "QUERY: requested to step above RRDR size for chart '%s'",
                   r->st->name);

    internal_error(r->t[rrdr_line] != 0 && r->t[rrdr_line] != t,
                   "QUERY: overwriting the timestamp of RRDR line %zu from %zu to %zu, of chart '%s'",
                   (size_t)rrdr_line, (size_t)r->t[rrdr_line], (size_t)t, r->st->name);

    // save the time
    r->t[rrdr_line] = t;

    return rrdr_line;
}

static inline void rrdr_done(RRDR *r, long rrdr_line) {
    r->rows = rrdr_line + 1;
}


// ----------------------------------------------------------------------------
// fill RRDR for a single dimension

static inline NETDATA_DOUBLE interpolate_value(NETDATA_DOUBLE this_value, NETDATA_DOUBLE last_value, time_t last_value_end_t, time_t this_value_start_t, time_t now, time_t this_value_end_t) {
    if(unlikely(
            this_value_start_t + 1 == this_value_end_t ||
            !netdata_double_isnumber(this_value) ||
            !netdata_double_isnumber(last_value) ||
            last_value_end_t != this_value_start_t))
        return this_value;

    return last_value + (this_value - last_value) * ( 1.0 - (NETDATA_DOUBLE)(this_value_end_t - now) / (NETDATA_DOUBLE)(this_value_end_t - this_value_start_t) );
}

static inline void rrd2rrdr_do_dimension(
        RRDR *r
        , long points_wanted
        , RRDDIM *rd
        , long dim_id_in_rrdr
        , time_t after_wanted
        , time_t before_wanted
        , RRDR_OPTIONS options
        , TIER_QUERY_FETCH tier_query_fetch_type
){
    time_t now = after_wanted,
           query_granularity = r->update_every / r->group,
           max_date = 0,
           min_date = 0;

    bool interpolate = query_granularity < rd->update_every;

    long group_points_wanted = r->group,
            points_added = 0, group_points_added = 0, group_points_non_zero = 0,
            rrdr_line = -1;

    size_t group_anomaly_rate = 0;

    RRDR_VALUE_FLAGS group_value_flags = RRDR_VALUE_NOTHING;

    struct rrddim_query_handle handle;

    NETDATA_DOUBLE min = r->min, max = r->max;
    size_t db_points_read = 0;

    struct rrddim_tier *tier = ((options & RRDR_OPTION_TIER1) && rd->tiers[1]) ? rd->tiers[1] : rd->tiers[0];
    if (options & RRDR_OPTION_TIER1)
        query_granularity = tier->tier_grouping / r->group;

    // cache the function pointers we need in the loop
    NETDATA_DOUBLE (*next_metric)(struct rrddim_query_handle *handle, time_t *current_time, time_t *end_time, SN_FLAGS *flags, uint16_t *count, uint16_t *anomaly_count) = tier->query_ops.next_metric;
    void (*grouping_add)(struct rrdresult *r, NETDATA_DOUBLE value) = r->internal.grouping_add;
    NETDATA_DOUBLE (*grouping_flush)(struct rrdresult *r, RRDR_VALUE_FLAGS *rrdr_value_options_ptr) = r->internal.grouping_flush;

    NETDATA_DOUBLE last2_point_value;
    //SN_FLAGS last2_point_flags;
    //size_t last2_point_anomaly;
    //time_t last2_point_start_time;
    time_t last2_point_end_time;

    NETDATA_DOUBLE last1_point_value = NAN;
    SN_FLAGS last1_point_flags = SN_EMPTY_SLOT;
    size_t last1_point_anomaly = 0;
    time_t last1_point_start_time = 0;
    time_t last1_point_end_time = 0;

    NETDATA_DOUBLE new_point_value = NAN;
//    storage_number_tier1_t tier_new_point_value;
    uint16_t anomaly_count;
    uint16_t count;
    SN_FLAGS new_point_flags = SN_EMPTY_SLOT;
    size_t new_point_anomaly = 0;
    time_t new_point_start_time = 0;
    time_t new_point_end_time = 0;

    // select the right tier to query
    for(tier->query_ops.init(tier->db_metric_handle, &handle, now, before_wanted, tier_query_fetch_type) ; points_added < points_wanted ; now += query_granularity) {
        if(unlikely(now > before_wanted))
            break;

        last2_point_value      = last1_point_value;
        //last2_point_flags      = last1_point_flags;
        //last2_point_anomaly    = last1_point_anomaly;
        //last2_point_start_time = last1_point_start_time;
        last2_point_end_time   = last1_point_end_time;

        last1_point_value      = new_point_value;
        last1_point_flags      = new_point_flags;
        last1_point_anomaly    = new_point_anomaly;
        last1_point_start_time = new_point_start_time;
        last1_point_end_time   = new_point_end_time;

        if(likely(!tier->query_ops.is_finished(&handle))) {
            // fetch the new point
            new_point_value = next_metric(&handle, &new_point_start_time, &new_point_end_time, &new_point_flags, &count, &anomaly_count);
            db_points_read++;

            // dbengine does not take into account the starting time of points
            // and depending on the data collection frequency it may return
            // a point that is just before the wanted one.
            // So, here we fetch the next one.
            if(unlikely(new_point_end_time < now)) {
                internal_error(true, "QUERY: next_metric(%s, %s) returned point %zu from %ld to %ld, before now (now = %ld, after_wanted = %ld, before_wanted = %ld, dt = %ld). Fetching the next one.",
                               rd->rrdset->name, rd->name, db_points_read, new_point_start_time, new_point_end_time, now, after_wanted, before_wanted, query_granularity);

                new_point_value = next_metric(&handle, &new_point_start_time, &new_point_end_time, &new_point_flags, &count, &anomaly_count);
                db_points_read++;
            }

            if(likely(netdata_double_isnumber(new_point_value))) {

                new_point_anomaly = count ? anomaly_count * 100 / count : 0;

                if(unlikely(options & RRDR_OPTION_ANOMALY_BIT))
                    new_point_value = (NETDATA_DOUBLE)new_point_anomaly;
            }
            else {
                new_point_flags   = SN_EMPTY_SLOT;
                new_point_value   = NAN;
                new_point_anomaly = 0;
            }

            if(unlikely(new_point_start_time == new_point_end_time)) {
                internal_error(true, "QUERY: next_metric(%s, %s) returned point %zu start time %ld, end time %ld, that are both equal",
                               rd->rrdset->name, rd->name, db_points_read, new_point_start_time, new_point_end_time);

                new_point_start_time = new_point_end_time - rd->update_every;
            }

            if(unlikely(new_point_start_time < last1_point_start_time && new_point_end_time < last1_point_end_time)) {
                internal_error(true, "QUERY: next_metric(%s, %s) returned point %zu start time %ld, end time %ld, before the last point start time %ld, end time %ld",
                               rd->rrdset->name, rd->name, db_points_read, new_point_start_time, new_point_end_time,
                    last1_point_start_time,
                    last1_point_end_time);

                new_point_value      = last1_point_value;
                new_point_flags      = last1_point_flags;
                new_point_start_time = last1_point_start_time;
                new_point_end_time   = last1_point_end_time;
            }

            if(unlikely(new_point_end_time < last1_point_end_time)) {
                internal_error(true, "QUERY: next_metric(%s, %s) returned point %zu end time %ld, before the last point end time %ld",
                               rd->rrdset->name, rd->name, db_points_read, new_point_end_time,
                    last1_point_end_time);

                new_point_value      = last1_point_value;
                new_point_flags      = last1_point_flags;
                new_point_start_time = last1_point_start_time;
                new_point_end_time   = last1_point_end_time;
            }

            if(unlikely(new_point_end_time < now)) {
                internal_error(true, "QUERY: next_metric(%s, %s) returned point %zu from %ld to %ld, before now (now = %ld, after_wanted = %ld, before_wanted = %ld, dt = %ld)",
                               rd->rrdset->name, rd->name, db_points_read, new_point_start_time, new_point_end_time,
                               now, after_wanted, before_wanted, query_granularity);

                new_point_end_time   = now;
            }
        }
        else {
            new_point_value      = NAN;
            new_point_flags      = SN_EMPTY_SLOT;
            new_point_start_time = last1_point_end_time;
            new_point_end_time   = now;
        }

        // the inner loop
        // we have 3 points in memory: last, new, next
        // we select the one to use based on their timestamps

        size_t iterations = 0;
        for ( ; now <= new_point_end_time && points_added < points_wanted; now += query_granularity, iterations++) {

            NETDATA_DOUBLE current_point_value;
            SN_FLAGS current_point_flags;
            size_t current_point_anomaly;
            //time_t current_point_start_time;
            //time_t current_point_end_time;

            if(likely(now > new_point_start_time)) {
                // it is time for our NEW point to be used
                current_point_value      = interpolate ? interpolate_value(new_point_value, last1_point_value, last1_point_end_time, new_point_start_time, now, new_point_end_time) : new_point_value;
                current_point_flags      = new_point_flags;
                current_point_anomaly    = new_point_anomaly;
                //current_point_start_time = new_point_start_time;
                //current_point_end_time   = new_point_end_time;
            }
            else if(likely(now <= last1_point_end_time)) {
                // our LAST point is still valid
                current_point_value      = interpolate ? interpolate_value(last1_point_value, last2_point_value, last2_point_end_time, last1_point_start_time, now, last1_point_end_time) : last1_point_value;
                current_point_flags      = last1_point_flags;
                current_point_anomaly    = last1_point_anomaly;
                //current_point_start_time = last_point_start_time;
                //current_point_end_time   = last_point_end_time;
            }
            else {
                // a GAP, we don't have a value this time
                current_point_value      = NAN;
                current_point_flags      = SN_EMPTY_SLOT;
                current_point_anomaly    = 0;
                //current_point_start_time = now - dt;
                //current_point_end_time   = now;
            }

            if(likely(netdata_double_isnumber(current_point_value))) {
                if(likely(current_point_value != 0.0))
                    group_points_non_zero++;

                if(unlikely(current_point_flags & SN_EXISTS_RESET))
                    group_value_flags |= RRDR_VALUE_RESET;

                grouping_add(r, current_point_value);
            }

            // add this value for grouping
            group_points_added++;
            group_anomaly_rate += current_point_anomaly;

            if(unlikely(group_points_added == group_points_wanted)) {
                rrdr_line = rrdr_line_init(r, now, rrdr_line);
                size_t rrdr_o_v_index = rrdr_line * r->d + dim_id_in_rrdr;

                if(unlikely(!min_date)) min_date = now;
                max_date = now;

                // find the place to store our values
                RRDR_VALUE_FLAGS *rrdr_value_options_ptr = &r->o[rrdr_o_v_index];

                // update the dimension options
                if(likely(group_points_non_zero))
                    r->od[dim_id_in_rrdr] |= RRDR_DIMENSION_NONZERO;

                // store the specific point options
                *rrdr_value_options_ptr = group_value_flags;

                // store the group value
                NETDATA_DOUBLE group_value = grouping_flush(r, rrdr_value_options_ptr);
                r->v[rrdr_o_v_index] = group_value;

                // we only store uint8_t anomaly rates,
                // so let's get double precision by storing
                // anomaly rates in the range 0 - 200
                group_anomaly_rate = (group_anomaly_rate << 1) / group_points_added;
                r->ar[rrdr_o_v_index] = (uint8_t)group_anomaly_rate;

                if(likely(points_added || dim_id_in_rrdr)) {
                    // find the min/max across all dimensions

                    if(unlikely(group_value < min)) min = group_value;
                    if(unlikely(group_value > max)) max = group_value;

                }
                else {
                    // runs only when dim_id_in_rrdr == 0 && points_added == 0
                    // so, on the first point added for the query.
                    min = max = group_value;
                }

                points_added++;
                group_points_added = 0;
                group_value_flags = RRDR_VALUE_NOTHING;
                group_points_non_zero = 0;
                group_anomaly_rate = 0;
            }
        }
        // the loop above increased "now" by dt,
        // but the main loop will increase it,
        // so, let's undo the last iteration of this loop
        if(iterations)
            now -= query_granularity;
    }
    tier->query_ops.finalize(&handle);

    r->internal.db_points_read += db_points_read;
    r->internal.result_points_generated += points_added;

    r->min = min;
    r->max = max;
    r->before = max_date;
    r->after = min_date - (r->group - 1) * query_granularity;
    rrdr_done(r, rrdr_line);

    internal_error(points_wanted != points_added,
                   "QUERY: query on %s/%s requested %zu points, but RRDR added %zu (%zu db points read).",
                   r->st->name, rd->name, (size_t)points_wanted, (size_t)points_added, db_points_read);
}

// ----------------------------------------------------------------------------
// fill RRDR for the whole chart

#ifdef NETDATA_INTERNAL_CHECKS
static void rrd2rrdr_log_request_response_metadata(RRDR *r
        , RRDR_OPTIONS options
        , RRDR_GROUPING group_method
        , bool aligned
        , long group
        , long resampling_time
        , long resampling_group
        , time_t after_wanted
        , time_t after_requested
        , time_t before_wanted
        , time_t before_requested
        , long points_requested
        , long points_wanted
        //, size_t after_slot
        //, size_t before_slot
        , const char *msg
        ) {
    netdata_rwlock_rdlock(&r->st->rrdset_rwlock);
    info("INTERNAL ERROR: rrd2rrdr() on %s update every %d with %s grouping %s (group: %ld, resampling_time: %ld, resampling_group: %ld), "
         "after (got: %zu, want: %zu, req: %zu, db: %zu), "
         "before (got: %zu, want: %zu, req: %zu, db: %zu), "
         "duration (got: %zu, want: %zu, req: %zu, db: %zu), "
         //"slot (after: %zu, before: %zu, delta: %zu), "
         "points (got: %ld, want: %ld, req: %ld, db: %ld), "
         "%s"
         , r->st->name
         , r->st->update_every

         // grouping
         , (aligned) ? "aligned" : "unaligned"
         , group_method2string(group_method)
         , group
         , resampling_time
         , resampling_group

         // after
         , (size_t)r->after
         , (size_t)after_wanted
         , (size_t)after_requested
         , (size_t)rrdset_first_entry_t_nolock(r->st, options & RRDR_OPTION_TIER1? 1 : 0)

         // before
         , (size_t)r->before
         , (size_t)before_wanted
         , (size_t)before_requested
         , (size_t)rrdset_last_entry_t_nolock(r->st, options & RRDR_OPTION_TIER1? 1 : 0)

         // duration
         , (size_t)(r->before - r->after + r->st->update_every)
         , (size_t)(before_wanted - after_wanted + r->st->update_every)
         , (size_t)(before_requested - after_requested)
         , (size_t)((rrdset_last_entry_t_nolock(r->st, 0) - rrdset_first_entry_t_nolock(r->st,0)) + r->st->update_every)

         // slot
         /*
         , after_slot
         , before_slot
         , (after_slot > before_slot) ? (r->st->entries - after_slot + before_slot) : (before_slot - after_slot)
          */

         // points
         , r->rows
         , points_wanted
         , points_requested
         , r->st->entries

         // message
         , msg
    );
    netdata_rwlock_unlock(&r->st->rrdset_rwlock);
}
#endif // NETDATA_INTERNAL_CHECKS

// Returns 1 if an absolute period was requested or 0 if it was a relative period
int rrdr_relative_window_to_absolute(long long *after, long long *before, int update_every, long points) {
    time_t now = now_realtime_sec() - 1;

    int absolute_period_requested = -1;
    long long after_requested, before_requested;

    before_requested = *before;
    after_requested = *after;

    // allow relative for before (smaller than API_RELATIVE_TIME_MAX)
    if(ABS(before_requested) <= API_RELATIVE_TIME_MAX) {
        // if the user asked for a positive relative time,
        // flip it to a negative
        if(before_requested > 0)
            before_requested = -before_requested;

        before_requested = now + before_requested;
        absolute_period_requested = 0;
    }

    // allow relative for after (smaller than API_RELATIVE_TIME_MAX)
    if(ABS(after_requested) <= API_RELATIVE_TIME_MAX) {
        if(after_requested > 0)
            after_requested = -after_requested;

        // if the user didn't give an after, use the number of points
        // to give a sane default
        if(after_requested == 0)
            after_requested = -(points * update_every);

        // since the query engine now returns inclusive timestamps
        // it is awkward to return 6 points when after=-5 is given
        // so for relative queries we add 1 second, to give
        // more predictable results to users.
        after_requested = before_requested + after_requested + 1;
        absolute_period_requested = 0;
    }

    if(absolute_period_requested == -1)
        absolute_period_requested = 1;

    // check if the parameters are flipped
    if(after_requested > before_requested) {
        long long t = before_requested;
        before_requested = after_requested;
        after_requested = t;
    }

    // if the query requests future data
    // shift the query back to be in the present time
    // (this may also happen because of the rules above)
    if(before_requested > now) {
        long long delta = before_requested - now;
        before_requested -= delta;
        after_requested  -= delta;
    }

    *before = before_requested;
    *after = after_requested;

    return absolute_period_requested;
}

// #define DEBUG_QUERY_LOGIC 1

#ifdef DEBUG_QUERY_LOGIC
#define query_debug_log_init() BUFFER *debug_log = buffer_create(1000)
#define query_debug_log(args...) buffer_sprintf(debug_log, ##args)
#define query_debug_log_fin() { \
        info("QUERY: chart '%s', after:%lld, before:%lld, duration:%lld, points:%ld, res:%ld - wanted => after:%lld, before:%lld, points:%ld, group:%ld, granularity:%ld, resgroup:%ld, resdiv:" NETDATA_DOUBLE_FORMAT_AUTO " %s", st->name, after_requested, before_requested, before_requested - after_requested, points_requested, resampling_time_requested, after_wanted, before_wanted, points_wanted, group, query_granularity, resampling_group, resampling_divisor, buffer_tostring(debug_log)); \
        buffer_free(debug_log); \
        debug_log = NULL; \
    }
#else
#define query_debug_log_init() debug_dummy()
#define query_debug_log(args...) debug_dummy()
#define query_debug_log_fin() debug_dummy()
#endif

RRDR *rrd2rrdr(
          ONEWAYALLOC *owa
        , RRDSET *st
        , long points_requested
        , long long after_requested
        , long long before_requested
        , RRDR_GROUPING group_method
        , long resampling_time_requested
        , RRDR_OPTIONS options
        , const char *dimensions
        , struct context_param *context_param_list
        , const char *group_options
        , int timeout
) {
    // RULES
    // points_requested = 0
    // the user wants all the natural points the database has
    //
    // after_requested = 0
    // the user wants to start the query from the oldest point in our database
    //
    // before_requested = 0
    // the user wants the query to end to the latest point in our database
    //
    // when natural points are wanted, the query has to be aligned to the update_every
    // of the database

    long points_wanted = points_requested;
    long long after_wanted = after_requested;
    long long before_wanted = before_requested;
    int update_every = st->update_every;

    bool aligned = !(options & RRDR_OPTION_NOT_ALIGNED);
    bool automatic_natural_points = (points_wanted == 0);
    bool relative_period_requested = false;
    bool natural_points = (options & RRDR_OPTION_NATURAL_POINTS) || automatic_natural_points;
    bool before_is_aligned_to_db_end = false;

    query_debug_log_init();

    // make sure points_wanted is positive
    if(points_wanted < 0) {
        points_wanted = -points_wanted;
        query_debug_log(":-points_wanted %ld", points_wanted);
    }

    if(ABS(before_requested) <= API_RELATIVE_TIME_MAX || ABS(after_requested) <= API_RELATIVE_TIME_MAX) {
        relative_period_requested = true;
        natural_points = true;
        options |= RRDR_OPTION_NATURAL_POINTS;
        query_debug_log(":relative+natural");
    }

    // this is the update_every of the query
    // it may be different to the update_every of the database
    time_t query_granularity = (natural_points)?update_every:1;
    query_debug_log(":query_granularity %ld", query_granularity);

    if(after_wanted == 0 || before_wanted == 0) {
        // for non-context queries we have to find the duration of the database
        // for context queries we will assume 600 seconds duration

        if(!context_param_list) {
            relative_period_requested = true;

            rrdset_rdlock(st);
            time_t first_entry_t = rrdset_first_entry_t_nolock(st, options & RRDR_OPTION_TIER1? 1 : 0);
            time_t last_entry_t = rrdset_last_entry_t_nolock(st, options & RRDR_OPTION_TIER1? 1 : 0);
            rrdset_unlock(st);

            query_debug_log(":first_entry_t %ld, last_entry_t %ld", first_entry_t, last_entry_t);

            if (after_wanted == 0) {
                after_wanted = first_entry_t;
                query_debug_log(":zero after_wanted %lld", after_wanted);
            }

            if (before_wanted == 0) {
                before_wanted = last_entry_t;
                before_is_aligned_to_db_end = true;
                query_debug_log(":zero before_wanted %lld", before_wanted);
            }

            if(points_wanted == 0) {
                points_wanted = (last_entry_t - first_entry_t) / update_every;
                query_debug_log(":zero points_wanted %ld", points_wanted);
            }
        }

        // if they are still zero, assume 600

        if(after_wanted == 0) {
            after_wanted = -600;
            query_debug_log(":zero600 after_wanted %lld", after_wanted);
        }

        if(points_wanted == 0) {
            points_wanted = 600;
            query_debug_log(":zero600 points_wanted %ld", points_wanted);
        }
    }

    // convert our before_wanted and after_wanted to absolute
    rrdr_relative_window_to_absolute(&after_wanted, &before_wanted, (int)query_granularity, points_wanted);
    query_debug_log(":relative2absolute after %lld, before %lld", after_wanted, before_wanted);

    // align before_wanted and after_wanted to query_granularity
    if (before_wanted % query_granularity) {
        before_wanted -= before_wanted % query_granularity;
        query_debug_log(":granularity align before_wanted %lld", before_wanted);
    }

    if (after_wanted % query_granularity) {
        after_wanted -= after_wanted % query_granularity;
        query_debug_log(":granularity align after_wanted %lld", after_wanted);
    }

    // automatic_natural_points is set when the user wants all the points available in the database
    if(automatic_natural_points) {
        points_wanted = (before_wanted - after_wanted + 1) / query_granularity;
        query_debug_log(":auto natural points_wanted %ld", points_wanted);
    }

    time_t duration = before_wanted - after_wanted;

    // if the resampling time is too big, extend the duration to the past
    if (unlikely(resampling_time_requested > duration)) {
        after_wanted = before_wanted - resampling_time_requested;
        duration = before_wanted - after_wanted;
        query_debug_log(":resampling after_wanted %lld", after_wanted);
    }

    // if the duration is not aligned to resampling time
    // extend the duration to the past, to avoid a gap at the chart
    // only when the missing duration is above 1/10th of a point
    if(resampling_time_requested > query_granularity && duration % resampling_time_requested) {
        time_t delta = duration % resampling_time_requested;
        if(delta > resampling_time_requested / 10) {
            after_wanted -= resampling_time_requested - delta;
            duration = before_wanted - after_wanted;
            query_debug_log(":resampling2 after_wanted %lld", after_wanted);
        }
    }

    // the available points of the query
    long points_available = (duration + 1) / query_granularity;
    query_debug_log(":points_available %ld", points_available);

    if(points_wanted > points_available) {
        points_wanted = points_available;
        query_debug_log(":max points_wanted %ld", points_wanted);
    }

    // calculate the desired grouping of source data points
    long group = points_available / points_wanted;
    if(group <= 0) group = 1;

    // round "group" to the closest integer
    if(points_available % points_wanted > points_wanted / 2)
        group++;

    query_debug_log(":group %ld", group);

    if(points_wanted * group * query_granularity < duration) {
        // the grouping we are going to do, is not enough
        // to cover the entire duration requested, so
        // we have to change the number of points, to make sure we will
        // respect the timeframe as closely as possibly

        // let's see how many points are the optimal
        points_wanted = points_available / group;

        if(points_wanted * group < points_available)
            points_wanted++;

        query_debug_log(":optimal points %ld", points_wanted);
    }

    // resampling_time_requested enforces a certain grouping multiple
    NETDATA_DOUBLE resampling_divisor = 1.0;
    long resampling_group = 1;
    if(unlikely(resampling_time_requested > query_granularity)) {
        // the points we should group to satisfy gtime
        resampling_group = resampling_time_requested / query_granularity;
        if(unlikely(resampling_time_requested % query_granularity))
            resampling_group++;

        query_debug_log(":resampling group %ld", resampling_group);

        // adapt group according to resampling_group
        if(unlikely(group < resampling_group)) {
            group  = resampling_group; // do not allow grouping below the desired one
            query_debug_log(":group less res %ld", group);
        }
        if(unlikely(group % resampling_group)) {
            group += resampling_group - (group % resampling_group); // make sure group is multiple of resampling_group
            query_debug_log(":group mod res %ld", group);
        }

        // resampling_divisor = group / resampling_group;
        resampling_divisor = (NETDATA_DOUBLE)(group * query_granularity) / (NETDATA_DOUBLE)resampling_time_requested;
        query_debug_log(":resampling divisor " NETDATA_DOUBLE_FORMAT, resampling_divisor);
    }

    // now that we have group, align the requested timeframe to fit it.
    if(aligned && before_wanted % (group * query_granularity)) {
        if(before_is_aligned_to_db_end)
            before_wanted -= before_wanted % (group * query_granularity);
        else
            before_wanted += (group * query_granularity) - before_wanted % (group * query_granularity);
        query_debug_log(":align before_wanted %lld", before_wanted);
    }

    after_wanted  = before_wanted - (points_wanted * group * query_granularity) + query_granularity;
    query_debug_log(":final after_wanted %lld", after_wanted);

    duration = before_wanted - after_wanted;
    query_debug_log(":final duration %ld", duration + 1);

    // check the context query based on the starting time of the query
    if (context_param_list && !(context_param_list->flags & CONTEXT_FLAGS_ARCHIVE)) {
        rebuild_context_param_list(owa, context_param_list, after_wanted);
        st = context_param_list->rd ? context_param_list->rd->rrdset : NULL;

        if(unlikely(!st))
            return NULL;
    }

    internal_error(points_wanted != duration / (query_granularity * group) + 1,
                   "QUERY: points_wanted %ld is not points %ld",
                   points_wanted, duration / (query_granularity * group) + 1);

    internal_error(group < resampling_group,
                   "QUERY: group %ld is less than the desired group points %ld",
                   group, resampling_group);

    internal_error(group > resampling_group && group % resampling_group,
                   "QUERY: group %ld is not a multiple of the desired group points %ld",
                   group, resampling_group);

    // -------------------------------------------------------------------------
    // initialize our result set
    // this also locks the chart for us

    RRDR *r = rrdr_create(owa, st, points_wanted, context_param_list);
    if(unlikely(!r)) {
        internal_error(true, "QUERY: cannot create RRDR for %s, after=%u, before=%u, duration=%u, points=%ld",
                       st->id, (uint32_t)after_wanted, (uint32_t)before_wanted, (uint32_t)duration, points_wanted);
        return NULL;
    }

    if(unlikely(!r->d || !points_wanted)) {
        internal_error(true, "QUERY: returning empty RRDR (no dimensions in RRDSET) for %s, after=%u, before=%u, duration=%zu, points=%ld",
                       st->id, (uint32_t)after_wanted, (uint32_t)before_wanted, (size_t)duration, points_wanted);
        return r;
    }

    if(relative_period_requested)
        r->result_options |= RRDR_RESULT_OPTION_RELATIVE;
    else
        r->result_options |= RRDR_RESULT_OPTION_ABSOLUTE;

    // find how many dimensions we have
    long dimensions_count = r->d;

    // -------------------------------------------------------------------------
    // initialize RRDR

    r->group = group;
    r->update_every = (int)(group * query_granularity);
    r->before = before_wanted;
    r->after = after_wanted;
    r->internal.points_wanted = points_wanted;
    r->internal.resampling_group = resampling_group;
    r->internal.resampling_divisor = resampling_divisor;


    // -------------------------------------------------------------------------
    // assign the processor functions
    rrdr_set_grouping_function(r, group_method);

    // allocate any memory required by the grouping method
    r->internal.grouping_create(r, group_options);


    // -------------------------------------------------------------------------
    // disable the not-wanted dimensions

    if (context_param_list && !(context_param_list->flags & CONTEXT_FLAGS_ARCHIVE))
        rrdset_check_rdlock(st);

    if(dimensions)
        rrdr_disable_not_selected_dimensions(r, options, dimensions, context_param_list);


    query_debug_log_fin();

    // -------------------------------------------------------------------------
    // do the work for each dimension

    time_t max_after = 0, min_before = 0;
    long max_rows = 0;

    RRDDIM *first_rd = context_param_list ? context_param_list->rd : st->dimensions;
    RRDDIM *rd;
    long c, dimensions_used = 0, dimensions_nonzero = 0;
    struct timeval query_start_time;
    struct timeval query_current_time;
    if (timeout) now_realtime_timeval(&query_start_time);

    TIER_QUERY_FETCH tier_query_fetch_type = TIER_QUERY_FETCH_AVERAGE;
    for(rd = first_rd, c = 0 ; rd && c < dimensions_count ; rd = rd->next, c++) {

        // if we need a percentage, we need to calculate all dimensions
        if(unlikely(!(options & RRDR_OPTION_PERCENTAGE) && (r->od[c] & RRDR_DIMENSION_HIDDEN))) {
            if(unlikely(r->od[c] & RRDR_DIMENSION_SELECTED)) r->od[c] &= ~RRDR_DIMENSION_SELECTED;
            continue;
        }
        r->od[c] |= RRDR_DIMENSION_SELECTED;

        // reset the grouping for the new dimension
        r->internal.grouping_reset(r);

        rrd2rrdr_do_dimension(r, points_wanted, rd, c, after_wanted, before_wanted, options, tier_query_fetch_type);
        if (timeout)
            now_realtime_timeval(&query_current_time);

        if(r->od[c] & RRDR_DIMENSION_NONZERO)
            dimensions_nonzero++;

        // verify all dimensions are aligned
        if(unlikely(!dimensions_used)) {
            min_before = r->before;
            max_after = r->after;
            max_rows = r->rows;
        }
        else {
            if(r->after != max_after) {
                internal_error(true, "QUERY: 'after' mismatch between dimensions for chart '%s': max is %zu, dimension '%s' has %zu",
                               st->name, (size_t)max_after, rd->name, (size_t)r->after);

                r->after = (r->after > max_after) ? r->after : max_after;
            }

            if(r->before != min_before) {
                internal_error(true, "QUERY: 'before' mismatch between dimensions for chart '%s': max is %zu, dimension '%s' has %zu",
                               st->name, (size_t)min_before, rd->name, (size_t)r->before);

                r->before = (r->before < min_before) ? r->before : min_before;
            }

            if(r->rows != max_rows) {
                internal_error(true, "QUERY: 'rows' mismatch between dimensions for chart '%s': max is %zu, dimension '%s' has %zu",
                               st->name, (size_t)max_rows, rd->name, (size_t)r->rows);

                r->rows = (r->rows > max_rows) ? r->rows : max_rows;
            }
        }

        dimensions_used++;
        if (timeout && (dt_usec(&query_start_time, &query_current_time) / 1000.0) > timeout) {
            log_access("QUERY CANCELED RUNTIME EXCEEDED %0.2f ms (LIMIT %d ms)",
                       dt_usec(&query_start_time, &query_current_time) / 1000.0, timeout);
            r->result_options |= RRDR_RESULT_OPTION_CANCEL;
            break;
        }
    }

#ifdef NETDATA_INTERNAL_CHECKS
    if (dimensions_used) {
        if(r->internal.log)
<<<<<<< HEAD
            rrd2rrdr_log_request_response_metadata(r, options, group_method, aligned, group, resampling_time_requested, resampling_group, after_wanted,
                after_wanted, before_wanted,
                before_wanted,
                points_wanted, points_wanted, /*after_slot, before_slot,*/ r->internal.log);

        if(r->rows != points_wanted)
            rrd2rrdr_log_request_response_metadata(r, options, group_method, aligned, group, resampling_time_requested, resampling_group, after_wanted,
                after_wanted, before_wanted,
                before_wanted,
                points_wanted, points_wanted, /*after_slot, before_slot,*/ "got 'points' is not wanted 'points'");

        if(aligned && (r->before % (group * query_granularity)) != 0)
            rrd2rrdr_log_request_response_metadata(r, options, group_method, aligned, group, resampling_time_requested, resampling_group, after_wanted,
                after_wanted, before_wanted,
                before_wanted,
                points_wanted, points_wanted, /*after_slot, before_slot,*/ "'before' is not aligned but alignment is required");
=======
            rrd2rrdr_log_request_response_metadata(r, group_method, aligned, group, resampling_time_requested, resampling_group,
                                                   after_wanted, after_requested, before_wanted, before_requested,
                                                   points_requested, points_wanted, /*after_slot, before_slot,*/
                                                   r->internal.log);

        if(r->rows != points_wanted)
            rrd2rrdr_log_request_response_metadata(r, group_method, aligned, group, resampling_time_requested, resampling_group,
                                                   after_wanted, after_requested, before_wanted, before_requested,
                                                   points_requested, points_wanted, /*after_slot, before_slot,*/
                                                   "got 'points' is not wanted 'points'");

        if(aligned && (r->before % (group * query_granularity)) != 0)
            rrd2rrdr_log_request_response_metadata(r, group_method, aligned, group, resampling_time_requested, resampling_group,
                                                   after_wanted, after_requested, before_wanted,before_wanted,
                                                   points_requested, points_wanted, /*after_slot, before_slot,*/
                                                   "'before' is not aligned but alignment is required");
>>>>>>> beb985d0

        // 'after' should not be aligned, since we start inside the first group
        //if(aligned && (r->after % group) != 0)
        //    rrd2rrdr_log_request_response_metadata(r, options, group_method, aligned, group, resampling_time_requested, resampling_group, after_wanted, after_requested, before_wanted, before_requested, points_requested, points_wanted, after_slot, before_slot, "'after' is not aligned but alignment is required");

        if(r->before != before_wanted)
<<<<<<< HEAD
            rrd2rrdr_log_request_response_metadata(r, options, group_method, aligned, group, resampling_time_requested, resampling_group, after_wanted,
                after_wanted, before_wanted,
                before_wanted,
                points_wanted, points_wanted, /*after_slot, before_slot,*/ "chart is not aligned to requested 'before'");

        if(r->before != before_wanted)
            rrd2rrdr_log_request_response_metadata(r, options, group_method, aligned, group, resampling_time_requested, resampling_group, after_wanted,
                after_wanted, before_wanted,
                before_wanted,
                points_wanted, points_wanted, /*after_slot, before_slot,*/ "got 'before' is not wanted 'before'");

        // reported 'after' varies, depending on group
        if(r->after != after_wanted)
            rrd2rrdr_log_request_response_metadata(r, options, group_method, aligned, group, resampling_time_requested, resampling_group, after_wanted,
                after_wanted, before_wanted,
                before_wanted,
                points_wanted, points_wanted, /*after_slot, before_slot,*/ "got 'after' is not wanted 'after'");
=======
            rrd2rrdr_log_request_response_metadata(r, group_method, aligned, group, resampling_time_requested, resampling_group,
                                                   after_wanted, after_requested, before_wanted, before_requested,
                                                   points_requested, points_wanted, /*after_slot, before_slot,*/
                                                   "chart is not aligned to requested 'before'");

        if(r->before != before_wanted)
            rrd2rrdr_log_request_response_metadata(r, group_method, aligned, group, resampling_time_requested, resampling_group,
                                                   after_wanted, after_requested, before_wanted, before_requested,
                                                   points_requested, points_wanted, /*after_slot, before_slot,*/
                                                   "got 'before' is not wanted 'before'");

        // reported 'after' varies, depending on group
        if(r->after != after_wanted)
            rrd2rrdr_log_request_response_metadata(r, group_method, aligned, group, resampling_time_requested, resampling_group,
                                                   after_wanted, after_requested, before_wanted, before_requested,
                                                   points_requested, points_wanted, /*after_slot, before_slot,*/
                                                   "got 'after' is not wanted 'after'");
>>>>>>> beb985d0
    }
#endif

    // free all resources used by the grouping method
    r->internal.grouping_free(r);

    // when all the dimensions are zero, we should return all of them
    if(unlikely(options & RRDR_OPTION_NONZERO && !dimensions_nonzero && !(r->result_options & RRDR_RESULT_OPTION_CANCEL))) {
        // all the dimensions are zero
        // mark them as NONZERO to send them all
        for(rd = first_rd, c = 0 ; rd && c < dimensions_count ; rd = rd->next, c++) {
            if(unlikely(r->od[c] & RRDR_DIMENSION_HIDDEN)) continue;
            r->od[c] |= RRDR_DIMENSION_NONZERO;
        }
    }

    rrdr_query_completed(r->internal.db_points_read, r->internal.result_points_generated);
    return r;
}<|MERGE_RESOLUTION|>--- conflicted
+++ resolved
@@ -1238,84 +1238,46 @@
 #ifdef NETDATA_INTERNAL_CHECKS
     if (dimensions_used) {
         if(r->internal.log)
-<<<<<<< HEAD
-            rrd2rrdr_log_request_response_metadata(r, options, group_method, aligned, group, resampling_time_requested, resampling_group, after_wanted,
-                after_wanted, before_wanted,
-                before_wanted,
-                points_wanted, points_wanted, /*after_slot, before_slot,*/ r->internal.log);
-
-        if(r->rows != points_wanted)
-            rrd2rrdr_log_request_response_metadata(r, options, group_method, aligned, group, resampling_time_requested, resampling_group, after_wanted,
-                after_wanted, before_wanted,
-                before_wanted,
-                points_wanted, points_wanted, /*after_slot, before_slot,*/ "got 'points' is not wanted 'points'");
-
-        if(aligned && (r->before % (group * query_granularity)) != 0)
-            rrd2rrdr_log_request_response_metadata(r, options, group_method, aligned, group, resampling_time_requested, resampling_group, after_wanted,
-                after_wanted, before_wanted,
-                before_wanted,
-                points_wanted, points_wanted, /*after_slot, before_slot,*/ "'before' is not aligned but alignment is required");
-=======
-            rrd2rrdr_log_request_response_metadata(r, group_method, aligned, group, resampling_time_requested, resampling_group,
+            rrd2rrdr_log_request_response_metadata(r, options, group_method, aligned, group, resampling_time_requested, resampling_group,
                                                    after_wanted, after_requested, before_wanted, before_requested,
                                                    points_requested, points_wanted, /*after_slot, before_slot,*/
                                                    r->internal.log);
 
         if(r->rows != points_wanted)
-            rrd2rrdr_log_request_response_metadata(r, group_method, aligned, group, resampling_time_requested, resampling_group,
+            rrd2rrdr_log_request_response_metadata(r, options, group_method, aligned, group, resampling_time_requested, resampling_group,
                                                    after_wanted, after_requested, before_wanted, before_requested,
                                                    points_requested, points_wanted, /*after_slot, before_slot,*/
                                                    "got 'points' is not wanted 'points'");
 
         if(aligned && (r->before % (group * query_granularity)) != 0)
-            rrd2rrdr_log_request_response_metadata(r, group_method, aligned, group, resampling_time_requested, resampling_group,
+            rrd2rrdr_log_request_response_metadata(r, options, group_method, aligned, group, resampling_time_requested, resampling_group,
                                                    after_wanted, after_requested, before_wanted,before_wanted,
                                                    points_requested, points_wanted, /*after_slot, before_slot,*/
                                                    "'before' is not aligned but alignment is required");
->>>>>>> beb985d0
 
         // 'after' should not be aligned, since we start inside the first group
         //if(aligned && (r->after % group) != 0)
         //    rrd2rrdr_log_request_response_metadata(r, options, group_method, aligned, group, resampling_time_requested, resampling_group, after_wanted, after_requested, before_wanted, before_requested, points_requested, points_wanted, after_slot, before_slot, "'after' is not aligned but alignment is required");
 
         if(r->before != before_wanted)
-<<<<<<< HEAD
-            rrd2rrdr_log_request_response_metadata(r, options, group_method, aligned, group, resampling_time_requested, resampling_group, after_wanted,
-                after_wanted, before_wanted,
-                before_wanted,
-                points_wanted, points_wanted, /*after_slot, before_slot,*/ "chart is not aligned to requested 'before'");
-
-        if(r->before != before_wanted)
-            rrd2rrdr_log_request_response_metadata(r, options, group_method, aligned, group, resampling_time_requested, resampling_group, after_wanted,
-                after_wanted, before_wanted,
-                before_wanted,
-                points_wanted, points_wanted, /*after_slot, before_slot,*/ "got 'before' is not wanted 'before'");
-
-        // reported 'after' varies, depending on group
-        if(r->after != after_wanted)
-            rrd2rrdr_log_request_response_metadata(r, options, group_method, aligned, group, resampling_time_requested, resampling_group, after_wanted,
-                after_wanted, before_wanted,
-                before_wanted,
-                points_wanted, points_wanted, /*after_slot, before_slot,*/ "got 'after' is not wanted 'after'");
-=======
-            rrd2rrdr_log_request_response_metadata(r, group_method, aligned, group, resampling_time_requested, resampling_group,
+            rrd2rrdr_log_request_response_metadata(r, options, group_method, aligned, group, resampling_time_requested, resampling_group,
                                                    after_wanted, after_requested, before_wanted, before_requested,
                                                    points_requested, points_wanted, /*after_slot, before_slot,*/
                                                    "chart is not aligned to requested 'before'");
 
         if(r->before != before_wanted)
-            rrd2rrdr_log_request_response_metadata(r, group_method, aligned, group, resampling_time_requested, resampling_group,
+            rrd2rrdr_log_request_response_metadata(r, options, group_method, aligned, group, resampling_time_requested, resampling_group,
                                                    after_wanted, after_requested, before_wanted, before_requested,
                                                    points_requested, points_wanted, /*after_slot, before_slot,*/
                                                    "got 'before' is not wanted 'before'");
 
         // reported 'after' varies, depending on group
         if(r->after != after_wanted)
-            rrd2rrdr_log_request_response_metadata(r, group_method, aligned, group, resampling_time_requested, resampling_group,
+            rrd2rrdr_log_request_response_metadata(r, options, group_method, aligned, group, resampling_time_requested, resampling_group,
                                                    after_wanted, after_requested, before_wanted, before_requested,
                                                    points_requested, points_wanted, /*after_slot, before_slot,*/
                                                    "got 'after' is not wanted 'after'");
->>>>>>> beb985d0
+
     }
 #endif
 
