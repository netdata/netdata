// SPDX-License-Identifier: GPL-3.0-or-later

#include "ses.h"


// ----------------------------------------------------------------------------
// single exponential smoothing

struct grouping_ses {
    calculated_number alpha;
    calculated_number alpha_older;
    calculated_number level;
    size_t count;
    size_t has_data;
};

static inline void set_alpha(RRDR *r, struct grouping_ses *g) {
    g->alpha = 1.0 / r->group;
    g->alpha_older = 1 - g->alpha;
}

void *grouping_init_ses(RRDR *r) {
    struct grouping_ses *g = (struct grouping_ses *)callocz(1, sizeof(struct grouping_ses));
    set_alpha(r, g);
    g->level = 0.0;
    return g;
}

// resets when switches dimensions
// so, clear everything to restart
void grouping_reset_ses(RRDR *r) {
    struct grouping_ses *g = (struct grouping_ses *)r->grouping_data;
    g->level = 0.0;
    g->count = 0;
    g->has_data = 0;
}

void grouping_free_ses(RRDR *r) {
    freez(r->grouping_data);
    r->grouping_data = NULL;
}

void grouping_add_ses(RRDR *r, calculated_number value) {
    struct grouping_ses *g = (struct grouping_ses *)r->grouping_data;

    if(isnormal(value)) {
        if(unlikely(!g->has_data)) {
            g->level = value;
            g->has_data = 1;
        }

        g->level = g->alpha * value + g->alpha_older * g->level;

        g->count++;
    }
}

void grouping_flush_ses(RRDR *r, calculated_number *rrdr_value_ptr, RRDR_VALUE_FLAGS *rrdr_value_options_ptr) {
    struct grouping_ses *g = (struct grouping_ses *)r->grouping_data;

    if(unlikely(!g->count || !isnormal(g->level))) {
        *rrdr_value_ptr = 0.0;
        *rrdr_value_options_ptr |= RRDR_VALUE_EMPTY;
    }
    else {
<<<<<<< HEAD
        calculated_number value = single_exponential_smoothing_reverse(g->series, g->next_pos, 1.0 / g->next_pos / 2);

        if(!isnormal(value)) {
            *rrdr_value_ptr = 0.0;
            *rrdr_value_options_ptr |= RRDR_VALUE_EMPTY;
        }
        else {
            *rrdr_value_ptr = value;
        }

        //log_series_to_stderr(g->series, g->next_pos, *rrdr_value_ptr, "ses");
=======
        *rrdr_value_ptr = g->level;
>>>>>>> c3775b9c
    }

    g->count = 0;
}<|MERGE_RESOLUTION|>--- conflicted
+++ resolved
@@ -63,21 +63,7 @@
         *rrdr_value_options_ptr |= RRDR_VALUE_EMPTY;
     }
     else {
-<<<<<<< HEAD
-        calculated_number value = single_exponential_smoothing_reverse(g->series, g->next_pos, 1.0 / g->next_pos / 2);
-
-        if(!isnormal(value)) {
-            *rrdr_value_ptr = 0.0;
-            *rrdr_value_options_ptr |= RRDR_VALUE_EMPTY;
-        }
-        else {
-            *rrdr_value_ptr = value;
-        }
-
-        //log_series_to_stderr(g->series, g->next_pos, *rrdr_value_ptr, "ses");
-=======
         *rrdr_value_ptr = g->level;
->>>>>>> c3775b9c
     }
 
     g->count = 0;
