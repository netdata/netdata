--- conflicted
+++ resolved
@@ -108,13 +108,9 @@
 ]
 ```
 
-<<<<<<< HEAD
 **Note**: Clicking the link above will likely return an empty list of `[]`. This is the response when no anomaly events exist in the specified range. The example response above is illustrative of what the response would be when one or more anomaly events exist within the range of `after` to `before`.
 
-Where information about each anomaly event can then be found at the `/api/v1/anomaly_event_info` endpoint (making sure to pass the `after` and `before` params): 
-=======
 Information about each anomaly event can then be found at the `/api/v1/anomaly_event_info` endpoint (making sure to pass the `after` and `before` params): 
->>>>>>> 4f246f66
 
 https://london.my-netdata.io/api/v1/anomaly_event_info?after=1638367788&before=1638367851
 
@@ -135,28 +131,20 @@
     ...
 ```
 
-<<<<<<< HEAD
 **Note**: If you click the above url you will get a `null` since no such anomaly event exists as the response is just an illustrative example taken from a node that did have such an anomaly event.
 
-This returns a list of dimension anomaly rates for all dimensions that were considered part of the detected anomaly event.
-=======
 The query returns a list of dimension anomaly rates for all dimensions that were considered part of the detected anomaly event.
->>>>>>> 4f246f66
 
 **Note**: We plan to build additional anomaly detection and exploration features into both Netdata Agent and Netdata Cloud. The current endpoints are still under active development to power the upcoming features.
 
 ## Configuration
 
-<<<<<<< HEAD
-To enable anomaly detection all you need to do is set `enabled = yes` in the `[ml]` section of `netdata.conf` and restart netdata (typically `sudo systemctl restart netdata`). 
-
-**Note**: If you would like to learn more about configuring Netdata please see [this guide](https://learn.netdata.cloud/guides/step-by-step/step-04).
-=======
 To enable anomaly detection:
 1. Find and open the Netdata configuration file `netdata.conf`.
 2. In the `[ml]` section, set `enabled = yes`.
 3. Restart netdata (typically `sudo systemctl restart netdata`).
->>>>>>> 4f246f66
+
+**Note**: If you would like to learn more about configuring Netdata please see [this guide](https://learn.netdata.cloud/guides/step-by-step/step-04).
 
 Below is a list of all the available configuration params and their default values.
 
