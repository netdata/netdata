Source: netdata
Build-Depends: debhelper (>= 10),
               dpkg-dev (>= 1.13.19),
               cmake,
               curl,
               zlib1g-dev,
               uuid-dev,
               libcurl4-openssl-dev,
               libelf-dev,
               libuv1-dev,
               liblz4-dev,
               libssl-dev,
               libmnl-dev,
               libjson-c-dev,
               libyaml-dev,
               libcups2-dev,
               libelf-dev,
               libipmimonitoring-dev,
               libjson-c-dev,
               liblz4-dev,
               libmnl-dev,
               libmongoc-dev,
               libnetfilter-acct-dev,
               libsnappy-dev,
               libpcre2-dev,
               libprotobuf-dev,
               libprotoc-dev,
               libsnappy-dev,
               libssl-dev,
               libsystemd-dev,
               libuv1-dev,
               libyaml-dev,
               pkg-config,
<<<<<<< HEAD
               protobuf-compiler,
               uuid-dev,
               zlib1g-dev
=======
               curl,
               protobuf-compiler,
               bison,
               flex
>>>>>>> d77e3155
Section: net
Priority: optional
Maintainer: Netdata Builder <bot@netdata.cloud>
Standards-Version: 3.9.6
Homepage: https://netdata.cloud

Package: netdata
Architecture: any
Depends: openssl,
         ${misc:Depends},
         ${shlibs:Depends},
         netdata-plugin-ebpf (= ${source:Version}) [amd64],
         netdata-plugin-apps (= ${source:Version}),
         netdata-plugin-pythond (= ${source:Version}),
         netdata-plugin-go (= ${source:Version}),
         netdata-plugin-debugfs (= ${source:Version}),
         netdata-plugin-nfacct (= ${source:Version}),
         netdata-plugin-chartsd (= ${source:Version}),
         netdata-plugin-slabinfo (= ${source:Version}),
         netdata-plugin-perf (= ${source:Version})
Pre-Depends: adduser,
             dpkg (>= 1.17.14),
             libcap2-bin (>=1:2.0),
             lsb-base (>= 3.1-23.2)
Conflicts: netdata-core,
           netdata-plugins-bash,
           netdata-plugins-python,
           netdata-web
Suggests: netdata-plugin-cups (= ${source:Version}),
          netdata-plugin-freeipmi (= ${source:Version})
Recommends: netdata-plugin-systemd-journal (= ${source:Version}),
            netdata-plugin-logs-management (= ${source:Version})
Description: real-time charts for system monitoring
 Netdata is a daemon that collects data in realtime (per second)
 and presents a web site to view and analyze them. The presentation
 is also real-time and full of interactive charts that precisely
 render all collected values.

Package: netdata-plugin-cups
Architecture: any
Depends: cups,
         ${shlibs:Depends},
         netdata (= ${source:Version})
Pre-Depends: adduser
Description: The CUPS metrics collection plugin for the Netdata Agent
 This plugin allows the Netdata Agent to collect metrics from the Common
 UNIX Printing System.

Package: netdata-plugin-freeipmi
Architecture: any
Depends: freeipmi,
         ${shlibs:Depends},
         netdata (= ${source:Version})
Pre-Depends: adduser
Description: The FreeIPMI metrics collection plugin for the Netdata Agent
 This plugin allows the Netdata Agent to collect metrics from hardware
 using FreeIPMI.

Package: netdata-plugin-nfacct
Architecture: any
Depends: ${shlibs:Depends},
         netdata (= ${source:Version})
Pre-Depends: adduser
Conflicts: netdata (<< ${source:Version})
Description: The NFACCT metrics collection plugin for the Netdata Agent
 This plugin allows the Netdata Agent to collect metrics from the firewall
 using NFACCT objects.

Package: netdata-plugin-chartsd
Architecture: all
Depends: bash,
         netdata (= ${source:Version})
Pre-Depends: adduser
Conflicts: netdata (<< ${source:Version})
Suggests: apcupsd, nut, iw, sudo
Description: The charts.d metrics collection plugin for the Netdata Agent
 This plugin adds a selection of additional collectors written in shell
 script to the Netdata Agent. It includes collectors for NUT, APCUPSD,
 LibreSWAN, OpenSIPS, and Wireless access point statistics.

Package: netdata-plugin-ebpf
Architecture: amd64
Depends: ${shlibs:Depends},
         netdata (= ${source:Version}),
         netdata-ebpf-code-legacy (= ${source:Version})
Pre-Depends: adduser
Recommends: netdata-plugin-apps (= ${source:Version})
Conflicts: netdata (<< ${source:Version})
Description: The eBPF metrics collection plugin for the Netdata Agent
 This plugin allows the Netdata Agent to use eBPF code to collect more
 detailed kernel-level metrics for the system.

Package: netdata-ebpf-code-legacy
Architecture: amd64
Depends: netdata-plugin-ebpf (= ${source:Version})
Pre-Depends: adduser
Conflicts: netdata (<< ${source:Version})
Description: Compiled eBPF legacy code for the Netdata eBPF plugin
 This package provides the pre-compiled eBPF legacy code for use by
 the Netdata eBPF plugin.  This code is only needed when using the eBPF
 plugin with kernel that do not include BTF support (mostly kernel
 versions lower than 5.10)..

Package: netdata-plugin-pythond
Architecture: all
Depends: netdata (= ${source:Version})
Pre-Depends: adduser
Suggests: sudo
Conflicts: netdata (<< ${source:Version})
Description: The python.d metrics collection plugin for the Netdata Agent
 Many of the collectors provided by this package are also available
 in netdata-plugin-god. In msot cases, you probably want to use those
 versions instead of the Python versions.

Package: netdata-plugin-go
Architecture: any
Depends: ${shlibs:Depends},
         netdata (= ${source:Version})
Pre-Depends: libcap2-bin, adduser
Suggests: nvme-cli, sudo
Conflicts: netdata (<< ${source:Version})
Description: The go.d metrics collection plugin for the Netdata Agent
 This plugin adds a selection of additional collectors written in Go to
 the Netdata Agent. A significant percentage of the application specific
 collectors provided by Netdata are part of this plugin, so most users
 will want it installed.

Package: netdata-plugin-apps
Architecture: any
Depends: ${shlibs:Depends},
         netdata (= ${source:Version})
Pre-Depends: libcap2-bin, adduser
Conflicts: netdata (<< ${source:Version})
Description: The per-application metrics collection plugin for the Netdata Agent
 This plugin allows the Netdata Agent to collect per-application and
 per-user metrics without using cgroups.

Package: netdata-plugin-slabinfo
Architecture: any
Depends: ${shlibs:Depends},
         netdata (= ${source:Version})
Pre-Depends: libcap2-bin, adduser
Conflicts: netdata (<< ${source:Version})
Description: The slabinfo metrics collector for the Netdata Agent
 This plugin allows the Netdata Agent to collect perfromance and
 utilization metrics for the Linux kernel’s SLAB allocator.

Package: netdata-plugin-perf
Architecture: any
Depends: ${shlibs:Depends},
         netdata (= ${source:Version})
Pre-Depends: libcap2-bin, adduser
Conflicts: netdata (<< ${source:Version})
Description: The perf metrics collector for the Netdata Agent
 This plugin allows the Netdata to collect metrics from the Linux perf
 subsystem.

Package: netdata-plugin-debugfs
Architecture: any
Depends: ${shlibs:Depends},
         netdata (= ${source:Version})
Pre-Depends: libcap2-bin, adduser
Conflicts: netdata (<< ${source:Version})
Description: The debugfs metrics collector for the Netdata Agent
 This plugin allows the Netdata Agent to collect Linux kernel metrics
 exposed through debugfs.

Package: netdata-plugin-systemd-journal
Architecture: any
Depends: ${shlibs:Depends},
         netdata (= ${source:Version})
Pre-Depends: libcap2-bin, adduser
Conflicts: netdata (<< ${source:Version})
Description: The systemd-journal collector for the Netdata Agent
 This plugin allows the Netdata Agent to present logs from the systemd
 journal on Netdata Cloud or the local Agent dashboard.

<<<<<<< HEAD
Package: netdata-plugin-xenstat
Architecture: amd64 arm64
Depends: ${shlibs:Depends},
         netdata (= ${source:Version})
Pre-Depends: adduser
Conflicts: netdata (<< ${source:Version})
Description: The xenstat plugin for the Netdata Agent
 This plugin allows the Netdata Agent to collect metrics from the Xen
 Hypervisor.
=======
Package: netdata-plugin-logs-management
Architecture: any
Depends: ${shlibs:Depends},
         netdata (= ${source:Version})
Pre-Depends: libcap2-bin, adduser
Conflicts: netdata (<< ${source:Version})
Description: The logs-management plugin for the Netdata Agent
 This plugin allows the Netdata Agent to collect logs from the system
 and parse them to extract metrics.
>>>>>>> d77e3155
<|MERGE_RESOLUTION|>--- conflicted
+++ resolved
@@ -1,19 +1,12 @@
 Source: netdata
 Build-Depends: debhelper (>= 10),
                dpkg-dev (>= 1.13.19),
+               bison,
                cmake,
                curl,
-               zlib1g-dev,
-               uuid-dev,
+               flex,
+               libcups2-dev,
                libcurl4-openssl-dev,
-               libelf-dev,
-               libuv1-dev,
-               liblz4-dev,
-               libssl-dev,
-               libmnl-dev,
-               libjson-c-dev,
-               libyaml-dev,
-               libcups2-dev,
                libelf-dev,
                libipmimonitoring-dev,
                libjson-c-dev,
@@ -21,7 +14,6 @@
                libmnl-dev,
                libmongoc-dev,
                libnetfilter-acct-dev,
-               libsnappy-dev,
                libpcre2-dev,
                libprotobuf-dev,
                libprotoc-dev,
@@ -31,16 +23,9 @@
                libuv1-dev,
                libyaml-dev,
                pkg-config,
-<<<<<<< HEAD
                protobuf-compiler,
                uuid-dev,
                zlib1g-dev
-=======
-               curl,
-               protobuf-compiler,
-               bison,
-               flex
->>>>>>> d77e3155
 Section: net
 Priority: optional
 Maintainer: Netdata Builder <bot@netdata.cloud>
@@ -218,7 +203,6 @@
  This plugin allows the Netdata Agent to present logs from the systemd
  journal on Netdata Cloud or the local Agent dashboard.
 
-<<<<<<< HEAD
 Package: netdata-plugin-xenstat
 Architecture: amd64 arm64
 Depends: ${shlibs:Depends},
@@ -228,7 +212,7 @@
 Description: The xenstat plugin for the Netdata Agent
  This plugin allows the Netdata Agent to collect metrics from the Xen
  Hypervisor.
-=======
+
 Package: netdata-plugin-logs-management
 Architecture: any
 Depends: ${shlibs:Depends},
@@ -237,5 +221,4 @@
 Conflicts: netdata (<< ${source:Version})
 Description: The logs-management plugin for the Netdata Agent
  This plugin allows the Netdata Agent to collect logs from the system
- and parse them to extract metrics.
->>>>>>> d77e3155
+ and parse them to extract metrics.