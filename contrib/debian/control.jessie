--- conflicted
+++ resolved
@@ -40,12 +40,7 @@
          libjudydebian1,
          openssl,
          libmnl0,
-<<<<<<< HEAD
          libjson-c3,
-=======
-         libjson-c2,
-         freeipmi,
->>>>>>> dc3a08b7
          libnetfilter-acct1,
          libprotobuf-c1,
          libsnappy1,
@@ -63,7 +58,6 @@
 Architecture: any
 Depends: cups,
          netdata (>= ${source:Version})
-<<<<<<< HEAD
 Description: The Common Unix Printing System plugin for metrics collection from cupsd
 
 Package: netdata-plugin-freeipmi
@@ -73,7 +67,4 @@
 Description: FreeIPMI - The Intelligent Platform Management System.
  The IPMI specification defines a set of interfaces for platform management.
  It is implemented by a number vendors for system management. The features of IPMI that most users will be interested in 
- are sensor monitoring, system event monitoring, power control, and serial-over-LAN (SOL).
-=======
-Description: The Common Unix Printing System plugin for metrics collection from cupsd
->>>>>>> dc3a08b7
+ are sensor monitoring, system event monitoring, power control, and serial-over-LAN (SOL).