# Global (default) code owner
* @ktsaou

# Ownership by directory structure
.travis/ @paulfantom
# backends/
build/ @paulfantom
collectors/python.d.plugin/ @l2isbad @Ferroin
contrib/ @paulfantom
daemon/ @ktsaou
database/ @ktsaou
docker/ @paulfantom
# health/ 
# installer/
# libnetdata/ 
# makeself/ 
packaging/ @paulfantom
# registry/
# streaming/
# system/ 
# tests/
# web/ 

# Ownership by filetype (overwrites ownership by directory)
*.am @paulfantom @ktsaou


# Ownership of specific files
CHANGELOG.md @netdatabot
.travis.yml @paulfantom
.lgtm.yml @paulfantom
<<<<<<< HEAD
=======

# Ownership by filetype (overwrites ownership by directory)
*.am @paulfantom @ktsaou
*.c *.h @ktsaou @vlvkobal
>>>>>>> ae4d8888
<|MERGE_RESOLUTION|>--- conflicted
+++ resolved
@@ -29,10 +29,7 @@
 CHANGELOG.md @netdatabot
 .travis.yml @paulfantom
 .lgtm.yml @paulfantom
-<<<<<<< HEAD
-=======
 
 # Ownership by filetype (overwrites ownership by directory)
 *.am @paulfantom @ktsaou
-*.c *.h @ktsaou @vlvkobal
->>>>>>> ae4d8888
+*.c *.h @ktsaou @vlvkobal