--- conflicted
+++ resolved
@@ -5,14 +5,8 @@
 * @ktsaou
 
 # Ownership by directory structure
-<<<<<<< HEAD
-.travis/ @paulfantom @cakrit
-.github/ @paulfantom @cakrit
-build/ @paulfantom @cakrit
-=======
 .travis/ @paulkatsoulakis @cakrit
 .github/ @paulkatsoulakis @cakrit
->>>>>>> 7ee504df
 backends/ @ktsaou @vlvkobal
 backends/graphite/ @ktsaou @vlvkobal
 backends/json/ @ktsaou @vlvkobal
