#!/bin/sh

SCRIPT_DIR="$(CDPATH='' cd -- "$(dirname -- "$0")" && pwd -P)"

install_debian_like() {
  # This is needed to ensure package installs don't prompt for any user input.
  export DEBIAN_FRONTEND=noninteractive

  if apt-cache show netcat 2>&1 | grep -q "No packages found"; then
    netcat="netcat-traditional"
  else
    netcat="netcat"
  fi

  apt-get update

  # Install Netdata
  # Strange quoting is required here so that glob matching works.
  # shellcheck disable=SC2046
  apt-get install -y $(find /netdata/artifacts -type f -name 'netdata*.deb' \
! -name '*dbgsym*' ! -name '*cups*' ! -name '*freeipmi*') || exit 3

  # Install testing tools
  apt-get install -y --no-install-recommends curl "${netcat}" jq || exit 1
}

install_fedora_like() {
  # Using a glob pattern here because I can't reliably determine what the
  # resulting package name will be (TODO: There must be a better way!)

  PKGMGR="$( (command -v dnf > /dev/null && echo "dnf") || echo "yum")"

  if [ "${PKGMGR}" = "dnf" ]; then
    opts="--allowerasing"
  fi

  # Install Netdata
  # Strange quoting is required here so that glob matching works.
  "${PKGMGR}" install -y /netdata/artifacts/netdata*.rpm || exit 1

  # Install testing tools
  "${PKGMGR}" install -y curl nc jq || exit 1
}

install_centos() {
  # Using a glob pattern here because I can't reliably determine what the
  # resulting package name will be (TODO: There must be a better way!)

  PKGMGR="$( (command -v dnf > /dev/null && echo "dnf") || echo "yum")"

  if [ "${PKGMGR}" = "dnf" ]; then
    opts="--allowerasing"
  fi

  # Install EPEL (needed for `jq`
  "${PKGMGR}" install -y epel-release || exit 1

  # Install Netdata
  # Strange quoting is required here so that glob matching works.
  "${PKGMGR}" install -y /netdata/artifacts/netdata*.rpm || exit 1

  # Install testing tools
  # shellcheck disable=SC2086
  "${PKGMGR}" install -y ${opts} curl nc jq || exit 1
}

install_amazon_linux() {
  PKGMGR="$( (command -v dnf > /dev/null && echo "dnf") || echo "yum")"

  if [ "${PKGMGR}" = "dnf" ]; then
    opts="--allowerasing"
  fi

  # Install Netdata
  # Strange quoting is required here so that glob matching works.
  "${PKGMGR}" install -y /netdata/artifacts/netdata*.rpm || exit 1

  # Install testing tools
  # shellcheck disable=SC2086
  "${PKGMGR}" install -y ${opts} curl nc jq || exit 1
}

install_suse_like() {
  # Using a glob pattern here because I can't reliably determine what the
  # resulting package name will be (TODO: There must be a better way!)

  # Install Netdata
  # Strange quoting is required here so that glob matching works.
  zypper install -y --allow-downgrade --allow-unsigned-rpm /netdata/artifacts/netdata*.rpm || exit 1

  # Install testing tools
  zypper install -y --allow-downgrade --no-recommends curl netcat-openbsd jq || exit 1
}

dump_log() {
  cat ./netdata.log
}

case "${DISTRO}" in
  debian | ubuntu)
    install_debian_like
    ;;
  fedora | oraclelinux)
    install_fedora_like
    ;;
  centos| centos-stream | rockylinux | almalinux)
    install_centos
    ;;
  amazonlinux)
    install_amazon_linux
    ;;
  opensuse)
    install_suse_like
    ;;
  *)
    printf "ERROR: unsupported distro: %s_%s\n" "${DISTRO}" "${DISTRO_VERSION}"
    exit 1
    ;;
esac

trap dump_log EXIT

/usr/sbin/netdata -D > ./netdata.log 2>&1 &

<<<<<<< HEAD
wait_for localhost 19999 netdata || exit 1

curl -sS http://127.0.0.1:19999/api/v1/info > ./response || exit 1

/usr/sbin/netdata -D > ./netdata.log 2>&1 &

wait_for localhost 19999 netdata || exit 1

curl -sS http://127.0.0.1:19999/api/v1/info > ./response || exit 1
cat ./response

jq '.version' ./response || exit 1
=======
"${SCRIPT_DIR}/../../packaging/runtime-check.sh" || exit 1
>>>>>>> b121297a

trap - EXIT<|MERGE_RESOLUTION|>--- conflicted
+++ resolved
@@ -122,7 +122,7 @@
 
 /usr/sbin/netdata -D > ./netdata.log 2>&1 &
 
-<<<<<<< HEAD
+
 wait_for localhost 19999 netdata || exit 1
 
 curl -sS http://127.0.0.1:19999/api/v1/info > ./response || exit 1
@@ -135,8 +135,6 @@
 cat ./response
 
 jq '.version' ./response || exit 1
-=======
-"${SCRIPT_DIR}/../../packaging/runtime-check.sh" || exit 1
->>>>>>> b121297a
+
 
 trap - EXIT