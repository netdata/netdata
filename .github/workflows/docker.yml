--- conflicted
+++ resolved
@@ -4,33 +4,7 @@
   push:
     branches:
       - master
-<<<<<<< HEAD
-  pull_request:
-    paths: # This MUST be kept in-sync with the paths-ignore key for the docker-dummy.yml workflow.
-      - '**.c'
-      - '**.cc'
-      - '**.h'
-      - '**.hh'
-      - '**.in'
-      - '!netdata.spec.in'
-      - '.dockerignore'
-      - 'CMakeLists.txt'
-      - 'netdata-installer.sh'
-      - '**/Makefile*'
-      - 'Makefile*'
-      - '.github/workflows/docker.yml'
-      - '.github/scripts/docker-test.sh'
-      - 'build/**'
-      - 'packaging/docker/**'
-      - 'packaging/installer/**'
-      - 'aclk/aclk-schemas/'
-      - 'ml/dlib/'
-      - 'mqtt_websockets'
-      - 'web/server/h2o/libh2o'
-      - '!**.md'
-=======
   pull_request: null
->>>>>>> 020499d2
   workflow_dispatch:
     inputs:
       version:
@@ -67,10 +41,8 @@
             **.hh
             **.in
             .dockerignore
-            configure.ac
             netdata-installer.sh
-            **/Makefile*
-            Makefile*
+            CMakeLists.txt
             .github/workflows/docker.yml
             .github/scripts/docker-test.sh
             build/**
