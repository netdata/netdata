<!--
title: How to optimize the Netdata Agent's performance
description: "While the Netdata Agent is designed to monitor a system with only 1% CPU, you can optimize its performance for low-resource systems."
image: /img/seo/guides/configure/performance.png
custom_edit_url: https://github.com/netdata/netdata/edit/master/docs/guides/configure/performance.md
-->

# How to optimize the Netdata Agent's performance

We designed the Netdata Agent to be incredibly lightweight, even when it's collecting a few thousand dimensions every
second and visualizing that data into hundreds of charts. The Agent itself should never use more than 1% of a single CPU
core, roughly 100 MiB of RAM, and minimal disk I/O to collect, store, and visualize all this data.
  
We take this scalability seriously. We have one user [running
Netdata](https://github.com/netdata/netdata/issues/1323#issuecomment-266427841) on a system with 144 cores and 288
threads. Despite collecting 100,000 metrics every second, the Agent still only uses 9% CPU utilization on a
single core.

But not everyone has such powerful systems at their disposal. For example, you might run the Agent on a cloud VM with
only 512 MiB of RAM, or an IoT device like a [Raspberry Pi](/docs/guides/monitor/pi-hole-raspberry-pi.md). In these
cases, reducing Netdata's footprint beyond its already diminutive size can pay big dividends, giving your services more
horsepower while still monitoring the health and the performance of the node, OS, hardware, and applications.

## Prerequisites

-   A node running the Netdata Agent.
-   Familiarity with configuring the Netdata Agent with `edit-config`.

If you're not familiar with how to configure the Netdata Agent, read our [node configuration
doc](/docs/configure/nodes.md) before continuing with this guide. This guide assumes familiarity with the Netdata config
directory, using `edit-config`, and the process of uncommenting/editing various settings in `netdata.conf` and other
configuration files.

## What affects Netdata's performance?

Netdata's performance is primarily affected by **data collection/retention** and **clients accessing data**. 

You can configure almost all aspects of data collection/retention, and certain aspects of clients accessing data. For
example, you can't control how many users might be viewing a local Agent dashboard, [viewing an
infrastructure](/docs/visualize/overview-infrastructure.md) in real-time with Netdata Cloud, or running [Metric
Correlations](https://learn.netdata.cloud/docs/cloud/insights/metric-correlations).

The Netdata Agent runs with the lowest possible [process scheduling
policy](/daemon/README.md#netdata-process-scheduling-policy), which is `nice 19`, and uses the `idle` process scheduler.
Together, these settings ensure that the Agent only gets CPU resources when the node has CPU resources to space. If the
node reaches 100% CPU utilization, the Agent is stopped first to ensure your applications get any available resources.
In addition, under heavy load, collectors that require disk I/O may stop and show gaps in charts.

Let's walk through the best ways to improve the Netdata Agent's performance.

## Reduce collection frequency

The fastest way to improve the Agent's resource utilization is to reduce how often it collects metrics.

### Global

If you don't need per-second metrics, or if the Netdata Agent uses a lot of CPU even when no one is viewing that node's
dashboard, configure the Agent to collect metrics less often.

Open `netdata.conf` and edit the `update every` setting. The default is `1`, meaning that the Agent collects metrics
every second.

If you change this to `2`, Netdata enforces a minimum `update every` setting of 2 seconds, and collects metrics every
other second, which will effectively halve CPU utilization. Set this to `5` or `10` to collect metrics every 5 or 10
seconds, respectively.

```conf
[global]
  update every: 5
```

<<<<<<< HEAD
### Specific plugin or collector
=======
Every collector and plugin has its own `update every` setting, which you can also change in the `go.d.conf`,
`python.d.conf`, `node.d.conf`, or `charts.d.conf` files, or in individual collector configuration files. If the `update
every` for an individual collector is less than the global, the Netdata Agent uses the global setting. See the [enable
or configure a collector](/docs/collect/enable-configure.md) doc for details.

## Specific plugin or collector
>>>>>>> 51bd5a12

If you did not [reduce the global collection frequency](#global) but find that a specific plugin/collector uses too many
resources, you can reduce its frequency. You configure [internal
collectors](/docs/collect/how-collectors-work.md#collector-architecture-and-terminolog) in `netdata.conf` and external
collectors in their individual `.conf` files.

To reduce the frequency of an [internal
plugin/collector](/docs/collect/how-collectors-work.md#collector-architecture-and-terminology), open `netdata.conf` and
find the appropriate section. For example, to reduce the frequency of the `apps` plugin, which collects and visualizes
metrics on application resource utilization:

```conf
[plugin:apps]
    update every = 5
```

To [configure an individual collector](/docs/collect/enable-configure.md), open its specific configuration file with
`edit-config` and look for the `update_every` setting. For example, to reduce the frequency of the `nginx` collector,
run `sudo ./edit-config go.d/nginx.conf`:

```conf
# [ GLOBAL ]
update_every: 10
```

## Disable unneeded plugins or collectors

If you know that you don't need an [entire plugin or a specific
collector](/docs/collect/how-collectors-work.md#collector-architecture-and-terminology), you can disable any of them.
Keep in mind that if a plugin/collector has nothing to do, it simply shuts down and does not consume system resources.
You will only improve the Agent's performance by disabling plugins/collectors that are actively collecting metrics.

Open `netdata.conf` and scroll down to the `[plugins]` section. To disable any plugin, uncomment it and set the value to
`no`. For example, to explicitly keep the `proc` and `go.d` plugins enabled while disabling `python.d`, `charts.d`, and
`node.d`.

```conf
[plugins]
    proc = yes
		python.d = no
		charts.d = no
		node.d = no
		go.d = yes
```

Disable specific collectors by opening their respective plugin configuration files, uncommenting the line for the
collector, and setting its value to `no`.

```bash
sudo ./edit-config go.d.conf
sudo ./edit-config python.d.conf
sudo ./edit-config node.d.conf
sudo ./edit-config charts.d.conf
```

For example, to disable a few Python collectors:

```conf
  apache: no
	dockerd: no
	fail2ban: no
```

## Lower memory usage for metrics retention

Reduce the disk space that the [database engine](/database/engine/README.md) uses to retain metrics by editing
the `dbengine multihost disk space` option in `netdata.conf`. The default value is `256`, but can be set to a minimum of
`64`. By reducing the disk space allocation, Netdata also needs to store less metadata in the node's memory.

The `page cache size` option also directly impacts Netdata's memory usage, but has a minimum value of `32`.

Reducing the value of `dbengine multihost disk space` does slim down Netdata's resource usage, but it also reduces how
long Netdata retains metrics. Find the right balance of performance and metrics retention by using the [dbengine
calculator](/docs/store/change-metrics-storage.md#calculate-the-system-resources-ram-disk-space-needed-to-store-metrics).

All the settings are found in the `[global]` section of `netdata.conf`:

```conf
[global]
	memory mode = dbengine
	page cache size = 32
  dbengine multihost disk space = 256
```

## Run Netdata behind Nginx

A dedicated web server like Nginx provides far more robustness than the Agent's internal [web server](/web/README.md).
Nginx can handle more concurrent connections, reuse idle connections, and use fast gzip compression to reduce payloads.

For details on installing Nginx as a proxy for the local Agent dashboard, see our [Nginx
doc](/docs/Running-behind-nginx.md).

After you complete Nginx setup according to the doc linked above, we recommend setting `keepalive` to `1024`, and using
gzip compression with the following options in the `location /` block:

```conf
  location / {
		...
		gzip on;
		gzip_proxied any;
		gzip_types *;
	}
```

Finally, edit `netdata.conf` with the following settings:

```conf
[global]
    bind socket to IP = 127.0.0.1
    access log = none
    disconnect idle web clients after seconds = 3600
    enable web responses gzip compression = no
```

## Disable/lower gzip compression for the dashboard

If you choose not to run the Agent behind Nginx, you can disable or lower the Agent's web server's gzip compression.
While gzip compression does reduce the size of the HTML/CSS/JS payload, it does use additional CPU while a user is
looking at the local Agent dashboard.

To disable gzip compression, open `netdata.conf` and find the `[web]` section:

```conf
[web]
	enable gzip compression = no
```

Or to lower the default compression level:

```conf
[web]
	enable gzip compression = yes
	gzip compression level = 1
```

## Disable logs

If you installation is working correctly, and you're not actively auditing Netdata's logs, disable them in
`netdata.conf`.

```conf
[global]
	debug log = none
	error log = none
	access log = none
```

## What's next?

We hope this guide helped you better understand how to optimize the performance of the Netdata Agent.

Now that your Agent is running smoothly, we recommend you [secure your nodes](/docs/configure/nodes.md) if you haven't
already.

Next, dive into some of Netdata's more complex features, such as configuring its health watchdog or exporting metrics to
an external time-series database.

-   [Interact with dashboards and charts](/docs/visualize/interact-dashboards-charts.md)
-   [Configure health alarms](/docs/monitor/configure-alarms.md)
-   [Export metrics to external time-series databases](/docs/export/external-databases.md)

[![analytics](https://www.google-analytics.com/collect?v=1&aip=1&t=pageview&_s=1&ds=github&dr=https%3A%2F%2Fgithub.com%2Fnetdata%2Fnetdata&dl=https%3A%2F%2Fmy-netdata.io%2Fgithub%2Fdocs%2Fguides%2Fconfigure%2Fperformance.md&_u=MAC~&cid=5792dfd7-8dc4-476b-af31-da2fdb9f93d2&tid=UA-64295674-3)](<>)<|MERGE_RESOLUTION|>--- conflicted
+++ resolved
@@ -69,21 +69,12 @@
   update every: 5
 ```
 
-<<<<<<< HEAD
 ### Specific plugin or collector
-=======
+
 Every collector and plugin has its own `update every` setting, which you can also change in the `go.d.conf`,
 `python.d.conf`, `node.d.conf`, or `charts.d.conf` files, or in individual collector configuration files. If the `update
 every` for an individual collector is less than the global, the Netdata Agent uses the global setting. See the [enable
 or configure a collector](/docs/collect/enable-configure.md) doc for details.
-
-## Specific plugin or collector
->>>>>>> 51bd5a12
-
-If you did not [reduce the global collection frequency](#global) but find that a specific plugin/collector uses too many
-resources, you can reduce its frequency. You configure [internal
-collectors](/docs/collect/how-collectors-work.md#collector-architecture-and-terminolog) in `netdata.conf` and external
-collectors in their individual `.conf` files.
 
 To reduce the frequency of an [internal
 plugin/collector](/docs/collect/how-collectors-work.md#collector-architecture-and-terminology), open `netdata.conf` and
