# 1s granularity

High resolution metrics are required to effectively monitor and troubleshoot
systems and applications.

## Why?

- The world is going real-time. Today, customer experience is significantly affected by response time, so SLAs are tighter than ever before. It is just not practical to monitor a 2-second SLA with 10-second metrics.

- IT goes virtual. Unlike real hardware, virtual environments are not predictable. You cannot expect resources to be available when your applications need them. They will eventually be, but not exactly at the time they are needed. The latency of virtual environments is affected by many factors, most of which are outside our control, like: the maintenance policy of the hosting provider, the work load of third party virtual machines running on the same physical servers combined with the resource allocation and throttling policy among virtual machines, the provisioning system of the hosting provider, etc.

<<<<<<< HEAD
## What others do?
=======
## what do others do?
>>>>>>> 86a341bf

So, why don't most monitoring platforms and monitoring SaaS providers offer high resolution metrics?

They want to, but they can't, at least not massively.

The reasons lie in their design decisions:

1. Time-series databases (prometheus, graphite, opentsdb, influxdb, etc) centralize all the metrics. At scale, these databases can easily become the bottleneck of the whole infrastructure.

2. SaaS providers base their business models on centralizing all the metrics. On top of the time-series database bottleneck they also have increased bandwidth costs. So, massively supporting high resolution metrics, destroys their business model.

<<<<<<< HEAD
Of course, since a couple of decades the world has fixed this kind
of scaling problems: instead of scaling up, scale out, horizontally. That is,
instead of investing on bigger and bigger central components, decentralize the
application so that it can scale by adding more smaller nodes to it.
=======
The funny thing, is that the world fixed this kind of scaling problems two decades ago: instead of scaling up, scale out, horizontally. That is, instead of investing on bigger and bigger central components, decentralize the application so that it can scale by adding more smaller nodes to it.
>>>>>>> 86a341bf

There have been many attempts to fix this problem for monitoring. But so far, all solutions required centralization of metrics, which can only scale up. So, although the problem is somehow managed, it is still the key problem of all monitoring
platforms and one of the key reasons for increased monitoring costs.

Another important factor is how resource efficient data collection can be when running per second. Most solutions fail to do it properly. The data collection agent is consuming significant system resources when running "per second", influencing the
monitored systems and applications to a great degree.

Finally, per second data collection is a lot harder. Busy virtual environments have a constant latency of about 100ms, spread randomly to all data sources. If data collection is not implemented properly, this latency introduces a random error of +/- 10%, which is quite significant for a monitoring system.

So, the monitoring industry fails to massively provide high resolution metrics, mainly for 3 reasons:

1. Centralization of metrics makes monitoring cost inefficient at that rate.
2. Data collection needs optimization, otherwise it will significantly affect the monitored systems.
3. Data collection is a lot harder, especially on busy virtual environments.

<<<<<<< HEAD
## What Netdata does?
=======
## what does netdata do differently?
>>>>>>> 86a341bf

Netdata decentralizes monitoring completely. Each Netdata node is autonomous. It collects metrics locally, it stores them locally, it runs checks against them to trigger alarms locally, and provides an API for the dashboards to visualize them.
This allows Netdata to scale to infinity.

<<<<<<< HEAD
Of course, Netdata can centralize metrics when needed. For example, it is not
practical to keep metrics locally on ephemeral nodes. For these cases, Netdata
streams the metrics in real-time, from the ephemeral nodes to one or more
non-ephemeral nodes nearby. This centralization is again distributed. On a large
infrastructure there may be many centralization points.

To eliminate the error introduced by data collection latencies on busy virtual
environments, Netdata interpolates collected metrics. It does this using
microsecond timings, per data source, offering measurements with an error rate
of 0.0001%.

Finally, Netdata is really fast. Optimization is a core product feature.
On modern hardware (any VPS you can get on AWS, GC, Azure, DO), Netdata can collect metrics with a rate of above 1M metrics
per second per core (this includes everything, parsing data sources, interpolating
data, storing data in the time series database, etc). So, for a few thousands
metrics per second per node, Netdata needs negligible CPU resources
(just 1-2% of a single core). 

Netdata has been designed to solve the centralization problem of monitoring.
Has been designed to replace the console for performance troubleshooting.
=======
Of course, Netdata can centralize metrics when needed. For example, it is not practical to keep metrics locally on ephemeral nodes. For these cases, Netdata streams the metrics in real-time, from the ephemeral nodes to one or more non-ephemeral nodes nearby. This centralization is again distributed. On a large infrastructure, there may be many centralization points.

To eliminate the error introduced by data collection latencies on busy virtual environments, Netdata interpolates collected metrics. It does this using microsecond timings, per data source, offering measurements with an error rate of 0.00001%.

Finally, Netdata is really fast. Optimization is a core product feature. On modern hardware, Netdata can collect metrics with a rate of above 1M metrics per second per core (this includes everything, parsing data sources, interpolating data, storing data in the time series database, etc). So, for a few thousands metrics per second per node, Netdata needs negligible CPU resources (just 1-2% of a single core). 

Netdata has been designed to:
- Solve the centralization problem of monitoring
- Replace the console for performance troubleshooting.
>>>>>>> 86a341bf
So, for Netdata 1s granularity is easy, the natural outcome...

[![analytics](https://www.google-analytics.com/collect?v=1&aip=1&t=pageview&_s=1&ds=github&dr=https%3A%2F%2Fgithub.com%2Fnetdata%2Fnetdata&dl=https%3A%2F%2Fmy-netdata.io%2Fgithub%2Fdocs%2Fwhy-netdata%2F1s-granularity&_u=MAC~&cid=5792dfd7-8dc4-476b-af31-da2fdb9f93d2&tid=UA-64295674-3)]()<|MERGE_RESOLUTION|>--- conflicted
+++ resolved
@@ -9,11 +9,7 @@
 
 - IT goes virtual. Unlike real hardware, virtual environments are not predictable. You cannot expect resources to be available when your applications need them. They will eventually be, but not exactly at the time they are needed. The latency of virtual environments is affected by many factors, most of which are outside our control, like: the maintenance policy of the hosting provider, the work load of third party virtual machines running on the same physical servers combined with the resource allocation and throttling policy among virtual machines, the provisioning system of the hosting provider, etc.
 
-<<<<<<< HEAD
-## What others do?
-=======
-## what do others do?
->>>>>>> 86a341bf
+## What do others do?
 
 So, why don't most monitoring platforms and monitoring SaaS providers offer high resolution metrics?
 
@@ -25,14 +21,7 @@
 
 2. SaaS providers base their business models on centralizing all the metrics. On top of the time-series database bottleneck they also have increased bandwidth costs. So, massively supporting high resolution metrics, destroys their business model.
 
-<<<<<<< HEAD
-Of course, since a couple of decades the world has fixed this kind
-of scaling problems: instead of scaling up, scale out, horizontally. That is,
-instead of investing on bigger and bigger central components, decentralize the
-application so that it can scale by adding more smaller nodes to it.
-=======
-The funny thing, is that the world fixed this kind of scaling problems two decades ago: instead of scaling up, scale out, horizontally. That is, instead of investing on bigger and bigger central components, decentralize the application so that it can scale by adding more smaller nodes to it.
->>>>>>> 86a341bf
+Of course, since a couple of decades the world has fixed this kind of scaling problems: instead of scaling up, scale out, horizontally. That is, instead of investing on bigger and bigger central components, decentralize the application so that it can scale by adding more smaller nodes to it.
 
 There have been many attempts to fix this problem for monitoring. But so far, all solutions required centralization of metrics, which can only scale up. So, although the problem is somehow managed, it is still the key problem of all monitoring
 platforms and one of the key reasons for increased monitoring costs.
@@ -48,37 +37,11 @@
 2. Data collection needs optimization, otherwise it will significantly affect the monitored systems.
 3. Data collection is a lot harder, especially on busy virtual environments.
 
-<<<<<<< HEAD
-## What Netdata does?
-=======
-## what does netdata do differently?
->>>>>>> 86a341bf
+## What does netdata do differently?
 
 Netdata decentralizes monitoring completely. Each Netdata node is autonomous. It collects metrics locally, it stores them locally, it runs checks against them to trigger alarms locally, and provides an API for the dashboards to visualize them.
 This allows Netdata to scale to infinity.
 
-<<<<<<< HEAD
-Of course, Netdata can centralize metrics when needed. For example, it is not
-practical to keep metrics locally on ephemeral nodes. For these cases, Netdata
-streams the metrics in real-time, from the ephemeral nodes to one or more
-non-ephemeral nodes nearby. This centralization is again distributed. On a large
-infrastructure there may be many centralization points.
-
-To eliminate the error introduced by data collection latencies on busy virtual
-environments, Netdata interpolates collected metrics. It does this using
-microsecond timings, per data source, offering measurements with an error rate
-of 0.0001%.
-
-Finally, Netdata is really fast. Optimization is a core product feature.
-On modern hardware (any VPS you can get on AWS, GC, Azure, DO), Netdata can collect metrics with a rate of above 1M metrics
-per second per core (this includes everything, parsing data sources, interpolating
-data, storing data in the time series database, etc). So, for a few thousands
-metrics per second per node, Netdata needs negligible CPU resources
-(just 1-2% of a single core). 
-
-Netdata has been designed to solve the centralization problem of monitoring.
-Has been designed to replace the console for performance troubleshooting.
-=======
 Of course, Netdata can centralize metrics when needed. For example, it is not practical to keep metrics locally on ephemeral nodes. For these cases, Netdata streams the metrics in real-time, from the ephemeral nodes to one or more non-ephemeral nodes nearby. This centralization is again distributed. On a large infrastructure, there may be many centralization points.
 
 To eliminate the error introduced by data collection latencies on busy virtual environments, Netdata interpolates collected metrics. It does this using microsecond timings, per data source, offering measurements with an error rate of 0.00001%.
@@ -88,7 +51,7 @@
 Netdata has been designed to:
 - Solve the centralization problem of monitoring
 - Replace the console for performance troubleshooting.
->>>>>>> 86a341bf
+
 So, for Netdata 1s granularity is easy, the natural outcome...
 
 [![analytics](https://www.google-analytics.com/collect?v=1&aip=1&t=pageview&_s=1&ds=github&dr=https%3A%2F%2Fgithub.com%2Fnetdata%2Fnetdata&dl=https%3A%2F%2Fmy-netdata.io%2Fgithub%2Fdocs%2Fwhy-netdata%2F1s-granularity&_u=MAC~&cid=5792dfd7-8dc4-476b-af31-da2fdb9f93d2&tid=UA-64295674-3)]()