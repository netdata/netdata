--- conflicted
+++ resolved
@@ -9,11 +9,7 @@
 learn_docs_purpose: "Explanation of Netdata roles and permissions linked to them"
 -->
 
-<<<<<<< HEAD
 Netdata Cloud's role-based-access mechanism allows you to control what functionalities in the app users can access. Each user can be assigned only one role, which fully specifies all the capabilities they are afforded.
-=======
-Netdata Cloud already provides a role-based-access mechanism, that allows you to control what functionalities in the app users can access. Each user can be assigned only one role, which fully specifies all the capabilities they are afforded.
->>>>>>> d2a44e11
 
 #### What roles are available?
 
@@ -27,20 +23,6 @@
 | **Troubleshooters**<p>This role is for users that will be just focused on using Netdata to troubleshoot, not manage entities.</p><p>Provides access to all War Rooms and Nodes in the space.</p> | - | :heavy_check_mark: | :heavy_check_mark: |
 | **Observers**<p>This role is for read-only access with restricted access to explicit War Rooms and only the Nodes that appear in those War Rooms.</p>💡 Ideal for restricting your customer's access to their own dedicated rooms.<p></p> | - | - | :heavy_check_mark: |
 | **Billing**<p>This role is for users that need to manage billing options and see invoices, with no further access to the system.</p> | - | - | :heavy_check_mark: |
-<<<<<<< HEAD
-
-#### What happens to the previous Member role?
-
-We don't want to disrupt your current access rights. Users that currently have the legacy Member role, will not lose their access, or permissions. The impact is:
-* Any new users you invite on the COMMUNITY plan, must be Administrators
-* The role Member is deprecated and won’t be selectable in any of the plans
-* Current Members will not be able to invite other users to the space, since they would only be able to invite Members which is deprecated
-
-Summary:
-* If you don’t upgrade, keep your space on Community plan: You don’t need to do anything with your existing users, they will not notice a difference.
-* If you do upgrade, move to one of the paid plans: We suggest you reassign your existing Members to one of the new roles, depending on their needs
-=======
->>>>>>> d2a44e11
 
 #### Which functionalities are available for each role?
 
