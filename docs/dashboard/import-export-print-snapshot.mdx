--- conflicted
+++ resolved
@@ -11,14 +11,9 @@
 node running Netdata. Or, you can create a print-ready version of your dashboard to save to PDF or actually print to
 paper.
 
-Snapshots can be incredibly useful for diagnosing anomalies after they've already happened. Let's say Netdata triggered
-<<<<<<< HEAD
-a warning alarm while you were asleep. In the morning, you can [select the
+Snapshots can be incredibly useful for diagnosing anomalies after they've already happened. Let's say Netdata triggered a warning alarm while you were asleep. In the morning, you can [select the
 timeframe](/docs/dashboard/select-timeframes.mdx) when the alarm triggered, export a snapshot, and send it to a
-=======
-a warning alarm while you were asleep. In the morning, you can [pick the
-timeframe](/docs/dashboard/visualization-date-and-time-controls.mdx) when the alarm triggered, export a snapshot, and send it to a
->>>>>>> 46d73e34
+
 colleague for further analysis.
 
 Or, send the Netdata team a snapshot of your dashboard when [filing a bug
