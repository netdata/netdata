---
title: "Customize the standard dashboard"
description: "Netdata's preconfigured dashboard offers many customization options, such as choosing when charts are updated, your preferred theme, and custom text to document processes, and more."
type: how-to
custom_edit_url: https://github.com/netdata/netdata/edit/master/docs/dashboard/customize.mdx
---

# Customize the standard dashboard

While the [Netdata dashboard](/docs/dashboard/how-dashboard-works.mdx) comes preconfigured with hundreds of charts and
thousands of metrics, you may want to alter your experience based on a particular use case or preferences.

## Dashboard settings

To change dashboard settings, click the on the **settings** icon ![Import
icon](https://raw.githubusercontent.com/netdata/netdata-ui/98e31799c1ec0983f433537ff16d2ac2b0d994aa/src/components/icon/assets/gear.svg)
in the top panel.

These settings only affect how the dashboard behaves in your browser. They take effect immediately and are permanently
saved to browser local storage (except the refresh on focus / always option). Some settings are applied immediately, and
others are only reflected after the dashboard is refreshed, which happens automatically.

Here are a few popular settings:

### Change chart legend position

Find this setting under the **Visual** tab. By default, Netdata places the [legend of
<<<<<<< HEAD
dimensions](/docs/dashboard/dimensions-contexts-families.mdx#dimension) _below_ charts. Click this toggle to move the
legend to the _right_ of charts.
=======
dimensions](/docs/dashboard/dimensions-contexts-families.mdx#dimension) _below_ charts. Click this toggle to
move the legend to the _right_ of charts.
>>>>>>> 46d73e34

### Change theme

Find this setting under the **Visual** tab. Choose between Dark (the default) and White.

## Customize the standard dashboard

Netdata stores information about individual charts in the `dashboard_info.js` file. This file includes section and
subsection headings, descriptions, colors, titles, tooltips, and other information for Netdata to render on the
dashboard.

One common use case for customizing the standard dashboard is adding internal "documentation" a section or specific
chart that can then be read by anyone with access to that dashboard.

For example, here is how `dashboard_info.js` defines the **System Overview** section.

```javascript
netdataDashboard.menu = {
  'system': {
    title: 'System Overview',
    icon: '<i class="fas fa-bookmark"></i>',
    info: 'Overview of the key system metrics.'
  },
```

If you want to customize this information, use the example `dashboard_info_custom_example.js` as a starting point.
First, navigate to the web server's directory. If you're on a Linux system, this should be at `/usr/share/netdata/web/`.
Copy the example file, then ensure that its permissions match the rest of the web server, which is `netdata:netdata` by
default.

```bash
cd /usr/share/netdata/web/
sudo cp dashboard_info_custom_example.js your_dashboard_info_file.js
sudo chown netdata:netdata your_dashboard_info_file.js
```

Edit the file with customizations to the `title`, `icon`, and `info` fields. Replace the string after `fas fa-` with any
icon from [Font Awesome](https://fontawesome.com/cheatsheet) to customize the icons that appear throughout the
dashboard.

Save the file, then navigate to your [Netdata config directory](/docs/configure/nodes.md) to edit `netdata.conf`. Add
the following line to the `[web]` section to tell Netdata where to find your custom configuration.

```conf
[web]
    custom dashboard_info.js = your_dashboard_info_file.js
```

Reload your browser tab to see your custom configuration.

## What's next?

If you're keen on continuing to customize your Netdata experience, check out our docs on [building new custom
dashboards](/web/gui/custom/README.md) with HTML, CSS, and JavaScript.

### Further reading & related information

- Dashboard
  - [How the dashboard works](/docs/dashboard/how-dashboard-works.mdx)
  - [Interact with charts](/docs/dashboard/interact-charts.mdx)
  - [Chart dimensions, contexts, and families](/docs/dashboard/dimensions-contexts-families.mdx)
  - [Select timeframes to visualize](/docs/dashboard/visualization-date-and-time-controls.mdx)
  - [Import, export, and print a snapshot](/docs/dashboard/import-export-print-snapshot.mdx)
  - **[Customize the standard dashboard](/docs/dashboard/customize.mdx)**<|MERGE_RESOLUTION|>--- conflicted
+++ resolved
@@ -24,14 +24,9 @@
 
 ### Change chart legend position
 
-Find this setting under the **Visual** tab. By default, Netdata places the [legend of
-<<<<<<< HEAD
-dimensions](/docs/dashboard/dimensions-contexts-families.mdx#dimension) _below_ charts. Click this toggle to move the
-legend to the _right_ of charts.
-=======
-dimensions](/docs/dashboard/dimensions-contexts-families.mdx#dimension) _below_ charts. Click this toggle to
-move the legend to the _right_ of charts.
->>>>>>> 46d73e34
+Find this setting under the **Visual** tab. By default, Netdata places the [legend of dimensions](/docs/dashboard/dimensions-contexts-families.mdx#dimension) _below_ charts. 
+Click this toggle to move the legend to the _right_ of charts.
+
 
 ### Change theme
 
