#ifdef HAVE_CONFIG_H
#include <config.h>
#endif
#include <stdlib.h>
#include <string.h>

#ifdef STORAGE_WITH_MATH
#include <math.h>
#endif

#include "common.h"
#include "web_buffer.h"
#include "log.h"

#define BUFFER_OVERFLOW_EOF "EOF"

static inline void buffer_overflow_init(BUFFER *b)
{
	b->buffer[b->size] = '\0';
	strcpy(&b->buffer[b->size + 1], BUFFER_OVERFLOW_EOF);
}

#ifdef NETDATA_INTERNAL_CHECKS
#define buffer_overflow_check(b) _buffer_overflow_check(b, __FILE__, __FUNCTION__, __LINE__)
#else
#define buffer_overflow_check(b)
#endif

static inline void _buffer_overflow_check(BUFFER *b, const char *file, const char *function, const unsigned long line)
{
	if(b->len > b->size) {
		error("BUFFER: length %ld is above size %ld, at line %lu, at function %s() of file '%s'.", b->len, b->size, line, function, file);
		b->len = b->size;
	}

	if(b->buffer[b->size] != '\0' || strcmp(&b->buffer[b->size + 1], BUFFER_OVERFLOW_EOF)) {
		error("BUFFER: detected overflow at line %lu, at function %s() of file '%s'.", line, function, file);
		buffer_overflow_init(b);
	}
}


void buffer_reset(BUFFER *wb)
{
	buffer_flush(wb);

	wb->contenttype = CT_TEXT_PLAIN;
	wb->options = 0;
	wb->date = 0;

	buffer_overflow_check(wb);
}

const char *buffer_tostring(BUFFER *wb)
{
	buffer_need_bytes(wb, (size_t)1);
	wb->buffer[wb->len] = '\0';

	buffer_overflow_check(wb);

	return(wb->buffer);
}

void buffer_char_replace(BUFFER *wb, char from, char to)
{
	char *s = wb->buffer, *end = &wb->buffer[wb->len];

	while(s != end) {
		if(*s == from) *s = to;
		s++;
	}

	buffer_overflow_check(wb);
}


void buffer_strcat(BUFFER *wb, const char *txt)
{
	if(unlikely(!txt || !*txt)) return;

	buffer_need_bytes(wb, (size_t)(1));

	char *s = &wb->buffer[wb->len], *end = &wb->buffer[wb->size];
	long len = wb->len;

	while(*txt && s != end) {
		*s++ = *txt++;
		len++;
	}

	wb->len = len;
	buffer_overflow_check(wb);

	if(*txt) {
		debug(D_WEB_BUFFER, "strcat(): increasing web_buffer at position %ld, size = %ld\n", wb->len, wb->size);
		len = strlen(txt);
		buffer_increase(wb, len);
		buffer_strcat(wb, txt);
	}
	else {
		// terminate the string
		// without increasing the length
		buffer_need_bytes(wb, (size_t)1);
		wb->buffer[wb->len] = '\0';
	}
}


void buffer_snprintf(BUFFER *wb, size_t len, const char *fmt, ...)
{
	if(unlikely(!fmt || !*fmt)) return;

	buffer_need_bytes(wb, len+1);

	va_list args;
	va_start(args, fmt);
	// FIXME: What if vsnprintf returns -1?
	// FIXME: len+1 is correct?!
	wb->len += vsnprintf(&wb->buffer[wb->len], len+1, fmt, args);
	va_end(args);

	buffer_overflow_check(wb);

	// the buffer is \0 terminated by vsnprintf
}

void buffer_vsprintf(BUFFER *wb, const char *fmt, va_list args)
{
	if(unlikely(!fmt || !*fmt)) return;

	buffer_need_bytes(wb, 1);

	size_t len = wb->size - wb->len;

	// FIXME: What if vsnprintf returns -1?
	wb->len += vsnprintf(&wb->buffer[wb->len], len, fmt, args);

	buffer_overflow_check(wb);

	// the buffer is \0 terminated by vsnprintf
}

void buffer_sprintf(BUFFER *wb, const char *fmt, ...)
{
	if(unlikely(!fmt || !*fmt)) return;

	buffer_need_bytes(wb, 1);

	size_t len = wb->size - wb->len, wrote;

	va_list args;
	va_start(args, fmt);
	// FIXME: What if vsnprintf returns -1?
	wrote = (size_t) vsnprintf(&wb->buffer[wb->len], len, fmt, args);
	va_end(args);

	if(unlikely(wrote >= len)) {
		// there is bug in vsnprintf() and it returns
		// a number higher to len, but it does not
		// overflow the buffer.
		// our buffer overflow detector will log it
		// if it does.
		buffer_overflow_check(wb);

		debug(D_WEB_BUFFER, "web_buffer_sprintf(): increasing web_buffer at position %ld, size = %ld\n", wb->len, wb->size);
		buffer_need_bytes(wb, len + WEB_DATA_LENGTH_INCREASE_STEP);

		va_start(args, fmt);
		buffer_vsprintf(wb, fmt, args);
		va_end(args);
	}
	else
		wb->len += wrote;

	// the buffer is \0 terminated by vsnprintf
}


void buffer_rrd_value(BUFFER *wb, calculated_number value)
{
	buffer_need_bytes(wb, 50);
	wb->len += print_calculated_number(&wb->buffer[wb->len], value);

	// terminate it
	buffer_need_bytes(wb, 1);
	wb->buffer[wb->len] = '\0';

	buffer_overflow_check(wb);
}

// generate a javascript date, the fastest possible way...
void buffer_jsdate(BUFFER *wb, int year, int month, int day, int hours, int minutes, int seconds)
{
	//         10        20        30      = 35
	// 01234567890123456789012345678901234
	// Date(2014,04,01,03,28,20)

	buffer_need_bytes(wb, 30);

	char *b = &wb->buffer[wb->len], *p;
	unsigned int *q = (unsigned int *)b;  

	#if __BYTE_ORDER__ == __ORDER_LITTLE_ENDIAN__
	  *q++ = 0x65746144;  // "Date" backwards.
	#else
	  *q++ = 0x44617465;  // "Date"
	#endif
	p = (char *)q;

	*p++ = '(';
	*p++ = '0' + year / 1000; year %= 1000;
	*p++ = '0' + year / 100;  year %= 100;
	*p++ = '0' + year / 10;
	*p++ = '0' + year % 10;
	*p++ = ',';
	*p   = '0' + month / 10; if (*p != '0') p++;
	*p++ = '0' + month % 10;
	*p++ = ',';
	*p   = '0' + day / 10; if (*p != '0') p++;
	*p++ = '0' + day % 10;
	*p++ = ',';
	*p   = '0' + hours / 10; if (*p != '0') p++;
	*p++ = '0' + hours % 10;
	*p++ = ',';
	*p   = '0' + minutes / 10; if (*p != '0') p++;
	*p++ = '0' + minutes % 10;
	*p++ = ',';
	*p   = '0' + seconds / 10; if (*p != '0') p++;
	*p++ = '0' + seconds % 10;

	unsigned short *r = (unsigned short *)p;

	#if __BYTE_ORDER__ == __ORDER_LITTLE_ENDIAN__
	  *r++ = 0x0029;  // ")\0" backwards.  
	#else
	  *r++ = 0x2900;  // ")\0"
	#endif

	wb->len += (size_t)((char *)r - b - 1);

	// terminate it
	wb->buffer[wb->len] = '\0';
	buffer_overflow_check(wb);
}

// generate a date, the fastest possible way...
void buffer_date(BUFFER *wb, int year, int month, int day, int hours, int minutes, int seconds)
{
	//         10        20        30      = 35
	// 01234567890123456789012345678901234
	// 2014-04-01 03:28:20

	buffer_need_bytes(wb, 36);

	char *b = &wb->buffer[wb->len];
<<<<<<< HEAD
	char *p = b;

	*p++ = '0' + year / 1000; year %= 1000;
	*p++ = '0' + year / 100;  year %= 100;
	*p++ = '0' + year / 10;
	*p++ = '0' + year % 10;
	*p++ = '-';
	*p++ = '0' + month / 10;
	*p++ = '0' + month % 10;
	*p++ = '-';
	*p++ = '0' + day / 10;
	*p++ = '0' + day % 10;
	*p++ = ' ';
	*p++ = '0' + hours / 10;
	*p++ = '0' + hours % 10;
	*p++ = ' ';
	*p++ = '0' + minutes / 10;
	*p++ = '0' + minutes % 10;
	*p++ = ' ';
	*p++ = '0' + seconds / 10;
	*p++ = '0' + seconds % 10;
	*p = '\0';
=======
  char *p = b;

  *p++ = '0' + year / 1000; year %= 1000;
  *p++ = '0' + year / 100;  year %= 100;
  *p++ = '0' + year / 10;
  *p++ = '0' + year % 10;
  *p++ = '-';
  *p++ = '0' + month / 10;
  *p++ = '0' + month % 10;
  *p++ = '-';
  *p++ = '0' + day / 10;
  *p++ = '0' + day % 10;
  *p++ = ' ';
  *p++ = '0' + hours / 10;
  *p++ = '0' + hours % 10;
  *p++ = ':';
  *p++ = '0' + minutes / 10;
  *p++ = '0' + minutes % 10;
  *p++ = ':';
  *p++ = '0' + seconds / 10;
  *p++ = '0' + seconds % 10;
  *p = '\0';
>>>>>>> 46928b47

	wb->len += (size_t)(p - b);

	// terminate it
	wb->buffer[wb->len] = '\0';
	buffer_overflow_check(wb);
}

BUFFER *buffer_create(long size)
{
	BUFFER *b;

	debug(D_WEB_BUFFER, "Creating new web buffer of size %d.", size);

	b = calloc(1, sizeof(BUFFER));
	if(!b) {
		error("Cannot allocate a web_buffer.");
		return NULL;
	}

	b->buffer = malloc(size + sizeof(BUFFER_OVERFLOW_EOF) + 2);
	if(!b->buffer) {
		error("Cannot allocate a buffer of size %u.", size + sizeof(BUFFER_OVERFLOW_EOF) + 2);
		free(b);
		return NULL;
	}
	b->buffer[0] = '\0';
	b->size = size;
	b->contenttype = CT_TEXT_PLAIN;
	buffer_overflow_init(b);
	buffer_overflow_check(b);

	return(b);
}

void buffer_free(BUFFER *b)
{
	buffer_overflow_check(b);

	debug(D_WEB_BUFFER, "Freeing web buffer of size %d.", b->size);

	if(b->buffer) free(b->buffer);
	free(b);
}

void buffer_increase(BUFFER *b, size_t free_size_required)
{
	buffer_overflow_check(b);

	size_t left = b->size - b->len;

	if(left >= free_size_required) return;

	size_t increase = free_size_required - left;
	if(increase < WEB_DATA_LENGTH_INCREASE_STEP) increase = WEB_DATA_LENGTH_INCREASE_STEP;

	debug(D_WEB_BUFFER, "Increasing data buffer from size %d to %d.", b->size, b->size + increase);

	b->buffer = realloc(b->buffer, b->size + increase + sizeof(BUFFER_OVERFLOW_EOF) + 2);
	if(!b->buffer) fatal("Failed to increase data buffer from size %d to %d.", b->size + sizeof(BUFFER_OVERFLOW_EOF) + 2, b->size + increase + sizeof(BUFFER_OVERFLOW_EOF) + 2);

	b->size += increase;

	buffer_overflow_init(b);
	buffer_overflow_check(b);
}<|MERGE_RESOLUTION|>--- conflicted
+++ resolved
@@ -253,30 +253,6 @@
 	buffer_need_bytes(wb, 36);
 
 	char *b = &wb->buffer[wb->len];
-<<<<<<< HEAD
-	char *p = b;
-
-	*p++ = '0' + year / 1000; year %= 1000;
-	*p++ = '0' + year / 100;  year %= 100;
-	*p++ = '0' + year / 10;
-	*p++ = '0' + year % 10;
-	*p++ = '-';
-	*p++ = '0' + month / 10;
-	*p++ = '0' + month % 10;
-	*p++ = '-';
-	*p++ = '0' + day / 10;
-	*p++ = '0' + day % 10;
-	*p++ = ' ';
-	*p++ = '0' + hours / 10;
-	*p++ = '0' + hours % 10;
-	*p++ = ' ';
-	*p++ = '0' + minutes / 10;
-	*p++ = '0' + minutes % 10;
-	*p++ = ' ';
-	*p++ = '0' + seconds / 10;
-	*p++ = '0' + seconds % 10;
-	*p = '\0';
-=======
   char *p = b;
 
   *p++ = '0' + year / 1000; year %= 1000;
@@ -299,7 +275,6 @@
   *p++ = '0' + seconds / 10;
   *p++ = '0' + seconds % 10;
   *p = '\0';
->>>>>>> 46928b47
 
 	wb->len += (size_t)(p - b);
 
