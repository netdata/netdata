// SPDX-License-Identifier: GPL-3.0-or-later

#include "common.h"

int web_server_is_multithreaded = 1;

const char *program_name = "";
uint64_t debug_flags = DEBUG;

int access_log_syslog = 1;
int error_log_syslog = 1;
int output_log_syslog = 1;  // debug log

int stdaccess_fd = -1;
FILE *stdaccess = NULL;

const char *stdaccess_filename = NULL;
const char *stderr_filename = NULL;
const char *stdout_filename = NULL;

void syslog_init(void) {
    static int i = 0;

    if(!i) {
        openlog(program_name, LOG_PID, LOG_DAEMON);
        i = 1;
    }
}

#define LOG_DATE_LENGTH 26

static inline void log_date(char *buffer, size_t len) {
    if(unlikely(!buffer || !len))
        return;

    time_t t;
    struct tm *tmp, tmbuf;

    t = now_realtime_sec();
    tmp = localtime_r(&t, &tmbuf);

    if (tmp == NULL) {
        buffer[0] = '\0';
        return;
    }

    if (unlikely(strftime(buffer, len, "%Y-%m-%d %H:%M:%S", tmp) == 0))
        buffer[0] = '\0';

    buffer[len - 1] = '\0';
}

static netdata_mutex_t log_mutex = NETDATA_MUTEX_INITIALIZER;
static inline void log_lock() {
    netdata_mutex_lock(&log_mutex);
}
static inline void log_unlock() {
    netdata_mutex_unlock(&log_mutex);
}

static FILE *open_log_file(int fd, FILE *fp, const char *filename, int *enabled_syslog, int is_stdaccess, int *fd_ptr) {
    int f, devnull = 0;

    if(!filename || !*filename || !strcmp(filename, "none") ||  !strcmp(filename, "/dev/null")) {
        filename = "/dev/null";
        devnull = 1;
    }

    if(!strcmp(filename, "syslog")) {
        filename = "/dev/null";
        devnull = 1;
        syslog_init();
        if(enabled_syslog) *enabled_syslog = 1;
    }
    else if(enabled_syslog) *enabled_syslog = 0;

    // don't do anything if the user is willing
    // to have the standard one
    if(!strcmp(filename, "system")) {
        if(fd != -1 && !is_stdaccess) {
            if(fd_ptr) *fd_ptr = fd;
            return fp;
        }

        filename = "stderr";
    }

    if(!strcmp(filename, "stdout"))
        f = STDOUT_FILENO;

    else if(!strcmp(filename, "stderr"))
        f = STDERR_FILENO;

    else {
        f = open(filename, O_WRONLY | O_APPEND | O_CREAT, 0664);
        if(f == -1) {
            error("Cannot open file '%s'. Leaving %d to its default.", filename, fd);
            if(fd_ptr) *fd_ptr = fd;
            return fp;
        }
    }

    // if there is a level-2 file pointer
    // flush it before switching the level-1 fds
    if(fp)
        fflush(fp);

    if(devnull && is_stdaccess) {
        fd = -1;
        fp = NULL;
    }

    if(fd != f && fd != -1) {
        // it automatically closes
        int t = dup2(f, fd);
        if (t == -1) {
            error("Cannot dup2() new fd %d to old fd %d for '%s'", f, fd, filename);
            close(f);
            if(fd_ptr) *fd_ptr = fd;
            return fp;
        }
        // info("dup2() new fd %d to old fd %d for '%s'", f, fd, filename);
        close(f);
    }
    else fd = f;

    if(!fp) {
        fp = fdopen(fd, "a");
        if (!fp)
            error("Cannot fdopen() fd %d ('%s')", fd, filename);
        else {
            if (setvbuf(fp, NULL, _IOLBF, 0) != 0)
                error("Cannot set line buffering on fd %d ('%s')", fd, filename);
        }
    }

    if(fd_ptr) *fd_ptr = fd;
    return fp;
}

void reopen_all_log_files() {
    if(stdout_filename)
        open_log_file(STDOUT_FILENO, stdout, stdout_filename, &output_log_syslog, 0, NULL);

    if(stderr_filename)
        open_log_file(STDERR_FILENO, stderr, stderr_filename, &error_log_syslog, 0, NULL);

    if(stdaccess_filename)
         stdaccess = open_log_file(stdaccess_fd, stdaccess, stdaccess_filename, &access_log_syslog, 1, &stdaccess_fd);
}

void open_all_log_files() {
    // disable stdin
    open_log_file(STDIN_FILENO, stdin, "/dev/null", NULL, 0, NULL);

    open_log_file(STDOUT_FILENO, stdout, stdout_filename, &output_log_syslog, 0, NULL);
    open_log_file(STDERR_FILENO, stderr, stderr_filename, &error_log_syslog, 0, NULL);
    stdaccess = open_log_file(stdaccess_fd, stdaccess, stdaccess_filename, &access_log_syslog, 1, &stdaccess_fd);
}

// ----------------------------------------------------------------------------
// error log throttling

time_t error_log_throttle_period = 1200;
unsigned long error_log_errors_per_period = 200;
unsigned long error_log_errors_per_period_backup = 0;

int error_log_limit(int reset) {
    static time_t start = 0;
    static unsigned long counter = 0, prevented = 0;

    // fprintf(stderr, "FLOOD: counter=%lu, allowed=%lu, backup=%lu, period=%llu\n", counter, error_log_errors_per_period, error_log_errors_per_period_backup, (unsigned long long)error_log_throttle_period);

    // do not throttle if the period is 0
    if(error_log_throttle_period == 0)
        return 0;

    // prevent all logs if the errors per period is 0
    if(error_log_errors_per_period == 0)
#ifdef NETDATA_INTERNAL_CHECKS
        return 0;
#else
        return 1;
#endif

    time_t now = now_monotonic_sec();
    if(!start) start = now;

    if(reset) {
        if(prevented) {
            char date[LOG_DATE_LENGTH];
            log_date(date, LOG_DATE_LENGTH);
<<<<<<< HEAD
            fprintf(stderr, "%s: %s Resetting logging for process '%s' (prevented %lu logs in the last %lld seconds).\n"
=======
            fprintf(stderr, "%s: %s LOG FLOOD PROTECTION reset for process '%s' (prevented %lu logs in the last %ld seconds).\n"
>>>>>>> a441c0a2
                    , date
                    , program_name
                    , program_name
                    , prevented
                    , (long long)(now - start)
            );
        }

        start = now;
        counter = 0;
        prevented = 0;
    }

    // detect if we log too much
    counter++;

    if(now - start > error_log_throttle_period) {
        if(prevented) {
            char date[LOG_DATE_LENGTH];
            log_date(date, LOG_DATE_LENGTH);
<<<<<<< HEAD
            fprintf(stderr, "%s: %s Resuming logging from process '%s' (prevented %lu logs in the last %lld seconds).\n"
=======
            fprintf(stderr, "%s: %s LOG FLOOD PROTECTION resuming logging from process '%s' (prevented %lu logs in the last %ld seconds).\n"
>>>>>>> a441c0a2
                    , date
                    , program_name
                    , program_name
                    , prevented
                    , (long long)error_log_throttle_period
            );
        }

        // restart the period accounting
        start = now;
        counter = 1;
        prevented = 0;

        // log this error
        return 0;
    }

    if(counter > error_log_errors_per_period) {
        if(!prevented) {
            char date[LOG_DATE_LENGTH];
            log_date(date, LOG_DATE_LENGTH);
<<<<<<< HEAD
            fprintf(stderr, "%s: %s Too many logs (%lu logs in %lld seconds, threshold is set to %lu logs in %lld seconds). Preventing more logs from process '%s' for %lld seconds.\n"
=======
            fprintf(stderr, "%s: %s LOG FLOOD PROTECTION too many logs (%lu logs in %ld seconds, threshold is set to %lu logs in %ld seconds). Preventing more logs from process '%s' for %ld seconds.\n"
>>>>>>> a441c0a2
                    , date
                    , program_name
                    , counter
                    , (long long)(now - start)
                    , error_log_errors_per_period
                    , (long long)(error_log_throttle_period)
                    , program_name
                    , (long long)(start + error_log_throttle_period - now));
        }

        prevented++;

        // prevent logging this error
#ifdef NETDATA_INTERNAL_CHECKS
        return 0;
#else
        return 1;
#endif
    }

    return 0;
}

// ----------------------------------------------------------------------------
// debug log

void debug_int( const char *file, const char *function, const unsigned long line, const char *fmt, ... ) {
    va_list args;

    char date[LOG_DATE_LENGTH];
    log_date(date, LOG_DATE_LENGTH);

    va_start( args, fmt );
    printf("%s: %s DEBUG : %s : (%04lu@%-10.10s:%-15.15s): ", date, program_name, netdata_thread_tag(), line, file, function);
    vprintf(fmt, args);
    va_end( args );
    putchar('\n');

    if(output_log_syslog) {
        va_start( args, fmt );
        vsyslog(LOG_ERR,  fmt, args );
        va_end( args );
    }

    fflush(stdout);
}

// ----------------------------------------------------------------------------
// info log

void info_int( const char *file, const char *function, const unsigned long line, const char *fmt, ... )
{
    va_list args;

    // prevent logging too much
    if(error_log_limit(0)) return;

    if(error_log_syslog) {
        va_start( args, fmt );
        vsyslog(LOG_INFO,  fmt, args );
        va_end( args );
    }

    char date[LOG_DATE_LENGTH];
    log_date(date, LOG_DATE_LENGTH);

    log_lock();

    va_start( args, fmt );
    if(debug_flags) fprintf(stderr, "%s: %s INFO  : %s : (%04lu@%-10.10s:%-15.15s): ", date, program_name, netdata_thread_tag(), line, file, function);
    else            fprintf(stderr, "%s: %s INFO  : %s : ", date, program_name, netdata_thread_tag());
    vfprintf( stderr, fmt, args );
    va_end( args );

    fputc('\n', stderr);

    log_unlock();
}

// ----------------------------------------------------------------------------
// error log

#if defined(STRERROR_R_CHAR_P)
// GLIBC version of strerror_r
static const char *strerror_result(const char *a, const char *b) { (void)b; return a; }
#elif defined(HAVE_STRERROR_R)
// POSIX version of strerror_r
static const char *strerror_result(int a, const char *b) { (void)a; return b; }
#elif defined(HAVE_C__GENERIC)

// what a trick!
// http://stackoverflow.com/questions/479207/function-overloading-in-c
static const char *strerror_result_int(int a, const char *b) { (void)a; return b; }
static const char *strerror_result_string(const char *a, const char *b) { (void)b; return a; }

#define strerror_result(a, b) _Generic((a), \
    int: strerror_result_int, \
    char *: strerror_result_string \
    )(a, b)

#else
#error "cannot detect the format of function strerror_r()"
#endif

void error_int( const char *prefix, const char *file, const char *function, const unsigned long line, const char *fmt, ... ) {
    // save a copy of errno - just in case this function generates a new error
    int errno_bak = errno;

    va_list args;

    // prevent logging too much
    if(error_log_limit(0)) return;

    if(error_log_syslog) {
        va_start( args, fmt );
        vsyslog(LOG_ERR,  fmt, args );
        va_end( args );
    }

    char date[LOG_DATE_LENGTH];
    log_date(date, LOG_DATE_LENGTH);

    log_lock();

    va_start( args, fmt );
    if(debug_flags) fprintf(stderr, "%s: %s %-5.5s : %s : (%04lu@%-10.10s:%-15.15s): ", date, program_name, prefix, netdata_thread_tag(), line, file, function);
    else            fprintf(stderr, "%s: %s %-5.5s : %s : ", date, program_name, prefix, netdata_thread_tag());
    vfprintf( stderr, fmt, args );
    va_end( args );

    if(errno_bak) {
        char buf[1024];
        fprintf(stderr, " (errno %d, %s)\n", errno_bak, strerror_result(strerror_r(errno_bak, buf, 1023), buf));
        errno = 0;
    }
    else
        fputc('\n', stderr);

    log_unlock();
}

void fatal_int( const char *file, const char *function, const unsigned long line, const char *fmt, ... ) {
    va_list args;

    if(error_log_syslog) {
        va_start( args, fmt );
        vsyslog(LOG_CRIT,  fmt, args );
        va_end( args );
    }

    char date[LOG_DATE_LENGTH];
    log_date(date, LOG_DATE_LENGTH);

    log_lock();

    va_start( args, fmt );
    if(debug_flags) fprintf(stderr, "%s: %s FATAL : %s : (%04lu@%-10.10s:%-15.15s): ", date, program_name, netdata_thread_tag(), line, file, function);
    else            fprintf(stderr, "%s: %s FATAL : %s : ", date, program_name, netdata_thread_tag());
    vfprintf( stderr, fmt, args );
    va_end( args );

    perror(" # ");
    fputc('\n', stderr);

    log_unlock();

    netdata_cleanup_and_exit(1);
}

// ----------------------------------------------------------------------------
// access log

void log_access( const char *fmt, ... ) {
    va_list args;

    if(access_log_syslog) {
        va_start( args, fmt );
        vsyslog(LOG_INFO,  fmt, args );
        va_end( args );
    }

    if(stdaccess) {
        static netdata_mutex_t access_mutex = NETDATA_MUTEX_INITIALIZER;

        if(web_server_is_multithreaded)
            netdata_mutex_lock(&access_mutex);

        char date[LOG_DATE_LENGTH];
        log_date(date, LOG_DATE_LENGTH);
        fprintf(stdaccess, "%s: ", date);

        va_start( args, fmt );
        vfprintf( stdaccess, fmt, args );
        va_end( args );
        fputc('\n', stdaccess);

        if(web_server_is_multithreaded)
            netdata_mutex_unlock(&access_mutex);
    }
}<|MERGE_RESOLUTION|>--- conflicted
+++ resolved
@@ -190,11 +190,7 @@
         if(prevented) {
             char date[LOG_DATE_LENGTH];
             log_date(date, LOG_DATE_LENGTH);
-<<<<<<< HEAD
-            fprintf(stderr, "%s: %s Resetting logging for process '%s' (prevented %lu logs in the last %lld seconds).\n"
-=======
-            fprintf(stderr, "%s: %s LOG FLOOD PROTECTION reset for process '%s' (prevented %lu logs in the last %ld seconds).\n"
->>>>>>> a441c0a2
+            fprintf(stderr, "%s: %s LOG FLOOD PROTECTION reset for process '%s' (prevented %lu logs in the last %lld seconds).\n"
                     , date
                     , program_name
                     , program_name
@@ -215,11 +211,7 @@
         if(prevented) {
             char date[LOG_DATE_LENGTH];
             log_date(date, LOG_DATE_LENGTH);
-<<<<<<< HEAD
-            fprintf(stderr, "%s: %s Resuming logging from process '%s' (prevented %lu logs in the last %lld seconds).\n"
-=======
-            fprintf(stderr, "%s: %s LOG FLOOD PROTECTION resuming logging from process '%s' (prevented %lu logs in the last %ld seconds).\n"
->>>>>>> a441c0a2
+            fprintf(stderr, "%s: %s LOG FLOOD PROTECTION resuming logging from process '%s' (prevented %lu logs in the last %lld seconds).\n"
                     , date
                     , program_name
                     , program_name
@@ -241,11 +233,7 @@
         if(!prevented) {
             char date[LOG_DATE_LENGTH];
             log_date(date, LOG_DATE_LENGTH);
-<<<<<<< HEAD
-            fprintf(stderr, "%s: %s Too many logs (%lu logs in %lld seconds, threshold is set to %lu logs in %lld seconds). Preventing more logs from process '%s' for %lld seconds.\n"
-=======
-            fprintf(stderr, "%s: %s LOG FLOOD PROTECTION too many logs (%lu logs in %ld seconds, threshold is set to %lu logs in %ld seconds). Preventing more logs from process '%s' for %ld seconds.\n"
->>>>>>> a441c0a2
+            fprintf(stderr, "%s: %s LOG FLOOD PROTECTION too many logs (%lu logs in %lld seconds, threshold is set to %lu logs in %lld seconds). Preventing more logs from process '%s' for %lld seconds.\n"
                     , date
                     , program_name
                     , counter
