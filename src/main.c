// SPDX-License-Identifier: GPL-3.0-or-later

#include "common.h"

void netdata_cleanup_and_exit(int ret) {
    // enabling this, is wrong
    // because the threads will be cancelled while cleaning up
    // netdata_exit = 1;

    error_log_limit_unlimited();
    info("EXIT: netdata prepares to exit with code %d...", ret);

    // cleanup/save the database and exit
    info("EXIT: cleaning up the database...");
    rrdhost_cleanup_all();

    if(!ret) {
        // exit cleanly

        // stop everything
        info("EXIT: stopping master threads...");
        cancel_main_threads();

        // free the database
        info("EXIT: freeing database memory...");
        rrdhost_free_all();
    }

    // unlink the pid
    if(pidfile[0]) {
        info("EXIT: removing netdata PID file '%s'...", pidfile);
        if(unlink(pidfile) != 0)
            error("EXIT: cannot unlink pidfile '%s'.", pidfile);
    }

    info("EXIT: all done - netdata is now exiting - bye bye...");
    exit(ret);
}

struct netdata_static_thread static_threads[] = {

    NETDATA_PLUGIN_HOOK_CHECKS
    NETDATA_PLUGIN_HOOK_FREEBSD
    NETDATA_PLUGIN_HOOK_MACOS

<<<<<<< HEAD
#if defined(__FreeBSD__)
    // FreeBSD internal plugins
    {"PLUGIN[freebsd]",      CONFIG_SECTION_PLUGINS,  "freebsd",    1, NULL, NULL, freebsd_main},
#elif defined(__APPLE__)
    // macOS internal plugins
    {"PLUGIN[macos]",        CONFIG_SECTION_PLUGINS,  "macos",      1, NULL, NULL, macos_main},
#elif defined(__OpenBSD__)
    // OpenBSD internal plugins
#else
    // linux internal plugins
    {"PLUGIN[proc]",         CONFIG_SECTION_PLUGINS,  "proc",       1, NULL, NULL, proc_main},
    {"PLUGIN[diskspace]",    CONFIG_SECTION_PLUGINS,  "diskspace",  1, NULL, NULL, proc_diskspace_main},
    {"PLUGIN[cgroup]",       CONFIG_SECTION_PLUGINS,  "cgroups",    1, NULL, NULL, cgroups_main},
    {"PLUGIN[tc]",           CONFIG_SECTION_PLUGINS,  "tc",         1, NULL, NULL, tc_main},
#endif /* __FreeBSD__, __APPLE__, __OpenBSD__ */

    // common plugins for all systems
    {"PLUGIN[idlejitter]",   CONFIG_SECTION_PLUGINS,  "idlejitter", 1, NULL, NULL, cpuidlejitter_main},
    {"BACKENDS",            NULL,                    NULL,         1, NULL, NULL, backends_main},
    {"HEALTH",              NULL,                    NULL,         1, NULL, NULL, health_main},
    {"PLUGINSD",            NULL,                    NULL,         1, NULL, NULL, pluginsd_main},
    {"WEB_SERVER[multi]",   NULL,                    NULL,         1, NULL, NULL, socket_listen_main_multi_threaded},
    {"WEB_SERVER[single]",  NULL,                    NULL,         0, NULL, NULL, socket_listen_main_single_threaded},
    {"WEB_SERVER[static1]", NULL,                    NULL,         0, NULL, NULL, socket_listen_main_static_threaded},
    {"STREAM",              NULL,                    NULL,         0, NULL, NULL, rrdpush_sender_thread},
    {"STATSD",              NULL,                    NULL,         1, NULL, NULL, statsd_main},

    {NULL,                  NULL,                    NULL,         0, NULL, NULL, NULL}
=======
    // linux internal plugins
    NETDATA_PLUGIN_HOOK_LINUX_NFACCT
    NETDATA_PLUGIN_HOOK_LINUX_PROC
    NETDATA_PLUGIN_HOOK_LINUX_DISKSPACE
    NETDATA_PLUGIN_HOOK_LINUX_CGROUPS
    NETDATA_PLUGIN_HOOK_LINUX_TC

    NETDATA_PLUGIN_HOOK_IDLEJITTER
    NETDATA_PLUGIN_HOOK_STATSD

        // common plugins for all systems
    {"BACKENDS",             NULL,                    NULL,         1, NULL, NULL, backends_main},
    {"WEB_SERVER[multi]",    NULL,                    NULL,         1, NULL, NULL, socket_listen_main_multi_threaded},
    {"WEB_SERVER[single]",   NULL,                    NULL,         0, NULL, NULL, socket_listen_main_single_threaded},
    {"WEB_SERVER[static1]",  NULL,                    NULL,         0, NULL, NULL, socket_listen_main_static_threaded},
    {"STREAM",               NULL,                    NULL,         0, NULL, NULL, rrdpush_sender_thread},

    NETDATA_PLUGIN_HOOK_PLUGINSD
    NETDATA_PLUGIN_HOOK_HEALTH

    {NULL,                   NULL,                    NULL,         0, NULL, NULL, NULL}
>>>>>>> 1ad4f1bc
};

void web_server_threading_selection(void) {
    web_server_mode = web_server_mode_id(config_get(CONFIG_SECTION_WEB, "mode", web_server_mode_name(web_server_mode)));

    int multi_threaded = (web_server_mode == WEB_SERVER_MODE_MULTI_THREADED);
    int single_threaded = (web_server_mode == WEB_SERVER_MODE_SINGLE_THREADED);
    int static_threaded = (web_server_mode == WEB_SERVER_MODE_STATIC_THREADED);

    int i;
    for (i = 0; static_threads[i].name; i++) {
        if (static_threads[i].start_routine == socket_listen_main_multi_threaded)
            static_threads[i].enabled = multi_threaded;

        if (static_threads[i].start_routine == socket_listen_main_single_threaded)
            static_threads[i].enabled = single_threaded;

        if (static_threads[i].start_routine == socket_listen_main_static_threaded)
            static_threads[i].enabled = static_threaded;
    }
}

void web_server_config_options(void) {
    web_client_timeout = (int) config_get_number(CONFIG_SECTION_WEB, "disconnect idle clients after seconds", web_client_timeout);
    web_client_first_request_timeout = (int) config_get_number(CONFIG_SECTION_WEB, "timeout for first request", web_client_first_request_timeout);
    web_client_streaming_rate_t = config_get_number(CONFIG_SECTION_WEB, "accept a streaming request every seconds", web_client_streaming_rate_t);

    respect_web_browser_do_not_track_policy = config_get_boolean(CONFIG_SECTION_WEB, "respect do not track policy", respect_web_browser_do_not_track_policy);
    web_x_frame_options = config_get(CONFIG_SECTION_WEB, "x-frame-options response header", "");
    if(!*web_x_frame_options) web_x_frame_options = NULL;

    web_allow_connections_from = simple_pattern_create(config_get(CONFIG_SECTION_WEB, "allow connections from", "localhost *"), NULL, SIMPLE_PATTERN_EXACT);
    web_allow_dashboard_from   = simple_pattern_create(config_get(CONFIG_SECTION_WEB, "allow dashboard from", "localhost *"), NULL, SIMPLE_PATTERN_EXACT);
    web_allow_badges_from      = simple_pattern_create(config_get(CONFIG_SECTION_WEB, "allow badges from", "*"), NULL, SIMPLE_PATTERN_EXACT);
    web_allow_registry_from    = simple_pattern_create(config_get(CONFIG_SECTION_REGISTRY, "allow from", "*"), NULL, SIMPLE_PATTERN_EXACT);
    web_allow_streaming_from   = simple_pattern_create(config_get(CONFIG_SECTION_WEB, "allow streaming from", "*"), NULL, SIMPLE_PATTERN_EXACT);
    web_allow_netdataconf_from = simple_pattern_create(config_get(CONFIG_SECTION_WEB, "allow netdata.conf from", "localhost fd* 10.* 192.168.* 172.16.* 172.17.* 172.18.* 172.19.* 172.20.* 172.21.* 172.22.* 172.23.* 172.24.* 172.25.* 172.26.* 172.27.* 172.28.* 172.29.* 172.30.* 172.31.*"), NULL, SIMPLE_PATTERN_EXACT);

#ifdef NETDATA_WITH_ZLIB
    web_enable_gzip = config_get_boolean(CONFIG_SECTION_WEB, "enable gzip compression", web_enable_gzip);

    char *s = config_get(CONFIG_SECTION_WEB, "gzip compression strategy", "default");
    if(!strcmp(s, "default"))
        web_gzip_strategy = Z_DEFAULT_STRATEGY;
    else if(!strcmp(s, "filtered"))
        web_gzip_strategy = Z_FILTERED;
    else if(!strcmp(s, "huffman only"))
        web_gzip_strategy = Z_HUFFMAN_ONLY;
    else if(!strcmp(s, "rle"))
        web_gzip_strategy = Z_RLE;
    else if(!strcmp(s, "fixed"))
        web_gzip_strategy = Z_FIXED;
    else {
        error("Invalid compression strategy '%s'. Valid strategies are 'default', 'filtered', 'huffman only', 'rle' and 'fixed'. Proceeding with 'default'.", s);
        web_gzip_strategy = Z_DEFAULT_STRATEGY;
    }

    web_gzip_level = (int)config_get_number(CONFIG_SECTION_WEB, "gzip compression level", 3);
    if(web_gzip_level < 1) {
        error("Invalid compression level %d. Valid levels are 1 (fastest) to 9 (best ratio). Proceeding with level 1 (fastest compression).", web_gzip_level);
        web_gzip_level = 1;
    }
    else if(web_gzip_level > 9) {
        error("Invalid compression level %d. Valid levels are 1 (fastest) to 9 (best ratio). Proceeding with level 9 (best compression).", web_gzip_level);
        web_gzip_level = 9;
    }
#endif /* NETDATA_WITH_ZLIB */
}


int killpid(pid_t pid, int signal)
{
    int ret = -1;
    debug(D_EXIT, "Request to kill pid %d", pid);

    errno = 0;
    if(kill(pid, 0) == -1) {
        switch(errno) {
            case ESRCH:
                error("Request to kill pid %d, but it is not running.", pid);
                break;

            case EPERM:
                error("Request to kill pid %d, but I do not have enough permissions.", pid);
                break;

            default:
                error("Request to kill pid %d, but I received an error.", pid);
                break;
        }
    }
    else {
        errno = 0;
        ret = kill(pid, signal);
        if(ret == -1) {
            switch(errno) {
                case ESRCH:
                    error("Cannot kill pid %d, but it is not running.", pid);
                    break;

                case EPERM:
                    error("Cannot kill pid %d, but I do not have enough permissions.", pid);
                    break;

                default:
                    error("Cannot kill pid %d, but I received an error.", pid);
                    break;
            }
        }
    }

    return ret;
}

void cancel_main_threads() {
    error_log_limit_unlimited();

    int i, found = 0;
    usec_t max = 5 * USEC_PER_SEC, step = 100000;
    for (i = 0; static_threads[i].name != NULL ; i++) {
        if(static_threads[i].enabled == NETDATA_MAIN_THREAD_RUNNING) {
            info("EXIT: Stopping master thread: %s", static_threads[i].name);
            netdata_thread_cancel(*static_threads[i].thread);
            found++;
        }
    }

    while(found && max > 0) {
        max -= step;
        info("Waiting %d threads to finish...", found);
        sleep_usec(step);
        found = 0;
        for (i = 0; static_threads[i].name != NULL ; i++) {
            if (static_threads[i].enabled != NETDATA_MAIN_THREAD_EXITED)
                found++;
        }
    }

    if(found) {
        for (i = 0; static_threads[i].name != NULL ; i++) {
            if (static_threads[i].enabled != NETDATA_MAIN_THREAD_EXITED)
                error("Master thread %s takes too long to exit. Giving up...", static_threads[i].name);
        }
    }
    else
        info("All threads finished.");
}

struct option_def option_definitions[] = {
    // opt description                                    arg name       default value
    { 'c', "Configuration file to load.",                 "filename",    CONFIG_DIR "/" CONFIG_FILENAME},
    { 'D', "Do not fork. Run in the foreground.",         NULL,          "run in the background"},
    { 'h', "Display this help message.",                  NULL,          NULL},
    { 'P', "File to save a pid while running.",           "filename",    "do not save pid to a file"},
    { 'i', "The IP address to listen to.",                "IP",          "all IP addresses IPv4 and IPv6"},
    { 'p', "API/Web port to use.",                        "port",        "19999"},
    { 's', "Prefix for /proc and /sys (for containers).", "path",        "no prefix"},
    { 't', "The internal clock of netdata.",              "seconds",     "1"},
    { 'u', "Run as user.",                                "username",    "netdata"},
    { 'v', "Print netdata version and exit.",             NULL,          NULL},
    { 'V', "Print netdata version and exit.",             NULL,          NULL},
    { 'W', "See Advanced options below.",                 "options",     NULL},
};

int help(int exitcode) {
    FILE *stream;
    if(exitcode == 0)
        stream = stdout;
    else
        stream = stderr;

    int num_opts = sizeof(option_definitions) / sizeof(struct option_def);
    int i;
    int max_len_arg = 0;

    // Compute maximum argument length
    for( i = 0; i < num_opts; i++ ) {
        if(option_definitions[i].arg_name) {
            int len_arg = (int)strlen(option_definitions[i].arg_name);
            if(len_arg > max_len_arg) max_len_arg = len_arg;
        }
    }

    if(max_len_arg > 30) max_len_arg = 30;
    if(max_len_arg < 20) max_len_arg = 20;

    fprintf(stream, "%s", "\n"
            " ^\n"
            " |.-.   .-.   .-.   .-.   .  netdata                                         \n"
            " |   '-'   '-'   '-'   '-'   real-time performance monitoring, done right!   \n"
            " +----+-----+-----+-----+-----+-----+-----+-----+-----+-----+-----+-----+--->\n"
            "\n"
            " Copyright (C) 2016-2017, Costa Tsaousis <costa@tsaousis.gr>\n"
            " Released under GNU General Public License v3 or later.\n"
            " All rights reserved.\n"
            "\n"
            " Home Page  : https://my-netdata.io\n"
            " Source Code: https://github.com/netdata/netdata\n"
            " Wiki / Docs: https://github.com/netdata/netdata/wiki\n"
            " Support    : https://github.com/netdata/netdata/issues\n"
            " License    : https://github.com/netdata/netdata/blob/master/LICENSE.md\n"
            "\n"
            " Twitter    : https://twitter.com/linuxnetdata\n"
            " Facebook   : https://www.facebook.com/linuxnetdata/\n"
            "\n"
            "\n"
    );

    fprintf(stream, " SYNOPSIS: netdata [options]\n");
    fprintf(stream, "\n");
    fprintf(stream, " Options:\n\n");

    // Output options description.
    for( i = 0; i < num_opts; i++ ) {
        fprintf(stream, "  -%c %-*s  %s", option_definitions[i].val, max_len_arg, option_definitions[i].arg_name ? option_definitions[i].arg_name : "", option_definitions[i].description);
        if(option_definitions[i].default_value) {
            fprintf(stream, "\n   %c %-*s  Default: %s\n", ' ', max_len_arg, "", option_definitions[i].default_value);
        } else {
            fprintf(stream, "\n");
        }
        fprintf(stream, "\n");
    }

    fprintf(stream, "\n Advanced options:\n\n"
            "  -W stacksize=N           Set the stacksize (in bytes).\n\n"
            "  -W debug_flags=N         Set runtime tracing to debug.log.\n\n"
            "  -W unittest              Run internal unittests and exit.\n\n"
            "  -W set section option value\n"
            "                           set netdata.conf option from the command line.\n\n"
            "  -W simple-pattern pattern string\n"
            "                           Check if string matches pattern and exit.\n\n"
    );

    fprintf(stream, "\n Signals netdata handles:\n\n"
            "  - HUP                    Close and reopen log files.\n"
            "  - USR1                   Save internal DB to disk.\n"
            "  - USR2                   Reload health configuration.\n"
            "\n"
    );

    fflush(stream);
    return exitcode;
}

// TODO: Remove this function with the nix major release.
void remove_option(int opt_index, int *argc, char **argv) {
    int i;

    // remove the options.
    do {
        *argc = *argc - 1;
        for(i = opt_index; i < *argc; i++) {
            argv[i] = argv[i+1];
        }
        i = opt_index;
    } while(argv[i][0] != '-' && opt_index >= *argc);
}

static const char *verify_required_directory(const char *dir) {
    if(chdir(dir) == -1)
        fatal("Cannot cd to directory '%s'", dir);

    DIR *d = opendir(dir);
    if(!d)
        fatal("Cannot examine the contents of directory '%s'", dir);
    closedir(d);

    return dir;
}

void log_init(void) {
    char filename[FILENAME_MAX + 1];
    snprintfz(filename, FILENAME_MAX, "%s/debug.log", netdata_configured_log_dir);
    stdout_filename    = config_get(CONFIG_SECTION_GLOBAL, "debug log",  filename);

    snprintfz(filename, FILENAME_MAX, "%s/error.log", netdata_configured_log_dir);
    stderr_filename    = config_get(CONFIG_SECTION_GLOBAL, "error log",  filename);

    snprintfz(filename, FILENAME_MAX, "%s/access.log", netdata_configured_log_dir);
    stdaccess_filename = config_get(CONFIG_SECTION_GLOBAL, "access log", filename);

    error_log_throttle_period = config_get_number(CONFIG_SECTION_GLOBAL, "errors flood protection period", error_log_throttle_period);
    error_log_errors_per_period = (unsigned long)config_get_number(CONFIG_SECTION_GLOBAL, "errors to trigger flood protection", (long long int)error_log_errors_per_period);
    error_log_errors_per_period_backup = error_log_errors_per_period;

    setenv("NETDATA_ERRORS_THROTTLE_PERIOD", config_get(CONFIG_SECTION_GLOBAL, "errors flood protection period"    , ""), 1);
    setenv("NETDATA_ERRORS_PER_PERIOD",      config_get(CONFIG_SECTION_GLOBAL, "errors to trigger flood protection", ""), 1);
}

static void backwards_compatible_config() {
    // allow existing configurations to work with the current version of netdata

    if(config_exists(CONFIG_SECTION_GLOBAL, "multi threaded web server")) {
        int mode = config_get_boolean(CONFIG_SECTION_GLOBAL, "multi threaded web server", 1);
        web_server_mode = (mode)?WEB_SERVER_MODE_MULTI_THREADED:WEB_SERVER_MODE_SINGLE_THREADED;
    }

    // move [global] options to the [web] section
    config_move(CONFIG_SECTION_GLOBAL, "http port listen backlog",
                CONFIG_SECTION_WEB,    "listen backlog");

    config_move(CONFIG_SECTION_GLOBAL, "bind socket to IP",
                CONFIG_SECTION_WEB,    "bind to");

    config_move(CONFIG_SECTION_GLOBAL, "bind to",
                CONFIG_SECTION_WEB,    "bind to");

    config_move(CONFIG_SECTION_GLOBAL, "port",
                CONFIG_SECTION_WEB,    "default port");

    config_move(CONFIG_SECTION_GLOBAL, "default port",
                CONFIG_SECTION_WEB,    "default port");

    config_move(CONFIG_SECTION_GLOBAL, "disconnect idle web clients after seconds",
                CONFIG_SECTION_WEB,    "disconnect idle clients after seconds");

    config_move(CONFIG_SECTION_GLOBAL, "respect web browser do not track policy",
                CONFIG_SECTION_WEB,    "respect do not track policy");

    config_move(CONFIG_SECTION_GLOBAL, "web x-frame-options header",
                CONFIG_SECTION_WEB,    "x-frame-options response header");

    config_move(CONFIG_SECTION_GLOBAL, "enable web responses gzip compression",
                CONFIG_SECTION_WEB,    "enable gzip compression");

    config_move(CONFIG_SECTION_GLOBAL, "web compression strategy",
                CONFIG_SECTION_WEB,    "gzip compression strategy");

    config_move(CONFIG_SECTION_GLOBAL, "web compression level",
                CONFIG_SECTION_WEB,    "gzip compression level");

    config_move(CONFIG_SECTION_GLOBAL, "web files owner",
                CONFIG_SECTION_WEB,    "web files owner");

    config_move(CONFIG_SECTION_GLOBAL, "web files group",
                CONFIG_SECTION_WEB,    "web files group");

    config_move(CONFIG_SECTION_BACKEND, "opentsdb host tags",
                CONFIG_SECTION_BACKEND, "host tags");
}

static void get_netdata_configured_variables() {
    backwards_compatible_config();

    // ------------------------------------------------------------------------
    // get the hostname

    char buf[HOSTNAME_MAX + 1];
    if(gethostname(buf, HOSTNAME_MAX) == -1)
        error("Cannot get machine hostname.");

    netdata_configured_hostname = config_get(CONFIG_SECTION_GLOBAL, "hostname", buf);
    debug(D_OPTIONS, "hostname set to '%s'", netdata_configured_hostname);

    // ------------------------------------------------------------------------
    // get default database size

    default_rrd_history_entries = (int) config_get_number(CONFIG_SECTION_GLOBAL, "history", align_entries_to_pagesize(default_rrd_memory_mode, RRD_DEFAULT_HISTORY_ENTRIES));

    long h = align_entries_to_pagesize(default_rrd_memory_mode, default_rrd_history_entries);
    if(h != default_rrd_history_entries) {
        config_set_number(CONFIG_SECTION_GLOBAL, "history", h);
        default_rrd_history_entries = (int)h;
    }

    if(default_rrd_history_entries < 5 || default_rrd_history_entries > RRD_HISTORY_ENTRIES_MAX) {
        error("Invalid history entries %d given. Defaulting to %d.", default_rrd_history_entries, RRD_DEFAULT_HISTORY_ENTRIES);
        default_rrd_history_entries = RRD_DEFAULT_HISTORY_ENTRIES;
    }

    // ------------------------------------------------------------------------
    // get default database update frequency

    default_rrd_update_every = (int) config_get_number(CONFIG_SECTION_GLOBAL, "update every", UPDATE_EVERY);
    if(default_rrd_update_every < 1 || default_rrd_update_every > 600) {
        error("Invalid data collection frequency (update every) %d given. Defaulting to %d.", default_rrd_update_every, UPDATE_EVERY_MAX);
        default_rrd_update_every = UPDATE_EVERY;
    }

    // ------------------------------------------------------------------------
    // get system paths

    netdata_configured_user_config_dir  = config_get(CONFIG_SECTION_GLOBAL, "config directory",       netdata_configured_user_config_dir);
    netdata_configured_stock_config_dir = config_get(CONFIG_SECTION_GLOBAL, "stock config directory", netdata_configured_stock_config_dir);
    netdata_configured_log_dir          = config_get(CONFIG_SECTION_GLOBAL, "log directory",          netdata_configured_log_dir);
    netdata_configured_web_dir          = config_get(CONFIG_SECTION_GLOBAL, "web files directory",    netdata_configured_web_dir);
    netdata_configured_cache_dir        = config_get(CONFIG_SECTION_GLOBAL, "cache directory",        netdata_configured_cache_dir);
    netdata_configured_varlib_dir       = config_get(CONFIG_SECTION_GLOBAL, "lib directory",          netdata_configured_varlib_dir);
    netdata_configured_home_dir         = config_get(CONFIG_SECTION_GLOBAL, "home directory",         netdata_configured_home_dir);

    {
        char plugins_dirs[(FILENAME_MAX * 2) + 1];
        snprintfz(plugins_dirs, FILENAME_MAX * 2, "\"%s\" \"%s/custom-plugins.d\"", PLUGINS_DIR, CONFIG_DIR);
        netdata_configured_plugins_dir_base = strdupz(config_get(CONFIG_SECTION_GLOBAL, "plugins directory",  plugins_dirs));
        quoted_strings_splitter(netdata_configured_plugins_dir_base, plugin_directories, PLUGINSD_MAX_DIRECTORIES, config_isspace);
        netdata_configured_plugins_dir = plugin_directories[0];
    }

    // ------------------------------------------------------------------------
    // get default memory mode for the database

    default_rrd_memory_mode = rrd_memory_mode_id(config_get(CONFIG_SECTION_GLOBAL, "memory mode", rrd_memory_mode_name(default_rrd_memory_mode)));

    // ------------------------------------------------------------------------

    netdata_configured_host_prefix = config_get(CONFIG_SECTION_GLOBAL, "host access prefix", "");
    verify_netdata_host_prefix();

    // --------------------------------------------------------------------
    // get KSM settings

#ifdef MADV_MERGEABLE
    enable_ksm = config_get_boolean(CONFIG_SECTION_GLOBAL, "memory deduplication (ksm)", enable_ksm);
#endif

    // --------------------------------------------------------------------
    // get various system parameters

    get_system_HZ();
    get_system_cpus();
    get_system_pid_max();
}

static void get_system_timezone(void) {
    // avoid flood calls to stat(/etc/localtime)
    // http://stackoverflow.com/questions/4554271/how-to-avoid-excessive-stat-etc-localtime-calls-in-strftime-on-linux
    const char *tz = getenv("TZ");
    if(!tz || !*tz)
        setenv("TZ", config_get(CONFIG_SECTION_GLOBAL, "TZ environment variable", ":/etc/localtime"), 0);

    char buffer[FILENAME_MAX + 1] = "";
    const char *timezone = NULL;
    ssize_t ret;

    // use the TZ variable
    if(tz && *tz && *tz != ':') {
        timezone = tz;
        // info("TIMEZONE: using TZ variable '%s'", timezone);
    }

    // use the contents of /etc/timezone
    if(!timezone && !read_file("/etc/timezone", buffer, FILENAME_MAX)) {
        timezone = buffer;
        // info("TIMEZONE: using the contents of /etc/timezone: '%s'", timezone);
    }

    // read the link /etc/localtime
    if(!timezone) {
        ret = readlink("/etc/localtime", buffer, FILENAME_MAX);

        if(ret > 0) {
            buffer[ret] = '\0';

            char   *cmp    = "/usr/share/zoneinfo/";
            size_t cmp_len = strlen(cmp);

            char *s = strstr(buffer, cmp);
            if (s && s[cmp_len]) {
                timezone = &s[cmp_len];
                // info("TIMEZONE: using the link of /etc/localtime: '%s'", timezone);
            }
        }
        else
            buffer[0] = '\0';
    }

    // find the timezone from strftime()
    if(!timezone) {
        time_t t;
        struct tm *tmp, tmbuf;

        t = now_realtime_sec();
        tmp = localtime_r(&t, &tmbuf);

        if (tmp != NULL) {
            if(strftime(buffer, FILENAME_MAX, "%Z", tmp) == 0)
                buffer[0] = '\0';
            else {
                buffer[FILENAME_MAX] = '\0';
                timezone = buffer;
                // info("TIMEZONE: using strftime(): '%s'", timezone);
            }
        }
    }

    if(timezone && *timezone) {
        // make sure it does not have illegal characters
        // info("TIMEZONE: fixing '%s'", timezone);

        size_t len = strlen(timezone);
        char tmp[len + 1];
        char *d = tmp;
        *d = '\0';

        while(*timezone) {
            if(isalnum(*timezone) || *timezone == '_' || *timezone == '/')
                *d++ = *timezone++;
            else
                timezone++;
        }
        *d = '\0';
        strncpyz(buffer, tmp, len);
        timezone = buffer;
        // info("TIMEZONE: fixed as '%s'", timezone);
    }

    if(!timezone || !*timezone)
        timezone = "unknown";

    netdata_configured_timezone = config_get(CONFIG_SECTION_GLOBAL, "timezone", timezone);
}

void set_global_environment() {
    {
        char b[16];
        snprintfz(b, 15, "%d", default_rrd_update_every);
        setenv("NETDATA_UPDATE_EVERY", b, 1);
    }

    setenv("NETDATA_HOSTNAME"         , netdata_configured_hostname, 1);
    setenv("NETDATA_CONFIG_DIR"       , verify_required_directory(netdata_configured_user_config_dir),  1);
    setenv("NETDATA_USER_CONFIG_DIR"  , verify_required_directory(netdata_configured_user_config_dir),  1);
    setenv("NETDATA_STOCK_CONFIG_DIR" , verify_required_directory(netdata_configured_stock_config_dir), 1);
    setenv("NETDATA_PLUGINS_DIR"      , verify_required_directory(netdata_configured_plugins_dir),      1);
    setenv("NETDATA_WEB_DIR"          , verify_required_directory(netdata_configured_web_dir),          1);
    setenv("NETDATA_CACHE_DIR"        , verify_required_directory(netdata_configured_cache_dir),        1);
    setenv("NETDATA_LIB_DIR"          , verify_required_directory(netdata_configured_varlib_dir),       1);
    setenv("NETDATA_LOG_DIR"          , verify_required_directory(netdata_configured_log_dir),          1);
    setenv("HOME"                     , verify_required_directory(netdata_configured_home_dir),         1);
    setenv("NETDATA_HOST_PREFIX"      , netdata_configured_host_prefix, 1);

    get_system_timezone();

    // set the path we need
    char path[1024 + 1], *p = getenv("PATH");
    if(!p) p = "/bin:/usr/bin";
    snprintfz(path, 1024, "%s:%s", p, "/sbin:/usr/sbin:/usr/local/bin:/usr/local/sbin");
    setenv("PATH", config_get(CONFIG_SECTION_PLUGINS, "PATH environment variable", path), 1);

    // python options
    p = getenv("PYTHONPATH");
    if(!p) p = "";
    setenv("PYTHONPATH", config_get(CONFIG_SECTION_PLUGINS, "PYTHONPATH environment variable", p), 1);

    // disable buffering for python plugins
    setenv("PYTHONUNBUFFERED", "1", 1);

    // switch to standard locale for plugins
    setenv("LC_ALL", "C", 1);
}

static int load_netdata_conf(char *filename, char overwrite_used) {
    errno = 0;

    int ret = 0;

    if(filename && *filename) {
        ret = config_load(filename, overwrite_used);
        if(!ret)
            error("CONFIG: cannot load config file '%s'.", filename);
    }
    else {
        filename = strdupz_path_subpath(netdata_configured_user_config_dir, "netdata.conf");

        ret = config_load(filename, overwrite_used);
        if(!ret) {
            info("CONFIG: cannot load user config '%s'. Will try the stock version.", filename);
            freez(filename);

            filename = strdupz_path_subpath(netdata_configured_stock_config_dir, "netdata.conf");
            ret = config_load(filename, overwrite_used);
            if(!ret)
                info("CONFIG: cannot load stock config '%s'. Running with internal defaults.", filename);
        }

        freez(filename);
    }

    return ret;
}

static void load_stream_conf() {
    errno = 0;
    char *filename = strdupz_path_subpath(netdata_configured_user_config_dir, "stream.conf");
    if(!appconfig_load(&stream_config, filename, 0)) {
        info("CONFIG: cannot load user config '%s'. Will try stock config.", filename);
        freez(filename);

        filename = strdupz_path_subpath(netdata_configured_stock_config_dir, "stream.conf");
        if(!appconfig_load(&stream_config, filename, 0))
            info("CONFIG: cannot load stock config '%s'. Running with internal defaults.", filename);
    }
    freez(filename);
}

int main(int argc, char **argv) {
    int i;
    int config_loaded = 0;
    int dont_fork = 0;
    size_t default_stacksize;

    // set the name for logging
    program_name = "netdata";

    // parse depercated options
    // TODO: Remove this block with the next major release.
    {
        i = 1;
        while(i < argc) {
            if(strcmp(argv[i], "-pidfile") == 0 && (i+1) < argc) {
                strncpyz(pidfile, argv[i+1], FILENAME_MAX);
                fprintf(stderr, "%s: deprecated option -- %s -- please use -P instead.\n", argv[0], argv[i]);
                remove_option(i, &argc, argv);
            }
            else if(strcmp(argv[i], "-nodaemon") == 0 || strcmp(argv[i], "-nd") == 0) {
                dont_fork = 1;
                fprintf(stderr, "%s: deprecated option -- %s -- please use -D instead.\n ", argv[0], argv[i]);
                remove_option(i, &argc, argv);
            }
            else if(strcmp(argv[i], "-ch") == 0 && (i+1) < argc) {
                config_set(CONFIG_SECTION_GLOBAL, "host access prefix", argv[i+1]);
                fprintf(stderr, "%s: deprecated option -- %s -- please use -s instead.\n", argv[0], argv[i]);
                remove_option(i, &argc, argv);
            }
            else if(strcmp(argv[i], "-l") == 0 && (i+1) < argc) {
                config_set(CONFIG_SECTION_GLOBAL, "history", argv[i+1]);
                fprintf(stderr, "%s: deprecated option -- %s -- This option will be removed with V2.*.\n", argv[0], argv[i]);
                remove_option(i, &argc, argv);
            }
            else i++;
        }
    }

    // parse options
    {
        int num_opts = sizeof(option_definitions) / sizeof(struct option_def);
        char optstring[(num_opts * 2) + 1];

        int string_i = 0;
        for( i = 0; i < num_opts; i++ ) {
            optstring[string_i] = option_definitions[i].val;
            string_i++;
            if(option_definitions[i].arg_name) {
                optstring[string_i] = ':';
                string_i++;
            }
        }
        // terminate optstring
        optstring[string_i] ='\0';
        optstring[(num_opts *2)] ='\0';

        int opt;
        while( (opt = getopt(argc, argv, optstring)) != -1 ) {
            switch(opt) {
                case 'c':
                    if(load_netdata_conf(optarg, 1) != 1) {
                        error("Cannot load configuration file %s.", optarg);
                        return 1;
                    }
                    else {
                        debug(D_OPTIONS, "Configuration loaded from %s.", optarg);
                        config_loaded = 1;
                    }
                    break;
                case 'D':
                    dont_fork = 1;
                    break;
                case 'h':
                    return help(0);
                case 'i':
                    config_set(CONFIG_SECTION_WEB, "bind to", optarg);
                    break;
                case 'P':
                    strncpy(pidfile, optarg, FILENAME_MAX);
                    pidfile[FILENAME_MAX] = '\0';
                    break;
                case 'p':
                    config_set(CONFIG_SECTION_GLOBAL, "default port", optarg);
                    break;
                case 's':
                    config_set(CONFIG_SECTION_GLOBAL, "host access prefix", optarg);
                    break;
                case 't':
                    config_set(CONFIG_SECTION_GLOBAL, "update every", optarg);
                    break;
                case 'u':
                    config_set(CONFIG_SECTION_GLOBAL, "run as user", optarg);
                    break;
                case 'v':
                case 'V':
                    printf("%s %s\n", program_name, program_version);
                    return 0;
                case 'W':
                    {
                        char* stacksize_string = "stacksize=";
                        char* debug_flags_string = "debug_flags=";

                        if(strcmp(optarg, "unittest") == 0) {
                            if(unit_test_buffer()) return 1;
                            if(unit_test_str2ld()) return 1;
                            get_netdata_configured_variables();
                            default_rrd_update_every = 1;
                            default_rrd_memory_mode = RRD_MEMORY_MODE_RAM;
                            default_health_enabled = 0;
                            rrd_init("unittest");
                            default_rrdpush_enabled = 0;
                            if(run_all_mockup_tests()) return 1;
                            if(unit_test_storage()) return 1;
                            fprintf(stderr, "\n\nALL TESTS PASSED\n\n");
                            return 0;
                        }
                        else if(strcmp(optarg, "simple-pattern") == 0) {
                            if(optind + 2 > argc) {
                                fprintf(stderr, "%s", "\nUSAGE: -W simple-pattern 'pattern' 'string'\n\n"
                                        " Checks if 'pattern' matches the given 'string'.\n"
                                        " - 'pattern' can be one or more space separated words.\n"
                                        " - each 'word' can contain one or more asterisks.\n"
                                        " - words starting with '!' give negative matches.\n"
                                        " - words are processed left to right\n"
                                        "\n"
                                        "Examples:\n"
                                        "\n"
                                        " > match all veth interfaces, except veth0:\n"
                                        "\n"
                                        "   -W simple-pattern '!veth0 veth*' 'veth12'\n"
                                        "\n"
                                        "\n"
                                        " > match all *.ext files directly in /path/:\n"
                                        "   (this will not match *.ext files in a subdir of /path/)\n"
                                        "\n"
                                        "   -W simple-pattern '!/path/*/*.ext /path/*.ext' '/path/test.ext'\n"
                                        "\n"
                                );
                                return 1;
                            }

                            const char *heystack = argv[optind];
                            const char *needle = argv[optind + 1];
                            size_t len = strlen(needle) + 1;
                            char wildcarded[len];

                            SIMPLE_PATTERN *p = simple_pattern_create(heystack, NULL, SIMPLE_PATTERN_EXACT);
                            int ret = simple_pattern_matches_extract(p, needle, wildcarded, len);
                            simple_pattern_free(p);

                            if(ret) {
                                fprintf(stdout, "RESULT: MATCHED - pattern '%s' matches '%s', wildcarded '%s'\n", heystack, needle, wildcarded);
                                return 0;
                            }
                            else {
                                fprintf(stdout, "RESULT: NOT MATCHED - pattern '%s' does not match '%s', wildcarded '%s'\n", heystack, needle, wildcarded);
                                return 1;
                            }
                        }
                        else if(strncmp(optarg, stacksize_string, strlen(stacksize_string)) == 0) {
                            optarg += strlen(stacksize_string);
                            config_set(CONFIG_SECTION_GLOBAL, "pthread stack size", optarg);
                        }
                        else if(strncmp(optarg, debug_flags_string, strlen(debug_flags_string)) == 0) {
                            optarg += strlen(debug_flags_string);
                            config_set(CONFIG_SECTION_GLOBAL, "debug flags",  optarg);
                            debug_flags = strtoull(optarg, NULL, 0);
                        }
                        else if(strcmp(optarg, "set") == 0) {
                            if(optind + 3 > argc) {
                                fprintf(stderr, "%s", "\nUSAGE: -W set 'section' 'key' 'value'\n\n"
                                        " Overwrites settings of netdata.conf.\n"
                                        "\n"
                                        " These options interact with: -c netdata.conf\n"
                                        " If -c netdata.conf is given on the command line,\n"
                                        " before -W set... the user may overwrite command\n"
                                        " line parameters at netdata.conf\n"
                                        " If -c netdata.conf is given after (or missing)\n"
                                        " -W set... the user cannot overwrite the command line\n"
                                        " parameters."
                                        "\n"
                                );
                                return 1;
                            }
                            const char *section = argv[optind];
                            const char *key = argv[optind + 1];
                            const char *value = argv[optind + 2];
                            optind += 3;

                            // set this one as the default
                            // only if it is not already set in the config file
                            // so the caller can use -c netdata.conf before or
                            // after this parameter to prevent or allow overwriting
                            // variables at netdata.conf
                            config_set_default(section, key,  value);

                            // fprintf(stderr, "SET section '%s', key '%s', value '%s'\n", section, key, value);
                        }
                        else if(strcmp(optarg, "get") == 0) {
                            if(optind + 3 > argc) {
                                fprintf(stderr, "%s", "\nUSAGE: -W get 'section' 'key' 'value'\n\n"
                                        " Prints settings of netdata.conf.\n"
                                        "\n"
                                        " These options interact with: -c netdata.conf\n"
                                        " -c netdata.conf has to be given before -W get.\n"
                                        "\n"
                                );
                                return 1;
                            }

                            if(!config_loaded) {
                                fprintf(stderr, "warning: no configuration file has been loaded. Use -c CONFIG_FILE, before -W get. Using default config.\n");
                                load_netdata_conf(NULL, 0);
                            }

                            backwards_compatible_config();
                            get_netdata_configured_variables();

                            const char *section = argv[optind];
                            const char *key = argv[optind + 1];
                            const char *def = argv[optind + 2];
                            const char *value = config_get(section, key, def);
                            printf("%s\n", value);
                            return 0;
                        }
                        else {
                            fprintf(stderr, "Unknown -W parameter '%s'\n", optarg);
                            return help(1);
                        }
                    }
                    break;

                default: /* ? */
                    fprintf(stderr, "Unknown parameter '%c'\n", opt);
                    return help(1);
            }
        }
    }

#ifdef _SC_OPEN_MAX
    // close all open file descriptors, except the standard ones
    // the caller may have left open files (lxc-attach has this issue)
    {
        int fd;
        for(fd = (int) (sysconf(_SC_OPEN_MAX) - 1); fd > 2; fd--)
            if(fd_is_valid(fd)) close(fd);
    }
#endif

    if(!config_loaded)
        load_netdata_conf(NULL, 0);

    // ------------------------------------------------------------------------
    // initialize netdata
    {
        char *pmax = config_get(CONFIG_SECTION_GLOBAL, "glibc malloc arena max for plugins", "1");
        if(pmax && *pmax)
            setenv("MALLOC_ARENA_MAX", pmax, 1);

#if defined(HAVE_C_MALLOPT)
        i = (int)config_get_number(CONFIG_SECTION_GLOBAL, "glibc malloc arena max for netdata", 1);
        if(i > 0)
            mallopt(M_ARENA_MAX, 1);
#endif

        // prepare configuration environment variables for the plugins

        get_netdata_configured_variables();
        set_global_environment();

        // work while we are cd into config_dir
        // to allow the plugins refer to their config
        // files using relative filenames
        if(chdir(netdata_configured_user_config_dir) == -1)
            fatal("Cannot cd to '%s'", netdata_configured_user_config_dir);
    }

    char *user = NULL;

    {
        // --------------------------------------------------------------------
        // get the debugging flags from the configuration file

        char *flags = config_get(CONFIG_SECTION_GLOBAL, "debug flags",  "0x0000000000000000");
        setenv("NETDATA_DEBUG_FLAGS", flags, 1);

        debug_flags = strtoull(flags, NULL, 0);
        debug(D_OPTIONS, "Debug flags set to '0x%" PRIX64 "'.", debug_flags);

        if(debug_flags != 0) {
            struct rlimit rl = { RLIM_INFINITY, RLIM_INFINITY };
            if(setrlimit(RLIMIT_CORE, &rl) != 0)
                error("Cannot request unlimited core dumps for debugging... Proceeding anyway...");

#ifdef HAVE_SYS_PRCTL_H
            prctl(PR_SET_DUMPABLE, 1, 0, 0, 0);
#endif
        }


        // --------------------------------------------------------------------
        // get log filenames and settings

        log_init();
        error_log_limit_unlimited();


        // --------------------------------------------------------------------
        // load stream.conf
        load_stream_conf();


        // --------------------------------------------------------------------
        // setup process signals

        // block signals while initializing threads.
        // this causes the threads to block signals.
        signals_block();

        // setup the signals we want to use
        signals_init();

        // setup threads configs
        default_stacksize = netdata_threads_init();


        // --------------------------------------------------------------------
        // check which threads are enabled and initialize them

        for (i = 0; static_threads[i].name != NULL ; i++) {
            struct netdata_static_thread *st = &static_threads[i];

            if(st->config_name)
                st->enabled = config_get_boolean(st->config_section, st->config_name, st->enabled);

            if(st->enabled && st->init_routine)
                st->init_routine();
        }


        // --------------------------------------------------------------------
        // get the user we should run

        // IMPORTANT: this is required before web_files_uid()
        if(getuid() == 0) {
            user = config_get(CONFIG_SECTION_GLOBAL, "run as user", NETDATA_USER);
        }
        else {
            struct passwd *passwd = getpwuid(getuid());
            user = config_get(CONFIG_SECTION_GLOBAL, "run as user", (passwd && passwd->pw_name)?passwd->pw_name:"");
        }

        // --------------------------------------------------------------------
        // create the listening sockets

        web_client_api_v1_init();
        web_server_threading_selection();

        if(web_server_mode != WEB_SERVER_MODE_NONE)
            api_listen_sockets_setup();
    }

    // initialize the log files
    open_all_log_files();

#ifdef NETDATA_INTERNAL_CHECKS
    if(debug_flags != 0) {
        struct rlimit rl = { RLIM_INFINITY, RLIM_INFINITY };
        if(setrlimit(RLIMIT_CORE, &rl) != 0)
            error("Cannot request unlimited core dumps for debugging... Proceeding anyway...");
#ifdef HAVE_SYS_PRCTL_H
        prctl(PR_SET_DUMPABLE, 1, 0, 0, 0);
#endif
    }
#endif /* NETDATA_INTERNAL_CHECKS */

    // get the max file limit
    if(getrlimit(RLIMIT_NOFILE, &rlimit_nofile) != 0)
        error("getrlimit(RLIMIT_NOFILE) failed");
    else
        info("resources control: allowed file descriptors: soft = %zu, max = %zu", (size_t)rlimit_nofile.rlim_cur, (size_t)rlimit_nofile.rlim_max);

    // fork, switch user, create pid file, set process priority
    if(become_daemon(dont_fork, user) == -1)
        fatal("Cannot daemonize myself.");

    info("netdata started on pid %d.", getpid());

    // IMPORTANT: these have to run once, while single threaded
    // but after we have switched user
    web_files_uid();
    web_files_gid();

    netdata_threads_init_after_fork((size_t)config_get_number(CONFIG_SECTION_GLOBAL, "pthread stack size", (long)default_stacksize));

    // ------------------------------------------------------------------------
    // initialize rrd, registry, health, rrdpush, etc.

    rrd_init(netdata_configured_hostname);


    // ------------------------------------------------------------------------
    // enable log flood protection

    error_log_limit_reset();


    // ------------------------------------------------------------------------
    // spawn the threads

    web_server_config_options();

    for (i = 0; static_threads[i].name != NULL ; i++) {
        struct netdata_static_thread *st = &static_threads[i];

        if(st->enabled) {
            st->thread = mallocz(sizeof(netdata_thread_t));
            debug(D_SYSTEM, "Starting thread %s.", st->name);
            netdata_thread_create(st->thread, st->name, NETDATA_THREAD_OPTION_DEFAULT, st->start_routine, st);
        }
        else debug(D_SYSTEM, "Not starting thread %s.", st->name);
    }

    info("netdata initialization completed. Enjoy real-time performance monitoring!");


    // ------------------------------------------------------------------------
    // unblock signals

    signals_unblock();

    // ------------------------------------------------------------------------
    // Handle signals

    signals_handle();

    // should never reach this point
    // but we need it for rpmlint #2752
    return 1;
}<|MERGE_RESOLUTION|>--- conflicted
+++ resolved
@@ -43,36 +43,6 @@
     NETDATA_PLUGIN_HOOK_FREEBSD
     NETDATA_PLUGIN_HOOK_MACOS
 
-<<<<<<< HEAD
-#if defined(__FreeBSD__)
-    // FreeBSD internal plugins
-    {"PLUGIN[freebsd]",      CONFIG_SECTION_PLUGINS,  "freebsd",    1, NULL, NULL, freebsd_main},
-#elif defined(__APPLE__)
-    // macOS internal plugins
-    {"PLUGIN[macos]",        CONFIG_SECTION_PLUGINS,  "macos",      1, NULL, NULL, macos_main},
-#elif defined(__OpenBSD__)
-    // OpenBSD internal plugins
-#else
-    // linux internal plugins
-    {"PLUGIN[proc]",         CONFIG_SECTION_PLUGINS,  "proc",       1, NULL, NULL, proc_main},
-    {"PLUGIN[diskspace]",    CONFIG_SECTION_PLUGINS,  "diskspace",  1, NULL, NULL, proc_diskspace_main},
-    {"PLUGIN[cgroup]",       CONFIG_SECTION_PLUGINS,  "cgroups",    1, NULL, NULL, cgroups_main},
-    {"PLUGIN[tc]",           CONFIG_SECTION_PLUGINS,  "tc",         1, NULL, NULL, tc_main},
-#endif /* __FreeBSD__, __APPLE__, __OpenBSD__ */
-
-    // common plugins for all systems
-    {"PLUGIN[idlejitter]",   CONFIG_SECTION_PLUGINS,  "idlejitter", 1, NULL, NULL, cpuidlejitter_main},
-    {"BACKENDS",            NULL,                    NULL,         1, NULL, NULL, backends_main},
-    {"HEALTH",              NULL,                    NULL,         1, NULL, NULL, health_main},
-    {"PLUGINSD",            NULL,                    NULL,         1, NULL, NULL, pluginsd_main},
-    {"WEB_SERVER[multi]",   NULL,                    NULL,         1, NULL, NULL, socket_listen_main_multi_threaded},
-    {"WEB_SERVER[single]",  NULL,                    NULL,         0, NULL, NULL, socket_listen_main_single_threaded},
-    {"WEB_SERVER[static1]", NULL,                    NULL,         0, NULL, NULL, socket_listen_main_static_threaded},
-    {"STREAM",              NULL,                    NULL,         0, NULL, NULL, rrdpush_sender_thread},
-    {"STATSD",              NULL,                    NULL,         1, NULL, NULL, statsd_main},
-
-    {NULL,                  NULL,                    NULL,         0, NULL, NULL, NULL}
-=======
     // linux internal plugins
     NETDATA_PLUGIN_HOOK_LINUX_NFACCT
     NETDATA_PLUGIN_HOOK_LINUX_PROC
@@ -94,7 +64,6 @@
     NETDATA_PLUGIN_HOOK_HEALTH
 
     {NULL,                   NULL,                    NULL,         0, NULL, NULL, NULL}
->>>>>>> 1ad4f1bc
 };
 
 void web_server_threading_selection(void) {
