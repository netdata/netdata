// SPDX-License-Identifier: GPL-3.0-or-later

#ifndef NETDATA_SQLITE_ACLK_H
#define NETDATA_SQLITE_ACLK_H

#define ACLK_MAX_ALERT_UPDATES  "50"
#define ACLK_SYNC_QUERY_SIZE 512

static inline int uuid_parse_fix(char *in, nd_uuid_t uuid)
{
    in[8] = '-';
    in[13] = '-';
    in[18] = '-';
    in[23] = '-';
    return uuid_parse(in, uuid);
}

enum aclk_database_opcode {
    ACLK_DATABASE_NOOP = 0,
    ACLK_DATABASE_NODE_STATE,
    ACLK_DATABASE_PUSH_ALERT,
    ACLK_DATABASE_PUSH_ALERT_CONFIG,
    ACLK_DATABASE_NODE_UNREGISTER,
<<<<<<< HEAD
    ACLK_CANCEL_NODE_UPDATE_TIMER,
    ACLK_QUEUE_NODE_INFO,
    ACLK_MQTT_WSS_CLIENT,
=======
    ACLK_MQTT_WSS_CLIENT_SET,
    ACLK_MQTT_WSS_CLIENT_RESET,
>>>>>>> 3f824362
    ACLK_QUERY_EXECUTE,
    ACLK_QUERY_EXECUTE_SYNC,
    ACLK_QUERY_BATCH_ADD,
    ACLK_QUERY_BATCH_EXECUTE,
    ACLK_SYNC_SHUTDOWN,

    // leave this last
    // we need it to check for worker utilization
    ACLK_MAX_ENUMERATIONS_DEFINED
};

struct aclk_database_cmd {
    enum aclk_database_opcode opcode;
    void *param[2];
    struct aclk_database_cmd *prev, *next;
};

typedef struct aclk_sync_cfg_t {
    RRDHOST *host;
    uv_timer_t timer;
    bool timer_initialized;
    int8_t send_snapshot;
    bool stream_alerts;
    int alert_count;
    int snapshot_count;
    int checkpoint_count;
    time_t node_info_send_time;
    time_t node_collectors_send;
    char node_id[UUID_STR_LEN];
} aclk_sync_cfg_t;

void create_aclk_config(RRDHOST *host, nd_uuid_t *host_uuid, nd_uuid_t *node_id);
void destroy_aclk_config(RRDHOST *host);
void aclk_synchronization_init(void);
void aclk_synchronization_shutdown(void);
void aclk_push_alert_config(const char *node_id, const char *config_hash);
void schedule_node_state_update(RRDHOST *host, uint64_t delay);
void unregister_node(const char *machine_guid);
void cancel_node_update_timer(const RRDHOST *host, struct completion *completion);
void aclk_queue_node_info(RRDHOST *host, bool immediate);

#endif //NETDATA_SQLITE_ACLK_H<|MERGE_RESOLUTION|>--- conflicted
+++ resolved
@@ -21,14 +21,11 @@
     ACLK_DATABASE_PUSH_ALERT,
     ACLK_DATABASE_PUSH_ALERT_CONFIG,
     ACLK_DATABASE_NODE_UNREGISTER,
-<<<<<<< HEAD
+    ACLK_MQTT_WSS_CLIENT_SET,
+    ACLK_MQTT_WSS_CLIENT_RESET,
     ACLK_CANCEL_NODE_UPDATE_TIMER,
     ACLK_QUEUE_NODE_INFO,
     ACLK_MQTT_WSS_CLIENT,
-=======
-    ACLK_MQTT_WSS_CLIENT_SET,
-    ACLK_MQTT_WSS_CLIENT_RESET,
->>>>>>> 3f824362
     ACLK_QUERY_EXECUTE,
     ACLK_QUERY_EXECUTE_SYNC,
     ACLK_QUERY_BATCH_ADD,
