--- conflicted
+++ resolved
@@ -20,6 +20,7 @@
     BUILD_BUG_ON(WORKER_UTILIZATION_MAX_JOB_TYPES < ACLK_MAX_ENUMERATIONS_DEFINED);
 }
 
+#ifdef ENABLE_ACLK
 static struct aclk_database_cmd aclk_database_deq_cmd(void)
 {
     struct aclk_database_cmd ret = { 0 };
@@ -38,6 +39,7 @@
 
     return ret;
 }
+#endif
 
 static void aclk_database_enq_cmd(struct aclk_database_cmd *cmd)
 {
@@ -170,36 +172,10 @@
     return 0;
 }
 
-<<<<<<< HEAD
-#define SQL_SELECT_HOST_BY_UUID  "SELECT host_id FROM host WHERE host_id = @host_id"
-static int is_host_available(nd_uuid_t *host_id)
-{
-    sqlite3_stmt *res = NULL;
-    int rc = 0;
-
-    if (!REQUIRE_DB(db_meta))
-        return 1;
-
-    if (!PREPARE_STATEMENT(db_meta, SQL_SELECT_HOST_BY_UUID, &res))
-        return 1;
-
-    int param = 0;
-    SQLITE_BIND_FAIL(done, sqlite3_bind_blob(res, ++param, host_id, sizeof(*host_id), SQLITE_STATIC));
-
-    param = 0;
-    rc = sqlite3_step_monitored(res);
-
-done:
-    REPORT_BIND_FAIL(res, param);
-    SQLITE_FINALIZE(res);
-    return (rc == SQLITE_ROW);
-}
-=======
 #ifdef ENABLE_ACLK
 
 #define SQL_SELECT_ACLK_ALERT_TABLES                                                                                   \
     "SELECT 'DROP '||type||' IF EXISTS '||name||';' FROM sqlite_schema WHERE name LIKE 'aclk_alert_%' AND type IN ('table', 'trigger', 'index')"
->>>>>>> b2e7da81
 
 static void sql_delete_aclk_table_list(void)
 {
@@ -382,43 +358,13 @@
     memset(&aclk_sync_config, 0, sizeof(aclk_sync_config));
     fatal_assert(0 == uv_thread_create(&aclk_sync_config.thread, aclk_synchronization, &aclk_sync_config));
 }
+#endif
 
 // -------------------------------------------------------------
 
 void create_aclk_config(RRDHOST *host __maybe_unused, nd_uuid_t *host_uuid __maybe_unused, nd_uuid_t *node_id __maybe_unused)
 {
-<<<<<<< HEAD
-    char uuid_str[UUID_STR_LEN];
-    char host_guid[UUID_STR_LEN];
-    int rc;
-
-    uuid_unparse_lower_fix(host_uuid, uuid_str);
-    uuid_unparse_lower(*host_uuid, host_guid);
-
-    char sql[ACLK_SYNC_QUERY_SIZE];
-
-    snprintfz(sql, sizeof(sql) - 1, TABLE_ACLK_ALERT, uuid_str);
-    rc = db_execute(db_meta, sql);
-    if (unlikely(rc))
-        error_report("Failed to create ACLK alert table for host %s", host ? rrdhost_hostname(host) : host_guid);
-    else {
-        snprintfz(sql, sizeof(sql) - 1, INDEX_ACLK_ALERT1, uuid_str, uuid_str);
-        rc = db_execute(db_meta, sql);
-        if (unlikely(rc))
-            error_report(
-                "Failed to create ACLK alert table index 1 for host %s", host ? string2str(host->hostname) : host_guid);
-
-        snprintfz(sql, sizeof(sql) - 1, INDEX_ACLK_ALERT2, uuid_str, uuid_str);
-        rc = db_execute(db_meta, sql);
-        if (unlikely(rc))
-            error_report(
-                "Failed to create ACLK alert table index 2 for host %s", host ? string2str(host->hostname) : host_guid);
-    }
-    if (likely(host) && unlikely(host->aclk_config))
-        return;
-=======
-#ifdef ENABLE_ACLK
->>>>>>> b2e7da81
+#ifdef ENABLE_ACLK
 
     if (!host || host->aclk_config)
         return;
@@ -437,6 +383,7 @@
     wc->stream_alerts = false;
     time_t now = now_realtime_sec();
     wc->node_info_send_time = (host == localhost || NULL == localhost) ? now - 25 : now;
+#endif
 }
 
 #define SQL_FETCH_ALL_HOSTS                                                                                            \
@@ -472,6 +419,7 @@
     // Trigger host context load for hosts that have been created
     metadata_queue_load_host_context(NULL);
 
+#ifdef ENABLE_ACLK
     if (!number_of_children)
         aclk_queue_node_info(localhost, true);
 
@@ -484,6 +432,7 @@
     aclk_synchronization_init();
 
     netdata_log_info("ACLK sync initialization completed");
+#endif
 }
 
 static inline void queue_aclk_sync_cmd(enum aclk_database_opcode opcode, const void *param0, const void *param1)
@@ -506,37 +455,18 @@
 
 void schedule_node_info_update(RRDHOST *host __maybe_unused)
 {
+#ifdef ENABLE_ACLK
     if (unlikely(!host))
         return;
-<<<<<<< HEAD
-
-    struct aclk_database_cmd cmd;
-    memset(&cmd, 0, sizeof(cmd));
-    cmd.opcode = ACLK_DATABASE_NODE_STATE;
-    cmd.param[0] = host;
-    cmd.completion = NULL;
-    aclk_database_enq_cmd(&cmd);
-=======
     queue_aclk_sync_cmd(ACLK_DATABASE_NODE_STATE, host, NULL);
 #endif
->>>>>>> b2e7da81
-}
-
+}
+
+#ifdef ENABLE_ACLK
 void unregister_node(const char *machine_guid)
 {
     if (unlikely(!machine_guid))
         return;
-<<<<<<< HEAD
-
-    struct aclk_database_cmd cmd;
-    memset(&cmd, 0, sizeof(cmd));
-    cmd.opcode = ACLK_DATABASE_NODE_UNREGISTER;
-    cmd.param[0] = strdupz(machine_guid);
-    cmd.completion = NULL;
-    aclk_database_enq_cmd(&cmd);
-}
-=======
     queue_aclk_sync_cmd(ACLK_DATABASE_NODE_UNREGISTER, strdupz(machine_guid), NULL);
 }
-#endif
->>>>>>> b2e7da81
+#endif