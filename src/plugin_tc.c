--- conflicted
+++ resolved
@@ -239,11 +239,7 @@
 	}
 
 	char var_name[CONFIG_MAX_NAME + 1];
-<<<<<<< HEAD
-	mysnprintf(var_name, CONFIG_MAX_NAME, "qos for %s", d->id);
-=======
 	snprintfz(var_name, CONFIG_MAX_NAME, "qos for %s", d->id);
->>>>>>> 460da7b0
 	if(config_get_boolean("plugin:tc", var_name, enable_new_interfaces)) {
 		RRDSET *st = rrdset_find_bytype(RRD_TYPE_TC, d->id);
 		if(!st) {
@@ -528,18 +524,14 @@
 #endif
 	uint32_t first_hash;
 
-	for(;1;) {
+	for(;;) {
 		if(unlikely(netdata_exit)) break;
 
 		FILE *fp;
 		struct tc_device *device = NULL;
 		struct tc_class *class = NULL;
 
-<<<<<<< HEAD
-		mysnprintf(buffer, TC_LINE_MAX, "exec %s %d", config_get("plugin:tc", "script to run to get tc values", PLUGINS_DIR "/tc-qos-helper.sh"), rrd_update_every);
-=======
 		snprintfz(buffer, TC_LINE_MAX, "exec %s %d", config_get("plugin:tc", "script to run to get tc values", PLUGINS_DIR "/tc-qos-helper.sh"), rrd_update_every);
->>>>>>> 460da7b0
 		debug(D_TC_LOOP, "executing '%s'", buffer);
 		// fp = popen(buffer, "r");
 		fp = mypopen(buffer, &tc_child_pid);
