#ifdef HAVE_CONFIG_H
#include <config.h>
#endif
#include <stdio.h>
#include <stdlib.h>
#include <string.h>
#include <sys/resource.h>

#include "common.h"
#include "storage_number.h"
#include "rrd.h"
#include "log.h"
#include "web_buffer.h"

int check_storage_number(calculated_number n, int debug) {
	char buffer[100];
	uint32_t flags = SN_EXISTS;

	storage_number s = pack_storage_number(n, flags);
	calculated_number d = unpack_storage_number(s);

	if(!does_storage_number_exist(s)) {
		fprintf(stderr, "Exists flags missing for number " CALCULATED_NUMBER_FORMAT "!\n", n);
		return 5;
	}

	calculated_number ddiff = d - n;
	calculated_number dcdiff = ddiff * 100.0 / n;

	if(dcdiff < 0) dcdiff = -dcdiff;

	size_t len = print_calculated_number(buffer, d);
	calculated_number p = strtold(buffer, NULL);
	calculated_number pdiff = n - p;
	calculated_number pcdiff = pdiff * 100.0 / n;
	if(pcdiff < 0) pcdiff = -pcdiff;

	if(debug) {
		fprintf(stderr,
			CALCULATED_NUMBER_FORMAT " original\n"
			CALCULATED_NUMBER_FORMAT " packed and unpacked, (stored as 0x%08X, diff " CALCULATED_NUMBER_FORMAT ", " CALCULATED_NUMBER_FORMAT "%%)\n"
			"%s printed after unpacked (%zu bytes)\n"
			CALCULATED_NUMBER_FORMAT " re-parsed from printed (diff " CALCULATED_NUMBER_FORMAT ", " CALCULATED_NUMBER_FORMAT "%%)\n\n",
			n,
			d, s, ddiff, dcdiff,
			buffer,
			len, p, pdiff, pcdiff
		);
		if(len != strlen(buffer)) fprintf(stderr, "ERROR: printed number %s is reported to have length %zu but it has %zu\n", buffer, len, strlen(buffer));
		if(dcdiff > ACCURACY_LOSS) fprintf(stderr, "WARNING: packing number " CALCULATED_NUMBER_FORMAT " has accuracy loss %0.7Lf %%\n", n, dcdiff);
		if(pcdiff > ACCURACY_LOSS) fprintf(stderr, "WARNING: re-parsing the packed, unpacked and printed number " CALCULATED_NUMBER_FORMAT " has accuracy loss %0.7Lf %%\n", n, pcdiff);
	}

	if(len != strlen(buffer)) return 1;
	if(dcdiff > ACCURACY_LOSS) return 3;
	if(pcdiff > ACCURACY_LOSS) return 4;
	return 0;
}

void benchmark_storage_number(int loop, int multiplier) {
	int i, j;
	calculated_number n, d;
	storage_number s;
	unsigned long long user, system, total, mine, their;

	char buffer[100];

	struct rusage now, last;

	fprintf(stderr, "\n\nBenchmarking %d numbers, please wait...\n\n", loop);

	// ------------------------------------------------------------------------

	fprintf(stderr, "SYSTEM  LONG DOUBLE    SIZE: %zu bytes\n", sizeof(calculated_number));
	fprintf(stderr, "NETDATA FLOATING POINT SIZE: %zu bytes\n", sizeof(storage_number));

	mine = (calculated_number)sizeof(storage_number) * (calculated_number)loop;
	their = (calculated_number)sizeof(calculated_number) * (calculated_number)loop;

	if(mine > their) {
		fprintf(stderr, "\nNETDATA NEEDS %0.2Lf TIMES MORE MEMORY. Sorry!\n", (long double)(mine / their));
	}
	else {
		fprintf(stderr, "\nNETDATA INTERNAL FLOATING POINT ARITHMETICS NEEDS %0.2Lf TIMES LESS MEMORY.\n", (long double)(their / mine));
	}

	fprintf(stderr, "\nNETDATA FLOATING POINT\n");
	fprintf(stderr, "MIN POSITIVE VALUE " CALCULATED_NUMBER_FORMAT "\n", (calculated_number)STORAGE_NUMBER_POSITIVE_MIN);
	fprintf(stderr, "MAX POSITIVE VALUE " CALCULATED_NUMBER_FORMAT "\n", (calculated_number)STORAGE_NUMBER_POSITIVE_MAX);
	fprintf(stderr, "MIN NEGATIVE VALUE " CALCULATED_NUMBER_FORMAT "\n", (calculated_number)STORAGE_NUMBER_NEGATIVE_MIN);
	fprintf(stderr, "MAX NEGATIVE VALUE " CALCULATED_NUMBER_FORMAT "\n", (calculated_number)STORAGE_NUMBER_NEGATIVE_MAX);
	fprintf(stderr, "Maximum accuracy loss: " CALCULATED_NUMBER_FORMAT "%%\n\n\n", (calculated_number)ACCURACY_LOSS);

	// ------------------------------------------------------------------------

	fprintf(stderr, "INTERNAL LONG DOUBLE PRINTING: ");
	getrusage(RUSAGE_SELF, &last);

	// do the job
	for(j = 1; j < 11 ;j++) {
		n = STORAGE_NUMBER_POSITIVE_MIN * j;

		for(i = 0; i < loop ;i++) {
			n *= multiplier;
			if(n > STORAGE_NUMBER_POSITIVE_MAX) n = STORAGE_NUMBER_POSITIVE_MIN;

			print_calculated_number(buffer, n);
		}
	}

	getrusage(RUSAGE_SELF, &now);
	user   = now.ru_utime.tv_sec * 1000000ULL + now.ru_utime.tv_usec - last.ru_utime.tv_sec * 1000000ULL + last.ru_utime.tv_usec;
	system = now.ru_stime.tv_sec * 1000000ULL + now.ru_stime.tv_usec - last.ru_stime.tv_sec * 1000000ULL + last.ru_stime.tv_usec;
	total  = user + system;
	mine = total;

	fprintf(stderr, "user %0.5Lf, system %0.5Lf, total %0.5Lf\n", (long double)(user / 1000000.0), (long double)(system / 1000000.0), (long double)(total / 1000000.0));

	// ------------------------------------------------------------------------

	fprintf(stderr, "SYSTEM   LONG DOUBLE PRINTING: ");
	getrusage(RUSAGE_SELF, &last);

	// do the job
	for(j = 1; j < 11 ;j++) {
		n = STORAGE_NUMBER_POSITIVE_MIN * j;

		for(i = 0; i < loop ;i++) {
			n *= multiplier;
			if(n > STORAGE_NUMBER_POSITIVE_MAX) n = STORAGE_NUMBER_POSITIVE_MIN;
<<<<<<< HEAD
			mysnprintf(buffer, 100, CALCULATED_NUMBER_FORMAT, n);
=======
			snprintfz(buffer, 100, CALCULATED_NUMBER_FORMAT, n);
>>>>>>> 460da7b0
		}
	}

	getrusage(RUSAGE_SELF, &now);
	user   = now.ru_utime.tv_sec * 1000000ULL + now.ru_utime.tv_usec - last.ru_utime.tv_sec * 1000000ULL + last.ru_utime.tv_usec;
	system = now.ru_stime.tv_sec * 1000000ULL + now.ru_stime.tv_usec - last.ru_stime.tv_sec * 1000000ULL + last.ru_stime.tv_usec;
	total  = user + system;
	their = total;

	fprintf(stderr, "user %0.5Lf, system %0.5Lf, total %0.5Lf\n", (long double)(user / 1000000.0), (long double)(system / 1000000.0), (long double)(total / 1000000.0));

	if(mine > total) {
		fprintf(stderr, "NETDATA CODE IS SLOWER %0.2Lf %%\n", (long double)(mine * 100.0 / their - 100.0));
	}
	else {
		fprintf(stderr, "NETDATA CODE IS  F A S T E R  %0.2Lf %%\n", (long double)(their * 100.0 / mine - 100.0));
	}

	// ------------------------------------------------------------------------

	fprintf(stderr, "\nINTERNAL LONG DOUBLE PRINTING WITH PACK / UNPACK: ");
	getrusage(RUSAGE_SELF, &last);

	// do the job
	for(j = 1; j < 11 ;j++) {
		n = STORAGE_NUMBER_POSITIVE_MIN * j;

		for(i = 0; i < loop ;i++) {
			n *= multiplier;
			if(n > STORAGE_NUMBER_POSITIVE_MAX) n = STORAGE_NUMBER_POSITIVE_MIN;

			s = pack_storage_number(n, 1);
			d = unpack_storage_number(s);
			print_calculated_number(buffer, d);
		}
	}

	getrusage(RUSAGE_SELF, &now);
	user   = now.ru_utime.tv_sec * 1000000ULL + now.ru_utime.tv_usec - last.ru_utime.tv_sec * 1000000ULL + last.ru_utime.tv_usec;
	system = now.ru_stime.tv_sec * 1000000ULL + now.ru_stime.tv_usec - last.ru_stime.tv_sec * 1000000ULL + last.ru_stime.tv_usec;
	total  = user + system;
	mine = total;

	fprintf(stderr, "user %0.5Lf, system %0.5Lf, total %0.5Lf\n", (long double)(user / 1000000.0), (long double)(system / 1000000.0), (long double)(total / 1000000.0));

	if(mine > their) {
		fprintf(stderr, "WITH PACKING UNPACKING NETDATA CODE IS SLOWER %0.2Lf %%\n", (long double)(mine * 100.0 / their - 100.0));
	}
	else {
		fprintf(stderr, "EVEN WITH PACKING AND UNPACKING, NETDATA CODE IS  F A S T E R  %0.2Lf %%\n", (long double)(their * 100.0 / mine - 100.0));
	}

	// ------------------------------------------------------------------------

}

static int check_storage_number_exists() {
	uint32_t flags = SN_EXISTS;


	for(flags = 0; flags < 7 ; flags++) {
		if(get_storage_number_flags(flags << 24) != flags << 24) {
			fprintf(stderr, "Flag 0x%08x is not checked correctly. It became 0x%08x\n", flags << 24, get_storage_number_flags(flags << 24));
			return 1;
		}
	}

	flags = SN_EXISTS;
	calculated_number n = 0.0;

	storage_number s = pack_storage_number(n, flags);
	calculated_number d = unpack_storage_number(s);
	if(get_storage_number_flags(s) != flags) {
		fprintf(stderr, "Wrong flags. Given %08x, Got %08x!\n", flags, get_storage_number_flags(s));
		return 1;
	}
	if(n != d) {
		fprintf(stderr, "Wrong number returned. Expected " CALCULATED_NUMBER_FORMAT ", returned " CALCULATED_NUMBER_FORMAT "!\n", n, d);
		return 1;
	}

	return 0;
}

int unit_test_storage()
{
	if(check_storage_number_exists()) return 0;

	calculated_number c, a = 0;
	int i, j, g, r = 0;

	for(g = -1; g <= 1 ; g++) {
		a = 0;

		if(!g) continue;

		for(j = 0; j < 9 ;j++) {
			a += 0.0000001;
			c = a * g;
			for(i = 0; i < 21 ;i++, c *= 10) {
				if(c > 0 && c < STORAGE_NUMBER_POSITIVE_MIN) continue;
				if(c < 0 && c > STORAGE_NUMBER_NEGATIVE_MAX) continue;

				if(check_storage_number(c, 1)) return 1;
			}
		}
	}

	benchmark_storage_number(1000000, 2);
	return r;
}


// --------------------------------------------------------------------------------------------------------------------

struct feed_values {
		unsigned long long microseconds;
		calculated_number value;
};

struct test {
	char name[100];
	char description[1024];

	int update_every;
	unsigned long long multiplier;
	unsigned long long divisor;
	int algorithm;

	unsigned long feed_entries;
	unsigned long result_entries;
	struct feed_values *feed;
	calculated_number *results;
};

// --------------------------------------------------------------------------------------------------------------------
// test1
// test absolute values stored

struct feed_values test1_feed[] = {
		{ 0, 10 },
		{ 1000000, 20 },
		{ 1000000, 30 },
		{ 1000000, 40 },
		{ 1000000, 50 },
		{ 1000000, 60 },
		{ 1000000, 70 },
		{ 1000000, 80 },
		{ 1000000, 90 },
		{ 1000000, 100 },
};

calculated_number test1_results[] = {
		20, 30, 40, 50, 60, 70, 80, 90, 100
};

struct test test1 = {
		"test1",			// name
		"test absolute values stored at exactly second boundaries",
		1,					// update_every
		1,					// multiplier
		1,					// divisor
		RRDDIM_ABSOLUTE,	// algorithm
		10,					// feed entries
		9,					// result entries
		test1_feed,			// feed
		test1_results		// results
};

// --------------------------------------------------------------------------------------------------------------------
// test2
// test absolute values stored in the middle of second boundaries

struct feed_values test2_feed[] = {
		{ 500000, 10 },
		{ 1000000, 20 },
		{ 1000000, 30 },
		{ 1000000, 40 },
		{ 1000000, 50 },
		{ 1000000, 60 },
		{ 1000000, 70 },
		{ 1000000, 80 },
		{ 1000000, 90 },
		{ 1000000, 100 },
};

calculated_number test2_results[] = {
		20, 30, 40, 50, 60, 70, 80, 90, 100
};

struct test test2 = {
		"test2",			// name
		"test absolute values stored in the middle of second boundaries",
		1,					// update_every
		1,					// multiplier
		1,					// divisor
		RRDDIM_ABSOLUTE,	// algorithm
		10,					// feed entries
		9,					// result entries
		test2_feed,			// feed
		test2_results		// results
};

// --------------------------------------------------------------------------------------------------------------------
// test3

struct feed_values test3_feed[] = {
		{ 0, 10 },
		{ 1000000, 20 },
		{ 1000000, 30 },
		{ 1000000, 40 },
		{ 1000000, 50 },
		{ 1000000, 60 },
		{ 1000000, 70 },
		{ 1000000, 80 },
		{ 1000000, 90 },
		{ 1000000, 100 },
};

calculated_number test3_results[] = {
		10, 10, 10, 10, 10, 10, 10, 10, 10
};

struct test test3 = {
		"test3",			// name
		"test incremental values stored at exactly second boundaries",
		1,					// update_every
		1,					// multiplier
		1,					// divisor
		RRDDIM_INCREMENTAL,	// algorithm
		10,					// feed entries
		9,					// result entries
		test3_feed,			// feed
		test3_results		// results
};

// --------------------------------------------------------------------------------------------------------------------
// test4

struct feed_values test4_feed[] = {
		{ 500000, 10 },
		{ 1000000, 20 },
		{ 1000000, 30 },
		{ 1000000, 40 },
		{ 1000000, 50 },
		{ 1000000, 60 },
		{ 1000000, 70 },
		{ 1000000, 80 },
		{ 1000000, 90 },
		{ 1000000, 100 },
};

calculated_number test4_results[] = {
		5, 10, 10, 10, 10, 10, 10, 10, 10
};

struct test test4 = {
		"test4",			// name
		"test incremental values stored in the middle of second boundaries",
		1,					// update_every
		1,					// multiplier
		1,					// divisor
		RRDDIM_INCREMENTAL,	// algorithm
		10,					// feed entries
		9,					// result entries
		test4_feed,			// feed
		test4_results		// results
};

// --------------------------------------------------------------------------------------------------------------------
// test5

struct feed_values test5_feed[] = {
		{ 500000, 1000 },
		{ 1000000, 2000 },
		{ 1000000, 2000 },
		{ 1000000, 2000 },
		{ 1000000, 3000 },
		{ 1000000, 2000 },
		{ 1000000, 2000 },
		{ 1000000, 2000 },
		{ 1000000, 2000 },
		{ 1000000, 2000 },
};

calculated_number test5_results[] = {
		500, 500, 0, 500, 500, 0, 0, 0, 0
};

struct test test5 = {
		"test5",			// name
		"test incremental values ups and downs",
		1,					// update_every
		1,					// multiplier
		1,					// divisor
		RRDDIM_INCREMENTAL,	// algorithm
		10,					// feed entries
		9,					// result entries
		test5_feed,			// feed
		test5_results		// results
};

// --------------------------------------------------------------------------------------------------------------------
// test6

struct feed_values test6_feed[] = {
		{ 250000, 1000 },
		{ 250000, 2000 },
		{ 250000, 3000 },
		{ 250000, 4000 },
		{ 250000, 5000 },
		{ 250000, 6000 },
		{ 250000, 7000 },
		{ 250000, 8000 },
		{ 250000, 9000 },
		{ 250000, 10000 },
		{ 250000, 11000 },
		{ 250000, 12000 },
		{ 250000, 13000 },
		{ 250000, 14000 },
		{ 250000, 15000 },
		{ 250000, 16000 },
};

calculated_number test6_results[] = {
		3000, 4000, 4000, 4000
};

struct test test6 = {
		"test6",			// name
		"test incremental values updated within the same second",
		1,					// update_every
		1,					// multiplier
		1,					// divisor
		RRDDIM_INCREMENTAL,	// algorithm
		16,					// feed entries
		4,					// result entries
		test6_feed,			// feed
		test6_results		// results
};

// --------------------------------------------------------------------------------------------------------------------
// test7

struct feed_values test7_feed[] = {
		{ 500000, 1000 },
		{ 2000000, 2000 },
		{ 2000000, 3000 },
		{ 2000000, 4000 },
		{ 2000000, 5000 },
		{ 2000000, 6000 },
		{ 2000000, 7000 },
		{ 2000000, 8000 },
		{ 2000000, 9000 },
		{ 2000000, 10000 },
};

calculated_number test7_results[] = {
		250, 500, 500, 500, 500, 500, 500, 500, 500, 500, 500, 500, 500, 500, 500, 500, 500, 500, 500
};

struct test test7 = {
		"test7",			// name
		"test incremental values updated in long durations",
		1,					// update_every
		1,					// multiplier
		1,					// divisor
		RRDDIM_INCREMENTAL,	// algorithm
		10,					// feed entries
		18,					// result entries
		test7_feed,			// feed
		test7_results		// results
};

// --------------------------------------------------------------------------------------------------------------------
// test8

struct feed_values test8_feed[] = {
		{ 500000, 1000 },
		{ 2000000, 2000 },
		{ 2000000, 3000 },
		{ 2000000, 4000 },
		{ 2000000, 5000 },
		{ 2000000, 6000 },
};

calculated_number test8_results[] = {
		1250, 2000, 2250, 3000, 3250, 4000, 4250, 5000, 5250, 6000
};

struct test test8 = {
		"test8",			// name
		"test absolute values updated in long durations",
		1,					// update_every
		1,					// multiplier
		1,					// divisor
		RRDDIM_ABSOLUTE,	// algorithm
		6,					// feed entries
		10,					// result entries
		test8_feed,			// feed
		test8_results		// results
};

// --------------------------------------------------------------------------------------------------------------------
// test9

struct feed_values test9_feed[] = {
		{ 250000, 1000 },
		{ 250000, 2000 },
		{ 250000, 3000 },
		{ 250000, 4000 },
		{ 250000, 5000 },
		{ 250000, 6000 },
		{ 250000, 7000 },
		{ 250000, 8000 },
		{ 250000, 9000 },
		{ 250000, 10000 },
		{ 250000, 11000 },
		{ 250000, 12000 },
		{ 250000, 13000 },
		{ 250000, 14000 },
		{ 250000, 15000 },
		{ 250000, 16000 },
};

calculated_number test9_results[] = {
		4000, 8000, 12000, 16000
};

struct test test9 = {
		"test9",			// name
		"test absolute values updated within the same second",
		1,					// update_every
		1,					// multiplier
		1,					// divisor
		RRDDIM_ABSOLUTE,	// algorithm
		16,					// feed entries
		4,					// result entries
		test9_feed,			// feed
		test9_results		// results
};

// --------------------------------------------------------------------------------------------------------------------
// test10

struct feed_values test10_feed[] = {
		{ 500000,  1000 },
		{ 600000,  1000 +  600 },
		{ 200000,  1600 +  200 },
		{ 1000000, 1800 + 1000 },
		{ 200000,  2800 +  200 },
		{ 2000000, 3000 + 2000 },
		{ 600000,  5000 +  600 },
		{ 400000,  5600 +  400 },
		{ 900000,  6000 +  900 },
		{ 1000000, 6900 + 1000 },
};

calculated_number test10_results[] = {
		500, 1000, 1000, 1000, 1000, 1000, 1000
};

struct test test10 = {
		"test10",			// name
		"test incremental values updated in short and long durations",
		1,					// update_every
		1,					// multiplier
		1,					// divisor
		RRDDIM_INCREMENTAL,	// algorithm
		10,					// feed entries
		7,					// result entries
		test10_feed,			// feed
		test10_results		// results
};

// --------------------------------------------------------------------------------------------------------------------

int run_test(struct test *test)
{
	fprintf(stderr, "\nRunning test '%s':\n%s\n", test->name, test->description);

	rrd_memory_mode = RRD_MEMORY_MODE_RAM;
	rrd_update_every = test->update_every;

	char name[101];
<<<<<<< HEAD
	mysnprintf(name, 100, "unittest-%s", test->name);
=======
	snprintfz(name, 100, "unittest-%s", test->name);
>>>>>>> 460da7b0

	// create the chart
	RRDSET *st = rrdset_create("netdata", name, name, "netdata", NULL, "Unit Testing", "a value", 1, 1, RRDSET_TYPE_LINE);
	RRDDIM *rd = rrddim_add(st, "dimension", NULL, test->multiplier, test->divisor, test->algorithm);
	st->debug = 1;

	// feed it with the test data
	unsigned long c;
	for(c = 0; c < test->feed_entries; c++) {
		if(debug_flags) fprintf(stderr, "\n\n");

		if(c) {
			fprintf(stderr, "    > %s: feeding position %lu, after %llu microseconds, with value " CALCULATED_NUMBER_FORMAT "\n", test->name, c+1, test->feed[c].microseconds, test->feed[c].value);
			rrdset_next_usec(st, test->feed[c].microseconds);
		}
		else {
			fprintf(stderr, "    > %s: feeding position %lu with value " CALCULATED_NUMBER_FORMAT "\n", test->name, c+1, test->feed[c].value);
		}

		rrddim_set(st, "dimension", test->feed[c].value);
		rrdset_done(st);

		// align the first entry to second boundary
		if(!c) {
			fprintf(stderr, "    > %s: fixing first collection time to be %llu microseconds to second boundary\n", test->name, test->feed[c].microseconds);
			rd->last_collected_time.tv_usec = st->last_collected_time.tv_usec = st->last_updated.tv_usec = test->feed[c].microseconds;
		}
	}

	// check the result
	int errors = 0;

	if(st->counter != test->result_entries) {
		fprintf(stderr, "    %s stored %lu entries, but we were expecting %lu, ### E R R O R ###\n", test->name, st->counter, test->result_entries);
		errors++;
	}

	unsigned long max = (st->counter < test->result_entries)?st->counter:test->result_entries;
	for(c = 0 ; c < max ; c++) {
		calculated_number v = unpack_storage_number(rd->values[c]), n = test->results[c];
		fprintf(stderr, "    %s: checking position %lu, expecting value " CALCULATED_NUMBER_FORMAT ", found " CALCULATED_NUMBER_FORMAT ", %s\n", test->name, c+1, n, v, (v == n)?"OK":"### E R R O R ###");
		if(v != n) errors++;
	}

	return errors;
}

int run_all_mockup_tests(void)
{
	if(run_test(&test1))
		return 1;

	if(run_test(&test2))
		return 1;

	if(run_test(&test3))
		return 1;

	if(run_test(&test4))
		return 1;

	if(run_test(&test5))
		return 1;

	if(run_test(&test6))
		return 1;

	if(run_test(&test7))
		return 1;

	if(run_test(&test8))
		return 1;

	if(run_test(&test9))
		return 1;

	if(run_test(&test10))
		return 1;

	return 0;
}

int unit_test(long delay, long shift)
{
	static int repeat = 0;
	repeat++;

	char name[101];
<<<<<<< HEAD
	mysnprintf(name, 100, "unittest-%d-%ld-%ld", repeat, delay, shift);
=======
	snprintfz(name, 100, "unittest-%d-%ld-%ld", repeat, delay, shift);
>>>>>>> 460da7b0

	//debug_flags = 0xffffffff;
	rrd_memory_mode = RRD_MEMORY_MODE_RAM;
	rrd_update_every = 1;

	int do_abs = 1;
	int do_inc = 1;
	int do_abst = 0;
	int do_absi = 0;

	RRDSET *st = rrdset_create("netdata", name, name, "netdata", NULL, "Unit Testing", "a value", 1, 1, RRDSET_TYPE_LINE);
	st->debug = 1;

	RRDDIM *rdabs = NULL;
	RRDDIM *rdinc = NULL;
	RRDDIM *rdabst = NULL;
	RRDDIM *rdabsi = NULL;

	if(do_abs) rdabs = rrddim_add(st, "absolute", "absolute", 1, 1, RRDDIM_ABSOLUTE);
	if(do_inc) rdinc = rrddim_add(st, "incremental", "incremental", 1, 1, RRDDIM_INCREMENTAL);
	if(do_abst) rdabst = rrddim_add(st, "percentage-of-absolute-row", "percentage-of-absolute-row", 1, 1, RRDDIM_PCENT_OVER_ROW_TOTAL);
	if(do_absi) rdabsi = rrddim_add(st, "percentage-of-incremental-row", "percentage-of-incremental-row", 1, 1, RRDDIM_PCENT_OVER_DIFF_TOTAL);

	long increment = 1000;
	collected_number i = 0;

	unsigned long c, dimensions = 0;
	RRDDIM *rd;
	for(rd = st->dimensions ; rd ; rd = rd->next) dimensions++;

	for(c = 0; c < 20 ;c++) {
		i += increment;

		fprintf(stderr, "\n\nLOOP = %lu, DELAY = %ld, VALUE = " COLLECTED_NUMBER_FORMAT "\n", c, delay, i);
		if(c) {
			rrdset_next_usec(st, delay);
		}
		if(do_abs) rrddim_set(st, "absolute", i);
		if(do_inc) rrddim_set(st, "incremental", i);
		if(do_abst) rrddim_set(st, "percentage-of-absolute-row", i);
		if(do_absi) rrddim_set(st, "percentage-of-incremental-row", i);

		if(!c) {
			gettimeofday(&st->last_collected_time, NULL);
			st->last_collected_time.tv_usec = shift;
		}

		// prevent it from deleting the dimensions
		for(rd = st->dimensions ; rd ; rd = rd->next)
			rd->last_collected_time.tv_sec = st->last_collected_time.tv_sec;

		rrdset_done(st);
	}

	unsigned long oincrement = increment;
	increment = increment * st->update_every * 1000000 / delay;
	fprintf(stderr, "\n\nORIGINAL INCREMENT: %lu, INCREMENT %lu, DELAY %lu, SHIFT %lu\n", oincrement * 10, increment * 10, delay, shift);

	int ret = 0;
	storage_number sn;
	calculated_number cn, v;
	for(c = 0 ; c < st->counter ; c++) {
		fprintf(stderr, "\nPOSITION: c = %lu, EXPECTED VALUE %lu\n", c, (oincrement + c * increment + increment * (1000000 - shift) / 1000000 )* 10);

		for(rd = st->dimensions ; rd ; rd = rd->next) {
			sn = rd->values[c];
			cn = unpack_storage_number(sn);
			fprintf(stderr, "\t %s " CALCULATED_NUMBER_FORMAT " (PACKED AS " STORAGE_NUMBER_FORMAT ")   ->   ", rd->id, cn, sn);

			if(rd == rdabs) v =
				(	  oincrement
					// + (increment * (1000000 - shift) / 1000000)
					+ (c + 1) * increment
				);

			else if(rd == rdinc) v = (c?(increment):(increment * (1000000 - shift) / 1000000));
			else if(rd == rdabst) v = oincrement / dimensions / 10;
			else if(rd == rdabsi) v = oincrement / dimensions / 10;
			else v = 0;

			if(v == cn) fprintf(stderr, "passed.\n");
			else {
				fprintf(stderr, "ERROR! (expected " CALCULATED_NUMBER_FORMAT ")\n", v);
				ret = 1;
			}
		}
	}

	if(ret)
		fprintf(stderr, "\n\nUNIT TEST(%ld, %ld) FAILED\n\n", delay, shift);

	return ret;
}<|MERGE_RESOLUTION|>--- conflicted
+++ resolved
@@ -128,11 +128,7 @@
 		for(i = 0; i < loop ;i++) {
 			n *= multiplier;
 			if(n > STORAGE_NUMBER_POSITIVE_MAX) n = STORAGE_NUMBER_POSITIVE_MIN;
-<<<<<<< HEAD
-			mysnprintf(buffer, 100, CALCULATED_NUMBER_FORMAT, n);
-=======
 			snprintfz(buffer, 100, CALCULATED_NUMBER_FORMAT, n);
->>>>>>> 460da7b0
 		}
 	}
 
@@ -618,11 +614,7 @@
 	rrd_update_every = test->update_every;
 
 	char name[101];
-<<<<<<< HEAD
-	mysnprintf(name, 100, "unittest-%s", test->name);
-=======
 	snprintfz(name, 100, "unittest-%s", test->name);
->>>>>>> 460da7b0
 
 	// create the chart
 	RRDSET *st = rrdset_create("netdata", name, name, "netdata", NULL, "Unit Testing", "a value", 1, 1, RRDSET_TYPE_LINE);
@@ -711,11 +703,7 @@
 	repeat++;
 
 	char name[101];
-<<<<<<< HEAD
-	mysnprintf(name, 100, "unittest-%d-%ld-%ld", repeat, delay, shift);
-=======
 	snprintfz(name, 100, "unittest-%d-%ld-%ld", repeat, delay, shift);
->>>>>>> 460da7b0
 
 	//debug_flags = 0xffffffff;
 	rrd_memory_mode = RRD_MEMORY_MODE_RAM;
