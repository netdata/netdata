// SPDX-License-Identifier: GPL-3.0-or-later

#include "../../libnetdata/libnetdata.h"

// ----------------------------------------------------------------------------

static struct {
    DYNCFG_TYPE type;
    const char *name;
} dyncfg_types[] = {
    { .type = DYNCFG_TYPE_SINGLE, .name = "single" },
    { .type = DYNCFG_TYPE_TEMPLATE, .name = "template" },
    { .type = DYNCFG_TYPE_JOB, .name = "job" },
};

DYNCFG_TYPE dyncfg_type2id(const char *type) {
    if(!type || !*type)
        return DYNCFG_TYPE_SINGLE;

    size_t entries = sizeof(dyncfg_types) / sizeof(dyncfg_types[0]);
    for(size_t i = 0; i < entries ;i++) {
        if(strcmp(dyncfg_types[i].name, type) == 0)
            return dyncfg_types[i].type;
    }

    return DYNCFG_TYPE_SINGLE;
}

const char *dyncfg_id2type(DYNCFG_TYPE type) {
    size_t entries = sizeof(dyncfg_types) / sizeof(dyncfg_types[0]);
    for(size_t i = 0; i < entries ;i++) {
        if(type == dyncfg_types[i].type)
            return dyncfg_types[i].name;
    }

    return "single";
}

// ----------------------------------------------------------------------------

static struct {
    DYNCFG_SOURCE_TYPE source_type;
    const char *name;
} dyncfg_source_types[] = {
    { .source_type = DYNCFG_SOURCE_TYPE_INTERNAL, .name = "internal" },
    { .source_type = DYNCFG_SOURCE_TYPE_STOCK, .name = "stock" },
    { .source_type = DYNCFG_SOURCE_TYPE_USER, .name = "user" },
    { .source_type = DYNCFG_SOURCE_TYPE_DYNCFG, .name = "dyncfg" },
    { .source_type = DYNCFG_SOURCE_TYPE_DISCOVERED, .name = "discovered" },
};

DYNCFG_SOURCE_TYPE dyncfg_source_type2id(const char *source_type) {
    if(!source_type || !*source_type)
        return DYNCFG_SOURCE_TYPE_INTERNAL;

    size_t entries = sizeof(dyncfg_source_types) / sizeof(dyncfg_source_types[0]);
    for(size_t i = 0; i < entries ;i++) {
        if(strcmp(dyncfg_source_types[i].name, source_type) == 0)
            return dyncfg_source_types[i].source_type;
    }

    return DYNCFG_SOURCE_TYPE_INTERNAL;
}

const char *dyncfg_id2source_type(DYNCFG_SOURCE_TYPE source_type) {
    size_t entries = sizeof(dyncfg_source_types) / sizeof(dyncfg_source_types[0]);
    for(size_t i = 0; i < entries ;i++) {
        if(source_type == dyncfg_source_types[i].source_type)
            return dyncfg_source_types[i].name;
    }

    return "internal";
}

// ----------------------------------------------------------------------------

static struct {
    DYNCFG_STATUS status;
    const char *name;
} dyncfg_statuses[] = {
    { .status = DYNCFG_STATUS_NONE, .name = "none" },
    { .status = DYNCFG_STATUS_ACCEPTED, .name = "accepted" },
    { .status = DYNCFG_STATUS_RUNNING, .name = "running" },
    { .status = DYNCFG_STATUS_FAILED, .name = "failed" },
    { .status = DYNCFG_STATUS_DISABLED, .name = "disabled" },
    { .status = DYNCFG_STATUS_ORPHAN, .name = "orphan" },
    { .status = DYNCFG_STATUS_INCOMPLETE, .name = "incomplete" },
};

DYNCFG_STATUS dyncfg_status2id(const char *status) {
    if(!status || !*status)
        return DYNCFG_STATUS_NONE;

    size_t entries = sizeof(dyncfg_statuses) / sizeof(dyncfg_statuses[0]);
    for(size_t i = 0; i < entries ;i++) {
        if(strcmp(dyncfg_statuses[i].name, status) == 0)
            return dyncfg_statuses[i].status;
    }

    return DYNCFG_STATUS_NONE;
}

const char *dyncfg_id2status(DYNCFG_STATUS status) {
    size_t entries = sizeof(dyncfg_statuses) / sizeof(dyncfg_statuses[0]);
    for(size_t i = 0; i < entries ;i++) {
        if(status == dyncfg_statuses[i].status)
            return dyncfg_statuses[i].name;
    }

    return "none";
}

// ----------------------------------------------------------------------------

static struct {
    DYNCFG_CMDS cmd;
    const char *name;
} cmd_map[] = {
    { .cmd = DYNCFG_CMD_GET, .name = "get" },
    { .cmd = DYNCFG_CMD_SCHEMA, .name = "schema" },
    { .cmd = DYNCFG_CMD_UPDATE, .name = "update" },
    { .cmd = DYNCFG_CMD_ADD, .name = "add" },
    { .cmd = DYNCFG_CMD_TEST, .name = "test" },
    { .cmd = DYNCFG_CMD_REMOVE, .name = "remove" },
    { .cmd = DYNCFG_CMD_ENABLE, .name = "enable" },
    { .cmd = DYNCFG_CMD_DISABLE, .name = "disable" },
    { .cmd = DYNCFG_CMD_RESTART, .name = "restart" },
    { .cmd = DYNCFG_CMD_USERCONFIG, .name = "userconfig" },
};

const char *dyncfg_id2cmd_one(DYNCFG_CMDS cmd) {
    for (size_t i = 0; i < sizeof(cmd_map) / sizeof(cmd_map[0]); i++) {
        if(cmd == cmd_map[i].cmd)
            return cmd_map[i].name;
    }

    return NULL;
}

DYNCFG_CMDS dyncfg_cmds2id(const char *cmds) {
    if(!cmds || !*cmds)
        return DYNCFG_CMD_NONE;

    DYNCFG_CMDS result = DYNCFG_CMD_NONE;
    const char *p = cmds;
    size_t len, i;

    while (*p) {
        // Skip any leading spaces
        while (*p == ' ') p++;

        // Find the end of the current word
        const char *end = p;
        while (*end && *end != ' ') end++;
        len = end - p;

        // Compare with known commands
        for (i = 0; i < sizeof(cmd_map) / sizeof(cmd_map[0]); i++) {
            if (strncmp(p, cmd_map[i].name, len) == 0 && cmd_map[i].name[len] == '\0') {
                result |= cmd_map[i].cmd;
                break;
            }
        }

        // Move to the next word
        p = end;
    }

    return result;
}

void dyncfg_cmds2fp(DYNCFG_CMDS cmds, FILE *fp) {
    for (size_t i = 0; i < sizeof(cmd_map) / sizeof(cmd_map[0]); i++) {
        if(cmds & cmd_map[i].cmd)
            fprintf(fp, "%s ", cmd_map[i].name);
    }
}

void dyncfg_cmds2json_array(DYNCFG_CMDS cmds, const char *key, BUFFER *wb) {
    buffer_json_member_add_array(wb, key);
    for (size_t i = 0; i < sizeof(cmd_map) / sizeof(cmd_map[0]); i++) {
        if(cmds & cmd_map[i].cmd)
            buffer_json_add_array_item_string(wb, cmd_map[i].name);
    }
    buffer_json_array_close(wb);
}

void dyncfg_cmds2buffer(DYNCFG_CMDS cmds, BUFFER *wb) {
    size_t added = 0;
    for (size_t i = 0; i < sizeof(cmd_map) / sizeof(cmd_map[0]); i++) {
        if(cmds & cmd_map[i].cmd) {
            if(added)
                buffer_fast_strcat(wb, " ", 1);

            buffer_strcat(wb, cmd_map[i].name);
            added++;
        }
    }
}

// ----------------------------------------------------------------------------

bool dyncfg_is_valid_id(const char *id) {
    const char *s = id;

    while(*s) {
        if(isspace((uint8_t)*s) || *s == '\'') return false;
        s++;
    }

    return true;
}

static inline bool is_forbidden_char(char c) {
    if(isspace((uint8_t)c) || !isprint((uint8_t)c))
        return true;

    switch(c) {
        case '`': // good not to have this in filenames
        case '$': // good not to have this in filenames
        case '/': // unix does not support this
        case ':': // windows does not support this
        case '|': // windows does not support this
            return true;

<<<<<<< HEAD
#ifdef OS_WINDOWS
        case ':':
        case '|':
            return true;
#endif

=======
>>>>>>> b8813058
        default:
            return false;
    }
}

char *dyncfg_escape_id_for_filename(const char *id) {
    if (id == NULL) return NULL;

    // Allocate memory for the worst case, where every character is escaped.
    char *escaped = mallocz(strlen(id) * 3 + 1); // Each char can become '%XX', plus '\0'
    if (!escaped) return NULL;

    const char *src = id;
    char *dest = escaped;

    while (*src) {
        if (is_forbidden_char(*src)) {
            sprintf(dest, "%%%02X", (unsigned char)*src);
            dest += 3;
        } else {
            *dest++ = *src;
        }
        src++;
    }

    *dest = '\0';
    return escaped;
}

// ----------------------------------------------------------------------------

int dyncfg_default_response(BUFFER *wb, int code, const char *msg) {
    buffer_flush(wb);
    wb->content_type = CT_APPLICATION_JSON;
    wb->expires = now_realtime_sec();

    buffer_json_initialize(wb, "\"", "\"", 0, true, BUFFER_JSON_OPTIONS_MINIFY);
    buffer_json_member_add_uint64(wb, "status", code);
    buffer_json_member_add_string(wb, "message", msg);
    buffer_json_finalize(wb);

    return code;
}

int dyncfg_node_find_and_call(DICTIONARY *dyncfg_nodes, const char *transaction, const char *function,
                              usec_t *stop_monotonic_ut, bool *cancelled,
                              BUFFER *payload, HTTP_ACCESS access, const char *source, BUFFER *result) {
    if(!function || !*function)
        return dyncfg_default_response(result, HTTP_RESP_BAD_REQUEST, "command received is empty");

    char buf[strlen(function) + 1];
    memcpy(buf, function, sizeof(buf));

    char *words[MAX_FUNCTION_PARAMETERS];    // an array of pointers for the words in this line
    size_t num_words = quoted_strings_splitter_pluginsd(buf, words, MAX_FUNCTION_PARAMETERS);

    const char *id = get_word(words, num_words, 1);
    const char *action = get_word(words, num_words, 2);
    const char *add_name = get_word(words, num_words, 3);

    if(!id || !*id)
        return dyncfg_default_response(result, HTTP_RESP_BAD_REQUEST, "dyncfg node: id is missing from the request");

    if(!action || !*action)
        return dyncfg_default_response(result, HTTP_RESP_BAD_REQUEST, "dyncfg node: action is missing from the request");

    DYNCFG_CMDS cmd = dyncfg_cmds2id(action);
    if(cmd == DYNCFG_CMD_NONE)
        return dyncfg_default_response(result, HTTP_RESP_BAD_REQUEST, "dyncfg node: action given in request is unknown");

    const DICTIONARY_ITEM *item = dictionary_get_and_acquire_item(dyncfg_nodes, id);
    if(!item)
        return dyncfg_default_response(result, HTTP_RESP_NOT_FOUND, "dyncfg node: id is not found");

    struct dyncfg_node *df = dictionary_acquired_item_value(item);

    buffer_flush(result);
    result->content_type = CT_APPLICATION_JSON;

    int code = df->cb(transaction, id, cmd, add_name, payload, stop_monotonic_ut, cancelled, result, access, source, df->data);

    if(!result->expires)
        result->expires = now_realtime_sec();

    if(!buffer_tostring(result))
        dyncfg_default_response(result, code, "");

    dictionary_acquired_item_release(dyncfg_nodes, item);

    return code;
}<|MERGE_RESOLUTION|>--- conflicted
+++ resolved
@@ -223,15 +223,6 @@
         case '|': // windows does not support this
             return true;
 
-<<<<<<< HEAD
-#ifdef OS_WINDOWS
-        case ':':
-        case '|':
-            return true;
-#endif
-
-=======
->>>>>>> b8813058
         default:
             return false;
     }
