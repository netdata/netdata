--- conflicted
+++ resolved
@@ -1,3 +1,4 @@
+/* vim: set ts=4 noet sw=4 : */
 #ifdef HAVE_CONFIG_H
 #include <config.h>
 #endif
@@ -777,19 +778,12 @@
 	return syscall(SYS_gettid);
 }
 
-<<<<<<< HEAD
 /* FIX: Make sure snprintf terminates a string. */
 int mysnprintf(char *dest, size_t size, char *fmt, ...)
 {
 	int sz;
 
   va_list args;
-=======
-int mysnprintf(char *dest, size_t size, char *fmt, ...)
-{
-	int sz;
-	va_list args;
->>>>>>> 6e4bef9f
 	va_start(args, fmt);
 	sz = vsnprintf(dest, size, fmt, args);
 	va_end(args);
@@ -801,7 +795,6 @@
 
 	return sz;
 }
-<<<<<<< HEAD
 
 char *mystrncpy(char *dest, const char *src, size_t size)
 {
@@ -809,6 +802,4 @@
   for (; size && *src; dest++, src++, size--) *dest = *src;
   *dest = '\0';
   return p;
-}
-=======
->>>>>>> 6e4bef9f
+}