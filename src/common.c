--- conflicted
+++ resolved
@@ -621,21 +621,14 @@
 
 void strreverse(char* begin, char* end)
 {
-    char aux;
-    while (end > begin)
-<<<<<<< HEAD
-      // FIX: I think this can cause trouble... "aux = aux"?
-      //aux = *end, *end-- = *begin, *begin++ = aux;
-      { aux = *end; *end-- = *begin; *begin++ = aux; }
-=======
-	{
+	char aux;
+	while (end > begin) {
 		// FIX: This seems ambiguous to me!
 		//aux = *end, *end-- = *begin, *begin++ = aux;
 		aux = *end;
 		*end-- = *begin;
 		*begin++ = aux;
 	}
->>>>>>> 460da7b0
 }
 
 char *mystrsep(char **ptr, char *s)
@@ -643,10 +636,10 @@
 	char *p = "";
 
 	//while ( p && !p[0] && *ptr ) p = strsep(ptr, s);
-  // FIX: Maybe this will be a little bit faster (just one memory reference
-  //      inside the loop) -- see asm code with -S option.
-  if (*ptr)
-    while ( p && !*p ) p = strsep(ptr, s);
+  	// FIX: Maybe this will be a little bit faster (just one memory reference
+  	//      inside the loop) -- see asm code with -S option.
+	if (*ptr)
+		while ( p && !*p ) p = strsep(ptr, s);
 	return(p);
 }
 
@@ -657,18 +650,15 @@
 	if(!*s || *s == '#') return NULL;
 
 	// skip tailing spaces
-<<<<<<< HEAD
-=======
 
 	/* FIX: Writes '\0' just once. 
-	        This is 20 times faster. */
+			This is 20 times faster. */
 	char *t = s + strlen(s) - 1;
 	for (; t >= s && isspace(*t); t--) {;}
 	if (*++t) *t = '\0';
 	if (t == s || !*s) return NULL;
 
 	//--- ORIGINAL.
->>>>>>> 460da7b0
 	//long c = (long) strlen(s) - 1;
 	//while(c >= 0 && isspace(s[c])) {
 	//	s[c] = '\0';
@@ -676,14 +666,6 @@
 	//}
 	//if(c < 0) return NULL;
 	//if(!*s) return NULL;
-<<<<<<< HEAD
-  // FIX: Using pointer is a little bit faster.
-  char *t = s + strlen(s) - 1;
-  for (; t >= s && isspace(*t); t--)
-    *t = '\0';
-  if (!*s) return NULL;
-=======
->>>>>>> 460da7b0
 
 	return s;
 }
@@ -803,32 +785,6 @@
 	return syscall(SYS_gettid);
 }
 
-<<<<<<< HEAD
-/* FIX: Make sure snprintf terminates a string. */
-int mysnprintf(char *dest, size_t size, char *fmt, ...)
-{
-	int sz;
-
-  va_list args;
-	va_start(args, fmt);
-	sz = vsnprintf(dest, size, fmt, args);
-	va_end(args);
-
-	// Garantees the final terminate char.
-	if (sz > 0)
- 		dest += sz;
-	*dest = '\0';
-
-	return sz;
-}
-
-char *mystrncpy(char *dest, const char *src, size_t size)
-{
-  char *p = dest;
-  for (; size && *src; dest++, src++, size--) *dest = *src;
-  *dest = '\0';
-  return p;
-=======
 // FIX: strncpy fills the entire buffer, this one will stop at NUL byte
 //      and is 10 times faster!
 char *strncpyz(char *dest, const char *src, size_t size)
@@ -855,5 +811,4 @@
   if ((size_t)chrs == size) dest[size] = '\0';
 
   return chrs;
->>>>>>> 460da7b0
 }