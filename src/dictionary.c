#ifdef HAVE_CONFIG_H
#include <config.h>
#endif
#include <pthread.h>
#include <stdlib.h>
#include <string.h>

#include "avl.h"
#include "common.h"
#include "log.h"

#include "dictionary.h"

// ----------------------------------------------------------------------------
// name_value index

static int name_value_iterator(avl *a) { if(a) {}; return 0; }

static int name_value_compare(void* a, void* b) {
	if(((NAME_VALUE *)a)->hash < ((NAME_VALUE *)b)->hash) return -1;
	else if(((NAME_VALUE *)a)->hash > ((NAME_VALUE *)b)->hash) return 1;
	else return strcmp(((NAME_VALUE *)a)->name, ((NAME_VALUE *)b)->name);
}

#define dictionary_name_value_index_add_nolock(dict, nv) do { (dict)->inserts++; avl_insert(&((dict)->values_index), (avl *)(nv)); } while(0)
#define dictionary_name_value_index_del_nolock(dict, nv) do { (dict)->deletes++; avl_remove(&(dict->values_index), (avl *)(nv)); } while(0)

static inline NAME_VALUE *dictionary_name_value_index_find_nolock(DICTIONARY *dict, const char *name, uint32_t hash) {
	NAME_VALUE *result = NULL, tmp;
	tmp.hash = (hash)?hash:simple_hash(name);
	tmp.name = (char *)name;

	dict->searches++;
	avl_search(&(dict->values_index), (avl *)&tmp, name_value_iterator, (avl **)&result);
	return result;
}

static void dictionary_read_lock(DICTIONARY *dict) {
	if(likely(!(dict->flags & DICTIONARY_FLAG_SINGLE_THREADED)))
		pthread_rwlock_rdlock(&dict->rwlock);
}

static void dictionary_write_lock(DICTIONARY *dict) {
	if(likely(!(dict->flags & DICTIONARY_FLAG_SINGLE_THREADED)))
		pthread_rwlock_wrlock(&dict->rwlock);
}

static void dictionary_unlock(DICTIONARY *dict) {
	if(likely(!(dict->flags & DICTIONARY_FLAG_SINGLE_THREADED)))
		pthread_rwlock_unlock(&dict->rwlock);
}

// ----------------------------------------------------------------------------

static NAME_VALUE *dictionary_name_value_create_nolock(DICTIONARY *dict, const char *name, void *value, size_t value_len, uint32_t hash) {
	debug(D_DICTIONARY, "Creating name value entry for name '%s', value '%s'.", name, value);

	NAME_VALUE *nv = calloc(1, sizeof(NAME_VALUE));
	if(unlikely(!nv)) fatal("Cannot allocate name_value of size %z", sizeof(NAME_VALUE));

	nv->name = strdup(name);
	if(unlikely(!nv->name))
		fatal("Cannot allocate name_value.name of size %z", strlen(name));

	nv->hash = (hash)?hash:simple_hash(nv->name);

	if(dict->flags & DICTIONARY_FLAG_VALUE_LINK_DONT_CLONE)
		nv->value = value;
	else {
		nv->value = malloc(value_len);
		if (unlikely(!nv->value))
			fatal("Cannot allocate name_value.value of size %z", value_len);

		memcpy(nv->value, value, value_len);
	}

	dictionary_write_lock(dict);

	// index it
	dictionary_name_value_index_add_nolock(dict, nv);

	dict->entries++;

	dictionary_unlock(dict);

	return nv;
}

static void dictionary_name_value_destroy_nolock(DICTIONARY *dict, NAME_VALUE *nv) {
	debug(D_DICTIONARY, "Destroying name value entry for name '%s'.", nv->name);

<<<<<<< HEAD
	pthread_rwlock_wrlock(&dict->rwlock);

  if(dict->values == nv) dict->values = nv->next;
	else {
		NAME_VALUE *n = dict->values;
		while(n && n->next && n->next != nv) nv = nv->next;
		if(!n || n->next != nv) {
			fatal("Cannot find name_value with name '%s' in dictionary.", nv->name);
			exit(1);
		}
		n->next = nv->next;
		nv->next = NULL;
	}
	pthread_rwlock_unlock(&dict->rwlock);

  // FIX: strdup() uses malloc to allocate new string. Must be freed.
  free(nv->name);

  free(nv->value);
=======
	dictionary_name_value_index_del_nolock(dict, nv);

	dict->entries--;

	free(nv->name);

	if(!(dict->flags & DICTIONARY_FLAG_VALUE_LINK_DONT_CLONE))
		free(nv->value);

>>>>>>> 0ec2db44
	free(nv);
}

// ----------------------------------------------------------------------------

DICTIONARY *dictionary_create(uint32_t flags) {
	debug(D_DICTIONARY, "Creating dictionary.");

	DICTIONARY *dict = calloc(1, sizeof(DICTIONARY));
	if(unlikely(!dict)) fatal("Cannot allocate DICTIONARY");

	avl_init(&dict->values_index, name_value_compare);
	pthread_rwlock_init(&dict->rwlock, NULL);

	dict->flags = flags;

	return dict;
}

void dictionary_destroy(DICTIONARY *dict) {
	debug(D_DICTIONARY, "Destroying dictionary.");

	dictionary_write_lock(dict);

	while(dict->values_index.root)
		dictionary_name_value_destroy_nolock(dict, (NAME_VALUE *)dict->values_index.root);

	dictionary_unlock(dict);

	free(dict);
}

// ----------------------------------------------------------------------------

void *dictionary_set(DICTIONARY *dict, const char *name, void *value, size_t value_len) {
	debug(D_DICTIONARY, "SET dictionary entry with name '%s'.", name);

	uint32_t hash = simple_hash(name);

	dictionary_read_lock(dict);
	NAME_VALUE *nv = dictionary_name_value_index_find_nolock(dict, name, hash);
	dictionary_unlock(dict);

	if(unlikely(!nv)) {
		debug(D_DICTIONARY, "Dictionary entry with name '%s' not found. Creating a new one.", name);

		pthread_rwlock_wrlock(&dict->rwlock);
		nv = dictionary_name_value_create_nolock(dict, name, value, value_len, hash);

		if(unlikely(!nv))
			fatal("Cannot create name_value.");

		dictionary_unlock(dict);
	}
	else {
		debug(D_DICTIONARY, "Dictionary entry with name '%s' found. Changing its value.", name);

		if(dict->flags & DICTIONARY_FLAG_VALUE_LINK_DONT_CLONE)
			nv->value = value;
		else {
			void *value = malloc(value_len),
					*old = nv->value;

			if(unlikely(!nv->value))
				fatal("Cannot allocate value of size %z", value_len);

			memcpy(value, value, value_len);
			nv->value = value;

			free(old);
		}
	}

	return nv->value;
}

void *dictionary_get(DICTIONARY *dict, const char *name) {
	debug(D_DICTIONARY, "GET dictionary entry with name '%s'.", name);

	dictionary_read_lock(dict);
	NAME_VALUE *nv = dictionary_name_value_index_find_nolock(dict, name, 0);
	dictionary_unlock(dict);

	if(unlikely(!nv)) {
		debug(D_DICTIONARY, "Not found dictionary entry with name '%s'.", name);
		return NULL;
	}

	debug(D_DICTIONARY, "Found dictionary entry with name '%s'.", name);
	return nv->value;
}

void dictionary_del(DICTIONARY *dict, const char *name) {
	debug(D_DICTIONARY, "DEL dictionary entry with name '%s'.", name);

	dictionary_read_lock(dict);
	NAME_VALUE *nv = dictionary_name_value_index_find_nolock(dict, name, 0);
	dictionary_unlock(dict);

	if(unlikely(!nv)) {
		debug(D_DICTIONARY, "Not found dictionary entry with name '%s'.", name);
		return;
	}

	debug(D_DICTIONARY, "Found dictionary entry with name '%s'.", name);
	pthread_rwlock_wrlock(&dict->rwlock);
	dictionary_name_value_destroy_nolock(dict, nv);
	dictionary_unlock(dict);
}<|MERGE_RESOLUTION|>--- conflicted
+++ resolved
@@ -89,27 +89,6 @@
 static void dictionary_name_value_destroy_nolock(DICTIONARY *dict, NAME_VALUE *nv) {
 	debug(D_DICTIONARY, "Destroying name value entry for name '%s'.", nv->name);
 
-<<<<<<< HEAD
-	pthread_rwlock_wrlock(&dict->rwlock);
-
-  if(dict->values == nv) dict->values = nv->next;
-	else {
-		NAME_VALUE *n = dict->values;
-		while(n && n->next && n->next != nv) nv = nv->next;
-		if(!n || n->next != nv) {
-			fatal("Cannot find name_value with name '%s' in dictionary.", nv->name);
-			exit(1);
-		}
-		n->next = nv->next;
-		nv->next = NULL;
-	}
-	pthread_rwlock_unlock(&dict->rwlock);
-
-  // FIX: strdup() uses malloc to allocate new string. Must be freed.
-  free(nv->name);
-
-  free(nv->value);
-=======
 	dictionary_name_value_index_del_nolock(dict, nv);
 
 	dict->entries--;
@@ -119,7 +98,6 @@
 	if(!(dict->flags & DICTIONARY_FLAG_VALUE_LINK_DONT_CLONE))
 		free(nv->value);
 
->>>>>>> 0ec2db44
 	free(nv);
 }
 
