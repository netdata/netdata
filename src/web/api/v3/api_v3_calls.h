--- conflicted
+++ resolved
@@ -10,10 +10,7 @@
 
 int api_v3_settings(RRDHOST *host, struct web_client *w, char *url);
 int api_v3_me(RRDHOST *host, struct web_client *w, char *url);
-<<<<<<< HEAD
-int api_v3_stream_info(RRDHOST *host __maybe_unused, struct web_client *w, char *url __maybe_unused);
-=======
+int api_v3_stream_info(RRDHOST *host __maybe_unused, struct web_client *w, char *url);
 int api_v3_stream_path(RRDHOST *host __maybe_unused, struct web_client *w, char *url);
->>>>>>> b3ef98cb
 
 #endif //NETDATA_API_V3_CALLS_H