// SPDX-License-Identifier: GPL-3.0-or-later

#include "health_internals.h"

// ---------------------------------------------------------------------------------------------------------------------

static struct {
    ALERT_LOOKUP_DIMS_GROUPING group;
    const char *name;
} dims_grouping[] = {
    { .group = ALERT_LOOKUP_DIMS_SUM, .name = "sum" },
    { .group = ALERT_LOOKUP_DIMS_MIN, .name = "min" },
    { .group = ALERT_LOOKUP_DIMS_MAX, .name = "max" },
    { .group = ALERT_LOOKUP_DIMS_AVERAGE, .name = "average" },
    { .group = ALERT_LOOKUP_DIMS_MIN2MAX, .name = "min2max" },

    // terminator
    { .group = 0, .name = NULL },
};

ALERT_LOOKUP_DIMS_GROUPING alerts_dims_grouping2id(const char *group) {
    if(!group || !*group)
        return dims_grouping[0].group;

    for(size_t i = 0; dims_grouping[i].name ;i++) {
        if(strcmp(dims_grouping[i].name, group) == 0)
            return dims_grouping[i].group;
    }

    nd_log(NDLS_DAEMON, NDLP_WARNING, "Alert lookup dimensions grouping '%s' is not valid", group);
    return dims_grouping[0].group;
}

const char *alerts_dims_grouping_id2group(ALERT_LOOKUP_DIMS_GROUPING grouping) {
    for(size_t i = 0; dims_grouping[i].name ;i++) {
        if(grouping == dims_grouping[i].group)
            return dims_grouping[i].name;
    }

    nd_log(NDLS_DAEMON, NDLP_WARNING, "Alert lookup dimensions grouping %d is not valid", grouping);
    return dims_grouping[0].name;
}

// ---------------------------------------------------------------------------------------------------------------------

static struct {
    ALERT_LOOKUP_DATA_SOURCE source;
    const char *name;
} data_sources[] = {
    { .source = ALERT_LOOKUP_DATA_SOURCE_SAMPLES, .name = "samples" },
    { .source = ALERT_LOOKUP_DATA_SOURCE_PERCENTAGES, .name = "percentages" },
    { .source = ALERT_LOOKUP_DATA_SOURCE_ANOMALIES, .name = "anomalies" },

    // terminator
    { .source = 0, .name = NULL },
};

ALERT_LOOKUP_DATA_SOURCE alerts_data_sources2id(const char *source) {
    if(!source || !*source)
        return data_sources[0].source;

    for(size_t i = 0; data_sources[i].name ;i++) {
        if(strcmp(data_sources[i].name, source) == 0)
            return data_sources[i].source;
    }

    nd_log(NDLS_DAEMON, NDLP_WARNING, "Alert data source '%s' is not valid", source);
    return data_sources[0].source;
}

const char *alerts_data_source_id2source(ALERT_LOOKUP_DATA_SOURCE source) {
    for(size_t i = 0; data_sources[i].name ;i++) {
        if(source == data_sources[i].source)
            return data_sources[i].name;
    }

    nd_log(NDLS_DAEMON, NDLP_WARNING, "Alert data source %d is not valid", source);
    return data_sources[0].name;
}

// ---------------------------------------------------------------------------------------------------------------------

static struct {
    ALERT_LOOKUP_TIME_GROUP_CONDITION condition;
    const char *name;
} group_conditions[] = {
    { .condition = ALERT_LOOKUP_TIME_GROUP_CONDITION_EQUAL, .name = "=" },
    { .condition = ALERT_LOOKUP_TIME_GROUP_CONDITION_NOT_EQUAL, .name = "!=" },
    { .condition = ALERT_LOOKUP_TIME_GROUP_CONDITION_GREATER, .name = ">" },
    { .condition = ALERT_LOOKUP_TIME_GROUP_CONDITION_GREATER_EQUAL, .name = ">=" },
    { .condition = ALERT_LOOKUP_TIME_GROUP_CONDITION_LESS, .name = "<" },
    { .condition = ALERT_LOOKUP_TIME_GROUP_CONDITION_LESS_EQUAL, .name = "<=" },

    // terminator
    { .condition = 0, .name = NULL },
};

ALERT_LOOKUP_TIME_GROUP_CONDITION alerts_group_condition2id(const char *source) {
    if(!source || !*source)
        return group_conditions[0].condition;

    for(size_t i = 0; group_conditions[i].name ;i++) {
        if(strcmp(group_conditions[i].name, source) == 0)
            return group_conditions[i].condition;
    }

    nd_log(NDLS_DAEMON, NDLP_WARNING, "Alert data source '%s' is not valid", source);
    return group_conditions[0].condition;
}

const char *alerts_group_conditions_id2txt(ALERT_LOOKUP_TIME_GROUP_CONDITION source) {
    for(size_t i = 0; group_conditions[i].name ;i++) {
        if(source == group_conditions[i].condition)
            return group_conditions[i].name;
    }

    nd_log(NDLS_DAEMON, NDLP_WARNING, "Alert data source %d is not valid", source);
    return group_conditions[0].name;
}

// ---------------------------------------------------------------------------------------------------------------------

static struct {
    const char *name;
    uint32_t hash;
    ALERT_ACTION_OPTIONS value;
} alert_action_options[] = {
    {  "no-clear-notification", 0    , ALERT_ACTION_OPTION_NO_CLEAR_NOTIFICATION}

    // terminator
    , {NULL, 0, 0}
};

inline ALERT_ACTION_OPTIONS alert_action_options_parse_one(const char *o) {
    ALERT_ACTION_OPTIONS ret = 0;

    if(!o || !*o) return ret;

    uint32_t hash = simple_hash(o);
    int i;
    for(i = 0; alert_action_options[i].name ; i++) {
        if (unlikely(hash == alert_action_options[i].hash && !strcmp(o, alert_action_options[i].name))) {
            ret |= alert_action_options[i].value;
            break;
        }
    }

    return ret;
}

inline ALERT_ACTION_OPTIONS alert_action_options_parse(char *o) {
    ALERT_ACTION_OPTIONS ret = 0;
    char *tok;

    while(o && *o && (tok = strsep_skip_consecutive_separators(&o, ", |"))) {
        if(!*tok) continue;
        ret |= alert_action_options_parse_one(tok);
    }

    return ret;
}

void alert_action_options_to_buffer_json_array(BUFFER *wb, const char *key, ALERT_ACTION_OPTIONS options) {
    buffer_json_member_add_array(wb, key);

    RRDR_OPTIONS used = 0; // to prevent adding duplicates
    for(int i = 0; alert_action_options[i].name ; i++) {
        if (unlikely((alert_action_options[i].value & options) && !(alert_action_options[i].value & used))) {
            const char *name = alert_action_options[i].name;
            used |= alert_action_options[i].value;

            buffer_json_add_array_item_string(wb, name);
        }
    }

    buffer_json_array_close(wb);
}

void alert_action_options_to_buffer(BUFFER *wb, ALERT_ACTION_OPTIONS options) {
    RRDR_OPTIONS used = 0; // to prevent adding duplicates
    for(int i = 0; alert_action_options[i].name ; i++) {
        if (unlikely((alert_action_options[i].value & options) && !(alert_action_options[i].value & used))) {
            if(used != 0)
                buffer_strcat(wb, " ");

            const char *name = alert_action_options[i].name;
            used |= alert_action_options[i].value;

            buffer_strcat(wb, name);
        }
    }
}

static void alert_action_options_init(void) {
    for(int i = 0; alert_action_options[i].name ; i++)
        alert_action_options[i].hash = simple_hash(alert_action_options[i].name);
}


// ---------------------------------------------------------------------------------------------------------------------

static void health_prototype_cleanup_one_unsafe(RRD_ALERT_PROTOTYPE *ap) {
    rrd_alert_match_cleanup(&ap->match);
    rrd_alert_config_cleanup(&ap->config);
}

void health_prototype_cleanup(RRD_ALERT_PROTOTYPE *ap) {
    spinlock_lock(&ap->_internal.spinlock);

    while(ap->_internal.next) {
        RRD_ALERT_PROTOTYPE *t = ap->_internal.next;
        DOUBLE_LINKED_LIST_REMOVE_ITEM_UNSAFE(ap->_internal.next, t, _internal.prev, _internal.next);
        health_prototype_cleanup_one_unsafe(t);
        freez(t);
    }

    spinlock_unlock(&ap->_internal.spinlock);

    health_prototype_cleanup_one_unsafe(ap);
}

void health_prototype_free(RRD_ALERT_PROTOTYPE *ap) {
    if(!ap) return;
    health_prototype_cleanup(ap);
    freez(ap);
}

void health_prototype_insert_cb(const DICTIONARY_ITEM *item __maybe_unused, void *value, void *data __maybe_unused) {
    RRD_ALERT_PROTOTYPE *ap = value;
    spinlock_init(&ap->_internal.spinlock);
    if(ap->config.source_type != DYNCFG_SOURCE_TYPE_DYNCFG)
        ap->_internal.is_on_disk = true;
}

bool health_prototype_conflict_cb(const DICTIONARY_ITEM *item __maybe_unused, void *old_value, void *new_value, void *data __maybe_unused) {
    RRD_ALERT_PROTOTYPE *ap = old_value;
    RRD_ALERT_PROTOTYPE *nap = new_value;

    bool replace = nap->config.source_type == DYNCFG_SOURCE_TYPE_DYNCFG;

    if(ap->config.source_type != DYNCFG_SOURCE_TYPE_DYNCFG || nap->config.source_type != DYNCFG_SOURCE_TYPE_DYNCFG)
        ap->_internal.is_on_disk = nap->_internal.is_on_disk = true;

    if(!replace) {
        if(ap->config.source_type == DYNCFG_SOURCE_TYPE_DYNCFG) {
            // the existing is a dyncfg and the new one is read from the config
            health_prototype_cleanup(nap);
            memset(nap, 0, sizeof(*nap));
        }
        else {
            // alerts with the same name are appended to the existing one
            nap = callocz(1, sizeof(*nap));
            memcpy(nap, new_value, sizeof(*nap));

            spinlock_lock(&ap->_internal.spinlock);
            DOUBLE_LINKED_LIST_APPEND_ITEM_UNSAFE(ap->_internal.next, nap, _internal.prev, _internal.next);
            spinlock_unlock(&ap->_internal.spinlock);

            if(nap->_internal.enabled)
                ap->_internal.enabled = true;
        }
    }
    else {
        // alerts with the same name replace the existing one
        spinlock_init(&nap->_internal.spinlock);
        nap->_internal.uses = ap->_internal.uses;

        spinlock_lock(&nap->_internal.spinlock);
        spinlock_lock(&ap->_internal.spinlock);
        SWAP(*ap, *nap);
        spinlock_unlock(&ap->_internal.spinlock);
        spinlock_unlock(&nap->_internal.spinlock);

        health_prototype_cleanup(nap);
        memset(nap, 0, sizeof(*nap));
    }

    return true;
}

void health_prototype_delete_cb(const DICTIONARY_ITEM *item __maybe_unused, void *value, void *data __maybe_unused) {
    RRD_ALERT_PROTOTYPE *ap = value;
    health_prototype_cleanup(ap);
}

void health_init_prototypes(void) {
    if(health_globals.prototypes.dict)
        return;

    health_globals.prototypes.dict = dictionary_create(DICT_OPTION_DONT_OVERWRITE_VALUE);
    dictionary_register_insert_callback(health_globals.prototypes.dict, health_prototype_insert_cb, NULL);
    dictionary_register_conflict_callback(health_globals.prototypes.dict, health_prototype_conflict_cb, NULL);
    dictionary_register_delete_callback(health_globals.prototypes.dict, health_prototype_delete_cb, NULL);

    alert_action_options_init();
}

// ---------------------------------------------------------------------------------------------------------------------

static inline struct pattern_array *health_config_add_key_to_values(struct pattern_array *pa, const char *input_key, char *value)
{
    char key[HEALTH_CONF_MAX_LINE + 1];
    char data[HEALTH_CONF_MAX_LINE + 1];

    char *s = value;
    size_t i = 0;

    char pair[HEALTH_CONF_MAX_LINE + 1];
    if (input_key)
        strncpyz(key, input_key, HEALTH_CONF_MAX_LINE);
    else
        key[0] = '\0';

    while(*s) {
        if (*s == '=') {
            //hold the key
            data[i]='\0';
            strncpyz(key, data, HEALTH_CONF_MAX_LINE);
            i=0;
        } else if (*s == ' ') {
            data[i]='\0';
            if (data[0]=='!')
                snprintfz(pair, HEALTH_CONF_MAX_LINE, "!%s=%s ", key, data + 1);
            else
                snprintfz(pair, HEALTH_CONF_MAX_LINE, "%s=%s ", key, data);

            pa = pattern_array_add_key_simple_pattern(pa, key, simple_pattern_create(pair, NULL, SIMPLE_PATTERN_EXACT, true));
            i=0;
        } else {
            data[i++] = *s;
        }
        s++;
    }
    data[i]='\0';
    if (data[0]) {
        if (data[0]=='!')
            snprintfz(pair, HEALTH_CONF_MAX_LINE, "!%s=%s ", key, data + 1);
        else
            snprintfz(pair, HEALTH_CONF_MAX_LINE, "%s=%s ", key, data);

        pa = pattern_array_add_key_simple_pattern(pa, key, simple_pattern_create(pair, NULL, SIMPLE_PATTERN_EXACT, true));
    }

    return pa;
}

static char *simple_pattern_trim_around_equal(const char *src) {
    char *store = mallocz(strlen(src) + 1);

    char *dst = store;
    while (*src) {
        if (*src == '=') {
            if (*(dst -1) == ' ')
                dst--;

            *dst++ = *src++;
            if (*src == ' ')
                src++;
        }

        *dst++ = *src++;
    }
    *dst = 0x00;

    return store;
}

struct pattern_array *trim_and_add_key_to_values(struct pattern_array *pa, const char *key, STRING *input) {
    char *tmp = simple_pattern_trim_around_equal(string2str(input));
    pa = health_config_add_key_to_values(pa, key, tmp);
    freez(tmp);
    return pa;
}

static void health_prototype_activate_match_patterns(struct rrd_alert_match *am) {
    if(am->host_labels) {
        pattern_array_free(am->host_labels_pattern);
        am->host_labels_pattern = NULL;
        am->host_labels_pattern = trim_and_add_key_to_values(am->host_labels_pattern, NULL, am->host_labels);
    }

    if(am->chart_labels) {
        pattern_array_free(am->chart_labels_pattern);
        am->chart_labels_pattern = NULL;
        am->chart_labels_pattern = trim_and_add_key_to_values(am->chart_labels_pattern, NULL, am->chart_labels);
    }
}

void health_prototype_hash_id(RRD_ALERT_PROTOTYPE *ap) {
    CLEAN_BUFFER *wb = buffer_create(100, NULL);
    health_prototype_to_json(wb, ap, true);
    ND_UUID uuid = UUID_generate_from_hash(buffer_tostring(wb), buffer_strlen(wb));
    uuid_copy(ap->config.hash_id, uuid.uuid);

    sql_alert_store_config(ap);
}

bool health_prototype_add(RRD_ALERT_PROTOTYPE *ap, char **msg) {
    if(!ap->match.is_template) {
        if(!ap->match.on.chart) {
            netdata_log_error(
                "HEALTH: alert '%s' does not define a instance (parameter 'on'). Source: %s",
                string2str(ap->config.name), string2str(ap->config.source));
            if(msg)
                *msg = "missing match 'on' parameter for instance";
            return false;
        }
    }
    else {
        if(!ap->match.on.context) {
            netdata_log_error(
                "HEALTH: alert '%s' does not define a context (parameter 'on'). Source: %s",
                string2str(ap->config.name), string2str(ap->config.source));
            if(msg)
                *msg = "missing match 'on' parameter for context";
            return false;
        }
    }

    if(!ap->config.update_every) {
        netdata_log_error(
            "HEALTH: alert '%s' has no frequency (parameter 'every'). Source: %s",
            string2str(ap->config.name), string2str(ap->config.source));
        if(msg)
            *msg = "missing update frequency";
        return false;
    }

    if(!RRDCALC_HAS_DB_LOOKUP(ap) && !ap->config.calculation && !ap->config.warning && !ap->config.critical) {
        netdata_log_error(
            "HEALTH: alert '%s' is useless (no db lookup, no calculation, no warning and no critical expressions). Source: %s",
            string2str(ap->config.name), string2str(ap->config.source));
        if(msg)
            *msg = "no db lookup, calculation and warning/critical conditions";
        return false;
    }

    // activate the match patterns in it
    bool enabled = false;
    for(RRD_ALERT_PROTOTYPE *t = ap; t ;t = t->_internal.next) {
        // we need to generate config_hash_id for each instance included
        // so, let's break the linked list for this iteration

        RRD_ALERT_PROTOTYPE *prev = t->_internal.prev;
        RRD_ALERT_PROTOTYPE *next = t->_internal.next;
        t->_internal.prev = t;
        t->_internal.next = NULL;

        if(t->match.enabled)
            enabled = true;

        if(!t->config.name)
            t->config.name = string_dup(ap->config.name);

        health_prototype_hash_id(t);

        health_prototype_activate_match_patterns(&t->match);

        if (!t->config.exec)
            t->config.exec = string_dup(health_globals.config.default_exec);

        if (!t->config.recipient)
            t->config.recipient = string_dup(health_globals.config.default_recipient);

        // restore the linked list
        t->_internal.prev = prev;
        t->_internal.next = next;
    }
    ap->_internal.enabled = enabled;

    // add it to the prototypes
    dictionary_set_advanced(health_globals.prototypes.dict,
                            string2str(ap->config.name), string_strlen(ap->config.name),
                            ap, sizeof(*ap),
                            NULL);

    return true;
}

// ---------------------------------------------------------------------------------------------------------------------

void health_reload_prototypes(void) {
    // remove all dyncfg related to prototypes
    health_dyncfg_unregister_all_prototypes();

    // clear old prototypes from memory
    dictionary_flush(health_globals.prototypes.dict);

    // load the prototypes from disk
    recursive_config_double_dir_load(
        health_user_config_dir(),
        health_globals.config.stock_enabled ? health_stock_config_dir() : NULL,
        NULL,
        health_readfile,
        NULL, 0);

    // register all loaded prototypes
    health_dyncfg_register_all_prototypes();
}

// ---------------------------------------------------------------------------------------------------------------------

static bool prototype_matches_host(RRDHOST *host, RRD_ALERT_PROTOTYPE *ap) {
    if(health_globals.config.enabled_alerts &&
        !simple_pattern_matches(health_globals.config.enabled_alerts, string2str(ap->config.name)))
        return false;

    if (host->rrdlabels && ap->match.host_labels_pattern &&
        !pattern_array_label_match(ap->match.host_labels_pattern, host->rrdlabels, '=', NULL))
        return false;

    return true;
}

static bool prototype_matches_rrdset(RRDSET *st, RRD_ALERT_PROTOTYPE *ap) {
    // match the chart id
    if(!ap->match.is_template && ap->match.on.chart &&
        ap->match.on.chart != st->id && ap->match.on.chart != st->name)
        return false;

    // match the chart context
    if(ap->match.is_template && ap->match.on.context &&
        ap->match.on.context != st->context)
        return false;

    if (st->rrdlabels && ap->match.chart_labels_pattern &&
        !pattern_array_label_match(ap->match.chart_labels_pattern, st->rrdlabels, '=', NULL))
        return false;

    return true;
}

void health_prototype_copy_match_without_patterns(struct rrd_alert_match *dst, struct rrd_alert_match *src) {
    dst->enabled = src->enabled;
    dst->is_template = src->is_template;

    if(dst->is_template)
        dst->on.context = string_dup(src->on.context);
    else
        dst->on.chart = string_dup(src->on.chart);

    dst->host_labels = string_dup(src->host_labels);
    dst->chart_labels = string_dup(src->chart_labels);
}

void health_prototype_copy_config(struct rrd_alert_config *dst, struct rrd_alert_config *src) {
    uuid_copy(dst->hash_id, src->hash_id);

    dst->name = string_dup(src->name);

    dst->exec = string_dup(src->exec);
    dst->recipient = string_dup(src->recipient);

    dst->classification = string_dup(src->classification);
    dst->component = string_dup(src->component);
    dst->type = string_dup(src->type);

    dst->source_type = src->source_type;
    dst->source = string_dup(src->source);
    dst->units = string_dup(src->units);
    dst->summary = string_dup(src->summary);
    dst->info = string_dup(src->info);

    dst->update_every = src->update_every;

    dst->alert_action_options = src->alert_action_options;

    dst->dimensions = string_dup(src->dimensions);

    dst->time_group = src->time_group;
    dst->time_group_condition = src->time_group_condition;
    dst->time_group_value = src->time_group_value;
    dst->dims_group = src->dims_group;
    dst->data_source = src->data_source;
    dst->before = src->before;
    dst->after = src->after;
    dst->options = src->options;

    const char *failed_at = NULL;
    int error = 0;

    dst->calculation = expression_parse(expression_source(src->calculation), &failed_at, &error);
    dst->warning = expression_parse(expression_source(src->warning), &failed_at, &error);
    dst->critical = expression_parse(expression_source(src->critical), &failed_at, &error);

    dst->delay_up_duration = src->delay_up_duration;
    dst->delay_down_duration = src->delay_down_duration;
    dst->delay_max_duration = src->delay_max_duration;
    dst->delay_multiplier = src->delay_multiplier;

    dst->has_custom_repeat_config = src->has_custom_repeat_config;
    dst->warn_repeat_every = src->warn_repeat_every;
    dst->crit_repeat_every = src->crit_repeat_every;
}

static void health_prototype_apply_to_rrdset(RRDSET *st, RRD_ALERT_PROTOTYPE *ap) {
    if(!ap->_internal.enabled)
        return;

    spinlock_lock(&ap->_internal.spinlock);
    for(size_t template = 0; template < 2; template++) {
        bool want_template = template ? true : false;

        for (RRD_ALERT_PROTOTYPE *t = ap; t; t = t->_internal.next) {
            if (!t->match.enabled)
                continue;

            bool is_template = t->match.is_template ? true : false;

            if (is_template != want_template)
                continue;

            if (!prototype_matches_host(st->rrdhost, t))
                continue;

            if (!prototype_matches_rrdset(st, t))
                continue;

            if (rrdcalc_add_from_prototype(st->rrdhost, st, t))
                ap->_internal.uses++;
        }
    }
    spinlock_unlock(&ap->_internal.spinlock);
}

void health_prototype_alerts_for_rrdset_incrementally(RRDSET *st) {
    RRD_ALERT_PROTOTYPE *ap;
    dfe_start_read(health_globals.prototypes.dict, ap) {
        health_prototype_apply_to_rrdset(st, ap);
    }
    dfe_done(ap);
}

void health_prototype_reset_alerts_for_rrdset(RRDSET *st) {
    rrdcalc_unlink_and_delete_all_rrdset_alerts(st);
    health_prototype_alerts_for_rrdset_incrementally(st);
}

// ---------------------------------------------------------------------------------------------------------------------

void health_apply_prototype_to_host(RRDHOST *host, RRD_ALERT_PROTOTYPE *ap) {
    if(!ap->_internal.enabled)
        return;

    if(unlikely(!host->health.health_enabled) && !rrdhost_flag_check(host, RRDHOST_FLAG_INITIALIZED_HEALTH))
        return;

    RRDSET *st;
    rrdset_foreach_read(st, host) {
        health_prototype_apply_to_rrdset(st, ap);
    }
    rrdset_foreach_done(st);
}

void health_prototype_apply_to_all_hosts(RRD_ALERT_PROTOTYPE *ap) {
    if(!ap->_internal.enabled)
        return;

    RRDHOST *host;
    dfe_start_reentrant(rrdhost_root_index, host){
        health_apply_prototype_to_host(host, ap);
    }
    dfe_done(host);
}

// ---------------------------------------------------------------------------------------------------------------------

void health_apply_prototypes_to_host(RRDHOST *host) {
    if(unlikely(!host->health.health_enabled) && !rrdhost_flag_check(host, RRDHOST_FLAG_INITIALIZED_HEALTH))
        return;

    // free all running alarms
    rrdcalc_delete_all(host);

    // invalidate all previous entries in the alarm log
    rw_spinlock_read_lock(&host->health_log.spinlock);
    ALARM_ENTRY *t;
    for(t = host->health_log.alarms ; t ; t = t->next) {
        if(t->new_status != RRDCALC_STATUS_REMOVED)
            t->flags |= HEALTH_ENTRY_FLAG_UPDATED;
    }
    rw_spinlock_read_unlock(&host->health_log.spinlock);

    // apply all the prototypes for the charts of the host
    RRDSET *st;
    rrdset_foreach_read(st, host) {
        health_prototype_reset_alerts_for_rrdset(st);
    }
    rrdset_foreach_done(st);
<<<<<<< HEAD

    struct aclk_sync_cfg_t *wc = host->aclk_config;
    if (likely(wc))
        wc->alert_queue_removed = SEND_REMOVED_AFTER_HEALTH_LOOPS;
=======
>>>>>>> b2e7da81
}

void health_apply_prototypes_to_all_hosts(void) {
    RRDHOST *host;
    dfe_start_reentrant(rrdhost_root_index, host){
        health_apply_prototypes_to_host(host);
    }
    dfe_done(host);
}

// ---------------------------------------------------------------------------------------------------------------------

void health_prototype_metadata_foreach(void *data, prototype_metadata_cb_t cb) {
    RRD_ALERT_PROTOTYPE *ap;
    dfe_start_read(health_globals.prototypes.dict, ap) {
        cb(data, ap->config.type, ap->config.component, ap->config.classification, ap->config.recipient);
    }
    dfe_done(ap);
}<|MERGE_RESOLUTION|>--- conflicted
+++ resolved
@@ -687,13 +687,6 @@
         health_prototype_reset_alerts_for_rrdset(st);
     }
     rrdset_foreach_done(st);
-<<<<<<< HEAD
-
-    struct aclk_sync_cfg_t *wc = host->aclk_config;
-    if (likely(wc))
-        wc->alert_queue_removed = SEND_REMOVED_AFTER_HEALTH_LOOPS;
-=======
->>>>>>> b2e7da81
 }
 
 void health_apply_prototypes_to_all_hosts(void) {
