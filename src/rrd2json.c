--- conflicted
+++ resolved
@@ -1,3 +1,4 @@
+/* vim: set ts=4 noet sw=4 : */
 #ifdef HAVE_CONFIG_H
 #include <config.h>
 #endif
@@ -716,21 +717,12 @@
 			dates_with_new = 1;
 		}
 		if( options & RRDR_OPTION_OBJECTSROWS )
-<<<<<<< HEAD
 			strcpy(pre_date, "  {");
 		else
 			strcpy(pre_date,  "   [");
 		strcpy(pre_label, ", \"");
 		strcpy(post_label, "\"");
 		strcpy(pre_value,  ", ");
-=======
-			strcpy(pre_date, "		{ ");
-		else
-			strcpy(pre_date, "		[ ");
-		strcpy(pre_label, ", \"");
-		strcpy(post_label, "\"");
-		strcpy(pre_value, ", ");
->>>>>>> 6e4bef9f
 		if( options & RRDR_OPTION_OBJECTSROWS )
 			strcpy(post_line, "}");
 		else
@@ -1756,12 +1748,7 @@
 	char pre_date[51];             mysnprintf(pre_date,             50, "		{%sc%s:[{%sv%s:%s", kq, kq, kq, kq, sq);
 	char post_date[21];            mysnprintf(post_date,            20, "%s}", sq);
 	char pre_value[21];            mysnprintf(pre_value,            20, ",{%sv%s:", kq, kq);
-<<<<<<< HEAD
 	char post_value[21];           strcpy(post_value, "}");
-
-=======
-	char post_value[21] = "}";
->>>>>>> 6e4bef9f
 
 	// -------------------------------------------------------------------------
 	// checks for debugging
