--- conflicted
+++ resolved
@@ -682,20 +682,6 @@
 			sq[0] = '"';
 		}
 		row_annotations = 1;
-<<<<<<< HEAD
-		mysnprintf(pre_date,   100, "		{%sc%s:[{%sv%s:%s", kq, kq, kq, kq, sq);
-		mysnprintf(post_date,  100, "%s}", sq);
-		mysnprintf(pre_label,  100, ",\n		{%sid%s:%s%s,%slabel%s:%s", kq, kq, sq, sq, kq, kq, sq);
-		mysnprintf(post_label, 100, "%s,%spattern%s:%s%s,%stype%s:%snumber%s}", sq, kq, kq, sq, sq, kq, kq, sq, sq);
-		mysnprintf(pre_value,  100, ",{%sv%s:", kq, kq);
-		strcpy(post_value, "}");
-		strcpy(post_line, "]}");
-		mysnprintf(data_begin, 100, "\n	],\n	%srows%s:\n	[\n", kq, kq);
-		strcpy(finish, "\n	]\n}");
-
-		mysnprintf(overflow_annotation, 200, ",{%sv%s:%sRESET OR OVERFLOW%s},{%sv%s:%sThe counters have been wrapped.%s}", kq, kq, sq, sq, kq, kq, sq, sq);
-		mysnprintf(normal_annotation,   200, ",{%sv%s:null},{%sv%s:null}", kq, kq, kq, kq);
-=======
 		snprintfz(pre_date,   100, "		{%sc%s:[{%sv%s:%s", kq, kq, kq, kq, sq);
 		snprintfz(post_date,  100, "%s}", sq);
 		snprintfz(pre_label,  100, ",\n		{%sid%s:%s%s,%slabel%s:%s", kq, kq, sq, sq, kq, kq, sq);
@@ -708,7 +694,6 @@
 
 		snprintfz(overflow_annotation, 200, ",{%sv%s:%sRESET OR OVERFLOW%s},{%sv%s:%sThe counters have been wrapped.%s}", kq, kq, sq, sq, kq, kq, sq, sq);
 		snprintfz(normal_annotation,   200, ",{%sv%s:null},{%sv%s:null}", kq, kq, kq, kq);
->>>>>>> 460da7b0
 
 		buffer_sprintf(wb, "{\n	%scols%s:\n	[\n", kq, kq, kq, kq);
 		buffer_sprintf(wb, "		{%sid%s:%s%s,%slabel%s:%stime%s,%spattern%s:%s%s,%stype%s:%sdatetime%s},\n", kq, kq, sq, sq, kq, kq, sq, sq, kq, kq, sq, sq, kq, kq, sq, sq);
@@ -731,20 +716,7 @@
 			dates = JSON_DATES_JS;
 			dates_with_new = 1;
 		}
-<<<<<<< HEAD
-		if( options & RRDR_OPTION_OBJECTSROWS )
-			strcpy(pre_date, "  {");
-		else
-			strcpy(pre_date,  "   [");
-		strcpy(pre_label, ", \"");
-		strcpy(post_label, "\"");
-		strcpy(pre_value,  ", ");
-		if( options & RRDR_OPTION_OBJECTSROWS )
-			strcpy(post_line, "}");
-		else
-			strcpy(post_line, "]");
-		mysnprintf(data_begin, 100, "],\n	%sdata%s:\n	[\n", kq, kq);
-=======
+
 		//if( options & RRDR_OPTION_OBJECTSROWS )
 		//	snprintfz(pre_date,   100, "		{ ");
 		//else
@@ -762,7 +734,6 @@
 		strcpy(post_line, (options & RRDR_OPTION_OBJECTSROWS) ? "}" : "]");
 
 		snprintfz(data_begin, 100, "],\n	%sdata%s:\n	[\n", kq, kq);
->>>>>>> 460da7b0
 		strcpy(finish, "\n	]\n}");
 
 		buffer_sprintf(wb, "{\n	%slabels%s: [", kq, kq);
@@ -1778,22 +1749,12 @@
 	// -------------------------------------------------------------------------
 	// prepare various strings, to speed up the loop
 
-<<<<<<< HEAD
-	char overflow_annotation[201]; mysnprintf(overflow_annotation, 200, ",{%sv%s:%sRESET OR OVERFLOW%s},{%sv%s:%sThe counters have been wrapped.%s}", kq, kq, sq, sq, kq, kq, sq, sq);
-	char normal_annotation[201];   mysnprintf(normal_annotation,   200, ",{%sv%s:null},{%sv%s:null}", kq, kq, kq, kq);
-	char pre_date[51];             mysnprintf(pre_date,             50, "		{%sc%s:[{%sv%s:%s", kq, kq, kq, kq, sq);
-	char post_date[21];            mysnprintf(post_date,            20, "%s}", sq);
-	char pre_value[21];            mysnprintf(pre_value,            20, ",{%sv%s:", kq, kq);
-	char post_value[21];           strcpy(post_value, "}");
-=======
 	char overflow_annotation[201]; snprintfz(overflow_annotation, 200, ",{%sv%s:%sRESET OR OVERFLOW%s},{%sv%s:%sThe counters have been wrapped.%s}", kq, kq, sq, sq, kq, kq, sq, sq);
 	char normal_annotation[201];   snprintfz(normal_annotation,   200, ",{%sv%s:null},{%sv%s:null}", kq, kq, kq, kq);
 	char pre_date[51];             snprintfz(pre_date,             50, "		{%sc%s:[{%sv%s:%s", kq, kq, kq, kq, sq);
 	char post_date[21];            snprintfz(post_date,            20, "%s}", sq);
 	char pre_value[21];            snprintfz(pre_value,            20, ",{%sv%s:", kq, kq);
 	char post_value[21];           strcpy(post_value, "}");
-
->>>>>>> 460da7b0
 
 	// -------------------------------------------------------------------------
 	// checks for debugging
