/* vim: set ts=4 noet sw=4 : */
// TODO
//
// 1. disable RESET_OR_OVERFLOW check in charts

#ifdef HAVE_CONFIG_H
#include <config.h>
#endif
#include <stdio.h>
#include <stdlib.h>
#include <string.h>
#include <time.h>
#include <unistd.h>
#include <sys/types.h>
#include <sys/time.h>
#include <sys/wait.h>
#include <sys/stat.h>

#include <sys/resource.h>
#include <sys/stat.h>

#include <errno.h>
#include <stdarg.h>
#include <locale.h>
#include <ctype.h>
#include <fcntl.h>

#include <malloc.h>
#include <dirent.h>
#include <arpa/inet.h>

#include <sys/types.h>
#include <pwd.h>
#include <grp.h>

#include "avl.h"

#include "common.h"
#include "log.h"
#include "procfile.h"
#include "../config.h"

#define MAX_COMPARE_NAME 100
#define MAX_NAME 100
#define MAX_CMDLINE 1024

long processors = 1;
long pid_max = 32768;
int debug = 0;

int update_every = 1;
unsigned long long file_counter = 0;
int proc_pid_cmdline_is_needed = 0;

char *host_prefix = "";
char *config_dir = CONFIG_DIR;

#ifdef NETDATA_INTERNAL_CHECKS
// ----------------------------------------------------------------------------
// memory debugger
// do not use in production systems - it mis-aligns allocated memory

struct allocations {
	size_t allocations;
	size_t allocated;
	size_t allocated_max;
} allocations = { 0, 0, 0 };

#define MALLOC_MARK (uint32_t)(0x0BADCAFE)
#define MALLOC_PREFIX (sizeof(uint32_t) * 2)
#define MALLOC_SUFFIX (sizeof(uint32_t))
#define MALLOC_OVERHEAD (MALLOC_PREFIX + MALLOC_SUFFIX)

void *mark_allocation(void *allocated_ptr, size_t size_without_overheads) {
	uint32_t *real_ptr = (uint32_t *)allocated_ptr;
	real_ptr[0] = MALLOC_MARK;
	real_ptr[1] = (uint32_t) size_without_overheads;

	uint32_t *end_ptr = (uint32_t *)(allocated_ptr + MALLOC_PREFIX + size_without_overheads);
	end_ptr[0] = MALLOC_MARK;

	// fprintf(stderr, "MEMORY_POINTER: Allocated at %p, returning %p.\n", allocated_ptr, (void *)(allocated_ptr + MALLOC_PREFIX));

	return allocated_ptr + MALLOC_PREFIX;
}

void *check_allocation(const char *file, int line, const char *function, void *marked_ptr, size_t *size_without_overheads_ptr) {
	uint32_t *real_ptr = (uint32_t *)(marked_ptr - MALLOC_PREFIX);

	// fprintf(stderr, "MEMORY_POINTER: Checking pointer at %p, real %p for %s/%u@%s.\n", marked_ptr, (void *)(marked_ptr - MALLOC_PREFIX), function, line, file);

	if(real_ptr[0] != MALLOC_MARK) fatal("MEMORY: prefix MARK is not valid for %s/%u@%s.", function, line, file);

	size_t size = real_ptr[1];

	uint32_t *end_ptr = (uint32_t *)(marked_ptr + size);
	if(end_ptr[0] != MALLOC_MARK) fatal("MEMORY: suffix MARK of allocation with size %zu is not valid for %s/%u@%s.", size, function, line, file);

	if(size_without_overheads_ptr) *size_without_overheads_ptr = size;

	return real_ptr;
}

void *malloc_debug(const char *file, int line, const char *function, size_t size) {
	void *ptr = malloc(size + MALLOC_OVERHEAD);
	if(!ptr) fatal("MEMORY: Cannot allocate %zu bytes for %s/%u@%s.", size, function, line, file);

	allocations.allocated += size;
	allocations.allocations++;

	debug(D_MEMORY, "MEMORY: Allocated %zu bytes for %s/%u@%s."
		" Status: allocated %zu in %zu allocs."
		, size
		, function, line, file
		, allocations.allocated
		, allocations.allocations
	);

	if(allocations.allocated > allocations.allocated_max) {
		debug(D_MEMORY, "MEMORY: total allocation peak increased from %zu to %zu", allocations.allocated_max, allocations.allocated);
		allocations.allocated_max = allocations.allocated;
	}

	size_t csize;
	check_allocation(file, line, function, mark_allocation(ptr, size), &csize);
	if(size != csize) {
		fatal("Invalid size.");
	}

	return mark_allocation(ptr, size);
}

void *calloc_debug(const char *file, int line, const char *function, size_t nmemb, size_t size) {
	void *ptr = malloc_debug(file, line, function, (nmemb * size));
	bzero(ptr, nmemb * size);
	return ptr;
}

void free_debug(const char *file, int line, const char *function, void *ptr) {
	size_t size;
	void *real_ptr = check_allocation(file, line, function, ptr, &size);

	bzero(real_ptr, size + MALLOC_OVERHEAD);

	free(real_ptr);
	allocations.allocated -= size;
	allocations.allocations--;

	debug(D_MEMORY, "MEMORY: freed %zu bytes for %s/%u@%s."
		" Status: allocated %zu in %zu allocs."
		, size
		, function, line, file
		, allocations.allocated
		, allocations.allocations
	);
}

void *realloc_debug(const char *file, int line, const char *function, void *ptr, size_t size) {
	if(!ptr) return malloc_debug(file, line, function, size);
	if(!size) { free_debug(file, line, function, ptr); return NULL; }

	size_t old_size;
	void *real_ptr = check_allocation(file, line, function, ptr, &old_size);

	void *new_ptr = realloc(real_ptr, size + MALLOC_OVERHEAD);
	if(!new_ptr) fatal("MEMORY: Cannot allocate %zu bytes for %s/%u@%s.", size, function, line, file);

	allocations.allocated += size;
	allocations.allocated -= old_size;

	debug(D_MEMORY, "MEMORY: Re-allocated from %zu to %zu bytes for %s/%u@%s."
		" Status: allocated %z in %zu allocs."
		, old_size, size
		, function, line, file
		, allocations.allocated
		, allocations.allocations
	);

	if(allocations.allocated > allocations.allocated_max) {
		debug(D_MEMORY, "MEMORY: total allocation peak increased from %zu to %zu", allocations.allocated_max, allocations.allocated);
		allocations.allocated_max = allocations.allocated;
	}

	return mark_allocation(new_ptr, size);
}

char *strdup_debug(const char *file, int line, const char *function, const char *ptr) {
	size_t size = 0;
	const char *s = ptr;

	while(*s++) size++;
	size++;

	char *p = malloc_debug(file, line, function, size);
	if(!p) fatal("Cannot allocate %zu bytes.", size);

	memcpy(p, ptr, size);
	return p;
}

#define malloc(size) malloc_debug(__FILE__, __LINE__, __FUNCTION__, (size))
#define calloc(nmemb, size) calloc_debug(__FILE__, __LINE__, __FUNCTION__, (nmemb), (size))
#define realloc(ptr, size) realloc_debug(__FILE__, __LINE__, __FUNCTION__, (ptr), (size))
#define free(ptr) free_debug(__FILE__, __LINE__, __FUNCTION__, (ptr))

#ifdef strdup
#undef strdup
#endif
#define strdup(ptr) strdup_debug(__FILE__, __LINE__, __FUNCTION__, (ptr))

#endif /* NETDATA_INTERNAL_CHECKS */

// ----------------------------------------------------------------------------
// system functions
// to retrieve settings of the system

long get_system_cpus(void) {
	procfile *ff = NULL;

	int processors = 0;

	char filename[FILENAME_MAX + 1];
<<<<<<< HEAD
	mysnprintf(filename, FILENAME_MAX, "%s/proc/stat", host_prefix);
=======
	snprintfz(filename, FILENAME_MAX, "%s/proc/stat", host_prefix);
>>>>>>> 460da7b0

	ff = procfile_open(filename, NULL, PROCFILE_FLAG_DEFAULT);
	if(!ff) return 1;

	ff = procfile_readall(ff);
	if(!ff) {
		procfile_close(ff);
		return 1;
	}

	unsigned int i;
	for(i = 0; i < procfile_lines(ff); i++) {
		if(!procfile_linewords(ff, i)) continue;

		if(strncmp(procfile_lineword(ff, i, 0), "cpu", 3) == 0) processors++;
	}
	processors--;
	if(processors < 1) processors = 1;

	procfile_close(ff);
	return processors;
}

long get_system_pid_max(void) {
	procfile *ff = NULL;

	// FIXME: Is this a typical maximum system pid count, or just for Linux?
  //        Is it defined on POSIX.1 ABI X/Open and/or BSD specs?
	long mpid = 32768;

	char filename[FILENAME_MAX + 1];
<<<<<<< HEAD
	mysnprintf(filename, FILENAME_MAX, "%s/proc/sys/kernel/pid_max", host_prefix);
=======
	snprintfz(filename, FILENAME_MAX, "%s/proc/sys/kernel/pid_max", host_prefix);
>>>>>>> 460da7b0
	ff = procfile_open(filename, NULL, PROCFILE_FLAG_DEFAULT);
	if(!ff) return mpid;

	ff = procfile_readall(ff);
	if(!ff) {
		procfile_close(ff);
		return mpid;
	}

	mpid = atol(procfile_lineword(ff, 0, 0));
	if(!mpid) mpid = 32768;

	procfile_close(ff);
	return mpid;
}

unsigned long long get_system_hertz(void)
{
	unsigned long long myhz = 1;

#ifdef _SC_CLK_TCK
	if((myhz = (unsigned long long int) sysconf(_SC_CLK_TCK)) > 0) {
		return myhz;
	}
#endif

#ifdef HZ
	myhz = HZ;    /* <asm/param.h> */
#else /* HZ */
	/* If 32-bit or big-endian (not Alpha or ia64), assume HZ is 100. */
	/* FIXME: Why!? */

	//hz = (sizeof(long)==sizeof(int) || htons(999)==999) ? 100UL : 1024UL;
	/* FIX: No calculations needed! */
	/* FIX: hz?! or myhz? */
#if (__SIZEOF_LONG__ == __SIZEOF_INT__) || (__BYTE_ORDER__ == __ORDER_BIG_ENDIAN__)
	myhz = 100ULL
#else
	myhz = 1024ULL
#endif

#endif /* HZ */

	error("Unknown HZ value. Assuming %llu.", myhz);
	return myhz;
}

// ----------------------------------------------------------------------------
// target
// target is the structure that process data are aggregated

struct target {
	char compare[MAX_COMPARE_NAME + 1];
	uint32_t comparehash;
	size_t comparelen;

	char id[MAX_NAME + 1];
	uint32_t idhash;

	char name[MAX_NAME + 1];

	uid_t uid;
	gid_t gid;

	unsigned long long minflt;
	unsigned long long cminflt;
	unsigned long long majflt;
	unsigned long long cmajflt;
	unsigned long long utime;
	unsigned long long stime;
	unsigned long long cutime;
	unsigned long long cstime;
	unsigned long long num_threads;
	unsigned long long rss;

	unsigned long long fix_minflt;
	unsigned long long fix_cminflt;
	unsigned long long fix_majflt;
	unsigned long long fix_cmajflt;
	unsigned long long fix_utime;
	unsigned long long fix_stime;
	unsigned long long fix_cutime;
	unsigned long long fix_cstime;

	unsigned long long statm_size;
	unsigned long long statm_resident;
	unsigned long long statm_share;
	unsigned long long statm_text;
	unsigned long long statm_lib;
	unsigned long long statm_data;
	unsigned long long statm_dirty;

	unsigned long long io_logical_bytes_read;
	unsigned long long io_logical_bytes_written;
	unsigned long long io_read_calls;
	unsigned long long io_write_calls;
	unsigned long long io_storage_bytes_read;
	unsigned long long io_storage_bytes_written;
	unsigned long long io_cancelled_write_bytes;

	unsigned long long fix_io_logical_bytes_read;
	unsigned long long fix_io_logical_bytes_written;
	unsigned long long fix_io_read_calls;
	unsigned long long fix_io_write_calls;
	unsigned long long fix_io_storage_bytes_read;
	unsigned long long fix_io_storage_bytes_written;
	unsigned long long fix_io_cancelled_write_bytes;

	int *fds;
	unsigned long long openfiles;
	unsigned long long openpipes;
	unsigned long long opensockets;
	unsigned long long openinotifies;
	unsigned long long openeventfds;
	unsigned long long opentimerfds;
	unsigned long long opensignalfds;
	unsigned long long openeventpolls;
	unsigned long long openother;

	unsigned long processes;	// how many processes have been merged to this
	int exposed;				// if set, we have sent this to netdata
	int hidden;					// if set, we set the hidden flag on the dimension
	int debug;
	int ends_with;
	int starts_with;            // if set, the compare string matches only the
								// beginning of the command

	struct target *target;		// the one that will be reported to netdata
	struct target *next;
};


// ----------------------------------------------------------------------------
// apps_groups.conf
// aggregate all processes in groups, to have a limited number of dimensions

struct target *apps_groups_root_target = NULL;
struct target *apps_groups_default_target = NULL;
long apps_groups_targets = 0;

struct target *users_root_target = NULL;
struct target *groups_root_target = NULL;

struct target *get_users_target(uid_t uid)
{
	struct target *w;

  for(w = users_root_target ; w ; w = w->next)
		if(w->uid == uid) return w;

	// FIX: Just to use the 'correct' semantics.
	w = calloc(1, sizeof(struct target));
	if(unlikely(!w)) {
		error("Cannot allocate %lu bytes of memory", (unsigned long)sizeof(struct target));
		return NULL;
	}

<<<<<<< HEAD
	// FIX: Convert only once.
	char str_uid[MAX_NAME+1];
	mysnprintf(str_uid, MAX_NAME, "%d", uid);

	mystrncpy(w->compare, str_uid, MAX_COMPARE_NAME);
=======
	w->comparelen = snprintfz(w->compare, MAX_COMPARE_NAME, "%d", uid);
>>>>>>> 460da7b0
	w->comparehash = simple_hash(w->compare);
	//w->comparelen = strlen(w->compare);

<<<<<<< HEAD
	mystrncpy(w->id, str_uid, MAX_NAME);
=======
	snprintfz(w->id, MAX_NAME, "%d", uid);
>>>>>>> 460da7b0
	w->idhash = simple_hash(w->id);

	struct passwd *pw = getpwuid(uid);
	if(!pw)
<<<<<<< HEAD
		mystrncpy(w->name, str_uid, MAX_NAME);
	else
		mysnprintf(w->name, MAX_NAME, "%s", pw->pw_name);
=======
		snprintfz(w->name, MAX_NAME, "%d", uid);
	else
		snprintfz(w->name, MAX_NAME, "%s", pw->pw_name);
>>>>>>> 460da7b0

	netdata_fix_chart_name(w->name);

	w->uid = uid;

	w->next = users_root_target;
	users_root_target = w;

	if(unlikely(debug))
		fprintf(stderr, "apps.plugin: added uid %s ('%s') target\n", str_uid, w->name);

	return w;
}

struct target *get_groups_target(gid_t gid)
{
	struct target *w;
	for(w = groups_root_target ; w ; w = w->next)
		if(w->gid == gid) return w;

	// FIX: Just to use the 'correct' semantics.
	w = calloc(1, sizeof(struct target));
	if(unlikely(!w)) {
		error("Cannot allocate %zu bytes of memory", sizeof(struct target));
		return NULL;
	}

<<<<<<< HEAD
	// FIX: Convert only once.
	char str_gid[MAX_NAME+1];
	mysnprintf(str_gid, MAX_NAME, "%d", gid);

	mystrncpy(w->compare, str_gid, MAX_COMPARE_NAME);
=======
	w->comparelen = snprintfz(w->compare, MAX_COMPARE_NAME, "%d", gid);
>>>>>>> 460da7b0
	w->comparehash = simple_hash(w->compare);
	//w->comparelen = strlen(w->compare);

<<<<<<< HEAD
	mystrncpy(w->id, str_gid, MAX_NAME);
=======
	snprintfz(w->id, MAX_NAME, "%d", gid);
>>>>>>> 460da7b0
	w->idhash = simple_hash(w->id);

	struct group *gr = getgrgid(gid);
	if(!gr)
<<<<<<< HEAD
		mystrncpy(w->name, str_gid, MAX_NAME);
	else
		mysnprintf(w->name, MAX_NAME, "%s", gr->gr_name);
=======
		snprintfz(w->name, MAX_NAME, "%d", gid);
	else
		snprintfz(w->name, MAX_NAME, "%s", gr->gr_name);
>>>>>>> 460da7b0

	netdata_fix_chart_name(w->name);

	w->gid = gid;

	w->next = groups_root_target;
	groups_root_target = w;

	if(unlikely(debug))
		fprintf(stderr, "apps.plugin: added gid %s ('%s') target\n", str_gid, w->name);

	return w;
}

// find or create a new target
// there are targets that are just aggregated to other target (the second argument)
struct target *get_apps_groups_target(const char *id, struct target *target)
{
	int tdebug = 0, thidden = 0, ends_with = 0;
	const char *nid = id;

	while(nid[0] == '-' || nid[0] == '+' || nid[0] == '*') {
		if(nid[0] == '-') thidden = 1;
		if(nid[0] == '+') tdebug = 1;
		if(nid[0] == '*') ends_with = 1;
		nid++;
	}
	uint32_t hash = simple_hash(id);

	struct target *w;
	for(w = apps_groups_root_target ; w ; w = w->next) {
		if(w->idhash == hash && strncmp(nid, w->id, MAX_NAME) == 0)
			return w;
	}

	// FIX: Just to use the 'correct' semantics.
	w = calloc(1, sizeof(struct target));
	if(unlikely(!w)) {
		error("Cannot allocate %lu bytes of memory", (unsigned long)sizeof(struct target));
		return NULL;
	}

	strncpyz(w->id, nid, MAX_NAME);
	w->idhash = simple_hash(w->id);

<<<<<<< HEAD
	mystrncpy(w->name, nid, MAX_NAME);
=======
	strncpyz(w->name, nid, MAX_NAME);
>>>>>>> 460da7b0

	strncpyz(w->compare, nid, MAX_COMPARE_NAME);
	int len = strlen(w->compare);
	if(w->compare[len - 1] == '*') {
		w->compare[len - 1] = '\0';
		w->starts_with = 1;
	}
	w->ends_with = ends_with;

	if(w->starts_with && w->ends_with)
		proc_pid_cmdline_is_needed = 1;

	w->comparehash = simple_hash(w->compare);
	w->comparelen = strlen(w->compare);

	w->hidden = thidden;
	w->debug = tdebug;
	w->target = target;

	w->next = apps_groups_root_target;
	apps_groups_root_target = w;

	if(unlikely(debug))
		fprintf(stderr, "apps.plugin: ADDING TARGET ID '%s', process name '%s' (%s), aggregated on target '%s', options: %s %s\n"
				, w->id
				, w->compare, (w->starts_with && w->ends_with)?"substring":((w->starts_with)?"prefix":((w->ends_with)?"suffix":"exact"))
				, w->target?w->target->id:w->id
				, (w->hidden)?"hidden":"-"
				, (w->debug)?"debug":"-"
		);

	return w;
}

// read the apps_groups.conf file
int read_apps_groups_conf(const char *name)
{
	char filename[FILENAME_MAX + 1];

<<<<<<< HEAD
	mysnprintf(filename, FILENAME_MAX, "%s/apps_%s.conf", config_dir, name);
=======
	snprintfz(filename, FILENAME_MAX, "%s/apps_%s.conf", config_dir, name);
>>>>>>> 460da7b0

	if(unlikely(debug))
		fprintf(stderr, "apps.plugin: process groups file: '%s'\n", filename);

	// ----------------------------------------

	procfile *ff = procfile_open(filename, " :\t", PROCFILE_FLAG_DEFAULT);
	if(!ff) return 1;

	procfile_set_quotes(ff, "'\"");

	ff = procfile_readall(ff);
	if(!ff) {
		procfile_close(ff);
		return 1;
	}

	unsigned long line, lines = procfile_lines(ff);

	for(line = 0; line < lines ;line++) {
		unsigned long word, words = procfile_linewords(ff, line);
		struct target *w = NULL;

		char *t = procfile_lineword(ff, line, 0);
		if(!t || !*t) continue;

		for(word = 0; word < words ;word++) {
			char *s = procfile_lineword(ff, line, word);
			if(!s || !*s) continue;
			if(*s == '#') break;

			if(t == s) continue;

			struct target *n = get_apps_groups_target(s, w);
			if(!n) {
				error("Cannot create target '%s' (line %d, word %d)", s, line, word);
				continue;
			}

			if(!w) w = n;
		}

		if(w) {
			int tdebug = 0, thidden = 0;

			while(t[0] == '-' || t[0] == '+') {
				if(t[0] == '-') thidden = 1;
				if(t[0] == '+') tdebug = 1;
				t++;
			}

<<<<<<< HEAD
			mystrncpy(w->name, t, MAX_NAME);
			//w->name[MAX_NAME] = '\0';
=======
			strncpyz(w->name, t, MAX_NAME);
			w->name[MAX_NAME] = '\0';
>>>>>>> 460da7b0
			w->hidden = thidden;
			w->debug = tdebug;

			if(unlikely(debug))
				fprintf(stderr, "apps.plugin: AGGREGATION TARGET NAME '%s' on ID '%s', process name '%s' (%s), aggregated on target '%s', options: %s %s\n"
						, w->name
						, w->id
						, w->compare, (w->starts_with && w->ends_with)?"substring":((w->starts_with)?"prefix":((w->ends_with)?"suffix":"exact"))
						, w->target?w->target->id:w->id
						, (w->hidden)?"hidden":"-"
						, (w->debug)?"debug":"-"
				);
		}
	}

	procfile_close(ff);

	apps_groups_default_target = get_apps_groups_target("p+!o@w#e$i^r&7*5(-i)l-o_", NULL); // match nothing
	if(!apps_groups_default_target)
		error("Cannot create default target");
	else
<<<<<<< HEAD
		strcpy(apps_groups_default_target->name, "other"); // surely less than 100 chars.
=======
		strncpyz(apps_groups_default_target->name, "other", MAX_NAME);
>>>>>>> 460da7b0

	return 0;
}


// ----------------------------------------------------------------------------
// data to store for each pid
// see: man proc

struct pid_stat {
	int32_t pid;
	char comm[MAX_COMPARE_NAME + 1];
	char cmdline[MAX_CMDLINE + 1];

	// char state;
	int32_t ppid;
	// int32_t pgrp;
	// int32_t session;
	// int32_t tty_nr;
	// int32_t tpgid;
	// uint64_t flags;
	unsigned long long minflt;
	unsigned long long cminflt;
	unsigned long long majflt;
	unsigned long long cmajflt;
	unsigned long long utime;
	unsigned long long stime;
	unsigned long long cutime;
	unsigned long long cstime;
	// int64_t priority;
	// int64_t nice;
	int32_t num_threads;
	// int64_t itrealvalue;
	// unsigned long long starttime;
	// unsigned long long vsize;
	unsigned long long rss;
	// unsigned long long rsslim;
	// unsigned long long starcode;
	// unsigned long long endcode;
	// unsigned long long startstack;
	// unsigned long long kstkesp;
	// unsigned long long kstkeip;
	// uint64_t signal;
	// uint64_t blocked;
	// uint64_t sigignore;
	// uint64_t sigcatch;
	// uint64_t wchan;
	// uint64_t nswap;
	// uint64_t cnswap;
	// int32_t exit_signal;
	// int32_t processor;
	// uint32_t rt_priority;
	// uint32_t policy;
	// unsigned long long delayacct_blkio_ticks;
	// uint64_t guest_time;
	// int64_t cguest_time;

	uid_t uid;
	gid_t gid;

	unsigned long long statm_size;
	unsigned long long statm_resident;
	unsigned long long statm_share;
	unsigned long long statm_text;
	unsigned long long statm_lib;
	unsigned long long statm_data;
	unsigned long long statm_dirty;

	unsigned long long io_logical_bytes_read;
	unsigned long long io_logical_bytes_written;
	unsigned long long io_read_calls;
	unsigned long long io_write_calls;
	unsigned long long io_storage_bytes_read;
	unsigned long long io_storage_bytes_written;
	unsigned long long io_cancelled_write_bytes;

	// we need the last values
	// for all incremental counters
	// so that when a process switches users/groups
	// we will subtract these values from the old
	// target
	unsigned long long last_minflt;
	unsigned long long last_cminflt;
	unsigned long long last_majflt;
	unsigned long long last_cmajflt;
	unsigned long long last_utime;
	unsigned long long last_stime;
	unsigned long long last_cutime;
	unsigned long long last_cstime;

	unsigned long long last_io_logical_bytes_read;
	unsigned long long last_io_logical_bytes_written;
	unsigned long long last_io_read_calls;
	unsigned long long last_io_write_calls;
	unsigned long long last_io_storage_bytes_read;
	unsigned long long last_io_storage_bytes_written;
	unsigned long long last_io_cancelled_write_bytes;

#ifdef AGGREGATE_CHILDREN_TO_PARENTS
	unsigned long long old_utime;
	unsigned long long old_stime;
	unsigned long long old_minflt;
	unsigned long long old_majflt;

	unsigned long long old_cutime;
	unsigned long long old_cstime;
	unsigned long long old_cminflt;
	unsigned long long old_cmajflt;

	unsigned long long fix_cutime;
	unsigned long long fix_cstime;
	unsigned long long fix_cminflt;
	unsigned long long fix_cmajflt;

	unsigned long long diff_cutime;
	unsigned long long diff_cstime;
	unsigned long long diff_cminflt;
	unsigned long long diff_cmajflt;
#endif /* AGGREGATE_CHILDREN_TO_PARENTS */

	int *fds;						// array of fds it uses
	int fds_size;					// the size of the fds array

	int children_count;				// number of processes directly referencing this
	int updated;					// 1 when update
	int merged;						// 1 when it has been merged to its parent
	int new_entry;

	struct target *target;			// app_groups.conf targets
	struct target *user_target;		// uid based targets
	struct target *group_target;	// gid based targets

	struct pid_stat *parent;
	struct pid_stat *prev;
	struct pid_stat *next;

} *root_of_pids = NULL, **all_pids;

long all_pids_count = 0;

struct pid_stat *get_pid_entry(pid_t pid)
{
	// FIXME: The double linked list pointed by root_of_pids
	//        is garanteed to be a sorted list?!

	if(all_pids[pid]) {
		all_pids[pid]->new_entry = 0;
		return all_pids[pid];
	}

	// FIX: Just to use the 'correct' semantics.
	all_pids[pid] = calloc(1, sizeof(struct pid_stat));
	if(!all_pids[pid]) {
		error("Cannot allocate %lu bytes of memory", (unsigned long)sizeof(struct pid_stat));
		return NULL;
	}

	// FIXME: Why the arbitrary value 100 was choosen for the maximum number of descriptors?
	// FIX: Just to use the 'correct' semantics.
	all_pids[pid]->fds = calloc(100, sizeof(int));
	if(!all_pids[pid]->fds)
		error("Cannot allocate %ld bytes of memory", (unsigned long)(sizeof(int) * 100));
	else all_pids[pid]->fds_size = 100;

	if(root_of_pids) root_of_pids->prev = all_pids[pid];
	all_pids[pid]->next = root_of_pids;
	root_of_pids = all_pids[pid];

	all_pids[pid]->pid = pid;
	all_pids[pid]->new_entry = 1;

	return all_pids[pid];
}

void del_pid_entry(pid_t pid)
{
	if(!all_pids[pid]) return;

	if(debug) fprintf(stderr, "apps.plugin: process %d %s exited, deleting it.\n", pid, all_pids[pid]->comm);

	if(root_of_pids == all_pids[pid]) root_of_pids = all_pids[pid]->next;
	if(all_pids[pid]->next) all_pids[pid]->next->prev = all_pids[pid]->prev;
	if(all_pids[pid]->prev) all_pids[pid]->prev->next = all_pids[pid]->next;

	if(all_pids[pid]->fds) free(all_pids[pid]->fds);
	free(all_pids[pid]);
	all_pids[pid] = NULL;
}


// ----------------------------------------------------------------------------
// update pids from proc

int read_proc_pid_cmdline(struct pid_stat *p) {
	char filename[FILENAME_MAX + 1];
<<<<<<< HEAD
	mysnprintf(filename, FILENAME_MAX, "%s/proc/%d/cmdline", host_prefix, p->pid);
=======
	snprintfz(filename, FILENAME_MAX, "%s/proc/%d/cmdline", host_prefix, p->pid);
>>>>>>> 460da7b0

	int fd = open(filename, O_RDONLY, 0666);
	if(unlikely(fd == -1)) return 1;

	ssize_t i, bytes = read(fd, p->cmdline, MAX_CMDLINE);
	close(fd);

	if(bytes <= 0) {
		// copy the command to the command line
<<<<<<< HEAD
		mystrncpy(p->cmdline, p->comm, MAX_CMDLINE);
		//p->cmdline[MAX_CMDLINE] = '\0';
=======
		strncpyz(p->cmdline, p->comm, MAX_CMDLINE);
		p->cmdline[MAX_CMDLINE] = '\0';
>>>>>>> 460da7b0
		return 0;
	}

	p->cmdline[bytes] = '\0';
	for(i = 0; i < bytes ; i++)
		if(!p->cmdline[i]) p->cmdline[i] = ' ';

	if(unlikely(debug))
		fprintf(stderr, "Read file '%s' contents: %s\n", filename, p->cmdline);

	return 0;
}

int read_proc_pid_ownership(struct pid_stat *p) {
	char filename[FILENAME_MAX + 1];

<<<<<<< HEAD
	mysnprintf(filename, FILENAME_MAX, "%s/proc/%d", host_prefix, p->pid);
=======
	snprintfz(filename, FILENAME_MAX, "%s/proc/%d", host_prefix, p->pid);
>>>>>>> 460da7b0

	// ----------------------------------------
	// read uid and gid

	struct stat st;
	if(stat(filename, &st) != 0)
		return 1;

	p->uid = st.st_uid;
	p->gid = st.st_gid;

	return 0;
}

int read_proc_pid_stat(struct pid_stat *p) {
	static procfile *ff = NULL;

	char filename[FILENAME_MAX + 1];

<<<<<<< HEAD
	mysnprintf(filename, FILENAME_MAX, "%s/proc/%d/stat", host_prefix, p->pid);
=======
	snprintfz(filename, FILENAME_MAX, "%s/proc/%d/stat", host_prefix, p->pid);
>>>>>>> 460da7b0

	// ----------------------------------------

	// FIX: set_quotes will always be true!
	//int set_quotes = (!ff)?1:0;

	ff = procfile_reopen(ff, filename, NULL, PROCFILE_FLAG_NO_ERROR_ON_FILE_IO);
	if(!ff) return 1;

	// if(set_quotes) procfile_set_quotes(ff, "()");
	//if(set_quotes) procfile_set_open_close(ff, "(", ")");
	procfile_set_open_close(ff, "(", ")");

	ff = procfile_readall(ff);
	if(!ff) {
		// procfile_close(ff);
		return 1;
	}

	file_counter++;

	// parse the process name
	unsigned int i = 0;
<<<<<<< HEAD
	mystrncpy(p->comm, procfile_lineword(ff, 0, 1), MAX_COMPARE_NAME);
	//p->comm[MAX_COMPARE_NAME] = '\0';
=======
	strncpyz(p->comm, procfile_lineword(ff, 0, 1), MAX_COMPARE_NAME);
	p->comm[MAX_COMPARE_NAME] = '\0';
>>>>>>> 460da7b0

	// p->pid			= atol(procfile_lineword(ff, 0, 0+i));
	// comm is at 1
	// p->state			= *(procfile_lineword(ff, 0, 2+i));

	p->ppid				= (int32_t) atol(procfile_lineword(ff, 0, 3 + i));

	// p->pgrp			= atol(procfile_lineword(ff, 0, 4+i));
	// p->session		= atol(procfile_lineword(ff, 0, 5+i));
	// p->tty_nr		= atol(procfile_lineword(ff, 0, 6+i));
	// p->tpgid			= atol(procfile_lineword(ff, 0, 7+i));
	// p->flags			= strtoull(procfile_lineword(ff, 0, 8+i), NULL, 10);
	p->minflt			= strtoull(procfile_lineword(ff, 0, 9+i), NULL, 10);
	p->cminflt			= strtoull(procfile_lineword(ff, 0, 10+i), NULL, 10);
	p->majflt			= strtoull(procfile_lineword(ff, 0, 11+i), NULL, 10);
	p->cmajflt			= strtoull(procfile_lineword(ff, 0, 12+i), NULL, 10);
	p->utime			= strtoull(procfile_lineword(ff, 0, 13+i), NULL, 10);
	p->stime			= strtoull(procfile_lineword(ff, 0, 14+i), NULL, 10);
	p->cutime			= strtoull(procfile_lineword(ff, 0, 15+i), NULL, 10);
	p->cstime			= strtoull(procfile_lineword(ff, 0, 16+i), NULL, 10);
	// p->priority		= strtoull(procfile_lineword(ff, 0, 17+i), NULL, 10);
	// p->nice			= strtoull(procfile_lineword(ff, 0, 18+i), NULL, 10);

	p->num_threads		= (int32_t) atol(procfile_lineword(ff, 0, 19 + i));

	// p->itrealvalue	= strtoull(procfile_lineword(ff, 0, 20+i), NULL, 10);
	// p->starttime		= strtoull(procfile_lineword(ff, 0, 21+i), NULL, 10);
	// p->vsize			= strtoull(procfile_lineword(ff, 0, 22+i), NULL, 10);
	p->rss				= strtoull(procfile_lineword(ff, 0, 23+i), NULL, 10);
	// p->rsslim		= strtoull(procfile_lineword(ff, 0, 24+i), NULL, 10);
	// p->starcode		= strtoull(procfile_lineword(ff, 0, 25+i), NULL, 10);
	// p->endcode		= strtoull(procfile_lineword(ff, 0, 26+i), NULL, 10);
	// p->startstack	= strtoull(procfile_lineword(ff, 0, 27+i), NULL, 10);
	// p->kstkesp		= strtoull(procfile_lineword(ff, 0, 28+i), NULL, 10);
	// p->kstkeip		= strtoull(procfile_lineword(ff, 0, 29+i), NULL, 10);
	// p->signal		= strtoull(procfile_lineword(ff, 0, 30+i), NULL, 10);
	// p->blocked		= strtoull(procfile_lineword(ff, 0, 31+i), NULL, 10);
	// p->sigignore		= strtoull(procfile_lineword(ff, 0, 32+i), NULL, 10);
	// p->sigcatch		= strtoull(procfile_lineword(ff, 0, 33+i), NULL, 10);
	// p->wchan			= strtoull(procfile_lineword(ff, 0, 34+i), NULL, 10);
	// p->nswap			= strtoull(procfile_lineword(ff, 0, 35+i), NULL, 10);
	// p->cnswap		= strtoull(procfile_lineword(ff, 0, 36+i), NULL, 10);
	// p->exit_signal	= atol(procfile_lineword(ff, 0, 37+i));
	// p->processor		= atol(procfile_lineword(ff, 0, 38+i));
	// p->rt_priority	= strtoul(procfile_lineword(ff, 0, 39+i), NULL, 10);
	// p->policy		= strtoul(procfile_lineword(ff, 0, 40+i), NULL, 10);
	// p->delayacct_blkio_ticks		= strtoull(procfile_lineword(ff, 0, 41+i), NULL, 10);
	// p->guest_time	= strtoull(procfile_lineword(ff, 0, 42+i), NULL, 10);
	// p->cguest_time	= strtoull(procfile_lineword(ff, 0, 43), NULL, 10);

	if(debug || (p->target && p->target->debug))
		fprintf(stderr, "apps.plugin: READ PROC/PID/STAT: %s/proc/%d/stat, process: '%s' VALUES: utime=%llu, stime=%llu, cutime=%llu, cstime=%llu, minflt=%llu, majflt=%llu, cminflt=%llu, cmajflt=%llu, threads=%d\n", host_prefix, p->pid, p->comm, p->utime, p->stime, p->cutime, p->cstime, p->minflt, p->majflt, p->cminflt, p->cmajflt, p->num_threads);

	// procfile_close(ff);
	return 0;
}

int read_proc_pid_statm(struct pid_stat *p) {
	static procfile *ff = NULL;

	char filename[FILENAME_MAX + 1];

<<<<<<< HEAD
	mysnprintf(filename, FILENAME_MAX, "%s/proc/%d/statm", host_prefix, p->pid);
=======
	snprintfz(filename, FILENAME_MAX, "%s/proc/%d/statm", host_prefix, p->pid);
>>>>>>> 460da7b0

	ff = procfile_reopen(ff, filename, NULL, PROCFILE_FLAG_NO_ERROR_ON_FILE_IO);
	if(!ff) return 1;

	ff = procfile_readall(ff);
	if(!ff) {
		// procfile_close(ff);
		return 1;
	}

	file_counter++;

	p->statm_size			= strtoull(procfile_lineword(ff, 0, 0), NULL, 10);
	p->statm_resident		= strtoull(procfile_lineword(ff, 0, 1), NULL, 10);
	p->statm_share			= strtoull(procfile_lineword(ff, 0, 2), NULL, 10);
	p->statm_text			= strtoull(procfile_lineword(ff, 0, 3), NULL, 10);
	p->statm_lib			= strtoull(procfile_lineword(ff, 0, 4), NULL, 10);
	p->statm_data			= strtoull(procfile_lineword(ff, 0, 5), NULL, 10);
	p->statm_dirty			= strtoull(procfile_lineword(ff, 0, 6), NULL, 10);

	// procfile_close(ff);
	return 0;
}

int read_proc_pid_io(struct pid_stat *p) {
	static procfile *ff = NULL;

	char filename[FILENAME_MAX + 1];

<<<<<<< HEAD
	mysnprintf(filename, FILENAME_MAX, "%s/proc/%d/io", host_prefix, p->pid);
=======
	snprintfz(filename, FILENAME_MAX, "%s/proc/%d/io", host_prefix, p->pid);
>>>>>>> 460da7b0

	ff = procfile_reopen(ff, filename, NULL, PROCFILE_FLAG_NO_ERROR_ON_FILE_IO);
	if(!ff) return 1;

	ff = procfile_readall(ff);
	if(!ff) {
		// procfile_close(ff);
		return 1;
	}

	file_counter++;

	p->io_logical_bytes_read		= strtoull(procfile_lineword(ff, 0, 1), NULL, 10);
	p->io_logical_bytes_written		= strtoull(procfile_lineword(ff, 1, 1), NULL, 10);
	p->io_read_calls				= strtoull(procfile_lineword(ff, 2, 1), NULL, 10);
	p->io_write_calls				= strtoull(procfile_lineword(ff, 3, 1), NULL, 10);
	p->io_storage_bytes_read		= strtoull(procfile_lineword(ff, 4, 1), NULL, 10);
	p->io_storage_bytes_written		= strtoull(procfile_lineword(ff, 5, 1), NULL, 10);
	p->io_cancelled_write_bytes		= strtoull(procfile_lineword(ff, 6, 1), NULL, 10);

	// procfile_close(ff);
	return 0;
}


// ----------------------------------------------------------------------------
// file descriptor
// this is used to keep a global list of all open files of the system
// it is needed in order to calculate the unique files processes have open

#define FILE_DESCRIPTORS_INCREASE_STEP 100

struct file_descriptor {
	avl avl;
#ifdef NETDATA_INTERNAL_CHECKS
	uint32_t magic;
#endif /* NETDATA_INTERNAL_CHECKS */
	uint32_t hash;
	const char *name;
	int type;
	int count;
	int pos;
} *all_files = NULL;

int all_files_len = 0;
int all_files_size = 0;

int file_descriptor_compare(void* a, void* b) {
#ifdef NETDATA_INTERNAL_CHECKS
	if(((struct file_descriptor *)a)->magic != 0x0BADCAFE || ((struct file_descriptor *)b)->magic != 0x0BADCAFE)
		error("Corrupted index data detected. Please report this.");
#endif /* NETDATA_INTERNAL_CHECKS */

	if(((struct file_descriptor *)a)->hash < ((struct file_descriptor *)b)->hash)
		return -1;

	else if(((struct file_descriptor *)a)->hash > ((struct file_descriptor *)b)->hash)
		return 1;

	else
		return strcmp(((struct file_descriptor *)a)->name, ((struct file_descriptor *)b)->name);
}

int file_descriptor_iterator(avl *a) { if(a) {}; return 0; }

avl_tree all_files_index = {
		NULL,
		file_descriptor_compare,
#ifndef AVL_WITHOUT_PTHREADS
#ifdef AVL_LOCK_WITH_MUTEX
		PTHREAD_MUTEX_INITIALIZER
#else
		PTHREAD_RWLOCK_INITIALIZER
#endif
#endif /* AVL_WITHOUT_PTHREADS */
};

static struct file_descriptor *file_descriptor_find(const char *name, uint32_t hash) {
	struct file_descriptor *result = NULL, tmp;
	tmp.hash = (hash)?hash:simple_hash(name);
	tmp.name = name;
	tmp.count = 0;
	tmp.pos = 0;
#ifdef NETDATA_INTERNAL_CHECKS
	tmp.magic = 0x0BADCAFE;
#endif /* NETDATA_INTERNAL_CHECKS */

	avl_search(&all_files_index, (avl *)&tmp, file_descriptor_iterator, (avl **)&result);
	return result;
}

#define file_descriptor_add(fd) avl_insert(&all_files_index, (avl *)(fd))
#define file_descriptor_remove(fd) avl_remove(&all_files_index, (avl *)(fd))

#define FILETYPE_OTHER 0
#define FILETYPE_FILE 1
#define FILETYPE_PIPE 2
#define FILETYPE_SOCKET 3
#define FILETYPE_INOTIFY 4
#define FILETYPE_EVENTFD 5
#define FILETYPE_EVENTPOLL 6
#define FILETYPE_TIMERFD 7
#define FILETYPE_SIGNALFD 8

void file_descriptor_not_used(int id)
{
	if(id > 0 && id < all_files_size) {

#ifdef NETDATA_INTERNAL_CHECKS
		if(all_files[id].magic != 0x0BADCAFE) {
			error("Ignoring request to remove empty file id %d.", id);
			return;
		}
#endif /* NETDATA_INTERNAL_CHECKS */

		if(debug) fprintf(stderr, "apps.plugin: decreasing slot %d (count = %d).\n", id, all_files[id].count);

		if(all_files[id].count > 0) {
			all_files[id].count--;

			if(!all_files[id].count) {
				if(debug) fprintf(stderr, "apps.plugin:   >> slot %d is empty.\n", id);
				file_descriptor_remove(&all_files[id]);
#ifdef NETDATA_INTERNAL_CHECKS
				all_files[id].magic = 0x00000000;
#endif /* NETDATA_INTERNAL_CHECKS */
				all_files_len--;
			}
		}
		else
			error("Request to decrease counter of fd %d (%s), while the use counter is 0", id, all_files[id].name);
	}
	else	error("Request to decrease counter of fd %d, which is outside the array size (1 to %d)", id, all_files_size);
}

int file_descriptor_find_or_add(const char *name)
{
	static int last_pos = 0;
	uint32_t hash = simple_hash(name);

	if(debug) fprintf(stderr, "apps.plugin: adding or finding name '%s' with hash %u\n", name, hash);

	struct file_descriptor *fd = file_descriptor_find(name, hash);
	if(fd) {
		// found
		if(debug) fprintf(stderr, "apps.plugin:   >> found on slot %d\n", fd->pos);
		fd->count++;
		return fd->pos;
	}
	// not found

	// check we have enough memory to add it
	if(!all_files || all_files_len == all_files_size) {
		void *old = all_files;
		int i;

		// there is no empty slot
		if(debug) fprintf(stderr, "apps.plugin: extending fd array to %d entries\n", all_files_size + FILE_DESCRIPTORS_INCREASE_STEP);
		all_files = realloc(all_files, (all_files_size + FILE_DESCRIPTORS_INCREASE_STEP) * sizeof(struct file_descriptor));

		// FIXME: Unless realloc is redefined by NETDATA_INTERNAL_CHECKS symbol,
		//        all_files can be NULL at this point!

		// if the address changed, we have to rebuild the index
		// since all pointers are now invalid
		if(old && old != (void *)all_files) {
			if(debug) fprintf(stderr, "apps.plugin:   >> re-indexing.\n");
			all_files_index.root = NULL;
			for(i = 0; i < all_files_size; i++) {
				// FIXME: if all_files is NULL, SIGSEGV here!
				if(!all_files[i].count) continue;
				file_descriptor_add(&all_files[i]);
			}
			if(debug) fprintf(stderr, "apps.plugin:   >> re-indexing done.\n");
		}

		for(i = all_files_size; i < (all_files_size + FILE_DESCRIPTORS_INCREASE_STEP); i++) {
			// FIXME: if all_files is NULL, SIGSEGV here!
			all_files[i].count = 0;
			all_files[i].name = NULL;
#ifdef NETDATA_INTERNAL_CHECKS
			all_files[i].magic = 0x00000000;
#endif /* NETDATA_INTERNAL_CHECKS */
			all_files[i].pos = i;
		}

		if(!all_files_size) all_files_len = 1;
		all_files_size += FILE_DESCRIPTORS_INCREASE_STEP;
	}

	if(debug) fprintf(stderr, "apps.plugin:   >> searching for empty slot.\n");

	// search for an empty slot
	int i, c;
	for(i = 0, c = last_pos ; i < all_files_size ; i++, c++) {
		if(c >= all_files_size) c = 0;
		if(c == 0) continue;

		// FIXME: if all_files is NULL, SIGSEGV here!
		if(!all_files[c].count) {
			if(debug) fprintf(stderr, "apps.plugin:   >> Examining slot %d.\n", c);

#ifdef NETDATA_INTERNAL_CHECKS
			if(all_files[c].magic == 0x0BADCAFE && all_files[c].name && file_descriptor_find(all_files[c].name, all_files[c].hash))
				error("fd on position %d is not cleared properly. It still has %s in it.\n", c, all_files[c].name);
#endif /* NETDATA_INTERNAL_CHECKS */

			if(debug) fprintf(stderr, "apps.plugin:   >> %s fd position %d for %s (last name: %s)\n", all_files[c].name?"re-using":"using", c, name, all_files[c].name);
			// FIXME: if all_files is NULL, SIGSEGV here!
			if(all_files[c].name) free((void *)all_files[c].name);
			all_files[c].name = NULL;
			last_pos = c;
			break;
		}
	}
	if(i == all_files_size) {
		fatal("We should find an empty slot, but there isn't any");
		exit(1);
	}
	if(debug) fprintf(stderr, "apps.plugin:   >> updating slot %d.\n", c);

	all_files_len++;

	// else we have an empty slot in 'c'

	int type;
	if(name[0] == '/') type = FILETYPE_FILE;
	else if(strncmp(name, "pipe:", 5) == 0) type = FILETYPE_PIPE;
	else if(strncmp(name, "socket:", 7) == 0) type = FILETYPE_SOCKET;
	else if(strcmp(name, "anon_inode:inotify") == 0 || strcmp(name, "inotify") == 0) type = FILETYPE_INOTIFY;
	else if(strcmp(name, "anon_inode:[eventfd]") == 0) type = FILETYPE_EVENTFD;
	else if(strcmp(name, "anon_inode:[eventpoll]") == 0) type = FILETYPE_EVENTPOLL;
	else if(strcmp(name, "anon_inode:[timerfd]") == 0) type = FILETYPE_TIMERFD;
	else if(strcmp(name, "anon_inode:[signalfd]") == 0) type = FILETYPE_SIGNALFD;
	else if(strncmp(name, "anon_inode:", 11) == 0) {
		if(debug) fprintf(stderr, "apps.plugin: FIXME: unknown anonymous inode: %s\n", name);
		type = FILETYPE_OTHER;
	}
	else {
		if(debug) fprintf(stderr, "apps.plugin: FIXME: cannot understand linkname: %s\n", name);
		type = FILETYPE_OTHER;
	}

	// FIXME: if all_files is NULL, SIGSEGV here!
	all_files[c].name = strdup(name);
	all_files[c].hash = hash;
	all_files[c].type = type;
	all_files[c].pos  = c;
	all_files[c].count = 1;
#ifdef NETDATA_INTERNAL_CHECKS
	all_files[c].magic = 0x0BADCAFE;
#endif /* NETDATA_INTERNAL_CHECKS */
	file_descriptor_add(&all_files[c]);

	if(debug) fprintf(stderr, "apps.plugin: using fd position %d (name: %s)\n", c, all_files[c].name);

	return c;
}

int read_pid_file_descriptors(struct pid_stat *p) {
	char dirname[FILENAME_MAX+1];

<<<<<<< HEAD
	mysnprintf(dirname, FILENAME_MAX, "%s/proc/%d/fd", host_prefix, p->pid);
=======
	snprintfz(dirname, FILENAME_MAX, "%s/proc/%d/fd", host_prefix, p->pid);
>>>>>>> 460da7b0
	DIR *fds = opendir(dirname);
	if(fds) {
		int c;
		struct dirent *de;
		char fdname[FILENAME_MAX + 1];
		char linkname[FILENAME_MAX + 1];

		// make the array negative
		for(c = 0 ; c < p->fds_size ; c++)
			p->fds[c] = -p->fds[c];

		while((de = readdir(fds))) {
			if(strcmp(de->d_name, ".") == 0 || strcmp(de->d_name, "..") == 0)
				continue;

			// check if the fds array is small
			int fdid = atoi(de->d_name);
			if(fdid < 0) continue;
			if(fdid >= p->fds_size) {
				// it is small, extend it
				if(debug) fprintf(stderr, "apps.plugin: extending fd memory slots for %s from %d to %d\n", p->comm, p->fds_size, fdid + 100);
				p->fds = realloc(p->fds, (fdid + 100) * sizeof(int));
				if(!p->fds) {
					error("Cannot re-allocate fds for %s", p->comm);
					break;
				}

				// and initialize it
				// FIXME: if p->fds is NULL, SIGSEGV!
				for(c = p->fds_size ; c < (fdid + 100) ; c++) p->fds[c] = 0;
				p->fds_size = fdid + 100;
			}

			// FIXME: if p->fds is NULL, SIGSEGV!
			if(p->fds[fdid] == 0) {
				// we don't know this fd, get it

				sprintf(fdname, "%s/proc/%d/fd/%s", host_prefix, p->pid, de->d_name);
				ssize_t l = readlink(fdname, linkname, FILENAME_MAX);
				if(l == -1) {
					if(debug || (p->target && p->target->debug)) {
						if(debug || (p->target && p->target->debug))
							error("Cannot read link %s", fdname);
					}
					continue;
				}
				linkname[l] = '\0';
				file_counter++;

				// if another process already has this, we will get
				// the same id
			    // FIXME: if p->fds is NULL, SIGSEGV!
				p->fds[fdid] = file_descriptor_find_or_add(linkname);
			}

			// else make it positive again, we need it
			// of course, the actual file may have changed, but we don't care so much
			// FIXME: we could compare the inode as returned by readdir direct structure
			// FIXME: if p->fds is NULL, SIGSEGV!
			else p->fds[fdid] = -p->fds[fdid];
		}
		closedir(fds);

		// remove all the negative file descriptors
		// FIXME: if p->fds is NULL, SIGSEGV!
		for(c = 0 ; c < p->fds_size ; c++) if(p->fds[c] < 0) {
			file_descriptor_not_used(-p->fds[c]);
			p->fds[c] = 0;
		}
	}
	else return 1;

	return 0;
}

// ----------------------------------------------------------------------------

// 1. read all files in /proc
// 2. for each numeric directory:
//    i.   read /proc/pid/stat
//    ii.  read /proc/pid/statm
//    iii. read /proc/pid/io (requires root access)
//    iii. read the entries in directory /proc/pid/fd (requires root access)
//         for each entry:
//         a. find or create a struct file_descriptor
//         b. cleanup any old/unused file_descriptors

// after all these, some pids may be linked to targets, while others may not

// in case of errors, only 1 every 1000 errors is printed
// to avoid filling up all disk space
// if debug is enabled, all errors are printed

int collect_data_for_all_processes_from_proc(void)
{
	char dirname[FILENAME_MAX + 1];

<<<<<<< HEAD
	mysnprintf(dirname, FILENAME_MAX, "%s/proc", host_prefix);
=======
	snprintfz(dirname, FILENAME_MAX, "%s/proc", host_prefix);
>>>>>>> 460da7b0
	DIR *dir = opendir(dirname);
	if(!dir) return 0;

	struct dirent *file = NULL;
	struct pid_stat *p = NULL;

	// mark them all as un-updated
	all_pids_count = 0;
	for(p = root_of_pids; p ; p = p->next) {
		all_pids_count++;
		p->parent = NULL;
		p->updated = 0;
		p->children_count = 0;
		p->merged = 0;
		p->new_entry = 0;

        p->last_minflt  = p->minflt;
        p->last_cminflt  = p->cminflt;
        p->last_majflt  = p->majflt;
        p->last_cmajflt  = p->cmajflt;
        p->last_utime  = p->utime;
        p->last_stime  = p->stime;
        p->last_cutime  = p->cutime;
        p->last_cstime  = p->cstime;

        p->last_io_logical_bytes_read  = p->io_logical_bytes_read;
        p->last_io_logical_bytes_written  = p->io_logical_bytes_written;
        p->last_io_read_calls  = p->io_read_calls;
        p->last_io_write_calls  = p->io_write_calls;
        p->last_io_storage_bytes_read  = p->io_storage_bytes_read;
        p->last_io_storage_bytes_written  = p->io_storage_bytes_written;
        p->last_io_cancelled_write_bytes  = p->io_cancelled_write_bytes;
	}

	while((file = readdir(dir))) {
		char *endptr = file->d_name;
		pid_t pid = (pid_t) strtoul(file->d_name, &endptr, 10);

		// make sure we read a valid number
		if(unlikely(pid <= 0 || pid > pid_max || endptr == file->d_name || *endptr != '\0'))
			continue;

		p = get_pid_entry(pid);
		if(unlikely(!p)) continue;


		// --------------------------------------------------------------------
		// /proc/<pid>/stat

		if(unlikely(read_proc_pid_stat(p))) {
				error("Cannot process %s/proc/%d/stat", host_prefix, pid);

			// there is no reason to proceed if we cannot get its status
			continue;
		}

		// check its parent pid
		if(unlikely(p->ppid < 0 || p->ppid > pid_max)) {
				error("Pid %d states invalid parent pid %d. Using 0.", pid, p->ppid);

			p->ppid = 0;
		}

		// --------------------------------------------------------------------
		// /proc/<pid>/cmdline

		if(proc_pid_cmdline_is_needed) {
			if(unlikely(read_proc_pid_cmdline(p))) {
					error("Cannot process %s/proc/%d/cmdline", host_prefix, pid);
			}
		}

		// --------------------------------------------------------------------
		// /proc/<pid>/statm

		if(unlikely(read_proc_pid_statm(p))) {
				error("Cannot process %s/proc/%d/statm", host_prefix, pid);

			// there is no reason to proceed if we cannot get its memory status
			continue;
		}


		// --------------------------------------------------------------------
		// /proc/<pid>/io

		if(unlikely(read_proc_pid_io(p))) {
				error("Cannot process %s/proc/%d/io", host_prefix, pid);

			// on systems without /proc/X/io
			// allow proceeding without I/O information
			// continue;
		}

		// --------------------------------------------------------------------
		// <pid> ownership

		if(unlikely(read_proc_pid_ownership(p))) {
				error("Cannot stat %s/proc/%d", host_prefix, pid);
		}

		// --------------------------------------------------------------------
		// link it

		// check if it is target
		// we do this only once, the first time this pid is loaded
		if(unlikely(p->new_entry)) {
			if(debug) fprintf(stderr, "apps.plugin: \tJust added %s\n", p->comm);
			uint32_t hash = simple_hash(p->comm);
			size_t pclen = strlen(p->comm);

			struct target *w;
			for(w = apps_groups_root_target; w ; w = w->next) {
				// if(debug || (p->target && p->target->debug)) fprintf(stderr, "apps.plugin: \t\tcomparing '%s' with '%s'\n", w->compare, p->comm);

				// find it - 4 cases:
				// 1. the target is not a pattern
				// 2. the target has the prefix
				// 3. the target has the suffix
				// 4. the target is something inside cmdline
				if(	(!w->starts_with && !w->ends_with && w->comparehash == hash && !strcmp(w->compare, p->comm)) || 
						(w->starts_with && !w->ends_with && !strncmp(w->compare, p->comm, w->comparelen))            || 
						(!w->starts_with && w->ends_with && pclen >= w->comparelen && !strcmp(w->compare, &p->comm[pclen - w->comparelen])) || 
						(proc_pid_cmdline_is_needed && w->starts_with && w->ends_with && strstr(p->cmdline, w->compare))
						) {
					if(w->target) p->target = w->target;
					else p->target = w;

					if(debug || (p->target && p->target->debug))
						fprintf(stderr, "apps.plugin: \t\t%s linked to target %s\n", p->comm, p->target->name);
				}
			}
		}

		// --------------------------------------------------------------------
		// /proc/<pid>/fd

		if(unlikely(read_pid_file_descriptors(p))) {
				error("Cannot process entries in %s/proc/%d/fd", host_prefix, pid);
		}

		// --------------------------------------------------------------------
		// done!

		// mark it as updated
		p->updated = 1;
	}

	closedir(dir);

	return 1;
}


// ----------------------------------------------------------------------------

#ifdef AGGREGATE_CHILDREN_TO_PARENTS
// print a tree view of all processes
int debug_childrens_aggregations(pid_t pid, int level) {
	struct pid_stat *p = NULL;
	char b[level+3];
	int i, ret = 0;

	for(i = 0; i < level; i++) b[i] = '\t';
	b[level] = '|';
	b[level+1] = '-';
	b[level+2] = '\0';

	for(p = root_of_pids; p ; p = p->next) {
		if(p->ppid == pid) {
			ret += debug_childrens_aggregations(p->pid, level+1);
		}
	}

	p = all_pids[pid];
	if(p) {
		if(!p->updated) ret += 1;
		if(ret) fprintf(stderr, "%s %s %d [%s, %s] c=%d u=%llu+%llu, s=%llu+%llu, cu=%llu+%llu, cs=%llu+%llu, n=%llu+%llu, j=%llu+%llu, cn=%llu+%llu, cj=%llu+%llu\n"
			, b, p->comm, p->pid, p->updated?"OK":"KILLED", p->target->name, p->children_count
			, p->utime, p->utime - p->old_utime
			, p->stime, p->stime - p->old_stime
			, p->cutime, p->cutime - p->old_cutime
			, p->cstime, p->cstime - p->old_cstime
			, p->minflt, p->minflt - p->old_minflt
			, p->majflt, p->majflt - p->old_majflt
			, p->cminflt, p->cminflt - p->old_cminflt
			, p->cmajflt, p->cmajflt - p->old_cmajflt
			);
	}

	return ret;
}
#endif /* AGGREGATE_CHILDREN_TO_PARENTS */



// ----------------------------------------------------------------------------
// update statistics on the targets

// 1. link all childs to their parents
// 2. go from bottom to top, marking as merged all childs to their parents
//    this step links all parents without a target to the child target, if any
// 3. link all top level processes (the ones not merged) to the default target
// 4. go from top to bottom, linking all childs without a target, to their parent target
//    after this step, all processes have a target
// [5. for each killed pid (updated = 0), remove its usage from its target]
// 6. zero all apps_groups_targets
// 7. concentrate all values on the apps_groups_targets
// 8. remove all killed processes
// 9. find the unique file count for each target
// check: update_apps_groups_statistics()

void link_all_processes_to_their_parents(void) {
	struct pid_stat *p = NULL;

	// link all children to their parents
	// and update children count on parents
	for(p = root_of_pids; p ; p = p->next) {
		// for each process found running

		if(p->ppid > 0
				&& p->ppid <= pid_max
				&& all_pids[p->ppid]
			) {
			// for valid processes

			if(debug || (p->target && p->target->debug))
				fprintf(stderr, "apps.plugin: \tparent of %d (%s) is %d (%s)\n", p->pid, p->comm, p->ppid, all_pids[p->ppid]->comm);

			p->parent = all_pids[p->ppid];
			p->parent->children_count++;
		}
		else if(p->ppid != 0)
			error("pid %d %s states parent %d, but the later does not exist.", p->pid, p->comm, p->ppid);
	}
}

#ifdef AGGREGATE_CHILDREN_TO_PARENTS
void aggregate_children_to_parents(void) {
	struct pid_stat *p = NULL;

	// for each killed process, remove its values from the parents
	// sums (we had already added them in a previous loop)
	for(p = root_of_pids; p ; p = p->next) {
		if(p->updated) continue;

		if(debug) fprintf(stderr, "apps.plugin: UNMERGING %d %s\n", p->pid, p->comm);

		unsigned long long diff_utime = p->utime + p->cutime + p->fix_cutime;
		unsigned long long diff_stime = p->stime + p->cstime + p->fix_cstime;
		unsigned long long diff_minflt = p->minflt + p->cminflt + p->fix_cminflt;
		unsigned long long diff_majflt = p->majflt + p->cmajflt + p->fix_cmajflt;

		struct pid_stat *t = p;
		while((t = t->parent)) {
			if(!t->updated) continue;

			unsigned long long x;
			if(diff_utime && t->diff_cutime) {
				x = (t->diff_cutime < diff_utime)?t->diff_cutime:diff_utime;
				diff_utime -= x;
				t->diff_cutime -= x;
				t->fix_cutime += x;
				if(debug) fprintf(stderr, "apps.plugin: \t cutime %llu from %d %s %s\n", x, t->pid, t->comm, t->target->name);
			}
			if(diff_stime && t->diff_cstime) {
				x = (t->diff_cstime < diff_stime)?t->diff_cstime:diff_stime;
				diff_stime -= x;
				t->diff_cstime -= x;
				t->fix_cstime += x;
				if(debug) fprintf(stderr, "apps.plugin: \t cstime %llu from %d %s %s\n", x, t->pid, t->comm, t->target->name);
			}
			if(diff_minflt && t->diff_cminflt) {
				x = (t->diff_cminflt < diff_minflt)?t->diff_cminflt:diff_minflt;
				diff_minflt -= x;
				t->diff_cminflt -= x;
				t->fix_cminflt += x;
				if(debug) fprintf(stderr, "apps.plugin: \t cminflt %llu from %d %s %s\n", x, t->pid, t->comm, t->target->name);
			}
			if(diff_majflt && t->diff_cmajflt) {
				x = (t->diff_cmajflt < diff_majflt)?t->diff_cmajflt:diff_majflt;
				diff_majflt -= x;
				t->diff_cmajflt -= x;
				t->fix_cmajflt += x;
				if(debug) fprintf(stderr, "apps.plugin: \t cmajflt %llu from %d %s %s\n", x, t->pid, t->comm, t->target->name);
			}
		}

		if(diff_utime) error("Cannot fix up utime %llu", diff_utime);
		if(diff_stime) error("Cannot fix up stime %llu", diff_stime);
		if(diff_minflt) error("Cannot fix up minflt %llu", diff_minflt);
		if(diff_majflt) error("Cannot fix up majflt %llu", diff_majflt);
	}
}
#endif /* AGGREGATE_CHILDREN_TO_PARENTS */

void cleanup_non_existing_pids(void) {
	int c;
	struct pid_stat *p = NULL;

	for(p = root_of_pids; p ;) {
		if(!p->updated) {
//			fprintf(stderr, "\tEXITED %d %s [parent %d %s, target %s] utime=%llu, stime=%llu, cutime=%llu, cstime=%llu, minflt=%llu, majflt=%llu, cminflt=%llu, cmajflt=%llu\n", p->pid, p->comm, p->parent->pid, p->parent->comm, p->target->name,  p->utime, p->stime, p->cutime, p->cstime, p->minflt, p->majflt, p->cminflt, p->cmajflt);

			for(c = 0 ; c < p->fds_size ; c++) if(p->fds[c] > 0) {
				file_descriptor_not_used(p->fds[c]);
				p->fds[c] = 0;
			}

			pid_t r = p->pid;
			p = p->next;
			del_pid_entry(r);
		}
		else p = p->next;
	}
}

void apply_apps_groups_targets_inheritance(void) {
	struct pid_stat *p = NULL;

	// children that do not have a target
	// inherit their target from their parent
	int found = 1;
	while(found) {
		found = 0;
		for(p = root_of_pids; p ; p = p->next) {
			// if this process does not have a target
			// and it has a parent
			// and its parent has a target
			// then, set the parent's target to this process
			if(unlikely(!p->target && p->parent && p->parent->target)) {
				p->target = p->parent->target;
				found++;

				if(debug || (p->target && p->target->debug))
					fprintf(stderr, "apps.plugin: \t\tTARGET INHERITANCE: %s is inherited by %d (%s) from its parent %d (%s).\n", p->target->name, p->pid, p->comm, p->parent->pid, p->parent->comm);
			}
		}
	}


	// find all the procs with 0 childs and merge them to their parents
	// repeat, until nothing more can be done.
	found = 1;
	while(found) {
		found = 0;
		for(p = root_of_pids; p ; p = p->next) {
			// if this process does not have any children
			// and is not already merged
			// and has a parent
			// and its parent has children
			// and the target of this process and its parent is the same, or the parent does not have a target
			// and its parent is not init
			// then, mark them as merged.
			if(unlikely(
					!p->children_count
					&& !p->merged
					&& p->parent
					&& p->parent->children_count
					&& (p->target == p->parent->target || !p->parent->target)
					&& p->ppid != 1
				)) {
				p->parent->children_count--;
				p->merged = 1;

				// the parent inherits the child's target, if it does not have a target itself
				if(unlikely(p->target && !p->parent->target)) {
					p->parent->target = p->target;

					if(debug || (p->target && p->target->debug))
						fprintf(stderr, "apps.plugin: \t\tTARGET INHERITANCE: %s is inherited by %d (%s) from its child %d (%s).\n", p->target->name, p->parent->pid, p->parent->comm, p->pid, p->comm);
				}

				found++;
			}
		}

		if(debug)
			fprintf(stderr, "apps.plugin: merged %d processes\n", found);
	}

	// init goes always to default target
	if(all_pids[1])
		all_pids[1]->target = apps_groups_default_target;

	// give a default target on all top level processes
	for(p = root_of_pids; p ; p = p->next) {
		// if the process is not merged itself
		// then is is a top level process
		if(!p->merged && !p->target)
			p->target = apps_groups_default_target;

#ifdef AGGREGATE_CHILDREN_TO_PARENTS
		// by the way, update the diffs
		// will be used later for subtracting killed process times
		p->diff_cutime = p->utime - p->cutime;
		p->diff_cstime = p->stime - p->cstime;
		p->diff_cminflt = p->minflt - p->cminflt;
		p->diff_cmajflt = p->majflt - p->cmajflt;
#endif /* AGGREGATE_CHILDREN_TO_PARENTS */
	}

	// give a target to all merged child processes
	found = 1;
	while(found) {
		found = 0;
		for(p = root_of_pids; p ; p = p->next) {
			if(unlikely(!p->target && p->merged && p->parent && p->parent->target)) {
				p->target = p->parent->target;
				found++;

				if(debug || (p->target && p->target->debug))
					fprintf(stderr, "apps.plugin: \t\tTARGET INHERITANCE: %s is inherited by %d (%s) from its parent %d (%s) at phase 2.\n", p->target->name, p->pid, p->comm, p->parent->pid, p->parent->comm);
			}
		}
	}
}

long zero_all_targets(struct target *root) {
	struct target *w;
	long count = 0;

	for (w = root; w ; w = w->next) {
		count++;

		if(w->fds) free(w->fds);
		w->fds = NULL;

		w->minflt = 0;
		w->majflt = 0;
		w->utime = 0;
		w->stime = 0;
		w->cminflt = 0;
		w->cmajflt = 0;
		w->cutime = 0;
		w->cstime = 0;
		w->num_threads = 0;
		w->rss = 0;
		w->processes = 0;

		w->statm_size = 0;
		w->statm_resident = 0;
		w->statm_share = 0;
		w->statm_text = 0;
		w->statm_lib = 0;
		w->statm_data = 0;
		w->statm_dirty = 0;

		w->io_logical_bytes_read = 0;
		w->io_logical_bytes_written = 0;
		w->io_read_calls = 0;
		w->io_write_calls = 0;
		w->io_storage_bytes_read = 0;
		w->io_storage_bytes_written = 0;
		w->io_cancelled_write_bytes = 0;
	}

	return count;
}

void aggregate_pid_on_target(struct target *w, struct pid_stat *p, struct target *o) {
	if(unlikely(!w->fds)) {
    // FIX: Just to use the 'correct' semantics.
		w->fds = calloc((size_t)all_files_size, sizeof(int));
		if(unlikely(!w->fds))
			error("Cannot allocate memory for fds in %s", w->name);
	}

	if(likely(p->updated)) {
		w->cutime += p->cutime; // - p->fix_cutime;
		w->cstime += p->cstime; // - p->fix_cstime;
		w->cminflt += p->cminflt; // - p->fix_cminflt;
		w->cmajflt += p->cmajflt; // - p->fix_cmajflt;

		w->utime += p->utime; //+ (p->pid != 1)?(p->cutime - p->fix_cutime):0;
		w->stime += p->stime; //+ (p->pid != 1)?(p->cstime - p->fix_cstime):0;
		w->minflt += p->minflt; //+ (p->pid != 1)?(p->cminflt - p->fix_cminflt):0;
		w->majflt += p->majflt; //+ (p->pid != 1)?(p->cmajflt - p->fix_cmajflt):0;

		//if(p->num_threads < 0)
		//	error("Negative threads number for pid '%s' (%d): %d", p->comm, p->pid, p->num_threads);

		//if(p->num_threads > 10000)
		//	error("Excessive threads number for pid '%s' (%d): %d", p->comm, p->pid, p->num_threads);

		w->num_threads += p->num_threads;
		w->rss += p->rss;

		w->statm_size += p->statm_size;
		w->statm_resident += p->statm_resident;
		w->statm_share += p->statm_share;
		w->statm_text += p->statm_text;
		w->statm_lib += p->statm_lib;
		w->statm_data += p->statm_data;
		w->statm_dirty += p->statm_dirty;

		w->io_logical_bytes_read += p->io_logical_bytes_read;
		w->io_logical_bytes_written += p->io_logical_bytes_written;
		w->io_read_calls += p->io_read_calls;
		w->io_write_calls += p->io_write_calls;
		w->io_storage_bytes_read += p->io_storage_bytes_read;
		w->io_storage_bytes_written += p->io_storage_bytes_written;
		w->io_cancelled_write_bytes += p->io_cancelled_write_bytes;

		w->processes++;

		if(likely(w->fds)) {
			int c;
			for(c = 0; c < p->fds_size ;c++) {
				if(p->fds[c] == 0) continue;

				if(likely(p->fds[c] < all_files_size)) {
					if(w->fds) w->fds[p->fds[c]]++;
				}
				else
					error("Invalid fd number %d", p->fds[c]);
			}
		}

		if(unlikely(debug || w->debug))
			fprintf(stderr, "apps.plugin: \tAgregating %s pid %d on %s utime=%llu, stime=%llu, cutime=%llu, cstime=%llu, minflt=%llu, majflt=%llu, cminflt=%llu, cmajflt=%llu\n", p->comm, p->pid, w->name, p->utime, p->stime, p->cutime, p->cstime, p->minflt, p->majflt, p->cminflt, p->cmajflt);

/*		if(p->utime - p->old_utime > 100) fprintf(stderr, "BIG CHANGE: %d %s utime increased by %llu from %llu to %llu\n", p->pid, p->comm, p->utime - p->old_utime, p->old_utime, p->utime);
		if(p->cutime - p->old_cutime > 100) fprintf(stderr, "BIG CHANGE: %d %s cutime increased by %llu from %llu to %llu\n", p->pid, p->comm, p->cutime - p->old_cutime, p->old_cutime, p->cutime);
		if(p->stime - p->old_stime > 100) fprintf(stderr, "BIG CHANGE: %d %s stime increased by %llu from %llu to %llu\n", p->pid, p->comm, p->stime - p->old_stime, p->old_stime, p->stime);
		if(p->cstime - p->old_cstime > 100) fprintf(stderr, "BIG CHANGE: %d %s cstime increased by %llu from %llu to %llu\n", p->pid, p->comm, p->cstime - p->old_cstime, p->old_cstime, p->cstime);
		if(p->minflt - p->old_minflt > 5000) fprintf(stderr, "BIG CHANGE: %d %s minflt increased by %llu from %llu to %llu\n", p->pid, p->comm, p->minflt - p->old_minflt, p->old_minflt, p->minflt);
		if(p->majflt - p->old_majflt > 5000) fprintf(stderr, "BIG CHANGE: %d %s majflt increased by %llu from %llu to %llu\n", p->pid, p->comm, p->majflt - p->old_majflt, p->old_majflt, p->majflt);
		if(p->cminflt - p->old_cminflt > 15000) fprintf(stderr, "BIG CHANGE: %d %s cminflt increased by %llu from %llu to %llu\n", p->pid, p->comm, p->cminflt - p->old_cminflt, p->old_cminflt, p->cminflt);
		if(p->cmajflt - p->old_cmajflt > 15000) fprintf(stderr, "BIG CHANGE: %d %s cmajflt increased by %llu from %llu to %llu\n", p->pid, p->comm, p->cmajflt - p->old_cmajflt, p->old_cmajflt, p->cmajflt);
*/
#ifdef AGGREGATE_CHILDREN_TO_PARENTS
		p->old_utime = p->utime;
		p->old_cutime = p->cutime;
		p->old_stime = p->stime;
		p->old_cstime = p->cstime;
		p->old_minflt = p->minflt;
		p->old_majflt = p->majflt;
		p->old_cminflt = p->cminflt;
		p->old_cmajflt = p->cmajflt;
#endif /* AGGREGATE_CHILDREN_TO_PARENTS */

		if(o) {
			// since the process switched target
			// for all incremental values
			// we have to subtract its OLD values from the new target
			// and add its OLD values to the old target

			// IMPORTANT
			// We add/subtract the last/OLD values we added to the target

			w->fix_cutime -= p->last_cutime;
			w->fix_cstime -= p->last_cstime;
			w->fix_cminflt -= p->last_cminflt;
			w->fix_cmajflt -= p->last_cmajflt;

			w->fix_utime -= p->last_utime;
			w->fix_stime -= p->last_stime;
			w->fix_minflt -= p->last_minflt;
			w->fix_majflt -= p->last_majflt;


			w->fix_io_logical_bytes_read -= p->last_io_logical_bytes_read;
			w->fix_io_logical_bytes_written -= p->last_io_logical_bytes_written;
			w->fix_io_read_calls -= p->last_io_read_calls;
			w->fix_io_write_calls -= p->last_io_write_calls;
			w->fix_io_storage_bytes_read -= p->last_io_storage_bytes_read;
			w->fix_io_storage_bytes_written -= p->last_io_storage_bytes_written;
			w->fix_io_cancelled_write_bytes -= p->last_io_cancelled_write_bytes;

			// ---

			o->fix_cutime += p->last_cutime;
			o->fix_cstime += p->last_cstime;
			o->fix_cminflt += p->last_cminflt;
			o->fix_cmajflt += p->last_cmajflt;

			o->fix_utime += p->last_utime;
			o->fix_stime += p->last_stime;
			o->fix_minflt += p->last_minflt;
			o->fix_majflt += p->last_majflt;

			o->fix_io_logical_bytes_read += p->last_io_logical_bytes_read;
			o->fix_io_logical_bytes_written += p->last_io_logical_bytes_written;
			o->fix_io_read_calls += p->last_io_read_calls;
			o->fix_io_write_calls += p->last_io_write_calls;
			o->fix_io_storage_bytes_read += p->last_io_storage_bytes_read;
			o->fix_io_storage_bytes_written += p->last_io_storage_bytes_written;
			o->fix_io_cancelled_write_bytes += p->last_io_cancelled_write_bytes;
		}
	}
	else {
		// if(o) fprintf(stderr, "apps.plugin: \t\tpid %d (%s) is not updated by OLD target %s (%s) is present.\n", p->pid, p->comm, o->id, o->name);

		// since the process has exited, the user
		// will see a drop in our charts, because the incremental
		// values of this process will not be there

		// add them to the fix_* values and they will be added to
		// the reported values, so that the report goes steady
		w->fix_minflt += p->minflt;
		w->fix_majflt += p->majflt;
		w->fix_utime += p->utime;
		w->fix_stime += p->stime;
		w->fix_cminflt += p->cminflt;
		w->fix_cmajflt += p->cmajflt;
		w->fix_cutime += p->cutime;
		w->fix_cstime += p->cstime;

		w->fix_io_logical_bytes_read += p->io_logical_bytes_read;
		w->fix_io_logical_bytes_written += p->io_logical_bytes_written;
		w->fix_io_read_calls += p->io_read_calls;
		w->fix_io_write_calls += p->io_write_calls;
		w->fix_io_storage_bytes_read += p->io_storage_bytes_read;
		w->fix_io_storage_bytes_written += p->io_storage_bytes_written;
		w->fix_io_cancelled_write_bytes += p->io_cancelled_write_bytes;
	}

}

void count_targets_fds(struct target *root) {
	int c;
	struct target *w;

	for (w = root; w ; w = w->next) {
		if(!w->fds) continue;

		w->openfiles = 0;
		w->openpipes = 0;
		w->opensockets = 0;
		w->openinotifies = 0;
		w->openeventfds = 0;
		w->opentimerfds = 0;
		w->opensignalfds = 0;
		w->openeventpolls = 0;
		w->openother = 0;

		for(c = 1; c < all_files_size ;c++) {
			if(w->fds[c] > 0)
				switch(all_files[c].type) {
				case FILETYPE_FILE:
					w->openfiles++;
					break;

				case FILETYPE_PIPE:
					w->openpipes++;
					break;

				case FILETYPE_SOCKET:
					w->opensockets++;
					break;

				case FILETYPE_INOTIFY:
					w->openinotifies++;
					break;

				case FILETYPE_EVENTFD:
					w->openeventfds++;
					break;

				case FILETYPE_TIMERFD:
					w->opentimerfds++;
					break;

				case FILETYPE_SIGNALFD:
					w->opensignalfds++;
					break;

				case FILETYPE_EVENTPOLL:
					w->openeventpolls++;
					break;

				default:
					w->openother++;
			}
		}

		free(w->fds);
		w->fds = NULL;
	}
}

void calculate_netdata_statistics(void)
{
	link_all_processes_to_their_parents();
	apply_apps_groups_targets_inheritance();

#ifdef AGGREGATE_CHILDREN_TO_PARENTS
	aggregate_children_to_parents();
#endif /* AGGREGATE_CHILDREN_TO_PARENTS */

	zero_all_targets(users_root_target);
	zero_all_targets(groups_root_target);
	apps_groups_targets = zero_all_targets(apps_groups_root_target);

#ifdef AGGREGATE_CHILDREN_TO_PARENTS
	if(debug)
		debug_childrens_aggregations(0, 1);
#endif /* AGGREGATE_CHILDREN_TO_PARENTS */

	// this has to be done, before the cleanup
	struct pid_stat *p = NULL;
	struct target *w = NULL, *o = NULL;

	// concentrate everything on the apps_groups_targets
	for(p = root_of_pids; p ; p = p->next) {

		// --------------------------------------------------------------------
		// apps_groups targets
		if(likely(p->target))
			aggregate_pid_on_target(p->target, p, NULL);
		else
			error("pid %d %s was left without a target!", p->pid, p->comm);


		// --------------------------------------------------------------------
		// user targets
		o = p->user_target;
		if(likely(p->user_target && p->user_target->uid == p->uid))
			w = p->user_target;
		else {
			if(unlikely(debug && p->user_target))
					fprintf(stderr, "apps.plugin: \t\tpid %d (%s) switched user from %d (%s) to %d.\n", p->pid, p->comm, p->user_target->uid, p->user_target->name, p->uid);

			w = p->user_target = get_users_target(p->uid);
		}

		if(likely(w))
			aggregate_pid_on_target(w, p, o);
		else
			error("pid %d %s was left without a user target!", p->pid, p->comm);


		// --------------------------------------------------------------------
		// group targets
		o = p->group_target;
		if(likely(p->group_target && p->group_target->gid == p->gid))
			w = p->group_target;
		else {
			if(unlikely(debug && p->group_target))
					fprintf(stderr, "apps.plugin: \t\tpid %d (%s) switched group from %d (%s) to %d.\n", p->pid, p->comm, p->group_target->gid, p->group_target->name, p->gid);

			w = p->group_target = get_groups_target(p->gid);
		}

		if(likely(w))
			aggregate_pid_on_target(w, p, o);
		else
			error("pid %d %s was left without a group target!", p->pid, p->comm);

	}

	count_targets_fds(apps_groups_root_target);
	count_targets_fds(users_root_target);
	count_targets_fds(groups_root_target);

	cleanup_non_existing_pids();
}

// ----------------------------------------------------------------------------
// update chart dimensions

unsigned long long send_resource_usage_to_netdata() {
	static struct timeval last = { 0, 0 };
	static struct rusage me_last;

	struct timeval now;
	struct rusage me;

	unsigned long long usec;
	unsigned long long cpuuser;
	unsigned long long cpusyst;

	if(!last.tv_sec) {
		gettimeofday(&last, NULL);
		getrusage(RUSAGE_SELF, &me_last);

		// the first time, give a zero to allow
		// netdata calibrate to the current time
		// usec = update_every * 1000000ULL;
		usec = 0ULL;
		cpuuser = 0;
		cpusyst = 0;
	}
	else {
		gettimeofday(&now, NULL);
		getrusage(RUSAGE_SELF, &me);

		usec = usecdiff(&now, &last);
		cpuuser = me.ru_utime.tv_sec * 1000000ULL + me.ru_utime.tv_usec;
		cpusyst = me.ru_stime.tv_sec * 1000000ULL + me.ru_stime.tv_usec;

		// FIX: bcopy is deprecated on POSIX.1 ABI.
		memcpy(&now, &last, sizeof(struct timeval));
		memcpy(&me, &me_last, sizeof(struct rusage));
	}

	fprintf(stdout, "BEGIN netdata.apps_cpu %llu\n"
					"SET user = %llu\n"
					"SET system = %llu\n"
					"END\n"

					"BEGIN netdata.apps_files %llu\n"
					"SET files = %llu\n"
					"SET pids = %ld\n"
					"SET fds = %d\n"
					"SET targets = %ld\n"
					"END\n",
					usec, cpuuser, cpusyst,
					usec, file_counter, all_pids_count, all_files_count, apps_groups_targets);

	return usec;
}

void send_collected_data_to_netdata(struct target *root, const char *type, unsigned long long usec)
{
	struct target *w;

	fprintf(stdout, "BEGIN %s.cpu %llu\n", type, usec);
	for (w = root; w ; w = w->next) {
		if(w->target || (!w->processes && !w->exposed)) continue;

		fprintf(stdout, "SET %s = %llu\n", w->name, w->utime + w->stime + w->fix_utime + w->fix_stime);
	}
	fprintf(stdout, "END\n");

	fprintf(stdout, "BEGIN %s.cpu_user %llu\n", type, usec);
	for (w = root; w ; w = w->next) {
		if(w->target || (!w->processes && !w->exposed)) continue;

		fprintf(stdout, "SET %s = %llu\n", w->name, w->utime + w->fix_utime);
	}
	fprintf(stdout, "END\n");

	fprintf(stdout, "BEGIN %s.cpu_system %llu\n", type, usec);
	for (w = root; w ; w = w->next) {
		if(w->target || (!w->processes && !w->exposed)) continue;

		fprintf(stdout, "SET %s = %llu\n", w->name, w->stime + w->fix_stime);
	}
	fprintf(stdout, "END\n");

	fprintf(stdout, "BEGIN %s.threads %llu\n", type, usec);
	for (w = root; w ; w = w->next) {
		if(w->target || (!w->processes && !w->exposed)) continue;

		fprintf(stdout, "SET %s = %llu\n", w->name, w->num_threads);
	}
	fprintf(stdout, "END\n");

	fprintf(stdout, "BEGIN %s.processes %llu\n", type, usec);
	for (w = root; w ; w = w->next) {
		if(w->target || (!w->processes && !w->exposed)) continue;

		fprintf(stdout, "SET %s = %lu\n", w->name, w->processes);
	}
	fprintf(stdout, "END\n");

	fprintf(stdout, "BEGIN %s.mem %llu\n", type, usec);
	for (w = root; w ; w = w->next) {
		if(w->target || (!w->processes && !w->exposed)) continue;

		fprintf(stdout, "SET %s = %lld\n", w->name, (long long)w->statm_resident - (long long)w->statm_share);
	}
	fprintf(stdout, "END\n");

	fprintf(stdout, "BEGIN %s.minor_faults %llu\n", type, usec);
	for (w = root; w ; w = w->next) {
		if(w->target || (!w->processes && !w->exposed)) continue;

		fprintf(stdout, "SET %s = %llu\n", w->name, w->minflt + w->fix_minflt);
	}
	fprintf(stdout, "END\n");

	fprintf(stdout, "BEGIN %s.major_faults %llu\n", type, usec);
	for (w = root; w ; w = w->next) {
		if(w->target || (!w->processes && !w->exposed)) continue;

		fprintf(stdout, "SET %s = %llu\n", w->name, w->majflt + w->fix_majflt);
	}
	fprintf(stdout, "END\n");

	fprintf(stdout, "BEGIN %s.lreads %llu\n", type, usec);
	for (w = root; w ; w = w->next) {
		if(w->target || (!w->processes && !w->exposed)) continue;

		fprintf(stdout, "SET %s = %llu\n", w->name, w->io_logical_bytes_read + w->fix_io_logical_bytes_read);
	}
	fprintf(stdout, "END\n");

	fprintf(stdout, "BEGIN %s.lwrites %llu\n", type, usec);
	for (w = root; w ; w = w->next) {
		if(w->target || (!w->processes && !w->exposed)) continue;

		fprintf(stdout, "SET %s = %llu\n", w->name, w->io_logical_bytes_written + w->fix_io_logical_bytes_written);
	}
	fprintf(stdout, "END\n");

	fprintf(stdout, "BEGIN %s.preads %llu\n", type, usec);
	for (w = root; w ; w = w->next) {
		if(w->target || (!w->processes && !w->exposed)) continue;

		fprintf(stdout, "SET %s = %llu\n", w->name, w->io_storage_bytes_read + w->fix_io_storage_bytes_read);
	}
	fprintf(stdout, "END\n");

	fprintf(stdout, "BEGIN %s.pwrites %llu\n", type, usec);
	for (w = root; w ; w = w->next) {
		if(w->target || (!w->processes && !w->exposed)) continue;

		fprintf(stdout, "SET %s = %llu\n", w->name, w->io_storage_bytes_written + w->fix_io_storage_bytes_written);
	}
	fprintf(stdout, "END\n");

	fprintf(stdout, "BEGIN %s.files %llu\n", type, usec);
	for (w = root; w ; w = w->next) {
		if(w->target || (!w->processes && !w->exposed)) continue;

		fprintf(stdout, "SET %s = %llu\n", w->name, w->openfiles);
	}
	fprintf(stdout, "END\n");

	fprintf(stdout, "BEGIN %s.sockets %llu\n", type, usec);
	for (w = root; w ; w = w->next) {
		if(w->target || (!w->processes && !w->exposed)) continue;

		fprintf(stdout, "SET %s = %llu\n", w->name, w->opensockets);
	}
	fprintf(stdout, "END\n");

	fprintf(stdout, "BEGIN %s.pipes %llu\n", type, usec);
	for (w = root; w ; w = w->next) {
		if(w->target || (!w->processes && !w->exposed)) continue;

		fprintf(stdout, "SET %s = %llu\n", w->name, w->openpipes);
	}
	fprintf(stdout, "END\n");

	fflush(stdout);
}


// ----------------------------------------------------------------------------
// generate the charts

void send_charts_updates_to_netdata(struct target *root, const char *type, const char *title)
{
	struct target *w;
	int newly_added = 0;

	for(w = root ; w ; w = w->next)
		if(!w->exposed && w->processes) {
			newly_added++;
			w->exposed = 1;
			if(debug || w->debug) fprintf(stderr, "apps.plugin: %s just added - regenerating charts.\n", w->name);
		}

	// nothing more to show
	if(!newly_added) return;

	// we have something new to show
	// update the charts
	fprintf(stdout, "CHART %s.cpu '' '%s CPU Time (%ld%% = %ld core%s)' 'cpu time %%' cpu %s.cpu stacked 20001 %d\n", type, title, (processors * 100), processors, (processors>1)?"s":"", type, update_every);
	for (w = root; w ; w = w->next) {
		if(w->target || (!w->processes && !w->exposed)) continue;

		fprintf(stdout, "DIMENSION %s '' incremental 100 %u %s\n", w->name, hz, w->hidden ? "hidden,noreset" : "noreset");
	}

	fprintf(stdout, "CHART %s.mem '' '%s Dedicated Memory (w/o shared)' 'MB' mem %s.mem stacked 20003 %d\n", type, title, type, update_every);
	for (w = root; w ; w = w->next) {
		if(w->target || (!w->processes && !w->exposed)) continue;

		fprintf(stdout, "DIMENSION %s '' absolute %ld %ld noreset\n", w->name, sysconf(_SC_PAGESIZE), 1024L*1024L);
	}

	fprintf(stdout, "CHART %s.threads '' '%s Threads' 'threads' processes %s.threads stacked 20005 %d\n", type, title, type, update_every);
	for (w = root; w ; w = w->next) {
		if(w->target || (!w->processes && !w->exposed)) continue;

		fprintf(stdout, "DIMENSION %s '' absolute 1 1 noreset\n", w->name);
	}

	fprintf(stdout, "CHART %s.processes '' '%s Processes' 'processes' processes %s.processes stacked 20004 %d\n", type, title, type, update_every);
	for (w = root; w ; w = w->next) {
		if(w->target || (!w->processes && !w->exposed)) continue;

		fprintf(stdout, "DIMENSION %s '' absolute 1 1 noreset\n", w->name);
	}

	fprintf(stdout, "CHART %s.cpu_user '' '%s CPU User Time (%ld%% = %ld core%s)' 'cpu time %%' cpu %s.cpu_user stacked 20020 %d\n", type, title, (processors * 100), processors, (processors>1)?"s":"", type, update_every);
	for (w = root; w ; w = w->next) {
		if(w->target || (!w->processes && !w->exposed)) continue;

		fprintf(stdout, "DIMENSION %s '' incremental 100 %ld noreset\n", w->name, hz * processors);
	}

	fprintf(stdout, "CHART %s.cpu_system '' '%s CPU System Time (%ld%% = %ld core%s)' 'cpu time %%' cpu %s.cpu_system stacked 20021 %d\n", type, title, (processors * 100), processors, (processors>1)?"s":"", type, update_every);
	for (w = root; w ; w = w->next) {
		if(w->target || (!w->processes && !w->exposed)) continue;

		fprintf(stdout, "DIMENSION %s '' incremental 100 %ld noreset\n", w->name, hz * processors);
	}

	fprintf(stdout, "CHART %s.major_faults '' '%s Major Page Faults (swap read)' 'page faults/s' swap %s.major_faults stacked 20010 %d\n", type, title, type, update_every);
	for (w = root; w ; w = w->next) {
		if(w->target || (!w->processes && !w->exposed)) continue;

		fprintf(stdout, "DIMENSION %s '' incremental 1 1 noreset\n", w->name);
	}

	fprintf(stdout, "CHART %s.minor_faults '' '%s Minor Page Faults' 'page faults/s' mem %s.minor_faults stacked 20011 %d\n", type, title, type, update_every);
	for (w = root; w ; w = w->next) {
		if(w->target || (!w->processes && !w->exposed)) continue;

		fprintf(stdout, "DIMENSION %s '' incremental 1 1 noreset\n", w->name);
	}

	fprintf(stdout, "CHART %s.lreads '' '%s Disk Logical Reads' 'kilobytes/s' disk %s.lreads stacked 20042 %d\n", type, title, type, update_every);
	for (w = root; w ; w = w->next) {
		if(w->target || (!w->processes && !w->exposed)) continue;

		fprintf(stdout, "DIMENSION %s '' incremental 1 %d noreset\n", w->name, 1024);
	}

	fprintf(stdout, "CHART %s.lwrites '' '%s I/O Logical Writes' 'kilobytes/s' disk %s.lwrites stacked 20042 %d\n", type, title, type, update_every);
	for (w = root; w ; w = w->next) {
		if(w->target || (!w->processes && !w->exposed)) continue;

		fprintf(stdout, "DIMENSION %s '' incremental 1 %d noreset\n", w->name, 1024);
	}

	fprintf(stdout, "CHART %s.preads '' '%s Disk Reads' 'kilobytes/s' disk %s.preads stacked 20002 %d\n", type, title, type, update_every);
	for (w = root; w ; w = w->next) {
		if(w->target || (!w->processes && !w->exposed)) continue;

		fprintf(stdout, "DIMENSION %s '' incremental 1 %d noreset\n", w->name, 1024);
	}

	fprintf(stdout, "CHART %s.pwrites '' '%s Disk Writes' 'kilobytes/s' disk %s.pwrites stacked 20002 %d\n", type, title, type, update_every);
	for (w = root; w ; w = w->next) {
		if(w->target || (!w->processes && !w->exposed)) continue;

		fprintf(stdout, "DIMENSION %s '' incremental 1 %d noreset\n", w->name, 1024);
	}

	fprintf(stdout, "CHART %s.files '' '%s Open Files' 'open files' disk %s.files stacked 20050 %d\n", type, title, type, update_every);
	for (w = root; w ; w = w->next) {
		if(w->target || (!w->processes && !w->exposed)) continue;

		fprintf(stdout, "DIMENSION %s '' absolute 1 1 noreset\n", w->name);
	}

	fprintf(stdout, "CHART %s.sockets '' '%s Open Sockets' 'open sockets' net %s.sockets stacked 20051 %d\n", type, title, type, update_every);
	for (w = root; w ; w = w->next) {
		if(w->target || (!w->processes && !w->exposed)) continue;

		fprintf(stdout, "DIMENSION %s '' absolute 1 1 noreset\n", w->name);
	}

	fprintf(stdout, "CHART %s.pipes '' '%s Pipes' 'open pipes' processes %s.pipes stacked 20053 %d\n", type, title, type, update_every);
	for (w = root; w ; w = w->next) {
		if(w->target || (!w->processes && !w->exposed)) continue;

		fprintf(stdout, "DIMENSION %s '' absolute 1 1 noreset\n", w->name);
	}
}


// ----------------------------------------------------------------------------
// parse command line arguments

void parse_args(int argc, char **argv)
{
	int i, freq = 0;
	char *name = NULL;

	for(i = 1; i < argc; i++) {
		if(!freq) {
			int n = atoi(argv[i]);
			if(n > 0) {
				freq = n;
				continue;
			}
		}

		if(strcmp("debug", argv[i]) == 0) {
			debug = 1;
			debug_flags = 0xffffffff;
			continue;
		}

		if(!name) {
			name = argv[i];
			continue;
		}

		error("Cannot understand option %s", argv[i]);
		exit(1);
	}

	if(freq > 0) update_every = freq;
	if(!name) name = "groups";

	if(read_apps_groups_conf(name)) {
		error("Cannot read process groups %s", name);
		exit(1);
	}
}

int main(int argc, char **argv)
{
	// debug_flags = D_PROCFILE;

	// set the name for logging
	program_name = "apps.plugin";

	// disable syslog for apps.plugin
	error_log_syslog = 0;

	// set errors flood protection to 100 logs per hour
	error_log_errors_per_period = 100;
	error_log_throttle_period = 3600;

	host_prefix = getenv("NETDATA_HOST_PREFIX");
	if(host_prefix == NULL) {
		info("NETDATA_HOST_PREFIX is not passed from netdata");
		host_prefix = "";
	}
	else info("Found NETDATA_HOST_PREFIX='%s'", host_prefix);

	config_dir = getenv("NETDATA_CONFIG_DIR");
	if(config_dir == NULL) {
		info("NETDATA_CONFIG_DIR is not passed from netdata");
		config_dir = CONFIG_DIR;
	}
	else info("Found NETDATA_CONFIG_DIR='%s'", config_dir);

	info("starting...");

	procfile_adaptive_initial_allocation = 1;

	time_t started_t = time(NULL);
	time_t current_t;
	get_HZ();
	pid_max = get_system_pid_max();
	processors = get_system_cpus();

	parse_args(argc, argv);

	// FIX: Just to use the 'correct' semantics.
	all_pids = calloc((size_t)pid_max, sizeof(struct pid_stat *));
	if(!all_pids) {
		error("Cannot allocate %zu bytes of memory.", sizeof(struct pid_stat *) * pid_max);
		printf("DISABLE\n");
		exit(1);
	}

	fprintf(stdout, "CHART netdata.apps_cpu '' 'Apps Plugin CPU' 'milliseconds/s' apps.plugin netdata.apps_cpu stacked 140000 %d\n"
					"DIMENSION user '' incremental 1 1000\n"
					"DIMENSION system '' incremental 1 1000\n"

					"CHART netdata.apps_files '' 'Apps Plugin Files' 'files/s' apps.plugin netdata.apps_files line 140001 %d\n"
					"DIMENSION files '' incremental 1 1\n"
					"DIMENSION pids '' absolute 1 1\n"
					"DIMENSION fds '' absolute 1 1\n"
					"DIMENSION targets '' absolute 1 1\n",
			update_every, update_query);


#ifndef PROFILING_MODE
	// FIX: Two calls to time() can give us different timestamps.
	//unsigned long long sunext = (time(NULL) - (time(NULL) % update_every) + update_every) * 1000000ULL;
  unsigned long long sunext;
	{
		unsigned long long tmp = time(NULL);
		sunext = (tmp - (tmp % update_every) + update_every) * 1000000ULL;
	}

	unsigned long long sunow;
#endif /* PROFILING_MODE */

	unsigned long long counter = 1;
	for(;; counter++) {
#ifndef PROFILING_MODE
		// delay until it is our time to run
		while((sunow = timems()) < sunext)
			usleep((useconds_t)(sunext - sunow));

		// find the next time we need to run
		while(timems() > sunext)
			sunext += update_every * 1000000ULL;
#endif /* PROFILING_MODE */

		if(!collect_data_for_all_processes_from_proc()) {
			error("Cannot collect /proc data for running processes. Disabling apps.plugin...");
			printf("DISABLE\n");
			exit(1);
		}

		calculate_netdata_statistics();

		unsigned long long dt = send_resource_usage_to_netdata();

		// this is smart enough to show only newly added apps, when needed
		send_charts_updates_to_netdata(apps_groups_root_target, "apps", "Apps");
		send_charts_updates_to_netdata(users_root_target, "users", "Users");
		send_charts_updates_to_netdata(groups_root_target, "groups", "User Groups");

		send_collected_data_to_netdata(apps_groups_root_target, "apps", dt);
		send_collected_data_to_netdata(users_root_target, "users", dt);
		send_collected_data_to_netdata(groups_root_target, "groups", dt);

		if(debug) fprintf(stderr, "apps.plugin: done Loop No %llu\n", counter);
		fflush(NULL);

		current_t = time(NULL);

#ifndef PROFILING_MODE
		// restart check (14400 seconds)
		if(current_t - started_t > 14400) exit(0);
#else
		if(current_t - started_t > 10) exit(0);
#endif /* PROFILING_MODE */
	}
}<|MERGE_RESOLUTION|>--- conflicted
+++ resolved
@@ -220,11 +220,7 @@
 	int processors = 0;
 
 	char filename[FILENAME_MAX + 1];
-<<<<<<< HEAD
-	mysnprintf(filename, FILENAME_MAX, "%s/proc/stat", host_prefix);
-=======
 	snprintfz(filename, FILENAME_MAX, "%s/proc/stat", host_prefix);
->>>>>>> 460da7b0
 
 	ff = procfile_open(filename, NULL, PROCFILE_FLAG_DEFAULT);
 	if(!ff) return 1;
@@ -256,11 +252,7 @@
 	long mpid = 32768;
 
 	char filename[FILENAME_MAX + 1];
-<<<<<<< HEAD
-	mysnprintf(filename, FILENAME_MAX, "%s/proc/sys/kernel/pid_max", host_prefix);
-=======
 	snprintfz(filename, FILENAME_MAX, "%s/proc/sys/kernel/pid_max", host_prefix);
->>>>>>> 460da7b0
 	ff = procfile_open(filename, NULL, PROCFILE_FLAG_DEFAULT);
 	if(!ff) return mpid;
 
@@ -418,36 +410,18 @@
 		return NULL;
 	}
 
-<<<<<<< HEAD
-	// FIX: Convert only once.
-	char str_uid[MAX_NAME+1];
-	mysnprintf(str_uid, MAX_NAME, "%d", uid);
-
-	mystrncpy(w->compare, str_uid, MAX_COMPARE_NAME);
-=======
 	w->comparelen = snprintfz(w->compare, MAX_COMPARE_NAME, "%d", uid);
->>>>>>> 460da7b0
 	w->comparehash = simple_hash(w->compare);
 	//w->comparelen = strlen(w->compare);
 
-<<<<<<< HEAD
-	mystrncpy(w->id, str_uid, MAX_NAME);
-=======
 	snprintfz(w->id, MAX_NAME, "%d", uid);
->>>>>>> 460da7b0
 	w->idhash = simple_hash(w->id);
 
 	struct passwd *pw = getpwuid(uid);
 	if(!pw)
-<<<<<<< HEAD
-		mystrncpy(w->name, str_uid, MAX_NAME);
-	else
-		mysnprintf(w->name, MAX_NAME, "%s", pw->pw_name);
-=======
 		snprintfz(w->name, MAX_NAME, "%d", uid);
 	else
 		snprintfz(w->name, MAX_NAME, "%s", pw->pw_name);
->>>>>>> 460da7b0
 
 	netdata_fix_chart_name(w->name);
 
@@ -475,36 +449,18 @@
 		return NULL;
 	}
 
-<<<<<<< HEAD
-	// FIX: Convert only once.
-	char str_gid[MAX_NAME+1];
-	mysnprintf(str_gid, MAX_NAME, "%d", gid);
-
-	mystrncpy(w->compare, str_gid, MAX_COMPARE_NAME);
-=======
 	w->comparelen = snprintfz(w->compare, MAX_COMPARE_NAME, "%d", gid);
->>>>>>> 460da7b0
 	w->comparehash = simple_hash(w->compare);
 	//w->comparelen = strlen(w->compare);
 
-<<<<<<< HEAD
-	mystrncpy(w->id, str_gid, MAX_NAME);
-=======
 	snprintfz(w->id, MAX_NAME, "%d", gid);
->>>>>>> 460da7b0
 	w->idhash = simple_hash(w->id);
 
 	struct group *gr = getgrgid(gid);
 	if(!gr)
-<<<<<<< HEAD
-		mystrncpy(w->name, str_gid, MAX_NAME);
-	else
-		mysnprintf(w->name, MAX_NAME, "%s", gr->gr_name);
-=======
 		snprintfz(w->name, MAX_NAME, "%d", gid);
 	else
 		snprintfz(w->name, MAX_NAME, "%s", gr->gr_name);
->>>>>>> 460da7b0
 
 	netdata_fix_chart_name(w->name);
 
@@ -550,11 +506,7 @@
 	strncpyz(w->id, nid, MAX_NAME);
 	w->idhash = simple_hash(w->id);
 
-<<<<<<< HEAD
-	mystrncpy(w->name, nid, MAX_NAME);
-=======
 	strncpyz(w->name, nid, MAX_NAME);
->>>>>>> 460da7b0
 
 	strncpyz(w->compare, nid, MAX_COMPARE_NAME);
 	int len = strlen(w->compare);
@@ -594,11 +546,7 @@
 {
 	char filename[FILENAME_MAX + 1];
 
-<<<<<<< HEAD
-	mysnprintf(filename, FILENAME_MAX, "%s/apps_%s.conf", config_dir, name);
-=======
 	snprintfz(filename, FILENAME_MAX, "%s/apps_%s.conf", config_dir, name);
->>>>>>> 460da7b0
 
 	if(unlikely(debug))
 		fprintf(stderr, "apps.plugin: process groups file: '%s'\n", filename);
@@ -650,13 +598,7 @@
 				t++;
 			}
 
-<<<<<<< HEAD
-			mystrncpy(w->name, t, MAX_NAME);
-			//w->name[MAX_NAME] = '\0';
-=======
 			strncpyz(w->name, t, MAX_NAME);
-			w->name[MAX_NAME] = '\0';
->>>>>>> 460da7b0
 			w->hidden = thidden;
 			w->debug = tdebug;
 
@@ -678,11 +620,7 @@
 	if(!apps_groups_default_target)
 		error("Cannot create default target");
 	else
-<<<<<<< HEAD
-		strcpy(apps_groups_default_target->name, "other"); // surely less than 100 chars.
-=======
 		strncpyz(apps_groups_default_target->name, "other", MAX_NAME);
->>>>>>> 460da7b0
 
 	return 0;
 }
@@ -878,11 +816,7 @@
 
 int read_proc_pid_cmdline(struct pid_stat *p) {
 	char filename[FILENAME_MAX + 1];
-<<<<<<< HEAD
-	mysnprintf(filename, FILENAME_MAX, "%s/proc/%d/cmdline", host_prefix, p->pid);
-=======
 	snprintfz(filename, FILENAME_MAX, "%s/proc/%d/cmdline", host_prefix, p->pid);
->>>>>>> 460da7b0
 
 	int fd = open(filename, O_RDONLY, 0666);
 	if(unlikely(fd == -1)) return 1;
@@ -892,13 +826,7 @@
 
 	if(bytes <= 0) {
 		// copy the command to the command line
-<<<<<<< HEAD
-		mystrncpy(p->cmdline, p->comm, MAX_CMDLINE);
-		//p->cmdline[MAX_CMDLINE] = '\0';
-=======
 		strncpyz(p->cmdline, p->comm, MAX_CMDLINE);
-		p->cmdline[MAX_CMDLINE] = '\0';
->>>>>>> 460da7b0
 		return 0;
 	}
 
@@ -915,11 +843,7 @@
 int read_proc_pid_ownership(struct pid_stat *p) {
 	char filename[FILENAME_MAX + 1];
 
-<<<<<<< HEAD
-	mysnprintf(filename, FILENAME_MAX, "%s/proc/%d", host_prefix, p->pid);
-=======
 	snprintfz(filename, FILENAME_MAX, "%s/proc/%d", host_prefix, p->pid);
->>>>>>> 460da7b0
 
 	// ----------------------------------------
 	// read uid and gid
@@ -939,11 +863,7 @@
 
 	char filename[FILENAME_MAX + 1];
 
-<<<<<<< HEAD
-	mysnprintf(filename, FILENAME_MAX, "%s/proc/%d/stat", host_prefix, p->pid);
-=======
 	snprintfz(filename, FILENAME_MAX, "%s/proc/%d/stat", host_prefix, p->pid);
->>>>>>> 460da7b0
 
 	// ----------------------------------------
 
@@ -967,13 +887,7 @@
 
 	// parse the process name
 	unsigned int i = 0;
-<<<<<<< HEAD
-	mystrncpy(p->comm, procfile_lineword(ff, 0, 1), MAX_COMPARE_NAME);
-	//p->comm[MAX_COMPARE_NAME] = '\0';
-=======
 	strncpyz(p->comm, procfile_lineword(ff, 0, 1), MAX_COMPARE_NAME);
-	p->comm[MAX_COMPARE_NAME] = '\0';
->>>>>>> 460da7b0
 
 	// p->pid			= atol(procfile_lineword(ff, 0, 0+i));
 	// comm is at 1
@@ -1036,11 +950,7 @@
 
 	char filename[FILENAME_MAX + 1];
 
-<<<<<<< HEAD
-	mysnprintf(filename, FILENAME_MAX, "%s/proc/%d/statm", host_prefix, p->pid);
-=======
 	snprintfz(filename, FILENAME_MAX, "%s/proc/%d/statm", host_prefix, p->pid);
->>>>>>> 460da7b0
 
 	ff = procfile_reopen(ff, filename, NULL, PROCFILE_FLAG_NO_ERROR_ON_FILE_IO);
 	if(!ff) return 1;
@@ -1070,11 +980,7 @@
 
 	char filename[FILENAME_MAX + 1];
 
-<<<<<<< HEAD
-	mysnprintf(filename, FILENAME_MAX, "%s/proc/%d/io", host_prefix, p->pid);
-=======
 	snprintfz(filename, FILENAME_MAX, "%s/proc/%d/io", host_prefix, p->pid);
->>>>>>> 460da7b0
 
 	ff = procfile_reopen(ff, filename, NULL, PROCFILE_FLAG_NO_ERROR_ON_FILE_IO);
 	if(!ff) return 1;
@@ -1337,11 +1243,7 @@
 int read_pid_file_descriptors(struct pid_stat *p) {
 	char dirname[FILENAME_MAX+1];
 
-<<<<<<< HEAD
-	mysnprintf(dirname, FILENAME_MAX, "%s/proc/%d/fd", host_prefix, p->pid);
-=======
 	snprintfz(dirname, FILENAME_MAX, "%s/proc/%d/fd", host_prefix, p->pid);
->>>>>>> 460da7b0
 	DIR *fds = opendir(dirname);
 	if(fds) {
 		int c;
@@ -1439,11 +1341,7 @@
 {
 	char dirname[FILENAME_MAX + 1];
 
-<<<<<<< HEAD
-	mysnprintf(dirname, FILENAME_MAX, "%s/proc", host_prefix);
-=======
 	snprintfz(dirname, FILENAME_MAX, "%s/proc", host_prefix);
->>>>>>> 460da7b0
 	DIR *dir = opendir(dirname);
 	if(!dir) return 0;
 
