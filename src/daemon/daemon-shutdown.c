--- conflicted
+++ resolved
@@ -167,15 +167,6 @@
     exit_initiated_set(reason);
     int ret = is_exit_reason_normal(exit_initiated) ? 0 : 1;
 
-<<<<<<< HEAD
-    // we cannot call this here, because we get a fatal
-    // that points are appended to pages not created by a collector
-//#ifdef ENABLE_DBENGINE
-//    if(!ret && dbengine_enabled)
-//        // flush all dirty pages asap
-//        rrdeng_flush_everything_and_wait(false, false);
-//#endif
-=======
     // don't recurse (due to a fatal, while exiting)
     static bool run = false;
     if(run) {
@@ -187,7 +178,6 @@
 
     nd_log_limits_unlimited();
     netdata_log_exit_reason();
->>>>>>> 272ea7cb
 
     watcher_thread_start();
     usec_t shutdown_start_time = now_monotonic_usec();
