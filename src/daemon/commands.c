--- conflicted
+++ resolved
@@ -131,12 +131,7 @@
              "    Returns current state of ACLK and Cloud connection. (optionally in json).\n"
              "dumpconfig\n"
              "    Returns the current netdata.conf on stdout.\n"
-<<<<<<< HEAD
-             "remove-stale-node node_id|machine_guid\n"
-=======
-#ifdef ENABLE_ACLK
              "remove-stale-node node_id|machine_guid|hostname|ALL_NODES\n"
->>>>>>> b170da19
              "    Unregisters and removes a node from the cloud.\n"
              "version\n"
              "    Returns the netdata version.\n",
@@ -361,10 +356,6 @@
     return CMD_STATUS_SUCCESS;
 }
 
-<<<<<<< HEAD
-=======
-#ifdef ENABLE_ACLK
-
 static int remove_ephemeral_host(BUFFER *wb, RRDHOST *host, bool report_error)
 {
     if (host == localhost) {
@@ -399,7 +390,6 @@
 
 #define SQL_HOSTNAME_TO_REMOVE "SELECT host_id FROM host WHERE (hostname = @hostname OR @hostname = 'ALL_NODES')"
 
->>>>>>> b170da19
 static cmd_status_t cmd_remove_node(char *args, char **message)
 {
     (void)args;
@@ -425,7 +415,6 @@
             goto done;
         }
 
-<<<<<<< HEAD
         if (!rrdhost_option_check(host, RRDHOST_OPTION_EPHEMERAL_HOST)) {
             rrdhost_option_set(host, RRDHOST_OPTION_EPHEMERAL_HOST);
             sql_set_host_label(&host->host_uuid, "_is_ephemeral", "true");
@@ -436,22 +425,6 @@
             rrd_wrlock();
             rrdhost_free___while_having_rrd_wrlock(host, true);
             rrd_wrunlock();
-=======
-        int param = 0;
-        SQLITE_BIND_FAIL(done0, sqlite3_bind_text(res, ++param, args, -1, SQLITE_STATIC));
-
-        param = 0;
-        int cnt = 0;
-        while (sqlite3_step_monitored(res) == SQLITE_ROW) {
-            char guid[UUID_STR_LEN];
-            uuid_unparse_lower(*(nd_uuid_t *)sqlite3_column_blob(res, 0), guid);
-            host = rrdhost_find_by_guid(guid);
-            if (host) {
-                if (cnt)
-                    buffer_fast_strcat(wb, "\n", 1);
-                cnt += remove_ephemeral_host(wb, host, report_error);
-            }
->>>>>>> b170da19
         }
         if (!cnt && buffer_strlen(wb) == 0) {
             if (report_error)
