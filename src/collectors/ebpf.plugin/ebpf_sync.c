// SPDX-License-Identifier: GPL-3.0-or-later

#include "ebpf.h"
#include "ebpf_sync.h"

static char *sync_counter_dimension_name[NETDATA_SYNC_IDX_END] =
    {"sync", "syncfs", "msync", "fsync", "fdatasync", "sync_file_range"};
static netdata_syscall_stat_t sync_counter_aggregated_data[NETDATA_SYNC_IDX_END];
static netdata_publish_syscall_t sync_counter_publish_aggregated[NETDATA_SYNC_IDX_END];

static netdata_idx_t sync_hash_values[NETDATA_SYNC_IDX_END];

ebpf_local_maps_t sync_maps[] = {
    {.name = "tbl_sync",
     .internal_input = NETDATA_SYNC_END,
     .user_input = 0,
     .type = NETDATA_EBPF_MAP_STATIC,
     .map_fd = ND_EBPF_MAP_FD_NOT_INITIALIZED,
#ifdef LIBBPF_MAJOR_VERSION
     .map_type = BPF_MAP_TYPE_PERCPU_ARRAY
#endif
    },
    {.name = NULL,
     .internal_input = 0,
     .user_input = 0,
     .type = NETDATA_EBPF_MAP_CONTROLLER,
     .map_fd = ND_EBPF_MAP_FD_NOT_INITIALIZED,
#ifdef LIBBPF_MAJOR_VERSION
     .map_type = BPF_MAP_TYPE_PERCPU_ARRAY
#endif
    }};

ebpf_local_maps_t syncfs_maps[] = {
    {.name = "tbl_syncfs",
     .internal_input = NETDATA_SYNC_END,
     .user_input = 0,
     .type = NETDATA_EBPF_MAP_STATIC,
     .map_fd = ND_EBPF_MAP_FD_NOT_INITIALIZED,
#ifdef LIBBPF_MAJOR_VERSION
     .map_type = BPF_MAP_TYPE_PERCPU_ARRAY
#endif
    },
    {.name = NULL,
     .internal_input = 0,
     .user_input = 0,
     .type = NETDATA_EBPF_MAP_CONTROLLER,
     .map_fd = ND_EBPF_MAP_FD_NOT_INITIALIZED,
#ifdef LIBBPF_MAJOR_VERSION
     .map_type = BPF_MAP_TYPE_PERCPU_ARRAY
#endif
    }};

ebpf_local_maps_t msync_maps[] = {
    {.name = "tbl_msync",
     .internal_input = NETDATA_SYNC_END,
     .user_input = 0,
     .type = NETDATA_EBPF_MAP_STATIC,
     .map_fd = ND_EBPF_MAP_FD_NOT_INITIALIZED,
#ifdef LIBBPF_MAJOR_VERSION
     .map_type = BPF_MAP_TYPE_PERCPU_ARRAY
#endif
    },
    {.name = NULL,
     .internal_input = 0,
     .user_input = 0,
     .type = NETDATA_EBPF_MAP_CONTROLLER,
     .map_fd = ND_EBPF_MAP_FD_NOT_INITIALIZED,
#ifdef LIBBPF_MAJOR_VERSION
     .map_type = BPF_MAP_TYPE_PERCPU_ARRAY
#endif
    }};

ebpf_local_maps_t fsync_maps[] = {
    {.name = "tbl_fsync",
     .internal_input = NETDATA_SYNC_END,
     .user_input = 0,
     .type = NETDATA_EBPF_MAP_STATIC,
     .map_fd = ND_EBPF_MAP_FD_NOT_INITIALIZED,
#ifdef LIBBPF_MAJOR_VERSION
     .map_type = BPF_MAP_TYPE_PERCPU_ARRAY
#endif
    },
    {.name = NULL,
     .internal_input = 0,
     .user_input = 0,
     .type = NETDATA_EBPF_MAP_CONTROLLER,
     .map_fd = ND_EBPF_MAP_FD_NOT_INITIALIZED,
#ifdef LIBBPF_MAJOR_VERSION
     .map_type = BPF_MAP_TYPE_PERCPU_ARRAY
#endif
    }};

ebpf_local_maps_t fdatasync_maps[] = {
    {.name = "tbl_fdatasync",
     .internal_input = NETDATA_SYNC_END,
     .user_input = 0,
     .type = NETDATA_EBPF_MAP_STATIC,
     .map_fd = ND_EBPF_MAP_FD_NOT_INITIALIZED,
#ifdef LIBBPF_MAJOR_VERSION
     .map_type = BPF_MAP_TYPE_PERCPU_ARRAY
#endif
    },
    {.name = NULL,
     .internal_input = 0,
     .user_input = 0,
     .type = NETDATA_EBPF_MAP_CONTROLLER,
     .map_fd = ND_EBPF_MAP_FD_NOT_INITIALIZED,
#ifdef LIBBPF_MAJOR_VERSION
     .map_type = BPF_MAP_TYPE_PERCPU_ARRAY
#endif
    }};

ebpf_local_maps_t sync_file_range_maps[] = {
    {.name = "tbl_syncfr",
     .internal_input = NETDATA_SYNC_END,
     .user_input = 0,
     .type = NETDATA_EBPF_MAP_STATIC,
     .map_fd = ND_EBPF_MAP_FD_NOT_INITIALIZED,
#ifdef LIBBPF_MAJOR_VERSION
     .map_type = BPF_MAP_TYPE_PERCPU_ARRAY
#endif
    },
    {.name = NULL,
     .internal_input = 0,
     .user_input = 0,
     .type = NETDATA_EBPF_MAP_CONTROLLER,
     .map_fd = ND_EBPF_MAP_FD_NOT_INITIALIZED,
#ifdef LIBBPF_MAJOR_VERSION
     .map_type = BPF_MAP_TYPE_PERCPU_ARRAY
#endif
    }};

struct config sync_config = APPCONFIG_INITIALIZER;

netdata_ebpf_targets_t sync_targets[] = {
    {.name = NETDATA_SYSCALLS_SYNC, .mode = EBPF_LOAD_TRAMPOLINE},
    {.name = NETDATA_SYSCALLS_SYNCFS, .mode = EBPF_LOAD_TRAMPOLINE},
    {.name = NETDATA_SYSCALLS_MSYNC, .mode = EBPF_LOAD_TRAMPOLINE},
    {.name = NETDATA_SYSCALLS_FSYNC, .mode = EBPF_LOAD_TRAMPOLINE},
    {.name = NETDATA_SYSCALLS_FDATASYNC, .mode = EBPF_LOAD_TRAMPOLINE},
    {.name = NETDATA_SYSCALLS_SYNC_FILE_RANGE, .mode = EBPF_LOAD_TRAMPOLINE},
    {.name = NULL, .mode = EBPF_LOAD_TRAMPOLINE}};

#ifdef LIBBPF_MAJOR_VERSION
/*****************************************************************
 *
 *  BTF FUNCTIONS
 *
 *****************************************************************/

/**
 * Disable probe
 *
 * Disable kprobe to use another method.
 *
 * @param obj is the main structure for bpf objects.
 */
static inline void ebpf_sync_disable_probe(struct sync_bpf *obj)
{
    bpf_program__set_autoload(obj->progs.netdata_sync_kprobe, false);
}

/**
 * Disable trampoline
 *
 * Disable trampoline to use another method.
 *
 * @param obj is the main structure for bpf objects.
 */
static inline void ebpf_sync_disable_trampoline(struct sync_bpf *obj)
{
    bpf_program__set_autoload(obj->progs.netdata_sync_fentry, false);
}

/**
 * Disable tracepoint
 *
 * Disable tracepoints according information given.
 *
 * @param obj  object loaded
 * @param idx  Which syscall will not be disabled
 */
void ebpf_sync_disable_tracepoints(struct sync_bpf *obj, sync_syscalls_index_t idx)
{
    if (idx != NETDATA_SYNC_SYNC_IDX)
        bpf_program__set_autoload(obj->progs.netdata_sync_entry, false);

    if (idx != NETDATA_SYNC_SYNCFS_IDX)
        bpf_program__set_autoload(obj->progs.netdata_syncfs_entry, false);

    if (idx != NETDATA_SYNC_MSYNC_IDX)
        bpf_program__set_autoload(obj->progs.netdata_msync_entry, false);

    if (idx != NETDATA_SYNC_FSYNC_IDX)
        bpf_program__set_autoload(obj->progs.netdata_fsync_entry, false);

    if (idx != NETDATA_SYNC_FDATASYNC_IDX)
        bpf_program__set_autoload(obj->progs.netdata_fdatasync_entry, false);

    if (idx != NETDATA_SYNC_SYNC_FILE_RANGE_IDX)
        bpf_program__set_autoload(obj->progs.netdata_sync_file_range_entry, false);
}

/**
 * Set hash tables
 *
 * Set the values for maps according the value given by kernel.
 *
 * @param map    the map loaded.
 * @param obj    the main structure for bpf objects.
 */
static void ebpf_sync_set_hash_tables(ebpf_local_maps_t *map, struct sync_bpf *obj)
{
    map->map_fd = bpf_map__fd(obj->maps.tbl_sync);
}

/**
 * Load and attach
 *
 * Load and attach the eBPF code in kernel.
 *
 * @param obj    is the main structure for bpf objects.
 * @param em     the structure with configuration
 * @param target the syscall that we are attaching a tracer.
 * @param idx    the index for the main structure
 *
 * @return it returns 0 on success and -1 otherwise
 */
static inline int
ebpf_sync_load_and_attach(struct sync_bpf *obj, ebpf_module_t *em, char *target, sync_syscalls_index_t idx)
{
    netdata_ebpf_targets_t *synct = em->targets;
    netdata_ebpf_program_loaded_t test = synct[NETDATA_SYNC_SYNC_IDX].mode;

    if (test == EBPF_LOAD_TRAMPOLINE) {
        ebpf_sync_disable_probe(obj);
        ebpf_sync_disable_tracepoints(obj, NETDATA_SYNC_IDX_END);

        bpf_program__set_attach_target(obj->progs.netdata_sync_fentry, 0, target);
    } else if (test == EBPF_LOAD_PROBE || test == EBPF_LOAD_RETPROBE) {
        ebpf_sync_disable_tracepoints(obj, NETDATA_SYNC_IDX_END);
        ebpf_sync_disable_trampoline(obj);
    } else {
        ebpf_sync_disable_probe(obj);
        ebpf_sync_disable_trampoline(obj);

        ebpf_sync_disable_tracepoints(obj, idx);
    }

    ebpf_update_map_type(obj->maps.tbl_sync, &em->maps[NETDATA_SYNC_GLOBAL_TABLE]);

    int ret = sync_bpf__load(obj);
    if (!ret) {
        if (test != EBPF_LOAD_PROBE && test != EBPF_LOAD_RETPROBE) {
            ret = sync_bpf__attach(obj);
        } else {
            obj->links.netdata_sync_kprobe = bpf_program__attach_kprobe(obj->progs.netdata_sync_kprobe, false, target);
            ret = (int)libbpf_get_error(obj->links.netdata_sync_kprobe);
        }

        if (!ret)
            ebpf_sync_set_hash_tables(&em->maps[NETDATA_SYNC_GLOBAL_TABLE], obj);
    }

    return ret;
}
#endif

/*****************************************************************
 *
 *  CLEANUP THREAD
 *
 *****************************************************************/

/**
 * Cleanup Objects
 *
 * Cleanup loaded objects when thread was initialized.
 */
void ebpf_sync_cleanup_objects()
{
    int i;
    for (i = 0; local_syscalls[i].syscall; i++) {
        ebpf_sync_syscalls_t *w = &local_syscalls[i];
#ifdef LIBBPF_MAJOR_VERSION
        if (w->sync_obj) {
            sync_bpf__destroy(w->sync_obj);
            w->sync_obj = NULL;
        }
#endif
        if (w->probe_links) {
            ebpf_unload_legacy_code(w->objects, w->probe_links);
            w->objects = NULL;
            w->probe_links = NULL;
        }
    }
}

/*
    static void ebpf_create_sync_chart(char *id,
                                       char *title,
                                       int order,
                                       int idx,
                                       int end,
                                       int update_every)
    {
        ebpf_write_chart_cmd(NETDATA_EBPF_MEMORY_GROUP, id, title, EBPF_COMMON_UNITS_CALL,
                             NETDATA_EBPF_SYNC_SUBMENU, NETDATA_EBPF_CHART_TYPE_LINE, NULL, order,
                             update_every,
                             NETDATA_EBPF_MODULE_NAME_SYNC);
 */

/**
 * Obsolete global
 *
 * Obsolete global charts created by thread.
 *
 * @param em a pointer to `struct ebpf_module`
 */
static void ebpf_obsolete_sync_global(ebpf_module_t *em)
{
    if (local_syscalls[NETDATA_SYNC_FSYNC_IDX].enabled && local_syscalls[NETDATA_SYNC_FDATASYNC_IDX].enabled)
        ebpf_write_chart_obsolete(
            NETDATA_EBPF_MEMORY_GROUP,
            NETDATA_EBPF_FILE_SYNC_CHART,
            "",
            "Monitor calls to fsync(2) and fdatasync(2).",
            EBPF_COMMON_UNITS_CALLS_PER_SEC,
            NETDATA_EBPF_SYNC_SUBMENU,
            NETDATA_EBPF_CHART_TYPE_LINE,
            "mem.file_sync",
            21300,
            em->update_every);

    if (local_syscalls[NETDATA_SYNC_MSYNC_IDX].enabled)
        ebpf_write_chart_obsolete(
            NETDATA_EBPF_MEMORY_GROUP,
            NETDATA_EBPF_MSYNC_CHART,
            "",
            "Monitor calls to msync(2).",
            EBPF_COMMON_UNITS_CALLS_PER_SEC,
            NETDATA_EBPF_SYNC_SUBMENU,
            NETDATA_EBPF_CHART_TYPE_LINE,
            "mem.memory_map",
            21301,
            em->update_every);

    if (local_syscalls[NETDATA_SYNC_SYNC_IDX].enabled && local_syscalls[NETDATA_SYNC_SYNCFS_IDX].enabled)
        ebpf_write_chart_obsolete(
            NETDATA_EBPF_MEMORY_GROUP,
            NETDATA_EBPF_SYNC_CHART,
            "",
            "Monitor calls to sync(2) and syncfs(2).",
            EBPF_COMMON_UNITS_CALLS_PER_SEC,
            NETDATA_EBPF_SYNC_SUBMENU,
            NETDATA_EBPF_CHART_TYPE_LINE,
            "mem.sync",
            21302,
            em->update_every);

    if (local_syscalls[NETDATA_SYNC_SYNC_FILE_RANGE_IDX].enabled)
        ebpf_write_chart_obsolete(
            NETDATA_EBPF_MEMORY_GROUP,
            NETDATA_EBPF_FILE_SEGMENT_CHART,
            "",
            "Monitor calls to sync_file_range(2).",
            EBPF_COMMON_UNITS_CALLS_PER_SEC,
            NETDATA_EBPF_SYNC_SUBMENU,
            NETDATA_EBPF_CHART_TYPE_LINE,
            "mem.file_segment",
            21303,
            em->update_every);
}

/**
 * Exit
 *
 * Clean up the main thread.
 *
 * @param ptr thread data.
 */
static void ebpf_sync_exit(void *pptr)
{
    ebpf_module_t *em = CLEANUP_FUNCTION_GET_PTR(pptr);
    if (!em)
        return;

    if (em->enabled == NETDATA_THREAD_EBPF_FUNCTION_RUNNING) {
        pthread_mutex_lock(&lock);
        ebpf_obsolete_sync_global(em);
        pthread_mutex_unlock(&lock);
    }

    ebpf_sync_cleanup_objects();

    pthread_mutex_lock(&ebpf_exit_cleanup);
    em->enabled = NETDATA_THREAD_EBPF_STOPPED;
    ebpf_update_stats(&plugin_statistics, em);
    pthread_mutex_unlock(&ebpf_exit_cleanup);
}

/*****************************************************************
 *
 *  INITIALIZE THREAD
 *
 *****************************************************************/

/**
 * Load Legacy
 *
 * Load legacy code.
 *
 * @param w   is the sync output structure with pointers to objects loaded.
 * @param em  is structure with configuration
 *
 * @return 0 on success and -1 otherwise.
 */
static int ebpf_sync_load_legacy(ebpf_sync_syscalls_t *w, ebpf_module_t *em)
{
    em->info.thread_name = w->syscall;
    if (!w->probe_links) {
        w->probe_links = ebpf_load_program(ebpf_plugin_dir, em, running_on_kernel, isrh, &w->objects);
        if (!w->probe_links) {
            return -1;
        }
    }

    return 0;
}

/*
 * Initialize Syscalls
 *
 * Load the eBPF programs to monitor syscalls
 *
 * @return 0 on success and -1 otherwise.
 */
static int ebpf_sync_initialize_syscall(ebpf_module_t *em)
{
#ifdef LIBBPF_MAJOR_VERSION
    ebpf_define_map_type(sync_maps, em->maps_per_core, running_on_kernel);
    ebpf_define_map_type(syncfs_maps, em->maps_per_core, running_on_kernel);
    ebpf_define_map_type(msync_maps, em->maps_per_core, running_on_kernel);
    ebpf_define_map_type(fsync_maps, em->maps_per_core, running_on_kernel);
    ebpf_define_map_type(fdatasync_maps, em->maps_per_core, running_on_kernel);
    ebpf_define_map_type(sync_file_range_maps, em->maps_per_core, running_on_kernel);
#endif

    int i;
    const char *saved_name = em->info.thread_name;
    int errors = 0;
    for (i = 0; local_syscalls[i].syscall; i++) {
        ebpf_sync_syscalls_t *w = &local_syscalls[i];
        w->sync_maps = local_syscalls[i].sync_maps;
        em->maps = local_syscalls[i].sync_maps;
        if (w->enabled) {
            if (em->load & EBPF_LOAD_LEGACY) {
                if (ebpf_sync_load_legacy(w, em))
                    errors++;

                em->info.thread_name = saved_name;
            }
#ifdef LIBBPF_MAJOR_VERSION
            else {
                char syscall[NETDATA_EBPF_MAX_SYSCALL_LENGTH];
                ebpf_select_host_prefix(syscall, NETDATA_EBPF_MAX_SYSCALL_LENGTH, w->syscall, running_on_kernel);
                if (ebpf_is_function_inside_btf(default_btf, syscall)) {
                    w->sync_obj = sync_bpf__open();
                    if (!w->sync_obj) {
                        w->enabled = false;
                        errors++;
                    } else {
                        if (ebpf_sync_load_and_attach(w->sync_obj, em, syscall, i)) {
                            w->enabled = false;
                            errors++;
                        }
                    }
                } else {
                    netdata_log_info("Cannot find syscall %s we are not going to monitor it.", syscall);
                    w->enabled = false;
                }

                em->info.thread_name = saved_name;
            }
#endif
        }
    }
    em->info.thread_name = saved_name;

    memset(sync_counter_aggregated_data, 0, NETDATA_SYNC_IDX_END * sizeof(netdata_syscall_stat_t));
    memset(sync_counter_publish_aggregated, 0, NETDATA_SYNC_IDX_END * sizeof(netdata_publish_syscall_t));
    memset(sync_hash_values, 0, NETDATA_SYNC_IDX_END * sizeof(netdata_idx_t));

    return (errors) ? -1 : 0;
}

/*****************************************************************
 *
 *  DATA THREAD
 *
 *****************************************************************/

/**
 * Read global table
 *
 * Read the table with number of calls for all functions
 *
 * @param maps_per_core do I need to read all cores?
 */
static void ebpf_sync_read_global_table(int maps_per_core)
{
    netdata_idx_t stored[NETDATA_MAX_PROCESSOR];
    uint32_t idx = NETDATA_SYNC_CALL;
    int i;
    for (i = 0; local_syscalls[i].syscall; i++) {
        ebpf_sync_syscalls_t *w = &local_syscalls[i];
        if (w->enabled) {
            int fd = w->sync_maps[NETDATA_SYNC_GLOBAL_TABLE].map_fd;
            if (!bpf_map_lookup_elem(fd, &idx, &stored)) {
                int j, end = (maps_per_core) ? ebpf_nprocs : 1;
                netdata_idx_t total = 0;
                for (j = 0; j < end; j++)
                    total += stored[j];

                sync_hash_values[i] = total;
            }
        }
    }
}

/**
 * Create Sync charts
 *
 * Create charts and dimensions according user input.
 *
 * @param id        chart id
 * @param idx       the first index with data.
 * @param end       the last index with data.
 */
static void ebpf_send_sync_chart(char *id, int idx, int end)
{
    ebpf_write_begin_chart(NETDATA_EBPF_MEMORY_GROUP, id, "");

    netdata_publish_syscall_t *move = &sync_counter_publish_aggregated[idx];

    while (move && idx <= end) {
        if (local_syscalls[idx].enabled)
            write_chart_dimension(move->name, (long long)sync_hash_values[idx]);

        move = move->next;
        idx++;
    }

    ebpf_write_end_chart();
}

/**
 * Send data
 *
 * Send global charts to Netdata
 */
static void sync_send_data()
{
    if (local_syscalls[NETDATA_SYNC_FSYNC_IDX].enabled && local_syscalls[NETDATA_SYNC_FDATASYNC_IDX].enabled) {
        ebpf_send_sync_chart(NETDATA_EBPF_FILE_SYNC_CHART, NETDATA_SYNC_FSYNC_IDX, NETDATA_SYNC_FDATASYNC_IDX);
    }

    if (local_syscalls[NETDATA_SYNC_MSYNC_IDX].enabled)
        ebpf_one_dimension_write_charts(
            NETDATA_EBPF_MEMORY_GROUP,
            NETDATA_EBPF_MSYNC_CHART,
            sync_counter_publish_aggregated[NETDATA_SYNC_MSYNC_IDX].dimension,
            sync_hash_values[NETDATA_SYNC_MSYNC_IDX]);

    if (local_syscalls[NETDATA_SYNC_SYNC_IDX].enabled && local_syscalls[NETDATA_SYNC_SYNCFS_IDX].enabled) {
        ebpf_send_sync_chart(NETDATA_EBPF_SYNC_CHART, NETDATA_SYNC_SYNC_IDX, NETDATA_SYNC_SYNCFS_IDX);
    }

    if (local_syscalls[NETDATA_SYNC_SYNC_FILE_RANGE_IDX].enabled)
        ebpf_one_dimension_write_charts(
            NETDATA_EBPF_MEMORY_GROUP,
            NETDATA_EBPF_FILE_SEGMENT_CHART,
            sync_counter_publish_aggregated[NETDATA_SYNC_SYNC_FILE_RANGE_IDX].dimension,
            sync_hash_values[NETDATA_SYNC_SYNC_FILE_RANGE_IDX]);
}

/**
* Main loop for this collector.
*/
static void sync_collector(ebpf_module_t *em)
{
    int update_every = em->update_every;
    int counter = update_every - 1;
    int maps_per_core = em->maps_per_core;
    uint32_t running_time = 0;
    uint32_t lifetime = em->lifetime;
    heartbeat_t hb;
    heartbeat_init(&hb, USEC_PER_SEC);
    while (!ebpf_plugin_stop() && running_time < lifetime) {
        heartbeat_next(&hb);
        if (ebpf_plugin_stop() || ++counter != update_every)
            continue;

        counter = 0;
        ebpf_sync_read_global_table(maps_per_core);
        pthread_mutex_lock(&lock);

        sync_send_data();

        pthread_mutex_unlock(&lock);

        pthread_mutex_lock(&ebpf_exit_cleanup);
        if (running_time && !em->running_time)
            running_time = update_every;
        else
            running_time += update_every;

        em->running_time = running_time;
        pthread_mutex_unlock(&ebpf_exit_cleanup);
    }
}

/*****************************************************************
 *
 *  MAIN THREAD
 *
 *****************************************************************/

/**
 * Create Sync charts
 *
 * Create charts and dimensions according user input.
 *
 * @param id        chart id
 * @param title     chart title
 * @param order     order number of the specified chart
 * @param idx       the first index with data.
 * @param end       the last index with data.
 * @param update_every value to overwrite the update frequency set by the server.
 * @param context   the chart context
 */
static void ebpf_create_sync_chart(char *id, char *title, int order, int idx, int end, int update_every, char *context)
{
    ebpf_write_chart_cmd(
        NETDATA_EBPF_MEMORY_GROUP,
        id,
        "",
        title,
        EBPF_COMMON_UNITS_CALLS_PER_SEC,
        NETDATA_EBPF_SYNC_SUBMENU,
        NETDATA_EBPF_CHART_TYPE_LINE,
        context,
        order,
        update_every,
        NETDATA_EBPF_MODULE_NAME_SYNC);

    netdata_publish_syscall_t *move = &sync_counter_publish_aggregated[idx];

    while (move && idx <= end) {
        if (local_syscalls[idx].enabled)
            ebpf_write_global_dimension(move->name, move->dimension, move->algorithm);

        move = move->next;
        idx++;
    }
}

/**
 * Create global charts
 *
 * Call ebpf_create_chart to create the charts for the collector.
 *
 * @param update_every value to overwrite the update frequency set by the server.
 */
static void ebpf_create_sync_charts(int update_every)
{
    if (local_syscalls[NETDATA_SYNC_FSYNC_IDX].enabled && local_syscalls[NETDATA_SYNC_FDATASYNC_IDX].enabled)
        ebpf_create_sync_chart(
            NETDATA_EBPF_FILE_SYNC_CHART,
            "Monitor calls to fsync(2) and fdatasync(2).",
            21300,
            NETDATA_SYNC_FSYNC_IDX,
            NETDATA_SYNC_FDATASYNC_IDX,
            update_every,
            "mem.file_sync");

    if (local_syscalls[NETDATA_SYNC_MSYNC_IDX].enabled)
        ebpf_create_sync_chart(
            NETDATA_EBPF_MSYNC_CHART,
            "Monitor calls to msync(2).",
            21301,
            NETDATA_SYNC_MSYNC_IDX,
            NETDATA_SYNC_MSYNC_IDX,
            update_every,
            "mem.memory_map");

    if (local_syscalls[NETDATA_SYNC_SYNC_IDX].enabled && local_syscalls[NETDATA_SYNC_SYNCFS_IDX].enabled)
        ebpf_create_sync_chart(
            NETDATA_EBPF_SYNC_CHART,
            "Monitor calls to sync(2) and syncfs(2).",
            21302,
            NETDATA_SYNC_SYNC_IDX,
            NETDATA_SYNC_SYNCFS_IDX,
            update_every,
            "mem.sync");

    if (local_syscalls[NETDATA_SYNC_SYNC_FILE_RANGE_IDX].enabled)
        ebpf_create_sync_chart(
            NETDATA_EBPF_FILE_SEGMENT_CHART,
            "Monitor calls to sync_file_range(2).",
            21303,
            NETDATA_SYNC_SYNC_FILE_RANGE_IDX,
            NETDATA_SYNC_SYNC_FILE_RANGE_IDX,
            update_every,
            "mem.file_segment");

    fflush(stdout);
}

/**
 * Parse Syscalls
 *
 * Parse syscall options available inside ebpf.d/sync.conf
 */
static void ebpf_sync_parse_syscalls()
{
    int i;
    for (i = 0; local_syscalls[i].syscall; i++) {
<<<<<<< HEAD
        local_syscalls[i].enabled = inicfg_get_boolean(&sync_config, NETDATA_SYNC_CONFIG_NAME,
                                                          local_syscalls[i].syscall, CONFIG_BOOLEAN_YES);
=======
        local_syscalls[i].enabled = appconfig_get_boolean(
            &sync_config, NETDATA_SYNC_CONFIG_NAME, local_syscalls[i].syscall, CONFIG_BOOLEAN_YES);
>>>>>>> cd3c3115
    }
}

/**
 * Set sync maps
 *
 * When thread is initialized the variable sync_maps is set as null,
 * this function fills the variable before to use.
 */
static void ebpf_set_sync_maps()
{
    local_syscalls[NETDATA_SYNC_SYNC_IDX].sync_maps = sync_maps;
    local_syscalls[NETDATA_SYNC_SYNCFS_IDX].sync_maps = syncfs_maps;
    local_syscalls[NETDATA_SYNC_MSYNC_IDX].sync_maps = msync_maps;
    local_syscalls[NETDATA_SYNC_FSYNC_IDX].sync_maps = fsync_maps;
    local_syscalls[NETDATA_SYNC_FDATASYNC_IDX].sync_maps = fdatasync_maps;
    local_syscalls[NETDATA_SYNC_SYNC_FILE_RANGE_IDX].sync_maps = sync_file_range_maps;
}

/**
 * Sync thread
 *
 * Thread used to make sync thread
 *
 * @param ptr a pointer to `struct ebpf_module`
 *
 * @return It always return NULL
 */
void *ebpf_sync_thread(void *ptr)
{
    ebpf_module_t *em = (ebpf_module_t *)ptr;

    CLEANUP_FUNCTION_REGISTER(ebpf_sync_exit) cleanup_ptr = em;

    ebpf_set_sync_maps();
    ebpf_sync_parse_syscalls();

#ifdef LIBBPF_MAJOR_VERSION
    ebpf_adjust_thread_load(em, default_btf);
#endif
    if (ebpf_sync_initialize_syscall(em)) {
        goto endsync;
    }

    int algorithms[NETDATA_SYNC_IDX_END] = {
        NETDATA_EBPF_INCREMENTAL_IDX,
        NETDATA_EBPF_INCREMENTAL_IDX,
        NETDATA_EBPF_INCREMENTAL_IDX,
        NETDATA_EBPF_INCREMENTAL_IDX,
        NETDATA_EBPF_INCREMENTAL_IDX,
        NETDATA_EBPF_INCREMENTAL_IDX};
    ebpf_global_labels(
        sync_counter_aggregated_data,
        sync_counter_publish_aggregated,
        sync_counter_dimension_name,
        sync_counter_dimension_name,
        algorithms,
        NETDATA_SYNC_IDX_END);

    pthread_mutex_lock(&lock);
    ebpf_create_sync_charts(em->update_every);
    ebpf_update_stats(&plugin_statistics, em);
    pthread_mutex_unlock(&lock);

    sync_collector(em);

endsync:
    ebpf_update_disabled_plugin_stats(em);

    return NULL;
}<|MERGE_RESOLUTION|>--- conflicted
+++ resolved
@@ -724,15 +724,9 @@
  */
 static void ebpf_sync_parse_syscalls()
 {
-    int i;
-    for (i = 0; local_syscalls[i].syscall; i++) {
-<<<<<<< HEAD
+    for (int i = 0; local_syscalls[i].syscall; i++) {
         local_syscalls[i].enabled = inicfg_get_boolean(&sync_config, NETDATA_SYNC_CONFIG_NAME,
                                                           local_syscalls[i].syscall, CONFIG_BOOLEAN_YES);
-=======
-        local_syscalls[i].enabled = appconfig_get_boolean(
-            &sync_config, NETDATA_SYNC_CONFIG_NAME, local_syscalls[i].syscall, CONFIG_BOOLEAN_YES);
->>>>>>> cd3c3115
     }
 }
 
