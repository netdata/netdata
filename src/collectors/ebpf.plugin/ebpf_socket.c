// SPDX-License-Identifier: GPL-3.0-or-later

#include <sys/resource.h>

#include "ebpf.h"
#include "ebpf_socket.h"

/*****************************************************************
 *
 *  GLOBAL VARIABLES
 *
 *****************************************************************/

static char *socket_dimension_names[NETDATA_MAX_SOCKET_VECTOR] = {
    "received",
    "sent",
    "close",
    "received",
    "sent",
    "retransmitted",
    "connected_V4",
    "connected_V6",
    "connected_tcp",
    "connected_udp"};
static char *socket_id_names[NETDATA_MAX_SOCKET_VECTOR] = {
    "tcp_cleanup_rbuf",
    "tcp_sendmsg",
    "tcp_close",
    "udp_recvmsg",
    "udp_sendmsg",
    "tcp_retransmit_skb",
    "tcp_connect_v4",
    "tcp_connect_v6",
    "inet_csk_accept_tcp",
    "inet_csk_accept_udp"};

static ebpf_local_maps_t socket_maps[] = {
    {.name = "tbl_global_sock",
     .internal_input = NETDATA_SOCKET_COUNTER,
     .user_input = 0,
     .type = NETDATA_EBPF_MAP_STATIC,
     .map_fd = ND_EBPF_MAP_FD_NOT_INITIALIZED,
#ifdef LIBBPF_MAJOR_VERSION
     .map_type = BPF_MAP_TYPE_PERCPU_ARRAY
#endif
    },
    {.name = "tbl_lports",
     .internal_input = NETDATA_SOCKET_COUNTER,
     .user_input = 0,
     .type = NETDATA_EBPF_MAP_STATIC,
     .map_fd = ND_EBPF_MAP_FD_NOT_INITIALIZED,
#ifdef LIBBPF_MAJOR_VERSION
     .map_type = BPF_MAP_TYPE_PERCPU_HASH
#endif
    },
    {.name = "tbl_nd_socket",
     .internal_input = NETDATA_COMPILED_CONNECTIONS_ALLOWED,
     .user_input = NETDATA_MAXIMUM_CONNECTIONS_ALLOWED,
     .type = NETDATA_EBPF_MAP_STATIC,
     .map_fd = ND_EBPF_MAP_FD_NOT_INITIALIZED,
#ifdef LIBBPF_MAJOR_VERSION
     .map_type = BPF_MAP_TYPE_PERCPU_HASH
#endif
    },
    {.name = "tbl_nv_udp",
     .internal_input = NETDATA_COMPILED_UDP_CONNECTIONS_ALLOWED,
     .user_input = NETDATA_MAXIMUM_UDP_CONNECTIONS_ALLOWED,
     .type = NETDATA_EBPF_MAP_STATIC,
     .map_fd = ND_EBPF_MAP_FD_NOT_INITIALIZED,
#ifdef LIBBPF_MAJOR_VERSION
     .map_type = BPF_MAP_TYPE_PERCPU_HASH
#endif
    },
    {.name = "socket_ctrl",
     .internal_input = NETDATA_CONTROLLER_END,
     .user_input = 0,
     .type = NETDATA_EBPF_MAP_CONTROLLER,
     .map_fd = ND_EBPF_MAP_FD_NOT_INITIALIZED,
#ifdef LIBBPF_MAJOR_VERSION
     .map_type = BPF_MAP_TYPE_PERCPU_ARRAY
#endif
    },
    {.name = NULL,
     .internal_input = 0,
     .user_input = 0,
#ifdef LIBBPF_MAJOR_VERSION
     .map_type = BPF_MAP_TYPE_PERCPU_ARRAY
#endif
    }};

static netdata_idx_t *socket_hash_values = NULL;
static netdata_syscall_stat_t socket_aggregated_data[NETDATA_MAX_SOCKET_VECTOR];
static netdata_publish_syscall_t socket_publish_aggregated[NETDATA_MAX_SOCKET_VECTOR];

netdata_socket_t *socket_values;

ebpf_network_viewer_port_list_t *listen_ports = NULL;
ebpf_addresses_t tcp_v6_connect_address = {.function = "tcp_v6_connect", .hash = 0, .addr = 0, .type = 0};

struct config socket_config = APPCONFIG_INITIALIZER;

netdata_ebpf_targets_t socket_targets[] = {
    {.name = "inet_csk_accept", .mode = EBPF_LOAD_PROBE},
    {.name = "tcp_retransmit_skb", .mode = EBPF_LOAD_PROBE},
    {.name = "tcp_cleanup_rbuf", .mode = EBPF_LOAD_PROBE},
    {.name = "tcp_close", .mode = EBPF_LOAD_PROBE},
    {.name = "udp_recvmsg", .mode = EBPF_LOAD_PROBE},
    {.name = "tcp_sendmsg", .mode = EBPF_LOAD_PROBE},
    {.name = "udp_sendmsg", .mode = EBPF_LOAD_PROBE},
    {.name = "tcp_v4_connect", .mode = EBPF_LOAD_PROBE},
    {.name = "tcp_v6_connect", .mode = EBPF_LOAD_PROBE},
    {.name = NULL, .mode = EBPF_LOAD_TRAMPOLINE}};

struct netdata_static_thread ebpf_read_socket = {
    .name = "EBPF_READ_SOCKET",
    .config_section = NULL,
    .config_name = NULL,
    .env_name = NULL,
    .enabled = 1,
    .thread = NULL,
    .init_routine = NULL,
    .start_routine = NULL};

ARAL *aral_socket_table = NULL;

#ifdef LIBBPF_MAJOR_VERSION
/**
 * Disable Probe
 *
 * Disable probes to use trampoline.
 *
 * @param obj is the main structure for bpf objects.
 */
static void ebpf_socket_disable_probes(struct socket_bpf *obj)
{
    bpf_program__set_autoload(obj->progs.netdata_inet_csk_accept_kretprobe, false);
    bpf_program__set_autoload(obj->progs.netdata_tcp_v4_connect_kprobe, false);
    bpf_program__set_autoload(obj->progs.netdata_tcp_v4_connect_kretprobe, false);
    bpf_program__set_autoload(obj->progs.netdata_tcp_v6_connect_kprobe, false);
    bpf_program__set_autoload(obj->progs.netdata_tcp_v6_connect_kretprobe, false);
    bpf_program__set_autoload(obj->progs.netdata_tcp_retransmit_skb_kprobe, false);
    bpf_program__set_autoload(obj->progs.netdata_tcp_cleanup_rbuf_kprobe, false);
    bpf_program__set_autoload(obj->progs.netdata_tcp_close_kprobe, false);
    bpf_program__set_autoload(obj->progs.netdata_udp_recvmsg_kprobe, false);
    bpf_program__set_autoload(obj->progs.netdata_udp_recvmsg_kretprobe, false);
    bpf_program__set_autoload(obj->progs.netdata_tcp_sendmsg_kretprobe, false);
    bpf_program__set_autoload(obj->progs.netdata_tcp_sendmsg_kprobe, false);
    bpf_program__set_autoload(obj->progs.netdata_udp_sendmsg_kretprobe, false);
    bpf_program__set_autoload(obj->progs.netdata_udp_sendmsg_kprobe, false);
}

/**
 * Disable Trampoline
 *
 * Disable trampoline to use probes.
 *
 * @param obj is the main structure for bpf objects.
 */
static void ebpf_socket_disable_trampoline(struct socket_bpf *obj)
{
    bpf_program__set_autoload(obj->progs.netdata_inet_csk_accept_fexit, false);
    bpf_program__set_autoload(obj->progs.netdata_tcp_v4_connect_fentry, false);
    bpf_program__set_autoload(obj->progs.netdata_tcp_v4_connect_fexit, false);
    bpf_program__set_autoload(obj->progs.netdata_tcp_v6_connect_fentry, false);
    bpf_program__set_autoload(obj->progs.netdata_tcp_v6_connect_fexit, false);
    bpf_program__set_autoload(obj->progs.netdata_tcp_retransmit_skb_fentry, false);
    bpf_program__set_autoload(obj->progs.netdata_tcp_cleanup_rbuf_fentry, false);
    bpf_program__set_autoload(obj->progs.netdata_tcp_close_fentry, false);
    bpf_program__set_autoload(obj->progs.netdata_udp_recvmsg_fentry, false);
    bpf_program__set_autoload(obj->progs.netdata_udp_recvmsg_fexit, false);
    bpf_program__set_autoload(obj->progs.netdata_tcp_sendmsg_fentry, false);
    bpf_program__set_autoload(obj->progs.netdata_tcp_sendmsg_fexit, false);
    bpf_program__set_autoload(obj->progs.netdata_udp_sendmsg_fentry, false);
    bpf_program__set_autoload(obj->progs.netdata_udp_sendmsg_fexit, false);
}

/**
 *  Set trampoline target.
 *
 *  @param obj is the main structure for bpf objects.
 */
static void ebpf_set_trampoline_target(struct socket_bpf *obj)
{
    bpf_program__set_attach_target(
        obj->progs.netdata_inet_csk_accept_fexit, 0, socket_targets[NETDATA_FCNT_INET_CSK_ACCEPT].name);

    bpf_program__set_attach_target(
        obj->progs.netdata_tcp_v4_connect_fentry, 0, socket_targets[NETDATA_FCNT_TCP_V4_CONNECT].name);

    bpf_program__set_attach_target(
        obj->progs.netdata_tcp_v4_connect_fexit, 0, socket_targets[NETDATA_FCNT_TCP_V4_CONNECT].name);

    if (tcp_v6_connect_address.type == 'T') {
        bpf_program__set_attach_target(
            obj->progs.netdata_tcp_v6_connect_fentry, 0, socket_targets[NETDATA_FCNT_TCP_V6_CONNECT].name);

        bpf_program__set_attach_target(
            obj->progs.netdata_tcp_v6_connect_fexit, 0, socket_targets[NETDATA_FCNT_TCP_V6_CONNECT].name);
    }

    bpf_program__set_attach_target(
        obj->progs.netdata_tcp_retransmit_skb_fentry, 0, socket_targets[NETDATA_FCNT_TCP_RETRANSMIT].name);

    bpf_program__set_attach_target(
        obj->progs.netdata_tcp_cleanup_rbuf_fentry, 0, socket_targets[NETDATA_FCNT_CLEANUP_RBUF].name);

    bpf_program__set_attach_target(obj->progs.netdata_tcp_close_fentry, 0, socket_targets[NETDATA_FCNT_TCP_CLOSE].name);

    bpf_program__set_attach_target(
        obj->progs.netdata_udp_recvmsg_fentry, 0, socket_targets[NETDATA_FCNT_UDP_RECEVMSG].name);

    bpf_program__set_attach_target(
        obj->progs.netdata_udp_recvmsg_fexit, 0, socket_targets[NETDATA_FCNT_UDP_RECEVMSG].name);

    bpf_program__set_attach_target(
        obj->progs.netdata_tcp_sendmsg_fentry, 0, socket_targets[NETDATA_FCNT_TCP_SENDMSG].name);

    bpf_program__set_attach_target(
        obj->progs.netdata_tcp_sendmsg_fexit, 0, socket_targets[NETDATA_FCNT_TCP_SENDMSG].name);

    bpf_program__set_attach_target(
        obj->progs.netdata_udp_sendmsg_fentry, 0, socket_targets[NETDATA_FCNT_UDP_SENDMSG].name);

    bpf_program__set_attach_target(
        obj->progs.netdata_udp_sendmsg_fexit, 0, socket_targets[NETDATA_FCNT_UDP_SENDMSG].name);
}

/**
 * Disable specific trampoline
 *
 * Disable specific trampoline to match user selection.
 *
 * @param obj is the main structure for bpf objects.
 * @param sel option selected by user.
 */
static inline void ebpf_socket_disable_specific_trampoline(struct socket_bpf *obj, netdata_run_mode_t sel)
{
    if (sel == MODE_RETURN) {
        bpf_program__set_autoload(obj->progs.netdata_tcp_sendmsg_fentry, false);
        bpf_program__set_autoload(obj->progs.netdata_tcp_v4_connect_fentry, false);
        bpf_program__set_autoload(obj->progs.netdata_tcp_v6_connect_fentry, false);
        bpf_program__set_autoload(obj->progs.netdata_udp_sendmsg_fentry, false);
    } else {
        bpf_program__set_autoload(obj->progs.netdata_tcp_sendmsg_fexit, false);
        bpf_program__set_autoload(obj->progs.netdata_tcp_v4_connect_fexit, false);
        bpf_program__set_autoload(obj->progs.netdata_tcp_v6_connect_fexit, false);
        bpf_program__set_autoload(obj->progs.netdata_udp_sendmsg_fexit, false);
    }
}

/**
 * Disable specific probe
 *
 * Disable specific probe to match user selection.
 *
 * @param obj is the main structure for bpf objects.
 * @param sel option selected by user.
 */
static inline void ebpf_socket_disable_specific_probe(struct socket_bpf *obj, netdata_run_mode_t sel)
{
    if (sel == MODE_RETURN) {
        bpf_program__set_autoload(obj->progs.netdata_tcp_sendmsg_kprobe, false);
        bpf_program__set_autoload(obj->progs.netdata_tcp_v4_connect_kprobe, false);
        bpf_program__set_autoload(obj->progs.netdata_tcp_v6_connect_kprobe, false);
        bpf_program__set_autoload(obj->progs.netdata_udp_sendmsg_kprobe, false);
    } else {
        bpf_program__set_autoload(obj->progs.netdata_tcp_sendmsg_kretprobe, false);
        bpf_program__set_autoload(obj->progs.netdata_tcp_v4_connect_kretprobe, false);
        bpf_program__set_autoload(obj->progs.netdata_tcp_v6_connect_kretprobe, false);
        bpf_program__set_autoload(obj->progs.netdata_udp_sendmsg_kretprobe, false);
    }
}

/**
 * Attach probes
 *
 * Attach probes to targets.
 *
 * @param obj is the main structure for bpf objects.
 * @param sel option selected by user.
 */
static long ebpf_socket_attach_probes(struct socket_bpf *obj, netdata_run_mode_t sel)
{
    obj->links.netdata_inet_csk_accept_kretprobe = bpf_program__attach_kprobe(
        obj->progs.netdata_inet_csk_accept_kretprobe, true, socket_targets[NETDATA_FCNT_INET_CSK_ACCEPT].name);
    long ret = libbpf_get_error(obj->links.netdata_inet_csk_accept_kretprobe);
    if (ret)
        return -1;

    obj->links.netdata_tcp_retransmit_skb_kprobe = bpf_program__attach_kprobe(
        obj->progs.netdata_tcp_retransmit_skb_kprobe, false, socket_targets[NETDATA_FCNT_TCP_RETRANSMIT].name);
    ret = libbpf_get_error(obj->links.netdata_tcp_retransmit_skb_kprobe);
    if (ret)
        return -1;

    obj->links.netdata_tcp_cleanup_rbuf_kprobe = bpf_program__attach_kprobe(
        obj->progs.netdata_tcp_cleanup_rbuf_kprobe, false, socket_targets[NETDATA_FCNT_CLEANUP_RBUF].name);
    ret = libbpf_get_error(obj->links.netdata_tcp_cleanup_rbuf_kprobe);
    if (ret)
        return -1;

    obj->links.netdata_tcp_close_kprobe = bpf_program__attach_kprobe(
        obj->progs.netdata_tcp_close_kprobe, false, socket_targets[NETDATA_FCNT_TCP_CLOSE].name);
    ret = libbpf_get_error(obj->links.netdata_tcp_close_kprobe);
    if (ret)
        return -1;

    obj->links.netdata_udp_recvmsg_kprobe = bpf_program__attach_kprobe(
        obj->progs.netdata_udp_recvmsg_kprobe, false, socket_targets[NETDATA_FCNT_UDP_RECEVMSG].name);
    ret = libbpf_get_error(obj->links.netdata_udp_recvmsg_kprobe);
    if (ret)
        return -1;

    obj->links.netdata_udp_recvmsg_kretprobe = bpf_program__attach_kprobe(
        obj->progs.netdata_udp_recvmsg_kretprobe, true, socket_targets[NETDATA_FCNT_UDP_RECEVMSG].name);
    ret = libbpf_get_error(obj->links.netdata_udp_recvmsg_kretprobe);
    if (ret)
        return -1;

    if (sel == MODE_RETURN) {
        obj->links.netdata_tcp_sendmsg_kretprobe = bpf_program__attach_kprobe(
            obj->progs.netdata_tcp_sendmsg_kretprobe, true, socket_targets[NETDATA_FCNT_TCP_SENDMSG].name);
        ret = libbpf_get_error(obj->links.netdata_tcp_sendmsg_kretprobe);
        if (ret)
            return -1;

        obj->links.netdata_udp_sendmsg_kretprobe = bpf_program__attach_kprobe(
            obj->progs.netdata_udp_sendmsg_kretprobe, true, socket_targets[NETDATA_FCNT_UDP_SENDMSG].name);
        ret = libbpf_get_error(obj->links.netdata_udp_sendmsg_kretprobe);
        if (ret)
            return -1;

        obj->links.netdata_tcp_v4_connect_kretprobe = bpf_program__attach_kprobe(
            obj->progs.netdata_tcp_v4_connect_kretprobe, true, socket_targets[NETDATA_FCNT_TCP_V4_CONNECT].name);
        ret = libbpf_get_error(obj->links.netdata_tcp_v4_connect_kretprobe);
        if (ret)
            return -1;

        if (tcp_v6_connect_address.type == 'T') {
            obj->links.netdata_tcp_v6_connect_kretprobe = bpf_program__attach_kprobe(
                obj->progs.netdata_tcp_v6_connect_kretprobe, true, socket_targets[NETDATA_FCNT_TCP_V6_CONNECT].name);
            ret = libbpf_get_error(obj->links.netdata_tcp_v6_connect_kretprobe);
            if (ret)
                return -1;
        }
    } else {
        obj->links.netdata_tcp_sendmsg_kprobe = bpf_program__attach_kprobe(
            obj->progs.netdata_tcp_sendmsg_kprobe, false, socket_targets[NETDATA_FCNT_TCP_SENDMSG].name);
        ret = libbpf_get_error(obj->links.netdata_tcp_sendmsg_kprobe);
        if (ret)
            return -1;

        obj->links.netdata_udp_sendmsg_kprobe = bpf_program__attach_kprobe(
            obj->progs.netdata_udp_sendmsg_kprobe, false, socket_targets[NETDATA_FCNT_UDP_SENDMSG].name);
        ret = libbpf_get_error(obj->links.netdata_udp_sendmsg_kprobe);
        if (ret)
            return -1;

        obj->links.netdata_tcp_v4_connect_kprobe = bpf_program__attach_kprobe(
            obj->progs.netdata_tcp_v4_connect_kprobe, false, socket_targets[NETDATA_FCNT_TCP_V4_CONNECT].name);
        ret = libbpf_get_error(obj->links.netdata_tcp_v4_connect_kprobe);
        if (ret)
            return -1;

        if (tcp_v6_connect_address.type == 'T') {
            obj->links.netdata_tcp_v6_connect_kprobe = bpf_program__attach_kprobe(
                obj->progs.netdata_tcp_v6_connect_kprobe, false, socket_targets[NETDATA_FCNT_TCP_V6_CONNECT].name);
            ret = libbpf_get_error(obj->links.netdata_tcp_v6_connect_kprobe);
            if (ret)
                return -1;
        }
    }

    return 0;
}

/**
 * Set hash tables
 *
 * Set the values for maps according the value given by kernel.
 *
 * @param obj is the main structure for bpf objects.
 */
static void ebpf_socket_set_hash_tables(struct socket_bpf *obj)
{
    socket_maps[NETDATA_SOCKET_GLOBAL].map_fd = bpf_map__fd(obj->maps.tbl_global_sock);
    socket_maps[NETDATA_SOCKET_LPORTS].map_fd = bpf_map__fd(obj->maps.tbl_lports);
    socket_maps[NETDATA_SOCKET_OPEN_SOCKET].map_fd = bpf_map__fd(obj->maps.tbl_nd_socket);
    socket_maps[NETDATA_SOCKET_TABLE_UDP].map_fd = bpf_map__fd(obj->maps.tbl_nv_udp);
    socket_maps[NETDATA_SOCKET_TABLE_CTRL].map_fd = bpf_map__fd(obj->maps.socket_ctrl);
}

/**
 * Adjust Map Size
 *
 * Resize maps according input from users.
 *
 * @param obj is the main structure for bpf objects.
 * @param em  structure with configuration
 */
static void ebpf_socket_adjust_map(struct socket_bpf *obj, ebpf_module_t *em)
{
    ebpf_update_map_size(
        obj->maps.tbl_nd_socket, &socket_maps[NETDATA_SOCKET_OPEN_SOCKET], em, bpf_map__name(obj->maps.tbl_nd_socket));

    ebpf_update_map_size(
        obj->maps.tbl_nv_udp, &socket_maps[NETDATA_SOCKET_TABLE_UDP], em, bpf_map__name(obj->maps.tbl_nv_udp));

    ebpf_update_map_type(obj->maps.tbl_nd_socket, &socket_maps[NETDATA_SOCKET_OPEN_SOCKET]);
    ebpf_update_map_type(obj->maps.tbl_nv_udp, &socket_maps[NETDATA_SOCKET_TABLE_UDP]);
    ebpf_update_map_type(obj->maps.socket_ctrl, &socket_maps[NETDATA_SOCKET_TABLE_CTRL]);
    ebpf_update_map_type(obj->maps.tbl_global_sock, &socket_maps[NETDATA_SOCKET_GLOBAL]);
    ebpf_update_map_type(obj->maps.tbl_lports, &socket_maps[NETDATA_SOCKET_LPORTS]);
}

/**
 * Disable TCP V6 connect
 */
static void ebpf_disable_tcp_v6_connect(struct socket_bpf *obj)
{
    bpf_program__set_autoload(obj->progs.netdata_tcp_v6_connect_kretprobe, false);
    bpf_program__set_autoload(obj->progs.netdata_tcp_v6_connect_kprobe, false);
    bpf_program__set_autoload(obj->progs.netdata_tcp_v6_connect_fexit, false);
    bpf_program__set_autoload(obj->progs.netdata_tcp_v6_connect_fentry, false);
}

/**
 * Load and attach
 *
 * Load and attach the eBPF code in kernel.
 *
 * @param obj is the main structure for bpf objects.
 * @param em  structure with configuration
 *
 * @return it returns 0 on success and -1 otherwise
 */
static inline int ebpf_socket_load_and_attach(struct socket_bpf *obj, ebpf_module_t *em)
{
    netdata_ebpf_targets_t *mt = em->targets;
    netdata_ebpf_program_loaded_t test = mt[NETDATA_FCNT_INET_CSK_ACCEPT].mode;

    if (test == EBPF_LOAD_TRAMPOLINE) {
        ebpf_socket_disable_probes(obj);

        ebpf_set_trampoline_target(obj);
        ebpf_socket_disable_specific_trampoline(obj, em->mode);
    } else { // We are not using tracepoints for this thread.
        ebpf_socket_disable_trampoline(obj);

        ebpf_socket_disable_specific_probe(obj, em->mode);
    }

    ebpf_socket_adjust_map(obj, em);

    if (tcp_v6_connect_address.type != 'T') {
        ebpf_disable_tcp_v6_connect(obj);
    }

    int ret = socket_bpf__load(obj);
    if (ret) {
        fprintf(stderr, "failed to load BPF object: %d\n", ret);
        return ret;
    }

    if (test == EBPF_LOAD_TRAMPOLINE) {
        ret = socket_bpf__attach(obj);
    } else {
        ret = (int)ebpf_socket_attach_probes(obj, em->mode);
    }

    if (!ret) {
        ebpf_socket_set_hash_tables(obj);

        ebpf_update_controller(socket_maps[NETDATA_SOCKET_TABLE_CTRL].map_fd, em);
    }

    return ret;
}
#endif

/*****************************************************************
 *
 *  FUNCTIONS TO CLOSE THE THREAD
 *
 *****************************************************************/

/**
 * Socket Free
 *
 * Cleanup variables after child threads to stop
 *
 * @param ptr thread data.
 */
static void ebpf_socket_free(ebpf_module_t *em)
{
    pthread_mutex_lock(&ebpf_exit_cleanup);
    em->enabled = NETDATA_THREAD_EBPF_STOPPED;
    ebpf_update_stats(&plugin_statistics, em);
    ebpf_update_kernel_memory_with_vector(&plugin_statistics, em->maps, EBPF_ACTION_STAT_REMOVE);
    pthread_mutex_unlock(&ebpf_exit_cleanup);

    pthread_mutex_lock(&lock);
    collect_pids &= ~(1 << EBPF_MODULE_SOCKET_IDX);
    pthread_mutex_unlock(&lock);
}

/**
 *  Obsolete Systemd Socket Charts
 *
 *  Obsolete charts when systemd is enabled
 *
 *  @param update_every value to overwrite the update frequency set by the server.
 **/
static void ebpf_obsolete_systemd_socket_charts(int update_every, char *id)
{
    int order = 20080;
    ebpf_write_chart_obsolete(
        id,
        NETDATA_SOCK_ID_OR_SUFFIX_CONNECTION_TCP_V4,
        "",
        "Calls to tcp_v4_connection",
        EBPF_COMMON_UNITS_CONNECTIONS,
        NETDATA_APPS_NET_GROUP,
        NETDATA_EBPF_CHART_TYPE_STACKED,
        NETDATA_SERVICES_SOCKET_TCP_V4_CONN_CONTEXT,
        order++,
        update_every);

    if (tcp_v6_connect_address.type == 'T') {
        ebpf_write_chart_obsolete(
            id,
            NETDATA_SOCK_ID_OR_SUFFIX_CONNECTION_TCP_V6,
            "",
            "Calls to tcp_v6_connection",
            EBPF_COMMON_UNITS_CONNECTIONS,
            NETDATA_APPS_NET_GROUP,
            NETDATA_EBPF_CHART_TYPE_STACKED,
            NETDATA_SERVICES_SOCKET_TCP_V6_CONN_CONTEXT,
            order++,
            update_every);
    }

    ebpf_write_chart_obsolete(
        id,
        NETDATA_SOCK_ID_OR_SUFFIX_BANDWIDTH,
        "",
        "Bandwidth.",
        EBPF_COMMON_UNITS_KILOBITS,
        NETDATA_APPS_NET_GROUP,
        NETDATA_EBPF_CHART_TYPE_STACKED,
        NETDATA_SERVICES_SOCKET_TCP_BANDWIDTH_CONTEXT,
        order++,
        update_every);

    ebpf_write_chart_obsolete(
        id,
        NETDATA_SOCK_ID_OR_SUFFIX_BANDWIDTH_TCP_RECV_CALLS,
        "",
        "Calls to tcp_cleanup_rbuf.",
        EBPF_COMMON_UNITS_CALLS_PER_SEC,
        NETDATA_APPS_NET_GROUP,
        NETDATA_EBPF_CHART_TYPE_STACKED,
        NETDATA_SERVICES_SOCKET_TCP_RECV_CONTEXT,
        order++,
        update_every);

    ebpf_write_chart_obsolete(
        id,
        NETDATA_SOCK_ID_OR_SUFFIX_BANDWIDTH_TCP_SEND_CALLS,
        "",
        "Calls to tcp_sendmsg.",
        EBPF_COMMON_UNITS_CALLS_PER_SEC,
        NETDATA_APPS_NET_GROUP,
        NETDATA_EBPF_CHART_TYPE_STACKED,
        NETDATA_SERVICES_SOCKET_TCP_SEND_CONTEXT,
        order++,
        update_every);

    ebpf_write_chart_obsolete(
        id,
        NETDATA_SOCK_ID_OR_SUFFIX_BANDWIDTH_TCP_RETRANSMIT,
        "",
        "Calls to tcp_retransmit",
        EBPF_COMMON_UNITS_CALLS_PER_SEC,
        NETDATA_APPS_NET_GROUP,
        NETDATA_EBPF_CHART_TYPE_STACKED,
        NETDATA_SERVICES_SOCKET_TCP_RETRANSMIT_CONTEXT,
        order++,
        update_every);

    ebpf_write_chart_obsolete(
        id,
        NETDATA_SOCK_ID_OR_SUFFIX_BANDWIDTH_UDP_SEND_CALLS,
        "",
        "Calls to udp_sendmsg",
        EBPF_COMMON_UNITS_CALLS_PER_SEC,
        NETDATA_APPS_NET_GROUP,
        NETDATA_EBPF_CHART_TYPE_STACKED,
        NETDATA_SERVICES_SOCKET_UDP_SEND_CONTEXT,
        order++,
        update_every);

    ebpf_write_chart_obsolete(
        id,
        NETDATA_SOCK_ID_OR_SUFFIX_BANDWIDTH_UDP_RECV_CALLS,
        "",
        "Calls to udp_recvmsg",
        EBPF_COMMON_UNITS_CALLS_PER_SEC,
        NETDATA_APPS_NET_GROUP,
        NETDATA_EBPF_CHART_TYPE_STACKED,
        NETDATA_SERVICES_SOCKET_UDP_RECV_CONTEXT,
        order++,
        update_every);
}

static void ebpf_obsolete_specific_socket_charts(char *type, int update_every);
/**
 * Obsolete cgroup chart
 *
 * Send obsolete for all charts created before to close.
 *
 * @param em a pointer to `struct ebpf_module`
 */
static inline void ebpf_obsolete_socket_cgroup_charts(ebpf_module_t *em)
{
    pthread_mutex_lock(&mutex_cgroup_shm);

    ebpf_cgroup_target_t *ect;
    for (ect = ebpf_cgroup_pids; ect; ect = ect->next) {
        if (ect->systemd) {
            ebpf_obsolete_systemd_socket_charts(em->update_every, ect->name);

            continue;
        }

        ebpf_obsolete_specific_socket_charts(ect->name, em->update_every);
    }
    pthread_mutex_unlock(&mutex_cgroup_shm);
}

/**
 * Create apps charts
 *
 * Call ebpf_create_chart to create the charts on apps submenu.
 *
 * @param em   a pointer to the structure with the default values.
 */
void ebpf_socket_obsolete_apps_charts(struct ebpf_module *em)
{
    int order = 20130;
    struct ebpf_target *w;
    int update_every = em->update_every;
    pthread_mutex_lock(&collect_data_mutex);
    for (w = apps_groups_root_target; w; w = w->next) {
        if (unlikely(!(w->charts_created & (1 << EBPF_MODULE_SOCKET_IDX))))
            continue;

        ebpf_write_chart_obsolete(
            NETDATA_APP_FAMILY,
            w->clean_name,
            "_ebpf_call_tcp_v4_connection",
            "Calls to tcp_v4_connection.",
            EBPF_COMMON_UNITS_CONNECTIONS,
            NETDATA_APPS_NET_GROUP,
            NETDATA_EBPF_CHART_TYPE_STACKED,
            "app.ebpf_call_tcp_v4_connection",
            order++,
            update_every);

        if (tcp_v6_connect_address.type == 'T') {
            ebpf_write_chart_obsolete(
                NETDATA_APP_FAMILY,
                w->clean_name,
                "_ebpf_call_tcp_v6_connection",
                "Calls to tcp_v6_connection.",
                EBPF_COMMON_UNITS_CONNECTIONS,
                NETDATA_APPS_NET_GROUP,
                NETDATA_EBPF_CHART_TYPE_STACKED,
                "app.ebpf_call_tcp_v6_connection",
                order++,
                update_every);
        }

        ebpf_write_chart_obsolete(
            NETDATA_APP_FAMILY,
            w->clean_name,
            "_ebpf_sock_bandwidth",
            "Bandwidth.",
            EBPF_COMMON_UNITS_KILOBITS,
            NETDATA_APPS_NET_GROUP,
            NETDATA_EBPF_CHART_TYPE_STACKED,
            "app.ebpf_sock_total_bandwidth",
            order++,
            update_every);

        ebpf_write_chart_obsolete(
            NETDATA_APP_FAMILY,
            w->clean_name,
            "_ebpf_call_tcp_sendmsg",
            "Calls to tcp_sendmsg.",
            EBPF_COMMON_UNITS_CALLS_PER_SEC,
            NETDATA_APPS_NET_GROUP,
            NETDATA_EBPF_CHART_TYPE_STACKED,
            "app.ebpf_call_tcp_sendmsg",
            order++,
            update_every);

        ebpf_write_chart_obsolete(
            NETDATA_APP_FAMILY,
            w->clean_name,
            "_ebpf_call_tcp_cleanup_rbuf",
            "Calls to tcp_cleanup_rbuf.",
            EBPF_COMMON_UNITS_CALLS_PER_SEC,
            NETDATA_APPS_NET_GROUP,
            NETDATA_EBPF_CHART_TYPE_STACKED,
            "app.ebpf_call_tcp_cleanup_rbuf",
            order++,
            update_every);

        ebpf_write_chart_obsolete(
            NETDATA_APP_FAMILY,
            w->clean_name,
            "_ebpf_call_tcp_retransmit",
            "Calls to tcp_retransmit.",
            EBPF_COMMON_UNITS_CALLS_PER_SEC,
            NETDATA_APPS_NET_GROUP,
            NETDATA_EBPF_CHART_TYPE_STACKED,
            "app.ebpf_call_tcp_retransmit",
            order++,
            update_every);

        ebpf_write_chart_obsolete(
            NETDATA_APP_FAMILY,
            w->clean_name,
            "_ebpf_call_udp_sendmsg",
            "Calls to udp_sendmsg.",
            EBPF_COMMON_UNITS_CALLS_PER_SEC,
            NETDATA_APPS_NET_GROUP,
            NETDATA_EBPF_CHART_TYPE_STACKED,
            "app.ebpf_call_udp_sendmsg",
            order++,
            update_every);

        ebpf_write_chart_obsolete(
            NETDATA_APP_FAMILY,
            w->clean_name,
            "_ebpf_call_udp_recvmsg",
            "Calls to udp_recvmsg.",
            EBPF_COMMON_UNITS_CALLS_PER_SEC,
            NETDATA_APPS_NET_GROUP,
            NETDATA_EBPF_CHART_TYPE_STACKED,
            "app.ebpf_call_udp_recvmsg",
            order++,
            update_every);

        w->charts_created &= ~(1 << EBPF_MODULE_SOCKET_IDX);
    }
    pthread_mutex_unlock(&collect_data_mutex);
}

/**
 * Obsolete global charts
 *
 * Obsolete charts created.
 *
 * @param em a pointer to the structure with the default values.
 */
static void ebpf_socket_obsolete_global_charts(ebpf_module_t *em)
{
    int order = 21070;
    ebpf_write_chart_obsolete(
        NETDATA_EBPF_IP_FAMILY,
        NETDATA_INBOUND_CONNECTIONS,
        "",
        "Inbound connections.",
        EBPF_COMMON_UNITS_CONNECTIONS,
        NETDATA_SOCKET_KERNEL_FUNCTIONS,
        NETDATA_EBPF_CHART_TYPE_LINE,
        "ip.inbound_conn",
        order++,
        em->update_every);

    ebpf_write_chart_obsolete(
        NETDATA_EBPF_IP_FAMILY,
        NETDATA_TCP_OUTBOUND_CONNECTIONS,
        "",
        "TCP outbound connections.",
        EBPF_COMMON_UNITS_CONNECTIONS,
        NETDATA_SOCKET_KERNEL_FUNCTIONS,
        NETDATA_EBPF_CHART_TYPE_LINE,
        "ip.tcp_outbound_conn",
        order++,
        em->update_every);

    ebpf_write_chart_obsolete(
        NETDATA_EBPF_IP_FAMILY,
        NETDATA_TCP_FUNCTION_COUNT,
        "",
        "Calls to internal functions",
        EBPF_COMMON_UNITS_CALLS_PER_SEC,
        NETDATA_SOCKET_KERNEL_FUNCTIONS,
        NETDATA_EBPF_CHART_TYPE_LINE,
        "ip.tcp_functions",
        order++,
        em->update_every);

    ebpf_write_chart_obsolete(
        NETDATA_EBPF_IP_FAMILY,
        NETDATA_TCP_FUNCTION_BITS,
        "",
        "TCP bandwidth",
        EBPF_COMMON_UNITS_KILOBITS,
        NETDATA_SOCKET_KERNEL_FUNCTIONS,
        NETDATA_EBPF_CHART_TYPE_LINE,
        "ip.total_tcp_bandwidth",
        order++,
        em->update_every);

    if (em->mode < MODE_ENTRY) {
        ebpf_write_chart_obsolete(
            NETDATA_EBPF_IP_FAMILY,
            NETDATA_TCP_FUNCTION_ERROR,
            "",
            "TCP errors",
            EBPF_COMMON_UNITS_CALLS_PER_SEC,
            NETDATA_SOCKET_KERNEL_FUNCTIONS,
            NETDATA_EBPF_CHART_TYPE_LINE,
            "ip.tcp_error",
            order++,
            em->update_every);
    }

    ebpf_write_chart_obsolete(
        NETDATA_EBPF_IP_FAMILY,
        NETDATA_TCP_RETRANSMIT,
        "",
        "Packages retransmitted",
        EBPF_COMMON_UNITS_CALLS_PER_SEC,
        NETDATA_SOCKET_KERNEL_FUNCTIONS,
        NETDATA_EBPF_CHART_TYPE_LINE,
        "ip.tcp_retransmit",
        order++,
        em->update_every);

    ebpf_write_chart_obsolete(
        NETDATA_EBPF_IP_FAMILY,
        NETDATA_UDP_FUNCTION_COUNT,
        "",
        "UDP calls",
        EBPF_COMMON_UNITS_CALLS_PER_SEC,
        NETDATA_SOCKET_KERNEL_FUNCTIONS,
        NETDATA_EBPF_CHART_TYPE_LINE,
        "ip.udp_functions",
        order++,
        em->update_every);

    ebpf_write_chart_obsolete(
        NETDATA_EBPF_IP_FAMILY,
        NETDATA_UDP_FUNCTION_BITS,
        "",
        "UDP bandwidth",
        EBPF_COMMON_UNITS_KILOBITS,
        NETDATA_SOCKET_KERNEL_FUNCTIONS,
        NETDATA_EBPF_CHART_TYPE_LINE,
        "ip.total_udp_bandwidth",
        order++,
        em->update_every);

    if (em->mode < MODE_ENTRY) {
        ebpf_write_chart_obsolete(
            NETDATA_EBPF_IP_FAMILY,
            NETDATA_UDP_FUNCTION_ERROR,
            "",
            "UDP errors",
            EBPF_COMMON_UNITS_CALLS_PER_SEC,
            NETDATA_SOCKET_KERNEL_FUNCTIONS,
            NETDATA_EBPF_CHART_TYPE_LINE,
            "ip.udp_error",
            order++,
            em->update_every);
    }

    fflush(stdout);
}
/**
 * Socket exit
 *
 * Clean up the main thread.
 *
 * @param ptr thread data.
 */
static void ebpf_socket_exit(void *pptr)
{
    ebpf_module_t *em = CLEANUP_FUNCTION_GET_PTR(pptr);
    if (!em)
        return;

    if (ebpf_read_socket.thread)
        nd_thread_signal_cancel(ebpf_read_socket.thread);

    if (em->enabled == NETDATA_THREAD_EBPF_FUNCTION_RUNNING) {
        pthread_mutex_lock(&lock);

        if (em->cgroup_charts) {
            ebpf_obsolete_socket_cgroup_charts(em);
            fflush(stdout);
        }

        if (em->apps_charts & NETDATA_EBPF_APPS_FLAG_CHART_CREATED) {
            ebpf_socket_obsolete_apps_charts(em);
            fflush(stdout);
        }

        ebpf_socket_obsolete_global_charts(em);

        pthread_mutex_unlock(&lock);
    }

    ebpf_socket_free(em);
}

/*****************************************************************
 *
 *  PROCESS DATA AND SEND TO NETDATA
 *
 *****************************************************************/

/**
 * Update publish structure before to send data to Netdata.
 *
 * @param publish  the first output structure with independent dimensions
 * @param tcp      structure to store IO from tcp sockets
 * @param udp      structure to store IO from udp sockets
 * @param input    the structure with the input data.
 */
static void ebpf_update_global_publish(
    netdata_publish_syscall_t *publish,
    netdata_publish_vfs_common_t *tcp,
    netdata_publish_vfs_common_t *udp,
    netdata_syscall_stat_t *input)
{
    netdata_publish_syscall_t *move = publish;
    while (move) {
        if (input->call != move->pcall) {
            // This condition happens to avoid initial values with dimensions higher than normal values.
            if (move->pcall) {
                move->ncall = (input->call > move->pcall) ? input->call - move->pcall : move->pcall - input->call;
                move->nbyte = (input->bytes > move->pbyte) ? input->bytes - move->pbyte : move->pbyte - input->bytes;
                move->nerr = (input->ecall > move->nerr) ? input->ecall - move->perr : move->perr - input->ecall;
            } else {
                move->ncall = 0;
                move->nbyte = 0;
                move->nerr = 0;
            }

            move->pcall = input->call;
            move->pbyte = input->bytes;
            move->perr = input->ecall;
        } else {
            move->ncall = 0;
            move->nbyte = 0;
            move->nerr = 0;
        }

        input = input->next;
        move = move->next;
    }

    tcp->write = -(long)publish[0].nbyte;
    tcp->read = (long)publish[1].nbyte;

    udp->write = -(long)publish[3].nbyte;
    udp->read = (long)publish[4].nbyte;
}

/**
 *  Socket Bytes 2 bits
 *
 *  Convert data read from kernel ring to bits
 *
 * @param value data read from kernel ring
 *
 * @return
 */
static inline collected_number ebpf_socket_bytes2bits(uint64_t value)
{
    return (collected_number)(value * 8 / BITS_IN_A_KILOBIT);
}

/**
 * Send Global Inbound connection
 *
 * Send number of connections read per protocol.
 */
static void ebpf_socket_send_global_inbound_conn()
{
    uint64_t udp_conn = 0;
    uint64_t tcp_conn = 0;
    ebpf_network_viewer_port_list_t *move = listen_ports;
    while (move) {
        if (move->protocol == IPPROTO_TCP)
            tcp_conn += move->connections;
        else
            udp_conn += move->connections;

        move = move->next;
    }

    ebpf_write_begin_chart(NETDATA_EBPF_IP_FAMILY, NETDATA_INBOUND_CONNECTIONS, "");
    write_chart_dimension(socket_publish_aggregated[NETDATA_IDX_INCOMING_CONNECTION_TCP].name, (long long)tcp_conn);
    write_chart_dimension(socket_publish_aggregated[NETDATA_IDX_INCOMING_CONNECTION_UDP].name, (long long)udp_conn);
    ebpf_write_end_chart();
}

/**
 * Send data to Netdata calling auxiliary functions.
 *
 * @param em the structure with thread information
 */
static void ebpf_socket_send_data(ebpf_module_t *em)
{
    netdata_publish_vfs_common_t common_tcp;
    netdata_publish_vfs_common_t common_udp;
    ebpf_update_global_publish(socket_publish_aggregated, &common_tcp, &common_udp, socket_aggregated_data);

    ebpf_socket_send_global_inbound_conn();
    write_count_chart(
        NETDATA_TCP_OUTBOUND_CONNECTIONS,
        NETDATA_EBPF_IP_FAMILY,
        &socket_publish_aggregated[NETDATA_IDX_TCP_CONNECTION_V4],
        2);

    // We read bytes from function arguments, but bandwidth is given in bits,
    // so we need to multiply by 8 to convert for the final value.
    write_count_chart(NETDATA_TCP_FUNCTION_COUNT, NETDATA_EBPF_IP_FAMILY, socket_publish_aggregated, 3);
    write_io_chart(
        NETDATA_TCP_FUNCTION_BITS,
        NETDATA_EBPF_IP_FAMILY,
        socket_id_names[0],
        ebpf_socket_bytes2bits(common_tcp.read),
        socket_id_names[1],
        ebpf_socket_bytes2bits(common_tcp.write));
    if (em->mode < MODE_ENTRY) {
        write_err_chart(NETDATA_TCP_FUNCTION_ERROR, NETDATA_EBPF_IP_FAMILY, socket_publish_aggregated, 2);
    }
    write_count_chart(
        NETDATA_TCP_RETRANSMIT, NETDATA_EBPF_IP_FAMILY, &socket_publish_aggregated[NETDATA_IDX_TCP_RETRANSMIT], 1);

    write_count_chart(
        NETDATA_UDP_FUNCTION_COUNT, NETDATA_EBPF_IP_FAMILY, &socket_publish_aggregated[NETDATA_IDX_UDP_RECVBUF], 2);
    write_io_chart(
        NETDATA_UDP_FUNCTION_BITS,
        NETDATA_EBPF_IP_FAMILY,
        socket_id_names[3],
        ebpf_socket_bytes2bits(common_udp.read),
        socket_id_names[4],
        ebpf_socket_bytes2bits(common_udp.write));
    if (em->mode < MODE_ENTRY) {
        write_err_chart(
            NETDATA_UDP_FUNCTION_ERROR, NETDATA_EBPF_IP_FAMILY, &socket_publish_aggregated[NETDATA_UDP_START], 2);
    }
}

/**
 * Send data to Netdata calling auxiliary functions.
 */
void ebpf_socket_send_apps_data()
{
    struct ebpf_target *w;
    pthread_mutex_lock(&collect_data_mutex);
    for (w = apps_groups_root_target; w; w = w->next) {
        if (unlikely(!(w->charts_created & (1 << EBPF_MODULE_SOCKET_IDX))))
            continue;

        ebpf_socket_publish_apps_t *values = &w->socket;
        ebpf_write_begin_chart(NETDATA_APP_FAMILY, w->clean_name, "_ebpf_call_tcp_v4_connection");
        write_chart_dimension("connections", (collected_number)values->call_tcp_v4_connection);
        ebpf_write_end_chart();

        if (tcp_v6_connect_address.type == 'T') {
            ebpf_write_begin_chart(NETDATA_APP_FAMILY, w->clean_name, "_call_tcp_v6_connection");
            write_chart_dimension("connections", (collected_number)values->call_tcp_v6_connection);
            ebpf_write_end_chart();
        }

        ebpf_write_begin_chart(NETDATA_APP_FAMILY, w->clean_name, "_ebpf_sock_bandwidth");
        // We multiply by 0.008, because we read bytes, but we display bits
        write_chart_dimension("received", ebpf_socket_bytes2bits(values->bytes_received));
        write_chart_dimension("sent", ebpf_socket_bytes2bits(values->bytes_sent));
        ebpf_write_end_chart();

        ebpf_write_begin_chart(NETDATA_APP_FAMILY, w->clean_name, "_ebpf_call_tcp_sendmsg");
        write_chart_dimension("calls", (collected_number)values->call_tcp_sent);
        ebpf_write_end_chart();

        ebpf_write_begin_chart(NETDATA_APP_FAMILY, w->clean_name, "_ebpf_call_tcp_cleanup_rbuf");
        write_chart_dimension("calls", (collected_number)values->call_tcp_received);
        ebpf_write_end_chart();

        ebpf_write_begin_chart(NETDATA_APP_FAMILY, w->clean_name, "_ebpf_call_tcp_retransmit");
        write_chart_dimension("calls", (collected_number)values->retransmit);
        ebpf_write_end_chart();

        ebpf_write_begin_chart(NETDATA_APP_FAMILY, w->clean_name, "_ebpf_call_udp_sendmsg");
        write_chart_dimension("calls", (collected_number)values->call_udp_sent);
        ebpf_write_end_chart();

        ebpf_write_begin_chart(NETDATA_APP_FAMILY, w->clean_name, "_ebpf_call_udp_recvmsg");
        write_chart_dimension("calls", (collected_number)values->call_udp_received);
        ebpf_write_end_chart();
    }
    pthread_mutex_unlock(&collect_data_mutex);
}

/*****************************************************************
 *
 *  FUNCTIONS TO CREATE CHARTS
 *
 *****************************************************************/

/**
 * Create global charts
 *
 * Call ebpf_create_chart to create the charts for the collector.
 *
 * @param em a pointer to the structure with the default values.
 */
static void ebpf_socket_create_global_charts(ebpf_module_t *em)
{
    int order = 21070;
    ebpf_create_chart(
        NETDATA_EBPF_IP_FAMILY,
        NETDATA_INBOUND_CONNECTIONS,
        "Inbound connections.",
        EBPF_COMMON_UNITS_CONNECTIONS,
        NETDATA_SOCKET_KERNEL_FUNCTIONS,
        "ip.inbound_conn",
        NETDATA_EBPF_CHART_TYPE_LINE,
        order++,
        ebpf_create_global_dimension,
        &socket_publish_aggregated[NETDATA_IDX_INCOMING_CONNECTION_TCP],
        2,
        em->update_every,
        NETDATA_EBPF_MODULE_NAME_SOCKET);

    ebpf_create_chart(
        NETDATA_EBPF_IP_FAMILY,
        NETDATA_TCP_OUTBOUND_CONNECTIONS,
        "TCP outbound connections.",
        EBPF_COMMON_UNITS_CONNECTIONS,
        NETDATA_SOCKET_KERNEL_FUNCTIONS,
        "ip.tcp_outbound_conn",
        NETDATA_EBPF_CHART_TYPE_LINE,
        order++,
        ebpf_create_global_dimension,
        &socket_publish_aggregated[NETDATA_IDX_TCP_CONNECTION_V4],
        2,
        em->update_every,
        NETDATA_EBPF_MODULE_NAME_SOCKET);

    ebpf_create_chart(
        NETDATA_EBPF_IP_FAMILY,
        NETDATA_TCP_FUNCTION_COUNT,
        "Calls to internal functions",
        EBPF_COMMON_UNITS_CALLS_PER_SEC,
        NETDATA_SOCKET_KERNEL_FUNCTIONS,
        "ip.tcp_functions",
        NETDATA_EBPF_CHART_TYPE_LINE,
        order++,
        ebpf_create_global_dimension,
        socket_publish_aggregated,
        3,
        em->update_every,
        NETDATA_EBPF_MODULE_NAME_SOCKET);

    ebpf_create_chart(
        NETDATA_EBPF_IP_FAMILY,
        NETDATA_TCP_FUNCTION_BITS,
        "TCP bandwidth",
        EBPF_COMMON_UNITS_KILOBITS,
        NETDATA_SOCKET_KERNEL_FUNCTIONS,
        "ip.total_tcp_bandwidth",
        NETDATA_EBPF_CHART_TYPE_LINE,
        order++,
        ebpf_create_global_dimension,
        socket_publish_aggregated,
        2,
        em->update_every,
        NETDATA_EBPF_MODULE_NAME_SOCKET);

    if (em->mode < MODE_ENTRY) {
        ebpf_create_chart(
            NETDATA_EBPF_IP_FAMILY,
            NETDATA_TCP_FUNCTION_ERROR,
            "TCP errors",
            EBPF_COMMON_UNITS_CALLS_PER_SEC,
            NETDATA_SOCKET_KERNEL_FUNCTIONS,
            "ip.tcp_error",
            NETDATA_EBPF_CHART_TYPE_LINE,
            order++,
            ebpf_create_global_dimension,
            socket_publish_aggregated,
            2,
            em->update_every,
            NETDATA_EBPF_MODULE_NAME_SOCKET);
    }

    ebpf_create_chart(
        NETDATA_EBPF_IP_FAMILY,
        NETDATA_TCP_RETRANSMIT,
        "Packages retransmitted",
        EBPF_COMMON_UNITS_CALLS_PER_SEC,
        NETDATA_SOCKET_KERNEL_FUNCTIONS,
        "ip.tcp_retransmit",
        NETDATA_EBPF_CHART_TYPE_LINE,
        order++,
        ebpf_create_global_dimension,
        &socket_publish_aggregated[NETDATA_IDX_TCP_RETRANSMIT],
        1,
        em->update_every,
        NETDATA_EBPF_MODULE_NAME_SOCKET);

    ebpf_create_chart(
        NETDATA_EBPF_IP_FAMILY,
        NETDATA_UDP_FUNCTION_COUNT,
        "UDP calls",
        EBPF_COMMON_UNITS_CALLS_PER_SEC,
        NETDATA_SOCKET_KERNEL_FUNCTIONS,
        "ip.udp_functions",
        NETDATA_EBPF_CHART_TYPE_LINE,
        order++,
        ebpf_create_global_dimension,
        &socket_publish_aggregated[NETDATA_IDX_UDP_RECVBUF],
        2,
        em->update_every,
        NETDATA_EBPF_MODULE_NAME_SOCKET);

    ebpf_create_chart(
        NETDATA_EBPF_IP_FAMILY,
        NETDATA_UDP_FUNCTION_BITS,
        "UDP bandwidth",
        EBPF_COMMON_UNITS_KILOBITS,
        NETDATA_SOCKET_KERNEL_FUNCTIONS,
        "ip.total_udp_bandwidth",
        NETDATA_EBPF_CHART_TYPE_LINE,
        order++,
        ebpf_create_global_dimension,
        &socket_publish_aggregated[NETDATA_IDX_UDP_RECVBUF],
        2,
        em->update_every,
        NETDATA_EBPF_MODULE_NAME_SOCKET);

    if (em->mode < MODE_ENTRY) {
        ebpf_create_chart(
            NETDATA_EBPF_IP_FAMILY,
            NETDATA_UDP_FUNCTION_ERROR,
            "UDP errors",
            EBPF_COMMON_UNITS_CALLS_PER_SEC,
            NETDATA_SOCKET_KERNEL_FUNCTIONS,
            "ip.udp_error",
            NETDATA_EBPF_CHART_TYPE_LINE,
            order++,
            ebpf_create_global_dimension,
            &socket_publish_aggregated[NETDATA_IDX_UDP_RECVBUF],
            2,
            em->update_every,
            NETDATA_EBPF_MODULE_NAME_SOCKET);
    }

    fflush(stdout);
}

/**
 * Create apps charts
 *
 * Call ebpf_create_chart to create the charts on apps submenu.
 *
 * @param em   a pointer to the structure with the default values.
 * @param ptr  a pointer for targets
 */
void ebpf_socket_create_apps_charts(struct ebpf_module *em, void *ptr)
{
    struct ebpf_target *root = ptr;
    struct ebpf_target *w;
    int order = 20130;
    int update_every = em->update_every;
    for (w = root; w; w = w->next) {
        if (unlikely(!w->exposed))
            continue;

        ebpf_write_chart_cmd(
            NETDATA_APP_FAMILY,
            w->clean_name,
            "_ebpf_call_tcp_v4_connection",
            "Calls to tcp_v4_connection.",
            EBPF_COMMON_UNITS_CONNECTIONS,
            NETDATA_APPS_NET_GROUP,
            NETDATA_EBPF_CHART_TYPE_STACKED,
            "app.ebpf_call_tcp_v4_connection",
            order++,
            update_every,
            NETDATA_EBPF_MODULE_NAME_SOCKET);
        ebpf_create_chart_labels("app_group", w->name, RRDLABEL_SRC_AUTO);
        ebpf_commit_label();
        fprintf(stdout, "DIMENSION connections '' %s 1 1\n", ebpf_algorithms[NETDATA_EBPF_INCREMENTAL_IDX]);

        if (tcp_v6_connect_address.type == 'T') {
            ebpf_write_chart_cmd(
                NETDATA_APP_FAMILY,
                w->clean_name,
                "_ebpf_call_tcp_v6_connection",
                "Calls to tcp_v6_connection.",
                EBPF_COMMON_UNITS_CONNECTIONS,
                NETDATA_APPS_NET_GROUP,
                NETDATA_EBPF_CHART_TYPE_STACKED,
                "app.ebpf_call_tcp_v6_connection",
                order++,
                update_every,
                NETDATA_EBPF_MODULE_NAME_SOCKET);
            ebpf_create_chart_labels("app_group", w->name, RRDLABEL_SRC_AUTO);
            ebpf_commit_label();
            fprintf(stdout, "DIMENSION connections '' %s 1 1\n", ebpf_algorithms[NETDATA_EBPF_INCREMENTAL_IDX]);
        }

        ebpf_write_chart_cmd(
            NETDATA_APP_FAMILY,
            w->clean_name,
            "_ebpf_sock_bandwidth",
            "Bandwidth.",
            EBPF_COMMON_UNITS_KILOBITS,
            NETDATA_APPS_NET_GROUP,
            NETDATA_EBPF_CHART_TYPE_STACKED,
            "app.ebpf_sock_total_bandwidth",
            order++,
            update_every,
            NETDATA_EBPF_MODULE_NAME_SOCKET);
        ebpf_create_chart_labels("app_group", w->name, RRDLABEL_SRC_AUTO);
        ebpf_commit_label();
        fprintf(stdout, "DIMENSION received '' %s 1 1\n", ebpf_algorithms[NETDATA_EBPF_INCREMENTAL_IDX]);
        fprintf(stdout, "DIMENSION sent '' %s 1 1\n", ebpf_algorithms[NETDATA_EBPF_INCREMENTAL_IDX]);

        ebpf_write_chart_cmd(
            NETDATA_APP_FAMILY,
            w->clean_name,
            "_ebpf_call_tcp_sendmsg",
            "Calls to tcp_sendmsg.",
            EBPF_COMMON_UNITS_CALLS_PER_SEC,
            NETDATA_APPS_NET_GROUP,
            NETDATA_EBPF_CHART_TYPE_STACKED,
            "app.ebpf_call_tcp_sendmsg",
            order++,
            update_every,
            NETDATA_EBPF_MODULE_NAME_SOCKET);
        ebpf_create_chart_labels("app_group", w->name, RRDLABEL_SRC_AUTO);
        ebpf_commit_label();
        fprintf(stdout, "DIMENSION calls '' %s 1 1\n", ebpf_algorithms[NETDATA_EBPF_INCREMENTAL_IDX]);

        ebpf_write_chart_cmd(
            NETDATA_APP_FAMILY,
            w->clean_name,
            "_ebpf_call_tcp_cleanup_rbuf",
            "Calls to tcp_cleanup_rbuf.",
            EBPF_COMMON_UNITS_CALLS_PER_SEC,
            NETDATA_APPS_NET_GROUP,
            NETDATA_EBPF_CHART_TYPE_STACKED,
            "app.ebpf_call_tcp_cleanup_rbuf",
            order++,
            update_every,
            NETDATA_EBPF_MODULE_NAME_SOCKET);
        ebpf_create_chart_labels("app_group", w->name, RRDLABEL_SRC_AUTO);
        ebpf_commit_label();
        fprintf(stdout, "DIMENSION calls '' %s 1 1\n", ebpf_algorithms[NETDATA_EBPF_INCREMENTAL_IDX]);

        ebpf_write_chart_cmd(
            NETDATA_APP_FAMILY,
            w->clean_name,
            "_ebpf_call_tcp_retransmit",
            "Calls to tcp_retransmit.",
            EBPF_COMMON_UNITS_CALLS_PER_SEC,
            NETDATA_APPS_NET_GROUP,
            NETDATA_EBPF_CHART_TYPE_STACKED,
            "app.ebpf_call_tcp_retransmit",
            order++,
            update_every,
            NETDATA_EBPF_MODULE_NAME_SOCKET);
        ebpf_create_chart_labels("app_group", w->name, RRDLABEL_SRC_AUTO);
        ebpf_commit_label();
        fprintf(stdout, "DIMENSION calls '' %s 1 1\n", ebpf_algorithms[NETDATA_EBPF_INCREMENTAL_IDX]);

        ebpf_write_chart_cmd(
            NETDATA_APP_FAMILY,
            w->clean_name,
            "_ebpf_call_udp_sendmsg",
            "Calls to udp_sendmsg.",
            EBPF_COMMON_UNITS_CALLS_PER_SEC,
            NETDATA_APPS_NET_GROUP,
            NETDATA_EBPF_CHART_TYPE_STACKED,
            "app.ebpf_call_udp_sendmsg",
            order++,
            update_every,
            NETDATA_EBPF_MODULE_NAME_SOCKET);
        ebpf_create_chart_labels("app_group", w->name, RRDLABEL_SRC_AUTO);
        ebpf_commit_label();
        fprintf(stdout, "DIMENSION calls '' %s 1 1\n", ebpf_algorithms[NETDATA_EBPF_INCREMENTAL_IDX]);

        ebpf_write_chart_cmd(
            NETDATA_APP_FAMILY,
            w->clean_name,
            "_ebpf_call_udp_recvmsg",
            "Calls to udp_recvmsg.",
            EBPF_COMMON_UNITS_CALLS_PER_SEC,
            NETDATA_APPS_NET_GROUP,
            NETDATA_EBPF_CHART_TYPE_STACKED,
            "app.ebpf_call_udp_recvmsg",
            order,
            update_every,
            NETDATA_EBPF_MODULE_NAME_SOCKET);
        ebpf_create_chart_labels("app_group", w->name, RRDLABEL_SRC_AUTO);
        ebpf_commit_label();
        fprintf(stdout, "DIMENSION calls '' %s 1 1\n", ebpf_algorithms[NETDATA_EBPF_INCREMENTAL_IDX]);

        w->charts_created |= 1 << EBPF_MODULE_SOCKET_IDX;
    }
    em->apps_charts |= NETDATA_EBPF_APPS_FLAG_CHART_CREATED;
}

/*****************************************************************
 *
 *  READ INFORMATION FROM KERNEL RING
 *
 *****************************************************************/

/**
 * Is specific ip inside the range
 *
 * Check if the ip is inside a IP range previously defined
 *
 * @param cmp       the IP to compare
 * @param family    the IP family
 *
 * @return It returns 1 if the IP is inside the range and 0 otherwise
 */
static int ebpf_is_specific_ip_inside_range(union netdata_ip_t *cmp, int family)
{
    if (!network_viewer_opt.excluded_ips && !network_viewer_opt.included_ips)
        return 1;

    uint32_t ipv4_test = htonl(cmp->addr32[0]);
    ebpf_network_viewer_ip_list_t *move = network_viewer_opt.excluded_ips;
    while (move) {
        if (family == AF_INET) {
            if (move->first.addr32[0] <= ipv4_test && ipv4_test <= move->last.addr32[0])
                return 0;
        } else {
            if (memcmp(move->first.addr8, cmp->addr8, sizeof(union netdata_ip_t)) <= 0 &&
                memcmp(move->last.addr8, cmp->addr8, sizeof(union netdata_ip_t)) >= 0) {
                return 0;
            }
        }
        move = move->next;
    }

    move = network_viewer_opt.included_ips;
    while (move) {
        if (family == AF_INET && move->ver == AF_INET) {
            if (move->first.addr32[0] <= ipv4_test && move->last.addr32[0] >= ipv4_test)
                return 1;
        } else {
            if (move->ver == AF_INET6 && memcmp(move->first.addr8, cmp->addr8, sizeof(union netdata_ip_t)) <= 0 &&
                memcmp(move->last.addr8, cmp->addr8, sizeof(union netdata_ip_t)) >= 0) {
                return 1;
            }
        }
        move = move->next;
    }

    return 0;
}

/**
 * Is port inside range
 *
 * Verify if the cmp port is inside the range [first, last].
 * This function expects only the last parameter as big endian.
 *
 * @param cmp    the value to compare
 *
 * @return It returns 1 when cmp is inside and 0 otherwise.
 */
static int ebpf_is_port_inside_range(uint16_t cmp)
{
    // We do not have restrictions for ports.
    if (!network_viewer_opt.excluded_port && !network_viewer_opt.included_port)
        return 1;

    // Test if port is excluded
    ebpf_network_viewer_port_list_t *move = network_viewer_opt.excluded_port;
    while (move) {
        if (move->cmp_first <= cmp && cmp <= move->cmp_last)
            return 0;

        move = move->next;
    }

    // Test if the port is inside allowed range
    move = network_viewer_opt.included_port;
    while (move) {
        if (move->cmp_first <= cmp && cmp <= move->cmp_last)
            return 1;

        move = move->next;
    }

    return 0;
}

/**
 * Hostname matches pattern
 *
 * @param cmp  the value to compare
 *
 * @return It returns 1 when the value matches and zero otherwise.
 */
int hostname_matches_pattern(char *cmp)
{
    if (!network_viewer_opt.included_hostnames && !network_viewer_opt.excluded_hostnames)
        return 1;

    ebpf_network_viewer_hostname_list_t *move = network_viewer_opt.excluded_hostnames;
    while (move) {
        if (simple_pattern_matches(move->value_pattern, cmp))
            return 0;

        move = move->next;
    }

    move = network_viewer_opt.included_hostnames;
    while (move) {
        if (simple_pattern_matches(move->value_pattern, cmp))
            return 1;

        move = move->next;
    }

    return 0;
}

/**
 * Is socket allowed?
 *
 * Compare destination addresses and destination ports to define next steps
 *
 * @param key     the socket read from kernel ring
 * @param data    the socket data used also used to refuse some sockets.
 *
 * @return It returns 1 if this socket is inside the ranges and 0 otherwise.
 */
int ebpf_is_socket_allowed(netdata_socket_idx_t *key, netdata_socket_t *data)
{
    int ret = 0;
    // If family is not AF_UNSPEC and it is different of specified
    if (network_viewer_opt.family && network_viewer_opt.family != data->family)
        goto endsocketallowed;

    if (!ebpf_is_port_inside_range(key->dport))
        goto endsocketallowed;

    ret = ebpf_is_specific_ip_inside_range(&key->daddr, data->family);

endsocketallowed:
    return ret;
}

/**
 * Hash accumulator
 *
 * @param values        the values used to calculate the data.
 * @param family        the connection family
 * @param end           the values size.
 */
static void ebpf_hash_socket_accumulator(netdata_socket_t *values, int end)
{
    int i;
    uint8_t protocol = values[0].protocol;
    uint64_t ct = values[0].current_timestamp;
    uint64_t ft = values[0].first_timestamp;
    uint16_t family = AF_UNSPEC;
    uint32_t external_origin = values[0].external_origin;
    for (i = 1; i < end; i++) {
        netdata_socket_t *w = &values[i];

        values[0].tcp.call_tcp_sent += w->tcp.call_tcp_sent;
        values[0].tcp.call_tcp_received += w->tcp.call_tcp_received;
        values[0].tcp.tcp_bytes_received += w->tcp.tcp_bytes_received;
        values[0].tcp.tcp_bytes_sent += w->tcp.tcp_bytes_sent;
        values[0].tcp.close += w->tcp.close;
        values[0].tcp.retransmit += w->tcp.retransmit;
        values[0].tcp.ipv4_connect += w->tcp.ipv4_connect;
        values[0].tcp.ipv6_connect += w->tcp.ipv6_connect;

        if (!protocol)
            protocol = w->protocol;

        if (family == AF_UNSPEC)
            family = w->family;

        if (w->current_timestamp > ct)
            ct = w->current_timestamp;

        if (!ft)
            ft = w->first_timestamp;

        if (w->external_origin)
            external_origin = NETDATA_EBPF_SRC_IP_ORIGIN_EXTERNAL;
    }

    values[0].protocol = (!protocol) ? IPPROTO_TCP : protocol;
    values[0].current_timestamp = ct;
    values[0].first_timestamp = ft;
    values[0].external_origin = external_origin;
}

/**
 * Translate socket
 *
 * Convert socket address to string
 *
 * @param dst structure where we will store
 * @param key the socket address
 */
static void ebpf_socket_translate(netdata_socket_plus_t *dst, netdata_socket_idx_t *key)
{
    uint32_t resolve = network_viewer_opt.service_resolution_enabled;
    char service[NI_MAXSERV];
    int ret;
    if (dst->data.family == AF_INET) {
        struct sockaddr_in ipv4_addr = {};
        ipv4_addr.sin_port = 0;
        ipv4_addr.sin_addr.s_addr = key->saddr.addr32[0];
        ipv4_addr.sin_family = AF_INET;
        if (resolve) {
            // NI_NAMEREQD : It is too slow
            ret = getnameinfo(
                (struct sockaddr *)&ipv4_addr,
                sizeof(ipv4_addr),
                dst->socket_string.src_ip,
                INET6_ADDRSTRLEN,
                service,
                NI_MAXSERV,
                NI_NUMERICHOST | NI_NUMERICSERV);
            if (ret) {
                collector_error("Cannot resolve name: %s", gai_strerror(ret));
                resolve = 0;
            } else {
                ipv4_addr.sin_addr.s_addr = key->daddr.addr32[0];

                ipv4_addr.sin_port = key->dport;
                ret = getnameinfo(
                    (struct sockaddr *)&ipv4_addr,
                    sizeof(ipv4_addr),
                    dst->socket_string.dst_ip,
                    INET6_ADDRSTRLEN,
                    dst->socket_string.dst_port,
                    NI_MAXSERV,
                    NI_NUMERICHOST);
                if (ret) {
                    collector_error("Cannot resolve name: %s", gai_strerror(ret));
                    resolve = 0;
                }
            }
        }

        // When resolution fail, we should use addresses
        if (!resolve) {
            ipv4_addr.sin_addr.s_addr = key->saddr.addr32[0];

            if (!inet_ntop(AF_INET, &ipv4_addr.sin_addr, dst->socket_string.src_ip, INET6_ADDRSTRLEN))
                netdata_log_info("Cannot convert IP %u .", ipv4_addr.sin_addr.s_addr);

            ipv4_addr.sin_addr.s_addr = key->daddr.addr32[0];

            if (!inet_ntop(AF_INET, &ipv4_addr.sin_addr, dst->socket_string.dst_ip, INET6_ADDRSTRLEN))
                netdata_log_info("Cannot convert IP %u .", ipv4_addr.sin_addr.s_addr);
            snprintfz(dst->socket_string.dst_port, NI_MAXSERV, "%u", ntohs(key->dport));
        }
    } else {
        struct sockaddr_in6 ipv6_addr = {};
        memcpy(&ipv6_addr.sin6_addr, key->saddr.addr8, sizeof(key->saddr.addr8));
        ipv6_addr.sin6_family = AF_INET6;
        if (resolve) {
            ret = getnameinfo(
                (struct sockaddr *)&ipv6_addr,
                sizeof(ipv6_addr),
                dst->socket_string.src_ip,
                INET6_ADDRSTRLEN,
                service,
                NI_MAXSERV,
                NI_NUMERICHOST | NI_NUMERICSERV);
            if (ret) {
                collector_error("Cannot resolve name: %s", gai_strerror(ret));
                resolve = 0;
            } else {
                memcpy(&ipv6_addr.sin6_addr, key->daddr.addr8, sizeof(key->daddr.addr8));
                ret = getnameinfo(
                    (struct sockaddr *)&ipv6_addr,
                    sizeof(ipv6_addr),
                    dst->socket_string.dst_ip,
                    INET6_ADDRSTRLEN,
                    dst->socket_string.dst_port,
                    NI_MAXSERV,
                    NI_NUMERICHOST);
                if (ret) {
                    collector_error("Cannot resolve name: %s", gai_strerror(ret));
                    resolve = 0;
                }
            }
        }

        if (!resolve) {
            memcpy(&ipv6_addr.sin6_addr, key->saddr.addr8, sizeof(key->saddr.addr8));
            if (!inet_ntop(AF_INET6, &ipv6_addr.sin6_addr, dst->socket_string.src_ip, INET6_ADDRSTRLEN))
                netdata_log_info("Cannot convert IPv6 Address.");

            memcpy(&ipv6_addr.sin6_addr, key->daddr.addr8, sizeof(key->daddr.addr8));
            if (!inet_ntop(AF_INET6, &ipv6_addr.sin6_addr, dst->socket_string.dst_ip, INET6_ADDRSTRLEN))
                netdata_log_info("Cannot convert IPv6 Address.");
            snprintfz(dst->socket_string.dst_port, NI_MAXSERV, "%u", ntohs(key->dport));
        }
    }
    dst->pid = key->pid;

    if (!strcmp(dst->socket_string.dst_port, "0"))
        snprintfz(dst->socket_string.dst_port, NI_MAXSERV, "%u", ntohs(key->dport));
#ifdef NETDATA_DEV_MODE
    collector_info(
        "New socket: { ORIGIN IP: %s, ORIGIN : %u, DST IP:%s, DST PORT: %s, PID: %u, PROTO: %d, FAMILY: %d}",
        dst->socket_string.src_ip,
        dst->data.external_origin,
        dst->socket_string.dst_ip,
        dst->socket_string.dst_port,
        dst->pid,
        dst->data.protocol,
        dst->data.family);
#endif
}

/**
 * Update array vectors
 *
 * Read data from hash table and update vectors.
 *
 * @param em the structure with configuration
 */
static void ebpf_update_array_vectors(ebpf_module_t *em)
{
    netdata_socket_idx_t key = {};
    netdata_socket_idx_t next_key = {};

    int maps_per_core = em->maps_per_core;
    int fd = em->maps[NETDATA_SOCKET_OPEN_SOCKET].map_fd;

    netdata_socket_t *values = socket_values;
    size_t length = sizeof(netdata_socket_t);
    int test, end;
    if (maps_per_core) {
        length *= ebpf_nprocs;
        end = ebpf_nprocs;
    } else
        end = 1;

    // We need to reset the values when we are working on kernel 4.15 or newer, because kernel does not create
    // values for specific processor unless it is used to store data. As result of this behavior one the next socket
    // can have values from the previous one.
    memset(values, 0, length);
    time_t update_time = time(NULL);
    while (bpf_map_get_next_key(fd, &key, &next_key) == 0) {
        test = bpf_map_lookup_elem(fd, &key, values);
        bool deleted = true;
        if (test < 0) {
            goto end_socket_loop;
        }

        if (key.pid > (uint32_t)pid_max) {
            goto end_socket_loop;
        }

        ebpf_hash_socket_accumulator(values, end);

        // We update UDP to show info with charts, but we do not show them with functions
        /*
        if (key.dport == NETDATA_EBPF_UDP_PORT && values[0].protocol == IPPROTO_UDP) {
            bpf_map_delete_elem(fd, &key);
            goto end_socket_loop;
        }
         */

        // Discard non-bind sockets
        if (!key.daddr.addr64[0] && !key.daddr.addr64[1] && !key.saddr.addr64[0] && !key.saddr.addr64[1]) {
            bpf_map_delete_elem(fd, &key);
            goto end_socket_loop;
        }

        // When socket is not allowed, we do not append it to table, but we are still keeping it to accumulate data.
        if (!ebpf_is_socket_allowed(&key, values)) {
            goto end_socket_loop;
        }

        // Get PID structure
        rw_spinlock_write_lock(&ebpf_judy_pid.index.rw_spinlock);
        PPvoid_t judy_array = &ebpf_judy_pid.index.JudyLArray;
        netdata_ebpf_judy_pid_stats_t *pid_ptr = ebpf_get_pid_from_judy_unsafe(judy_array, key.pid);
        if (!pid_ptr) {
            goto end_socket_loop;
        }

        // Get Socket structure
        rw_spinlock_write_lock(&pid_ptr->socket_stats.rw_spinlock);
        netdata_socket_plus_t **socket_pptr = (netdata_socket_plus_t **)ebpf_judy_insert_unsafe(
            &pid_ptr->socket_stats.JudyLArray, values[0].first_timestamp);
        netdata_socket_plus_t *socket_ptr = *socket_pptr;
        bool translate = false;
        if (likely(*socket_pptr == NULL)) {
            *socket_pptr = aral_mallocz(aral_socket_table);

            socket_ptr = *socket_pptr;

            translate = true;
        }
        uint64_t prev_period = socket_ptr->data.current_timestamp;
        memcpy(&socket_ptr->data, &values[0], sizeof(netdata_socket_t));
        if (translate) {
            ebpf_socket_translate(socket_ptr, &key);
            deleted = false;
        } else { // Check socket was updated
            deleted = false;
            if (prev_period) {
                if (values[0].current_timestamp > prev_period) // Socket updated
                    socket_ptr->last_update = update_time;
                else if ((update_time - socket_ptr->last_update) > em->update_every) {
                    // Socket was not updated since last read
                    deleted = true;
                    JudyLDel(&pid_ptr->socket_stats.JudyLArray, values[0].first_timestamp, PJE0);
                    aral_freez(aral_socket_table, socket_ptr);
                }
            } else // First time
                socket_ptr->last_update = update_time;
        }

        rw_spinlock_write_unlock(&pid_ptr->socket_stats.rw_spinlock);
        rw_spinlock_write_unlock(&ebpf_judy_pid.index.rw_spinlock);

    end_socket_loop:; // the empty statement is here to allow code to be compiled by old compilers
        ebpf_pid_data_t *local_pid = ebpf_get_pid_data(key.pid, 0, values[0].name, EBPF_MODULE_SOCKET_IDX);
        ebpf_socket_publish_apps_t *curr = local_pid->socket;
        if (!curr)
            local_pid->socket = curr = ebpf_socket_allocate_publish();

        if (!deleted)
            ebpf_socket_fill_publish_apps(curr, values);
        else {
            ebpf_release_pid_data(local_pid, fd, key.pid, EBPF_MODULE_SOCKET_IDX);
            ebpf_socket_release_publish(curr);
        }
        memset(values, 0, length);
        memcpy(&key, &next_key, sizeof(key));
    }
}
/**
 * Resume apps data
 */
void ebpf_socket_resume_apps_data()
{
    struct ebpf_target *w;

    for (w = apps_groups_root_target; w; w = w->next) {
        if (unlikely(!(w->charts_created & (1 << EBPF_MODULE_SOCKET_IDX))))
            continue;

        struct ebpf_pid_on_target *move = w->root_pid;

        ebpf_socket_publish_apps_t *values = &w->socket;
        memset(&w->socket, 0, sizeof(ebpf_socket_publish_apps_t));
        for (; move; move = move->next) {
            int32_t pid = move->pid;
            ebpf_pid_data_t *local_pid = ebpf_get_pid_data(pid, 0, NULL, EBPF_MODULE_SOCKET_IDX);
            ebpf_socket_publish_apps_t *ws = local_pid->socket;
            if (!ws)
                continue;

            values->call_tcp_v4_connection = ws->call_tcp_v4_connection;
            values->call_tcp_v6_connection = ws->call_tcp_v6_connection;
            values->bytes_sent = ws->bytes_sent;
            values->bytes_received = ws->bytes_received;
            values->call_tcp_sent = ws->call_tcp_sent;
            values->call_tcp_received = ws->call_tcp_received;
            values->retransmit = ws->retransmit;
            values->call_udp_sent = ws->call_udp_sent;
            values->call_udp_received = ws->call_udp_received;
        }
    }
}

/**
 * Socket thread
 *
 * Thread used to generate socket charts.
 *
 * @param ptr a pointer to `struct ebpf_module`
 *
 * @return It always return NULL
 */
void *ebpf_read_socket_thread(void *ptr)
{
    ebpf_module_t *em = (ebpf_module_t *)ptr;

    ebpf_update_array_vectors(em);

    int update_every = em->update_every;
    int counter = update_every - 1;
    int collect_pid = (em->apps_charts || em->cgroup_charts);
    if (!collect_pid)
        return NULL;

    uint32_t running_time = 0;
    uint32_t lifetime = em->lifetime;
    heartbeat_t hb;
    heartbeat_init(&hb, update_every * USEC_PER_SEC);
    while (!ebpf_plugin_stop() && running_time < lifetime) {
        heartbeat_next(&hb);
        if (ebpf_plugin_stop() || ++counter != update_every)
            continue;

        pthread_mutex_lock(&collect_data_mutex);
        ebpf_update_array_vectors(em);
        ebpf_socket_resume_apps_data();
        pthread_mutex_unlock(&collect_data_mutex);

        counter = 0;
    }

    return NULL;
}

/**
 * Fill Network Viewer Port list
 *
 * Fill the structure with values read from /proc or hash table.
 *
 * @param out   the structure where we will store data.
 * @param value the ports we are listen to.
 * @param proto the protocol used for this connection.
 * @param in    the structure with values read form different sources.
 */
static inline void
fill_nv_port_list(ebpf_network_viewer_port_list_t *out, uint16_t value, uint16_t proto, netdata_passive_connection_t *in)
{
    out->first = value;
    out->protocol = proto;
    out->pid = in->pid;
    out->tgid = in->tgid;
    out->connections = in->counter;
}

/**
 * Update listen table
 *
 * Update link list when it is necessary.
 *
 * @param value the ports we are listen to.
 * @param proto the protocol used with port connection.
 * @param in    the structure with values read form different sources.
 */
void update_listen_table(uint16_t value, uint16_t proto, netdata_passive_connection_t *in)
{
    ebpf_network_viewer_port_list_t *w;
    if (likely(listen_ports)) {
        ebpf_network_viewer_port_list_t *move = listen_ports, *store = listen_ports;
        while (move) {
            if (move->protocol == proto && move->first == value) {
                move->pid = in->pid;
                move->tgid = in->tgid;
                move->connections = in->counter;
                return;
            }

            store = move;
            move = move->next;
        }

        w = callocz(1, sizeof(ebpf_network_viewer_port_list_t));
        store->next = w;
    } else {
        w = callocz(1, sizeof(ebpf_network_viewer_port_list_t));

        listen_ports = w;
    }
    fill_nv_port_list(w, value, proto, in);

#ifdef NETDATA_INTERNAL_CHECKS
    netdata_log_info("The network viewer is monitoring inbound connections for port %u", ntohs(value));
#endif
}

/**
 * Read listen table
 *
 * Read the table with all ports that we are listen on host.
 */
static void read_listen_table()
{
    netdata_passive_connection_idx_t key = {};
    netdata_passive_connection_idx_t next_key = {};

    int fd = socket_maps[NETDATA_SOCKET_LPORTS].map_fd;
    netdata_passive_connection_t value = {};
    while (bpf_map_get_next_key(fd, &key, &next_key) == 0) {
        int test = bpf_map_lookup_elem(fd, &key, &value);
        if (test < 0) {
            key = next_key;
            continue;
        }

        // The correct protocol must come from kernel
        update_listen_table(key.port, key.protocol, &value);

        key = next_key;
        memset(&value, 0, sizeof(value));
    }

    if (next_key.port && value.pid) {
        // The correct protocol must come from kernel
        update_listen_table(next_key.port, next_key.protocol, &value);
    }
}

/**
 * Read the hash table and store data to allocated vectors.
 *
 * @param stats         vector used to read data from control table.
 * @param maps_per_core      do I need to read all cores?
 */
static void ebpf_socket_read_hash_global_tables(netdata_idx_t *stats, int maps_per_core)
{
    netdata_idx_t res[NETDATA_SOCKET_COUNTER];
    ebpf_read_global_table_stats(
        res,
        socket_hash_values,
        socket_maps[NETDATA_SOCKET_GLOBAL].map_fd,
        maps_per_core,
        NETDATA_KEY_CALLS_TCP_SENDMSG,
        NETDATA_SOCKET_COUNTER);

    ebpf_read_global_table_stats(
        stats,
        socket_hash_values,
        socket_maps[NETDATA_SOCKET_TABLE_CTRL].map_fd,
        maps_per_core,
        NETDATA_CONTROLLER_PID_TABLE_ADD,
        NETDATA_CONTROLLER_END);

    socket_aggregated_data[NETDATA_IDX_TCP_SENDMSG].call = res[NETDATA_KEY_CALLS_TCP_SENDMSG];
    socket_aggregated_data[NETDATA_IDX_TCP_CLEANUP_RBUF].call = res[NETDATA_KEY_CALLS_TCP_CLEANUP_RBUF];
    socket_aggregated_data[NETDATA_IDX_TCP_CLOSE].call = res[NETDATA_KEY_CALLS_TCP_CLOSE];
    socket_aggregated_data[NETDATA_IDX_UDP_RECVBUF].call = res[NETDATA_KEY_CALLS_UDP_RECVMSG];
    socket_aggregated_data[NETDATA_IDX_UDP_SENDMSG].call = res[NETDATA_KEY_CALLS_UDP_SENDMSG];
    socket_aggregated_data[NETDATA_IDX_TCP_RETRANSMIT].call = res[NETDATA_KEY_TCP_RETRANSMIT];
    socket_aggregated_data[NETDATA_IDX_TCP_CONNECTION_V4].call = res[NETDATA_KEY_CALLS_TCP_CONNECT_IPV4];
    socket_aggregated_data[NETDATA_IDX_TCP_CONNECTION_V6].call = res[NETDATA_KEY_CALLS_TCP_CONNECT_IPV6];

    socket_aggregated_data[NETDATA_IDX_TCP_SENDMSG].ecall = res[NETDATA_KEY_ERROR_TCP_SENDMSG];
    socket_aggregated_data[NETDATA_IDX_TCP_CLEANUP_RBUF].ecall = res[NETDATA_KEY_ERROR_TCP_CLEANUP_RBUF];
    socket_aggregated_data[NETDATA_IDX_UDP_RECVBUF].ecall = res[NETDATA_KEY_ERROR_UDP_RECVMSG];
    socket_aggregated_data[NETDATA_IDX_UDP_SENDMSG].ecall = res[NETDATA_KEY_ERROR_UDP_SENDMSG];
    socket_aggregated_data[NETDATA_IDX_TCP_CONNECTION_V4].ecall = res[NETDATA_KEY_ERROR_TCP_CONNECT_IPV4];
    socket_aggregated_data[NETDATA_IDX_TCP_CONNECTION_V6].ecall = res[NETDATA_KEY_ERROR_TCP_CONNECT_IPV6];

    socket_aggregated_data[NETDATA_IDX_TCP_SENDMSG].bytes = res[NETDATA_KEY_BYTES_TCP_SENDMSG];
    socket_aggregated_data[NETDATA_IDX_TCP_CLEANUP_RBUF].bytes = res[NETDATA_KEY_BYTES_TCP_CLEANUP_RBUF];
    socket_aggregated_data[NETDATA_IDX_UDP_RECVBUF].bytes = res[NETDATA_KEY_BYTES_UDP_RECVMSG];
    socket_aggregated_data[NETDATA_IDX_UDP_SENDMSG].bytes = res[NETDATA_KEY_BYTES_UDP_SENDMSG];
}

/**
 * Fill publish apps when necessary.
 *
 * @param current_pid  the PID that I am updating
 * @param ns           the structure with data read from memory.
 */
void ebpf_socket_fill_publish_apps(ebpf_socket_publish_apps_t *curr, netdata_socket_t *ns)
{
    curr->bytes_sent = ns->tcp.tcp_bytes_sent;
    curr->bytes_received = ns->tcp.tcp_bytes_received;
    curr->call_tcp_sent = ns->tcp.call_tcp_sent;
    curr->call_tcp_received = ns->tcp.call_tcp_received;
    curr->retransmit = ns->tcp.retransmit;
    curr->call_close = ns->tcp.close;
    curr->call_tcp_v4_connection = ns->tcp.ipv4_connect;
    curr->call_tcp_v6_connection = ns->tcp.ipv6_connect;

    curr->call_udp_sent = ns->udp.call_udp_sent;
    curr->call_udp_received = ns->udp.call_udp_received;
}

/**
 * Update cgroup
 *
 * Update cgroup data based in PIDs.
 */
static void ebpf_update_socket_cgroup()
{
    ebpf_cgroup_target_t *ect;

    pthread_mutex_lock(&mutex_cgroup_shm);
    for (ect = ebpf_cgroup_pids; ect; ect = ect->next) {
        struct pid_on_target2 *pids;
        for (pids = ect->pids; pids; pids = pids->next) {
            int pid = pids->pid;
            ebpf_socket_publish_apps_t *publish = &ect->publish_socket;
            ebpf_pid_data_t *local_pid = ebpf_get_pid_data(pid, 0, NULL, EBPF_MODULE_SOCKET_IDX);
            ebpf_socket_publish_apps_t *in = local_pid->socket;
            if (!in)
                continue;

            publish->bytes_sent = in->bytes_sent;
            publish->bytes_received = in->bytes_received;
            publish->call_tcp_sent = in->call_tcp_sent;
            publish->call_tcp_received = in->call_tcp_received;
            publish->retransmit = in->retransmit;
            publish->call_udp_sent = in->call_udp_sent;
            publish->call_udp_received = in->call_udp_received;
            publish->call_close = in->call_close;
            publish->call_tcp_v4_connection = in->call_tcp_v4_connection;
            publish->call_tcp_v6_connection = in->call_tcp_v6_connection;
        }
    }
    pthread_mutex_unlock(&mutex_cgroup_shm);
}

/**
 * Sum PIDs
 *
 * Sum values for all targets.
 *
 * @param fd  structure used to store data
 * @param pids input data
 */
static void ebpf_socket_sum_cgroup_pids(ebpf_socket_publish_apps_t *socket, struct pid_on_target2 *pids)
{
    ebpf_socket_publish_apps_t accumulator;
    memset(&accumulator, 0, sizeof(accumulator));

    while (pids) {
        netdata_socket_t *w = &pids->socket;

        accumulator.bytes_received += w->tcp.tcp_bytes_received;
        accumulator.bytes_sent += w->tcp.tcp_bytes_sent;
        accumulator.call_tcp_received += w->tcp.call_tcp_received;
        accumulator.call_tcp_sent += w->tcp.call_tcp_sent;
        accumulator.retransmit += w->tcp.retransmit;
        accumulator.call_close += w->tcp.close;
        accumulator.call_tcp_v4_connection += w->tcp.ipv4_connect;
        accumulator.call_tcp_v6_connection += w->tcp.ipv6_connect;
        accumulator.call_udp_received += w->udp.call_udp_received;
        accumulator.call_udp_sent += w->udp.call_udp_sent;

        pids = pids->next;
    }

    socket->bytes_sent = (accumulator.bytes_sent >= socket->bytes_sent) ? accumulator.bytes_sent : socket->bytes_sent;
    socket->bytes_received =
        (accumulator.bytes_received >= socket->bytes_received) ? accumulator.bytes_received : socket->bytes_received;
    socket->call_tcp_sent =
        (accumulator.call_tcp_sent >= socket->call_tcp_sent) ? accumulator.call_tcp_sent : socket->call_tcp_sent;
    socket->call_tcp_received = (accumulator.call_tcp_received >= socket->call_tcp_received) ?
                                    accumulator.call_tcp_received :
                                    socket->call_tcp_received;
    socket->retransmit = (accumulator.retransmit >= socket->retransmit) ? accumulator.retransmit : socket->retransmit;
    socket->call_udp_sent =
        (accumulator.call_udp_sent >= socket->call_udp_sent) ? accumulator.call_udp_sent : socket->call_udp_sent;
    socket->call_udp_received = (accumulator.call_udp_received >= socket->call_udp_received) ?
                                    accumulator.call_udp_received :
                                    socket->call_udp_received;
    socket->call_close = (accumulator.call_close >= socket->call_close) ? accumulator.call_close : socket->call_close;
    socket->call_tcp_v4_connection = (accumulator.call_tcp_v4_connection >= socket->call_tcp_v4_connection) ?
                                         accumulator.call_tcp_v4_connection :
                                         socket->call_tcp_v4_connection;
    socket->call_tcp_v6_connection = (accumulator.call_tcp_v6_connection >= socket->call_tcp_v6_connection) ?
                                         accumulator.call_tcp_v6_connection :
                                         socket->call_tcp_v6_connection;
}

/**
 * Create specific socket charts
 *
 * Create charts for cgroup/application.
 *
 * @param type the chart type.
 * @param update_every value to overwrite the update frequency set by the server.
 */
static void ebpf_create_specific_socket_charts(char *type, int update_every)
{
    int order_basis = 5300;
    char *label = (!strncmp(type, "cgroup_", 7)) ? &type[7] : type;
    ebpf_write_chart_cmd(
        type,
        NETDATA_SOCK_ID_OR_SUFFIX_CONNECTION_TCP_V4,
        "",
        "Calls to tcp_v4_connection",
        EBPF_COMMON_UNITS_CONNECTIONS,
        NETDATA_CGROUP_NET_GROUP,
        NETDATA_EBPF_CHART_TYPE_LINE,
        NETDATA_CGROUP_TCP_V4_CONN_CONTEXT,
        NETDATA_CHART_PRIO_CGROUPS_CONTAINERS + order_basis++,
        update_every,
        NETDATA_EBPF_MODULE_NAME_SOCKET);
    ebpf_create_chart_labels("cgroup_name", label, RRDLABEL_SRC_AUTO);
    ebpf_commit_label();
    fprintf(stdout, "DIMENSION connections '' %s 1 1\n", ebpf_algorithms[NETDATA_EBPF_INCREMENTAL_IDX]);

    if (tcp_v6_connect_address.type == 'T') {
        ebpf_write_chart_cmd(
            type,
            NETDATA_SOCK_ID_OR_SUFFIX_CONNECTION_TCP_V6,
            "",
            "Calls to tcp_v6_connection",
            EBPF_COMMON_UNITS_CONNECTIONS,
            NETDATA_CGROUP_NET_GROUP,
            NETDATA_EBPF_CHART_TYPE_LINE,
            NETDATA_CGROUP_TCP_V6_CONN_CONTEXT,
            NETDATA_CHART_PRIO_CGROUPS_CONTAINERS + order_basis++,
            update_every,
            NETDATA_EBPF_MODULE_NAME_SOCKET);
        ebpf_create_chart_labels("cgroup_name", label, RRDLABEL_SRC_AUTO);
        ebpf_commit_label();
        fprintf(stdout, "DIMENSION connections '' %s 1 1\n", ebpf_algorithms[NETDATA_EBPF_INCREMENTAL_IDX]);
    }

    ebpf_write_chart_cmd(
        type,
        NETDATA_SOCK_ID_OR_SUFFIX_BANDWIDTH,
        "",
        "Bandwidth.",
        EBPF_COMMON_UNITS_KILOBITS,
        NETDATA_CGROUP_NET_GROUP,
        NETDATA_EBPF_CHART_TYPE_LINE,
        NETDATA_CGROUP_SOCKET_TCP_BANDWIDTH_CONTEXT,
        NETDATA_CHART_PRIO_CGROUPS_CONTAINERS + order_basis++,
        update_every,
        NETDATA_EBPF_MODULE_NAME_SOCKET);
    ebpf_create_chart_labels("cgroup_name", label, RRDLABEL_SRC_AUTO);
    ebpf_commit_label();
    fprintf(stdout, "DIMENSION received '' %s 1 1\n", ebpf_algorithms[NETDATA_EBPF_INCREMENTAL_IDX]);
    fprintf(stdout, "DIMENSION sent '' %s 1 1\n", ebpf_algorithms[NETDATA_EBPF_INCREMENTAL_IDX]);

    ebpf_write_chart_cmd(
        type,
        NETDATA_SOCK_ID_OR_SUFFIX_BANDWIDTH_TCP_RECV_CALLS,
        "",
        "Calls to tcp_cleanup_rbuf.",
        EBPF_COMMON_UNITS_CALLS_PER_SEC,
        NETDATA_CGROUP_NET_GROUP,
        NETDATA_EBPF_CHART_TYPE_LINE,
        NETDATA_CGROUP_SOCKET_TCP_RECV_CONTEXT,
        NETDATA_CHART_PRIO_CGROUPS_CONTAINERS + order_basis++,
        update_every,
        NETDATA_EBPF_MODULE_NAME_SOCKET);
    ebpf_create_chart_labels("cgroup_name", label, RRDLABEL_SRC_AUTO);
    ebpf_commit_label();
    fprintf(stdout, "DIMENSION calls '' %s 1 1\n", ebpf_algorithms[NETDATA_EBPF_INCREMENTAL_IDX]);

    ebpf_write_chart_cmd(
        type,
        NETDATA_SOCK_ID_OR_SUFFIX_BANDWIDTH_TCP_SEND_CALLS,
        "",
        "Calls to tcp_sendmsg.",
        EBPF_COMMON_UNITS_CALLS_PER_SEC,
        NETDATA_CGROUP_NET_GROUP,
        NETDATA_EBPF_CHART_TYPE_LINE,
        NETDATA_CGROUP_SOCKET_TCP_SEND_CONTEXT,
        NETDATA_CHART_PRIO_CGROUPS_CONTAINERS + order_basis++,
        update_every,
        NETDATA_EBPF_MODULE_NAME_SOCKET);
    ebpf_create_chart_labels("cgroup_name", label, RRDLABEL_SRC_AUTO);
    ebpf_commit_label();
    fprintf(stdout, "DIMENSION calls '' %s 1 1\n", ebpf_algorithms[NETDATA_EBPF_INCREMENTAL_IDX]);

    ebpf_write_chart_cmd(
        type,
        NETDATA_SOCK_ID_OR_SUFFIX_BANDWIDTH_TCP_RETRANSMIT,
        "",
        "Calls to tcp_retransmit.",
        EBPF_COMMON_UNITS_CALLS_PER_SEC,
        NETDATA_CGROUP_NET_GROUP,
        NETDATA_EBPF_CHART_TYPE_LINE,
        NETDATA_CGROUP_SOCKET_TCP_RETRANSMIT_CONTEXT,
        NETDATA_CHART_PRIO_CGROUPS_CONTAINERS + order_basis++,
        update_every,
        NETDATA_EBPF_MODULE_NAME_SOCKET);
    ebpf_create_chart_labels("cgroup_name", label, RRDLABEL_SRC_AUTO);
    ebpf_commit_label();
    fprintf(stdout, "DIMENSION calls '' %s 1 1\n", ebpf_algorithms[NETDATA_EBPF_INCREMENTAL_IDX]);

    ebpf_write_chart_cmd(
        type,
        NETDATA_SOCK_ID_OR_SUFFIX_BANDWIDTH_UDP_SEND_CALLS,
        "",
        "Calls to udp_sendmsg.",
        EBPF_COMMON_UNITS_CALLS_PER_SEC,
        NETDATA_CGROUP_NET_GROUP,
        NETDATA_EBPF_CHART_TYPE_LINE,
        NETDATA_CGROUP_SOCKET_UDP_SEND_CONTEXT,
        NETDATA_CHART_PRIO_CGROUPS_CONTAINERS + order_basis++,
        update_every,
        NETDATA_EBPF_MODULE_NAME_SOCKET);
    ebpf_create_chart_labels("cgroup_name", label, RRDLABEL_SRC_AUTO);
    ebpf_commit_label();
    fprintf(stdout, "DIMENSION calls '' %s 1 1\n", ebpf_algorithms[NETDATA_EBPF_INCREMENTAL_IDX]);

    ebpf_write_chart_cmd(
        type,
        NETDATA_SOCK_ID_OR_SUFFIX_BANDWIDTH_UDP_RECV_CALLS,
        "",
        "Calls to udp_recvmsg.",
        EBPF_COMMON_UNITS_CALLS_PER_SEC,
        NETDATA_CGROUP_NET_GROUP,
        NETDATA_EBPF_CHART_TYPE_LINE,
        NETDATA_CGROUP_SOCKET_UDP_RECV_CONTEXT,
        NETDATA_CHART_PRIO_CGROUPS_CONTAINERS + order_basis++,
        update_every,
        NETDATA_EBPF_MODULE_NAME_SOCKET);
    ebpf_create_chart_labels("cgroup_name", label, RRDLABEL_SRC_AUTO);
    ebpf_commit_label();
    fprintf(stdout, "DIMENSION calls '' %s 1 1\n", ebpf_algorithms[NETDATA_EBPF_INCREMENTAL_IDX]);
}

/**
 * Obsolete specific socket charts
 *
 * Obsolete charts for cgroup/application.
 *
 * @param type the chart type.
 * @param update_every value to overwrite the update frequency set by the server.
 */
static void ebpf_obsolete_specific_socket_charts(char *type, int update_every)
{
    int order_basis = 5300;
    ebpf_write_chart_obsolete(
        type,
        NETDATA_SOCK_ID_OR_SUFFIX_CONNECTION_TCP_V4,
        "",
        "Calls to tcp_v4_connection",
        EBPF_COMMON_UNITS_CONNECTIONS,
        NETDATA_APPS_NET_GROUP,
        NETDATA_EBPF_CHART_TYPE_LINE,
        NETDATA_CGROUP_TCP_V4_CONN_CONTEXT,
        NETDATA_CHART_PRIO_CGROUPS_CONTAINERS + order_basis++,
        update_every);

    if (tcp_v6_connect_address.type == 'T') {
        ebpf_write_chart_obsolete(
            type,
            NETDATA_SOCK_ID_OR_SUFFIX_CONNECTION_TCP_V6,
            "",
            "Calls to tcp_v6_connection",
            EBPF_COMMON_UNITS_CONNECTIONS,
            NETDATA_APPS_NET_GROUP,
            NETDATA_EBPF_CHART_TYPE_LINE,
            NETDATA_CGROUP_TCP_V6_CONN_CONTEXT,
            NETDATA_CHART_PRIO_CGROUPS_CONTAINERS + order_basis++,
            update_every);
    }

    ebpf_write_chart_obsolete(
        type,
        NETDATA_SOCK_ID_OR_SUFFIX_BANDWIDTH,
        "",
        "Bandwidth.",
        EBPF_COMMON_UNITS_KILOBITS,
        NETDATA_APPS_NET_GROUP,
        NETDATA_EBPF_CHART_TYPE_LINE,
        NETDATA_CGROUP_SOCKET_TCP_BANDWIDTH_CONTEXT,
        NETDATA_CHART_PRIO_CGROUPS_CONTAINERS + order_basis++,
        update_every);

    ebpf_write_chart_obsolete(
        type,
        NETDATA_SOCK_ID_OR_SUFFIX_BANDWIDTH_TCP_RECV_CALLS,
        "",
        "Calls to tcp_cleanup_rbuf.",
        EBPF_COMMON_UNITS_CALLS_PER_SEC,
        NETDATA_APPS_NET_GROUP,
        NETDATA_EBPF_CHART_TYPE_LINE,
        NETDATA_CGROUP_SOCKET_TCP_RECV_CONTEXT,
        NETDATA_CHART_PRIO_CGROUPS_CONTAINERS + order_basis++,
        update_every);

    ebpf_write_chart_obsolete(
        type,
        NETDATA_SOCK_ID_OR_SUFFIX_BANDWIDTH_TCP_SEND_CALLS,
        "",
        "Calls to tcp_sendmsg.",
        EBPF_COMMON_UNITS_CALLS_PER_SEC,
        NETDATA_APPS_NET_GROUP,
        NETDATA_EBPF_CHART_TYPE_LINE,
        NETDATA_CGROUP_SOCKET_TCP_SEND_CONTEXT,
        NETDATA_CHART_PRIO_CGROUPS_CONTAINERS + order_basis++,
        update_every);

    ebpf_write_chart_obsolete(
        type,
        NETDATA_SOCK_ID_OR_SUFFIX_BANDWIDTH_TCP_RETRANSMIT,
        "",
        "Calls to tcp_retransmit.",
        EBPF_COMMON_UNITS_CALLS_PER_SEC,
        NETDATA_APPS_NET_GROUP,
        NETDATA_EBPF_CHART_TYPE_LINE,
        NETDATA_CGROUP_SOCKET_TCP_RETRANSMIT_CONTEXT,
        NETDATA_CHART_PRIO_CGROUPS_CONTAINERS + order_basis++,
        update_every);

    ebpf_write_chart_obsolete(
        type,
        NETDATA_SOCK_ID_OR_SUFFIX_BANDWIDTH_UDP_SEND_CALLS,
        "",
        "Calls to udp_sendmsg.",
        EBPF_COMMON_UNITS_CALLS_PER_SEC,
        NETDATA_APPS_NET_GROUP,
        NETDATA_EBPF_CHART_TYPE_LINE,
        NETDATA_CGROUP_SOCKET_UDP_SEND_CONTEXT,
        NETDATA_CHART_PRIO_CGROUPS_CONTAINERS + order_basis++,
        update_every);

    ebpf_write_chart_obsolete(
        type,
        NETDATA_SOCK_ID_OR_SUFFIX_BANDWIDTH_UDP_RECV_CALLS,
        "",
        "Calls to udp_recvmsg.",
        EBPF_COMMON_UNITS_CALLS_PER_SEC,
        NETDATA_APPS_NET_GROUP,
        NETDATA_EBPF_CHART_TYPE_LINE,
        NETDATA_CGROUP_SOCKET_UDP_RECV_CONTEXT,
        NETDATA_CHART_PRIO_CGROUPS_CONTAINERS + order_basis++,
        update_every);
}

/*
 * Send Specific Swap data
 *
 * Send data for specific cgroup/apps.
 *
 * @param type   chart type
 * @param values structure with values that will be sent to netdata
 */
static void ebpf_send_specific_socket_data(char *type, ebpf_socket_publish_apps_t *values)
{
    ebpf_write_begin_chart(type, NETDATA_SOCK_ID_OR_SUFFIX_CONNECTION_TCP_V4, "");
    write_chart_dimension("connections", (long long)values->call_tcp_v4_connection);
    ebpf_write_end_chart();

    if (tcp_v6_connect_address.type == 'T') {
        ebpf_write_begin_chart(type, NETDATA_SOCK_ID_OR_SUFFIX_CONNECTION_TCP_V6, "");
        write_chart_dimension("connections", (long long)values->call_tcp_v6_connection);
        ebpf_write_end_chart();
    }

    ebpf_write_begin_chart(type, NETDATA_SOCK_ID_OR_SUFFIX_BANDWIDTH, "");
    write_chart_dimension("received", (long long)ebpf_socket_bytes2bits(values->bytes_received));
    write_chart_dimension("sent", (long long)ebpf_socket_bytes2bits(values->bytes_sent));
    ebpf_write_end_chart();

    ebpf_write_begin_chart(type, NETDATA_SOCK_ID_OR_SUFFIX_BANDWIDTH_TCP_RECV_CALLS, "");
    write_chart_dimension("calls", (long long)values->call_tcp_received);
    ebpf_write_end_chart();

    ebpf_write_begin_chart(type, NETDATA_SOCK_ID_OR_SUFFIX_BANDWIDTH_TCP_SEND_CALLS, "");
    write_chart_dimension("calls", (long long)values->call_tcp_sent);
    ebpf_write_end_chart();

    ebpf_write_begin_chart(type, NETDATA_SOCK_ID_OR_SUFFIX_BANDWIDTH_TCP_RETRANSMIT, "");
    write_chart_dimension("calls", (long long)values->retransmit);
    ebpf_write_end_chart();

    ebpf_write_begin_chart(type, NETDATA_SOCK_ID_OR_SUFFIX_BANDWIDTH_UDP_SEND_CALLS, "");
    write_chart_dimension("calls", (long long)values->call_udp_sent);
    ebpf_write_end_chart();

    ebpf_write_begin_chart(type, NETDATA_SOCK_ID_OR_SUFFIX_BANDWIDTH_UDP_RECV_CALLS, "");
    write_chart_dimension("calls", (long long)values->call_udp_received);
    ebpf_write_end_chart();
}

/**
 *  Create Systemd Socket Charts
 *
 *  Create charts when systemd is enabled
 *
 *  @param update_every value to overwrite the update frequency set by the server.
 **/
static void ebpf_create_systemd_socket_charts(int update_every)
{
    static ebpf_systemd_args_t data_tcp_v4 = {
        .title = "Calls to tcp_v4_connection",
        .units = EBPF_COMMON_UNITS_CONNECTIONS,
        .family = NETDATA_APPS_NET_GROUP,
        .charttype = NETDATA_EBPF_CHART_TYPE_STACKED,
        .order = 20080,
        .algorithm = EBPF_CHART_ALGORITHM_INCREMENTAL,
        .context = NETDATA_SERVICES_SOCKET_TCP_V4_CONN_CONTEXT,
        .module = NETDATA_EBPF_MODULE_NAME_SOCKET,
        .update_every = 0,
        .suffix = NETDATA_SOCK_ID_OR_SUFFIX_CONNECTION_TCP_V4,
        .dimension = "connections"};

    static ebpf_systemd_args_t data_tcp_v6 = {
        .title = "Calls to tcp_v6_connection",
        .units = EBPF_COMMON_UNITS_CONNECTIONS,
        .family = NETDATA_APPS_NET_GROUP,
        .charttype = NETDATA_EBPF_CHART_TYPE_STACKED,
        .order = 20081,
        .algorithm = EBPF_CHART_ALGORITHM_INCREMENTAL,
        .context = NETDATA_SERVICES_SOCKET_TCP_V6_CONN_CONTEXT,
        .module = NETDATA_EBPF_MODULE_NAME_SOCKET,
        .update_every = 0,
        .suffix = NETDATA_SOCK_ID_OR_SUFFIX_CONNECTION_TCP_V6,
        .dimension = "connections"};

    static ebpf_systemd_args_t data_bandwidth = {
        .title = "Bandwidth.",
        .units = EBPF_COMMON_UNITS_KILOBITS,
        .family = NETDATA_APPS_NET_GROUP,
        .charttype = NETDATA_EBPF_CHART_TYPE_STACKED,
        .order = 20082,
        .algorithm = EBPF_CHART_ALGORITHM_INCREMENTAL,
        .context = NETDATA_SERVICES_SOCKET_TCP_BANDWIDTH_CONTEXT,
        .module = NETDATA_EBPF_MODULE_NAME_SOCKET,
        .update_every = 0,
        .suffix = NETDATA_SOCK_ID_OR_SUFFIX_BANDWIDTH,
        .dimension = "received,sent"};

    static ebpf_systemd_args_t data_tcp_cleanup = {
        .title = "Calls to tcp_cleanup_rbuf.",
        .units = EBPF_COMMON_UNITS_CALLS_PER_SEC,
        .family = NETDATA_APPS_NET_GROUP,
        .charttype = NETDATA_EBPF_CHART_TYPE_STACKED,
        .order = 20084,
        .algorithm = EBPF_CHART_ALGORITHM_INCREMENTAL,
        .context = NETDATA_SERVICES_SOCKET_TCP_RECV_CONTEXT,
        .module = NETDATA_EBPF_MODULE_NAME_SOCKET,
        .update_every = 0,
        .suffix = NETDATA_SOCK_ID_OR_SUFFIX_BANDWIDTH_TCP_RECV_CALLS,
        .dimension = "calls"};

    static ebpf_systemd_args_t data_tcp_sendmsg = {
        .title = "Calls to tcp_sendmsg.",
        .units = EBPF_COMMON_UNITS_CALLS_PER_SEC,
        .family = NETDATA_APPS_NET_GROUP,
        .charttype = NETDATA_EBPF_CHART_TYPE_STACKED,
        .order = 20085,
        .algorithm = EBPF_CHART_ALGORITHM_INCREMENTAL,
        .context = NETDATA_SERVICES_SOCKET_TCP_SEND_CONTEXT,
        .module = NETDATA_EBPF_MODULE_NAME_SOCKET,
        .update_every = 0,
        .suffix = NETDATA_SOCK_ID_OR_SUFFIX_BANDWIDTH_TCP_SEND_CALLS,
        .dimension = "calls"};

    static ebpf_systemd_args_t data_tcp_retransmit = {
        .title = "Calls to tcp_retransmit",
        .units = EBPF_COMMON_UNITS_CALLS_PER_SEC,
        .family = NETDATA_APPS_NET_GROUP,
        .charttype = NETDATA_EBPF_CHART_TYPE_STACKED,
        .order = 20086,
        .algorithm = EBPF_CHART_ALGORITHM_INCREMENTAL,
        .context = NETDATA_SERVICES_SOCKET_TCP_RETRANSMIT_CONTEXT,
        .module = NETDATA_EBPF_MODULE_NAME_SOCKET,
        .update_every = 0,
        .suffix = NETDATA_SOCK_ID_OR_SUFFIX_BANDWIDTH_TCP_RETRANSMIT,
        .dimension = "calls"};

    static ebpf_systemd_args_t data_udp_send = {
        .title = "Calls to udp_sendmsg",
        .units = EBPF_COMMON_UNITS_CALLS_PER_SEC,
        .family = NETDATA_APPS_NET_GROUP,
        .charttype = NETDATA_EBPF_CHART_TYPE_STACKED,
        .order = 20087,
        .algorithm = EBPF_CHART_ALGORITHM_INCREMENTAL,
        .context = NETDATA_SERVICES_SOCKET_UDP_SEND_CONTEXT,
        .module = NETDATA_EBPF_MODULE_NAME_SOCKET,
        .update_every = 0,
        .suffix = NETDATA_SOCK_ID_OR_SUFFIX_BANDWIDTH_UDP_SEND_CALLS,
        .dimension = "calls"};

    static ebpf_systemd_args_t data_udp_recv = {
        .title = "Calls to udp_recvmsg",
        .units = EBPF_COMMON_UNITS_CALLS_PER_SEC,
        .family = NETDATA_APPS_NET_GROUP,
        .charttype = NETDATA_EBPF_CHART_TYPE_STACKED,
        .order = 20088,
        .algorithm = EBPF_CHART_ALGORITHM_INCREMENTAL,
        .context = NETDATA_SERVICES_SOCKET_UDP_RECV_CONTEXT,
        .module = NETDATA_EBPF_MODULE_NAME_SOCKET,
        .update_every = 0,
        .suffix = NETDATA_SOCK_ID_OR_SUFFIX_BANDWIDTH_UDP_RECV_CALLS,
        .dimension = "calls"};

    if (!data_tcp_v4.update_every)
        data_tcp_v4.update_every = data_tcp_v6.update_every = data_bandwidth.update_every =
            data_tcp_cleanup.update_every = data_tcp_sendmsg.update_every = data_tcp_retransmit.update_every =
                data_udp_send.update_every = data_udp_recv.update_every = update_every;

    ebpf_cgroup_target_t *w;
    for (w = ebpf_cgroup_pids; w; w = w->next) {
        if (unlikely(!w->systemd || w->flags & NETDATA_EBPF_SERVICES_HAS_SOCKET_CHART))
            continue;

        data_tcp_v4.id = data_tcp_v6.id = data_bandwidth.id = data_tcp_cleanup.id = data_tcp_sendmsg.id =
            data_tcp_retransmit.id = data_udp_send.id = data_udp_recv.id = w->name;

        ebpf_create_charts_on_systemd(&data_tcp_v4);
        if (tcp_v6_connect_address.type == 'T') {
            ebpf_create_charts_on_systemd(&data_tcp_v6);
        }

        ebpf_create_charts_on_systemd(&data_bandwidth);

        ebpf_create_charts_on_systemd(&data_tcp_cleanup);

        ebpf_create_charts_on_systemd(&data_tcp_sendmsg);

        ebpf_create_charts_on_systemd(&data_tcp_retransmit);

        ebpf_create_charts_on_systemd(&data_udp_recv);

        ebpf_create_charts_on_systemd(&data_udp_send);

        w->flags |= NETDATA_EBPF_SERVICES_HAS_SOCKET_CHART;
    }
}

/**
 * Send Systemd charts
 *
 * Send collected data to Netdata.
 */
static void ebpf_send_systemd_socket_charts()
{
    ebpf_cgroup_target_t *ect;
    for (ect = ebpf_cgroup_pids; ect; ect = ect->next) {
        if (unlikely(!(ect->flags & NETDATA_EBPF_SERVICES_HAS_SOCKET_CHART))) {
            continue;
        }

        ebpf_write_begin_chart(ect->name, NETDATA_SOCK_ID_OR_SUFFIX_CONNECTION_TCP_V4, "");
        write_chart_dimension("connections", (long long)ect->publish_socket.call_tcp_v4_connection);
        ebpf_write_end_chart();

        if (tcp_v6_connect_address.type == 'T') {
            ebpf_write_begin_chart(ect->name, NETDATA_SOCK_ID_OR_SUFFIX_CONNECTION_TCP_V6, "");
            write_chart_dimension("connections", (long long)ect->publish_socket.call_tcp_v6_connection);
            ebpf_write_end_chart();
        }

        ebpf_write_begin_chart(ect->name, NETDATA_SOCK_ID_OR_SUFFIX_BANDWIDTH, "");
        write_chart_dimension("received", (long long)ect->publish_socket.bytes_received);
        write_chart_dimension("sent", (long long)ect->publish_socket.bytes_sent);
        ebpf_write_end_chart();

        ebpf_write_begin_chart(ect->name, NETDATA_SOCK_ID_OR_SUFFIX_BANDWIDTH_TCP_SEND_CALLS, "");
        write_chart_dimension("calls", (long long)ect->publish_socket.call_tcp_sent);
        ebpf_write_end_chart();

        ebpf_write_begin_chart(ect->name, NETDATA_SOCK_ID_OR_SUFFIX_BANDWIDTH_TCP_RECV_CALLS, "");
        write_chart_dimension("calls", (long long)ect->publish_socket.call_tcp_received);
        ebpf_write_end_chart();

        ebpf_write_begin_chart(ect->name, NETDATA_SOCK_ID_OR_SUFFIX_BANDWIDTH_TCP_RETRANSMIT, "");
        write_chart_dimension("calls", (long long)ect->publish_socket.retransmit);
        ebpf_write_end_chart();

        ebpf_write_begin_chart(ect->name, NETDATA_SOCK_ID_OR_SUFFIX_BANDWIDTH_UDP_SEND_CALLS, "");
        write_chart_dimension("calls", (long long)ect->publish_socket.call_udp_sent);
        ebpf_write_end_chart();

        ebpf_write_begin_chart(ect->name, NETDATA_SOCK_ID_OR_SUFFIX_BANDWIDTH_UDP_RECV_CALLS, "");
        write_chart_dimension("calls", (long long)ect->publish_socket.call_udp_received);
        ebpf_write_end_chart();
    }
}

/**
 * Update Cgroup algorithm
 *
 * Change algorithm from absolute to incremental
 */
void ebpf_socket_update_cgroup_algorithm()
{
    int i;
    for (i = 0; i < NETDATA_MAX_SOCKET_VECTOR; i++) {
        netdata_publish_syscall_t *ptr = &socket_publish_aggregated[i];
        ptr->algorithm = ebpf_algorithms[NETDATA_EBPF_INCREMENTAL_IDX];
    }
}

/**
 * Send data to Netdata calling auxiliary functions.
 *
 * @param update_every value to overwrite the update frequency set by the server.
*/
static void ebpf_socket_send_cgroup_data(int update_every)
{
    pthread_mutex_lock(&mutex_cgroup_shm);
    ebpf_cgroup_target_t *ect;
    for (ect = ebpf_cgroup_pids; ect; ect = ect->next) {
        ebpf_socket_sum_cgroup_pids(&ect->publish_socket, ect->pids);
    }

    if (shm_ebpf_cgroup.header->systemd_enabled) {
        if (send_cgroup_chart) {
            ebpf_create_systemd_socket_charts(update_every);
        }
        ebpf_send_systemd_socket_charts();
    }

    for (ect = ebpf_cgroup_pids; ect; ect = ect->next) {
        if (ect->systemd)
            continue;

        if (!(ect->flags & NETDATA_EBPF_CGROUP_HAS_SOCKET_CHART)) {
            ebpf_create_specific_socket_charts(ect->name, update_every);
            ect->flags |= NETDATA_EBPF_CGROUP_HAS_SOCKET_CHART;
        }

        if (ect->flags & NETDATA_EBPF_CGROUP_HAS_SOCKET_CHART && ect->updated) {
            ebpf_send_specific_socket_data(ect->name, &ect->publish_socket);
        } else {
            ebpf_obsolete_specific_socket_charts(ect->name, update_every);
            ect->flags &= ~NETDATA_EBPF_CGROUP_HAS_SOCKET_CHART;
        }
    }

    pthread_mutex_unlock(&mutex_cgroup_shm);
}

/*****************************************************************
 *
 *  FUNCTIONS WITH THE MAIN LOOP
 *
 *****************************************************************/

/**
 * Main loop for this collector.
 *
 * @param em   the structure with thread information
 */
static void socket_collector(ebpf_module_t *em)
{
    int cgroups = em->cgroup_charts;
    if (cgroups)
        ebpf_socket_update_cgroup_algorithm();

    int socket_global_enabled = em->global_charts;
    int update_every = em->update_every;
    int maps_per_core = em->maps_per_core;
    int counter = update_every - 1;
    uint32_t running_time = 0;
    uint32_t lifetime = em->lifetime;
    netdata_idx_t *stats = em->hash_table_stats;
    memset(stats, 0, sizeof(em->hash_table_stats));
    heartbeat_t hb;
    heartbeat_init(&hb, USEC_PER_SEC);
    while (!ebpf_plugin_stop() && running_time < lifetime) {
        heartbeat_next(&hb);
        if (ebpf_plugin_stop() || ++counter != update_every)
            continue;

        counter = 0;
        netdata_apps_integration_flags_t socket_apps_enabled = em->apps_charts;
        if (socket_global_enabled) {
            read_listen_table();
            ebpf_socket_read_hash_global_tables(stats, maps_per_core);
        }

        if (cgroups && shm_ebpf_cgroup.header)
            ebpf_update_socket_cgroup();

        pthread_mutex_lock(&lock);
        if (socket_global_enabled)
            ebpf_socket_send_data(em);

        if (socket_apps_enabled & NETDATA_EBPF_APPS_FLAG_CHART_CREATED)
            ebpf_socket_send_apps_data();

        if (cgroups && shm_ebpf_cgroup.header)
            ebpf_socket_send_cgroup_data(update_every);

        fflush(stdout);

        pthread_mutex_unlock(&lock);

        pthread_mutex_lock(&ebpf_exit_cleanup);
        if (running_time && !em->running_time)
            running_time = update_every;
        else
            running_time += update_every;

        em->running_time = running_time;
        pthread_mutex_unlock(&ebpf_exit_cleanup);
    }
}

/*****************************************************************
 *
 *  FUNCTIONS TO START THREAD
 *
 *****************************************************************/

/**
 * Initialize vectors used with this thread.
 *
 * We are not testing the return, because callocz does this and shutdown the software
 * case it was not possible to allocate.
 */
static void ebpf_socket_initialize_global_vectors()
{
    memset(socket_aggregated_data, 0, NETDATA_MAX_SOCKET_VECTOR * sizeof(netdata_syscall_stat_t));
    memset(socket_publish_aggregated, 0, NETDATA_MAX_SOCKET_VECTOR * sizeof(netdata_publish_syscall_t));
    socket_hash_values = callocz(ebpf_nprocs, sizeof(netdata_idx_t));

    aral_socket_table = ebpf_allocate_pid_aral(NETDATA_EBPF_SOCKET_ARAL_TABLE_NAME, sizeof(netdata_socket_plus_t));

    socket_values = callocz((size_t)ebpf_nprocs, sizeof(netdata_socket_t));

    ebpf_load_addresses(&tcp_v6_connect_address, -1);
}

/*****************************************************************
 *
 *  EBPF SOCKET THREAD
 *
 *****************************************************************/

/**
 * Link dimension name
 *
 * Link user specified names inside a link list.
 *
 * @param port the port number associated to the dimension name.
 * @param hash the calculated hash for the dimension name.
 * @param name the dimension name.
 */
static void ebpf_link_dimension_name(const char *port, uint32_t hash, const char *value)
{
    int test = str2i(port);
    if (test < NETDATA_MINIMUM_PORT_VALUE || test > NETDATA_MAXIMUM_PORT_VALUE) {
        netdata_log_error("The dimension given (%s = %s) has an invalid value and it will be ignored.", port, value);
        return;
    }

    ebpf_network_viewer_dim_name_t *w;
    w = callocz(1, sizeof(ebpf_network_viewer_dim_name_t));

    w->name = strdupz(value);
    w->hash = hash;

    w->port = (uint16_t)htons(test);

    ebpf_network_viewer_dim_name_t *names = network_viewer_opt.names;
    if (unlikely(!names)) {
        network_viewer_opt.names = w;
    } else {
        for (; names->next; names = names->next) {
            if (names->port == w->port) {
                netdata_log_info("Duplicated definition for a service, the name %s will be ignored. ", names->name);
                freez(names->name);
                names->name = w->name;
                names->hash = w->hash;
                freez(w);
                return;
            }
        }
        names->next = w;
    }

#ifdef NETDATA_INTERNAL_CHECKS
    netdata_log_info("Adding values %s( %u) to dimension name list used on network viewer", w->name, htons(w->port));
#endif
}

/**
 * Parse service Name section.
 *
 * This function gets the values that will be used to overwrite dimensions.
 *
 * @param cfg the configuration structure
 */

static bool config_service_value_cb(void *data __maybe_unused, const char *name, const char *value)
{
    ebpf_link_dimension_name(name, simple_hash(name), value);
    return true;
}

void ebpf_parse_service_name_section(struct config *cfg)
{
    inicfg_foreach_value_in_section(cfg, EBPF_SERVICE_NAME_SECTION, config_service_value_cb, NULL);

    // Always associated the default port to Netdata
    ebpf_network_viewer_dim_name_t *names = network_viewer_opt.names;
    if (names) {
        uint16_t default_port = htons(19999);
        while (names) {
            if (names->port == default_port)
                return;

            names = names->next;
        }
    }

    char *port_string = getenv("NETDATA_LISTEN_PORT");
    if (port_string) {
        // if variable has an invalid value, we assume netdata is using 19999
        int default_port = str2i(port_string);
        if (default_port > 0 && default_port < 65536)
            ebpf_link_dimension_name(port_string, simple_hash(port_string), "Netdata");
    }
}

/**
 * Parse table size options
 *
 * @param cfg configuration options read from user file.
 */
void parse_table_size_options(struct config *cfg)
{
<<<<<<< HEAD
    socket_maps[NETDATA_SOCKET_OPEN_SOCKET].user_input = (uint32_t) inicfg_get_number(cfg,
                                                                                        EBPF_GLOBAL_SECTION,
                                                                                        EBPF_CONFIG_SOCKET_MONITORING_SIZE,
                                                                                        NETDATA_MAXIMUM_CONNECTIONS_ALLOWED);

    socket_maps[NETDATA_SOCKET_TABLE_UDP].user_input = (uint32_t) inicfg_get_number(cfg,
                                                                                      EBPF_GLOBAL_SECTION,
                                                                                      EBPF_CONFIG_UDP_SIZE, NETDATA_MAXIMUM_UDP_CONNECTIONS_ALLOWED);
=======
    socket_maps[NETDATA_SOCKET_OPEN_SOCKET].user_input = (uint32_t)appconfig_get_number(
        cfg, EBPF_GLOBAL_SECTION, EBPF_CONFIG_SOCKET_MONITORING_SIZE, NETDATA_MAXIMUM_CONNECTIONS_ALLOWED);

    socket_maps[NETDATA_SOCKET_TABLE_UDP].user_input = (uint32_t)appconfig_get_number(
        cfg, EBPF_GLOBAL_SECTION, EBPF_CONFIG_UDP_SIZE, NETDATA_MAXIMUM_UDP_CONNECTIONS_ALLOWED);
>>>>>>> cd3c3115
}

/*
 * Load BPF
 *
 * Load BPF files.
 *
 * @param em the structure with configuration
 */
static int ebpf_socket_load_bpf(ebpf_module_t *em)
{
#ifdef LIBBPF_MAJOR_VERSION
    ebpf_define_map_type(em->maps, em->maps_per_core, running_on_kernel);
#endif

    int ret = 0;

    if (em->load & EBPF_LOAD_LEGACY) {
        em->probe_links = ebpf_load_program(ebpf_plugin_dir, em, running_on_kernel, isrh, &em->objects);
        if (!em->probe_links) {
            ret = -1;
        }
    }
#ifdef LIBBPF_MAJOR_VERSION
    else {
        socket_bpf_obj = socket_bpf__open();
        if (!socket_bpf_obj)
            ret = -1;
        else
            ret = ebpf_socket_load_and_attach(socket_bpf_obj, em);
    }
#endif

    if (ret) {
        netdata_log_error("%s %s", EBPF_DEFAULT_ERROR_MSG, em->info.thread_name);
    }

    return ret;
}

/**
 * Socket thread
 *
 * Thread used to generate socket charts.
 *
 * @param ptr a pointer to `struct ebpf_module`
 *
 * @return It always return NULL
 */
void *ebpf_socket_thread(void *ptr)
{
    pids_fd[NETDATA_EBPF_PIDS_SOCKET_IDX] = -1;
    ebpf_module_t *em = (ebpf_module_t *)ptr;

    CLEANUP_FUNCTION_REGISTER(ebpf_socket_exit) cleanup_ptr = em;

    if (em->enabled > NETDATA_THREAD_EBPF_FUNCTION_RUNNING) {
        collector_error("There is already a thread %s running", em->info.thread_name);
        return NULL;
    }

    em->maps = socket_maps;

    rw_spinlock_write_lock(&network_viewer_opt.rw_spinlock);
    // It was not enabled from main config file (ebpf.d.conf)
    if (!network_viewer_opt.enabled)
<<<<<<< HEAD
        network_viewer_opt.enabled = inicfg_get_boolean(&socket_config, EBPF_NETWORK_VIEWER_SECTION, "enabled",
                                                           CONFIG_BOOLEAN_YES);
=======
        network_viewer_opt.enabled =
            appconfig_get_boolean(&socket_config, EBPF_NETWORK_VIEWER_SECTION, "enabled", CONFIG_BOOLEAN_YES);
>>>>>>> cd3c3115
    rw_spinlock_write_unlock(&network_viewer_opt.rw_spinlock);

    parse_table_size_options(&socket_config);

    ebpf_socket_initialize_global_vectors();

    if (running_on_kernel < NETDATA_EBPF_KERNEL_5_0)
        em->mode = MODE_ENTRY;

#ifdef LIBBPF_MAJOR_VERSION
    ebpf_adjust_thread_load(em, default_btf);
#endif
    if (ebpf_socket_load_bpf(em)) {
        goto endsocket;
    }

    int algorithms[NETDATA_MAX_SOCKET_VECTOR] = {
        NETDATA_EBPF_ABSOLUTE_IDX,
        NETDATA_EBPF_ABSOLUTE_IDX,
        NETDATA_EBPF_ABSOLUTE_IDX,
        NETDATA_EBPF_ABSOLUTE_IDX,
        NETDATA_EBPF_ABSOLUTE_IDX,
        NETDATA_EBPF_ABSOLUTE_IDX,
        NETDATA_EBPF_ABSOLUTE_IDX,
        NETDATA_EBPF_ABSOLUTE_IDX,
        NETDATA_EBPF_INCREMENTAL_IDX,
        NETDATA_EBPF_INCREMENTAL_IDX};
    ebpf_global_labels(
        socket_aggregated_data,
        socket_publish_aggregated,
        socket_dimension_names,
        socket_id_names,
        algorithms,
        NETDATA_MAX_SOCKET_VECTOR);

    ebpf_read_socket.thread =
        nd_thread_create(ebpf_read_socket.name, NETDATA_THREAD_OPTION_DEFAULT, ebpf_read_socket_thread, em);

    pthread_mutex_lock(&lock);
    ebpf_socket_create_global_charts(em);

    ebpf_update_stats(&plugin_statistics, em);
    ebpf_update_kernel_memory_with_vector(&plugin_statistics, em->maps, EBPF_ACTION_STAT_ADD);

    pthread_mutex_unlock(&lock);

    socket_collector(em);

endsocket:
    ebpf_update_disabled_plugin_stats(em);
    return NULL;
}<|MERGE_RESOLUTION|>--- conflicted
+++ resolved
@@ -2931,7 +2931,6 @@
  */
 void parse_table_size_options(struct config *cfg)
 {
-<<<<<<< HEAD
     socket_maps[NETDATA_SOCKET_OPEN_SOCKET].user_input = (uint32_t) inicfg_get_number(cfg,
                                                                                         EBPF_GLOBAL_SECTION,
                                                                                         EBPF_CONFIG_SOCKET_MONITORING_SIZE,
@@ -2940,13 +2939,6 @@
     socket_maps[NETDATA_SOCKET_TABLE_UDP].user_input = (uint32_t) inicfg_get_number(cfg,
                                                                                       EBPF_GLOBAL_SECTION,
                                                                                       EBPF_CONFIG_UDP_SIZE, NETDATA_MAXIMUM_UDP_CONNECTIONS_ALLOWED);
-=======
-    socket_maps[NETDATA_SOCKET_OPEN_SOCKET].user_input = (uint32_t)appconfig_get_number(
-        cfg, EBPF_GLOBAL_SECTION, EBPF_CONFIG_SOCKET_MONITORING_SIZE, NETDATA_MAXIMUM_CONNECTIONS_ALLOWED);
-
-    socket_maps[NETDATA_SOCKET_TABLE_UDP].user_input = (uint32_t)appconfig_get_number(
-        cfg, EBPF_GLOBAL_SECTION, EBPF_CONFIG_UDP_SIZE, NETDATA_MAXIMUM_UDP_CONNECTIONS_ALLOWED);
->>>>>>> cd3c3115
 }
 
 /*
@@ -3013,13 +3005,9 @@
     rw_spinlock_write_lock(&network_viewer_opt.rw_spinlock);
     // It was not enabled from main config file (ebpf.d.conf)
     if (!network_viewer_opt.enabled)
-<<<<<<< HEAD
         network_viewer_opt.enabled = inicfg_get_boolean(&socket_config, EBPF_NETWORK_VIEWER_SECTION, "enabled",
                                                            CONFIG_BOOLEAN_YES);
-=======
-        network_viewer_opt.enabled =
-            appconfig_get_boolean(&socket_config, EBPF_NETWORK_VIEWER_SECTION, "enabled", CONFIG_BOOLEAN_YES);
->>>>>>> cd3c3115
+
     rw_spinlock_write_unlock(&network_viewer_opt.rw_spinlock);
 
     parse_table_size_options(&socket_config);
