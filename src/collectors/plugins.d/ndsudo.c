--- conflicted
+++ resolved
@@ -14,17 +14,18 @@
     const char *search[MAX_SEARCH];
 } allowed_commands[] = {
     {
-<<<<<<< HEAD
+        .name = "chronyc-serverstats",
+        .params = "serverstats",
+        .search = {
+            [0] = "chronyc",
+            [1] = NULL,
+        },
+    },
+    {
         .name = "sv-status-all",
         .params = "-p -c $*/* - exec sv status {{serviceDir}}",
         .search = {
             [0] = "sh",
-=======
-        .name = "chronyc-serverstats",
-        .params = "serverstats",
-        .search = {
-            [0] = "chronyc",
->>>>>>> 40eece54
             [1] = NULL,
         },
     },
