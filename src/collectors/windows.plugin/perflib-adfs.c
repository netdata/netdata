--- conflicted
+++ resolved
@@ -938,11 +938,7 @@
             "requests/s",
             PLUGIN_WINDOWS_NAME,
             "PerflibADFS",
-<<<<<<< HEAD
             PRIO_ADFS_OAUTH_CLIENT_LOGON_CERTIFICATE_REQUEST,
-=======
-            PRIO_ADFS_OAUTH_LOGON_CERTIFICATE_REQUESTS,
->>>>>>> 00427eb6
             update_every,
             RRDSET_TYPE_LINE);
 
