--- conflicted
+++ resolved
@@ -1,4 +1,4 @@
-/* vim: ts=4 noet sw=4 : */
+/* vim: set ts=4 noet sw=4 : */
 #include <sys/time.h>
 #include <sys/resource.h>
 
@@ -47,12 +47,7 @@
 #endif
 #endif
 
-<<<<<<< HEAD
-extern int mysnprintf(char *dest, size_t size, char *fmt, ...);
-extern char *mystrncpy(char *dest, const char *src, size_t size);
-=======
 extern char *strncpyz(char *dest, const char *src, size_t size);
 extern int snprintfz(char *dest, size_t size, const char *fmt, ...);
->>>>>>> 460da7b0
 
 #endif /* NETDATA_COMMON_H */