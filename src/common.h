// SPDX-License-Identifier: GPL-3.0-or-later

#ifndef NETDATA_COMMON_H
#define NETDATA_COMMON_H 1

#include "libnetdata/libnetdata.h"

// ----------------------------------------------------------------------------
<<<<<<< HEAD
// system include files for all netdata C programs

/* select the memory allocator, based on autoconf findings */
#if defined(ENABLE_JEMALLOC)

#if defined(HAVE_JEMALLOC_JEMALLOC_H)
#include <jemalloc/jemalloc.h>
#else
#include <malloc.h>
#endif

#elif defined(ENABLE_TCMALLOC)

#include <google/tcmalloc.h>

#else /* !defined(ENABLE_JEMALLOC) && !defined(ENABLE_TCMALLOC) */

#if !(defined(__FreeBSD__) || defined(__APPLE__) || defined(__OpenBSD__))
#include <malloc.h>
#endif /* __FreeBSD__ || __APPLE__ || __OpenBSD__ */

#endif

#include <pthread.h>
#include <errno.h>
#include <stdio.h>
#include <stdlib.h>
#include <stdarg.h>
#include <stddef.h>
#include <ctype.h>
#include <string.h>
#include <strings.h>
#include <arpa/inet.h>
#include <netinet/tcp.h>
#include <sys/ioctl.h>
#include <libgen.h>

#ifdef HAVE_NETINET_IN_H
#include <netinet/in.h>
#endif

#ifdef HAVE_RESOLV_H
#include <resolv.h>
#endif

#include <dirent.h>
#include <fcntl.h>
#include <getopt.h>
#include <grp.h>
#include <pwd.h>
#include <locale.h>

#ifdef HAVE_NETDB_H
#include <netdb.h>
#endif

#include <net/if.h>

#include <poll.h>
#include <signal.h>
#include <syslog.h>
#include <sys/mman.h>

#ifdef HAVE_SYS_PRCTL_H
#include <sys/prctl.h>
#endif

#include <sys/resource.h>
#include <sys/socket.h>

#ifdef HAVE_SYS_STAT_H
#include <sys/stat.h>
#endif

#ifdef HAVE_SYS_VFS_H
#include <sys/vfs.h>
#endif

#ifdef HAVE_SYS_STATFS_H
#include <sys/statfs.h>
#endif

#ifdef HAVE_SYS_MOUNT_H
#include <sys/mount.h>
#endif

#ifdef HAVE_SYS_STATVFS_H
#include <sys/statvfs.h>
#endif

#include <sys/syscall.h>
#include <sys/time.h>
#include <sys/types.h>
#include <sys/wait.h>
#include <sys/un.h>
#include <time.h>
#include <unistd.h>
#include <uuid/uuid.h>

// #1408
#ifdef MAJOR_IN_MKDEV
#include <sys/mkdev.h>
#endif
#ifdef MAJOR_IN_SYSMACROS
#include <sys/sysmacros.h>
#endif

/*
#include <mntent.h>
*/

#ifdef STORAGE_WITH_MATH
#include <math.h>
#include <float.h>
#endif

#if defined(HAVE_INTTYPES_H)
#include <inttypes.h>
#elif defined(HAVE_STDINT_H)
#include <stdint.h>
#endif

#ifdef NETDATA_WITH_ZLIB
#include <zlib.h>
#endif

#ifdef HAVE_CAPABILITY
#include <sys/capability.h>
#endif

// ----------------------------------------------------------------------------
// netdata chart priorities

// This is a work in progress - to scope is to collect here all chart priorities.
// These should be based on the CONTEXT of the charts + the chart id when needed
// - for each SECTION +1000 (or +X000 for big sections)
// - for each FAMILY  +100
// - for each CHART   +10

#define NETDATA_CHART_PRIO_SYSTEM_IP               501
#define NETDATA_CHART_PRIO_SYSTEM_IPV6             502

// Memory Section - 1xxx
#define NETDATA_CHART_PRIO_MEM_SYSTEM              1000
#define NETDATA_CHART_PRIO_MEM_SYSTEM_AVAILABLE    1010
#define NETDATA_CHART_PRIO_MEM_SYSTEM_COMMITTED    1020
#define NETDATA_CHART_PRIO_MEM_SYSTEM_PGFAULTS     1030
#define NETDATA_CHART_PRIO_MEM_KERNEL              1100
#define NETDATA_CHART_PRIO_MEM_SLAB                1200
#define NETDATA_CHART_PRIO_MEM_HUGEPAGES           1250
#define NETDATA_CHART_PRIO_MEM_KSM                 1300
#define NETDATA_CHART_PRIO_MEM_NUMA                1400
#define NETDATA_CHART_PRIO_MEM_HW                  1500


// IP

#define NETDATA_CHART_PRIO_IP                      4000
#define NETDATA_CHART_PRIO_IP_ERRORS               4100
#define NETDATA_CHART_PRIO_IP_TCP                  4200
#define NETDATA_CHART_PRIO_IP_TCP_MEM              4290
#define NETDATA_CHART_PRIO_IP_BCAST                4500
#define NETDATA_CHART_PRIO_IP_MCAST                4600
#define NETDATA_CHART_PRIO_IP_ECN                  4700


// IPv4

#define NETDATA_CHART_PRIO_IPV4                    5100
#define NETDATA_CHART_PRIO_IPV4_SOCKETS            5100
#define NETDATA_CHART_PRIO_IPV4_PACKETS            5130
#define NETDATA_CHART_PRIO_IPV4_ERRORS             5150
#define NETDATA_CHART_PRIO_IPV4_ICMP               5170
#define NETDATA_CHART_PRIO_IPV4_TCP                5200
#define NETDATA_CHART_PRIO_IPV4_TCP_MEM            5290
#define NETDATA_CHART_PRIO_IPV4_UDP                5300
#define NETDATA_CHART_PRIO_IPV4_UDP_MEM            5390
#define NETDATA_CHART_PRIO_IPV4_UDPLITE            5400
#define NETDATA_CHART_PRIO_IPV4_RAW                5450
#define NETDATA_CHART_PRIO_IPV4_FRAGMENTS          5460
#define NETDATA_CHART_PRIO_IPV4_FRAGMENTS_MEM      5470

// IPv6

#define NETDATA_CHART_PRIO_IPV6                    6200
#define NETDATA_CHART_PRIO_IPV6_PACKETS            6200
#define NETDATA_CHART_PRIO_IPV6_ERRORS             6300
#define NETDATA_CHART_PRIO_IPV6_FRAGMENTS          6400
#define NETDATA_CHART_PRIO_IPV6_TCP                6500
#define NETDATA_CHART_PRIO_IPV6_UDP                6600
#define NETDATA_CHART_PRIO_IPV6_UDP_ERRORS         6610
#define NETDATA_CHART_PRIO_IPV6_UDPLITE            6700
#define NETDATA_CHART_PRIO_IPV6_UDPLITE_ERRORS     6710
#define NETDATA_CHART_PRIO_IPV6_RAW                6800
#define NETDATA_CHART_PRIO_IPV6_BCAST              6840
#define NETDATA_CHART_PRIO_IPV6_MCAST              6850
#define NETDATA_CHART_PRIO_IPV6_ICMP               6900


// SCTP

#define NETDATA_CHART_PRIO_SCTP                    7000


// Netfilter

#define NETDATA_CHART_PRIO_NETFILTER               8700
#define NETDATA_CHART_PRIO_SYNPROXY                8750


// ----------------------------------------------------------------------------
// netdata common definitions

#if (SIZEOF_VOID_P == 8)
#define ENVIRONMENT64
#elif (SIZEOF_VOID_P == 4)
#define ENVIRONMENT32
#else
#error "Cannot detect if this is a 32 or 64 bit CPU"
#endif

#ifdef __GNUC__
#define GCC_VERSION (__GNUC__ * 10000 + __GNUC_MINOR__ * 100 + __GNUC_PATCHLEVEL__)
#endif // __GNUC__

#ifdef HAVE_FUNC_ATTRIBUTE_RETURNS_NONNULL
#define NEVERNULL __attribute__((returns_nonnull))
#else
#define NEVERNULL
#endif

#ifdef HAVE_FUNC_ATTRIBUTE_NOINLINE
#define NOINLINE __attribute__((noinline))
#else
#define NOINLINE
#endif

#ifdef HAVE_FUNC_ATTRIBUTE_MALLOC
#define MALLOCLIKE __attribute__((malloc))
#else
#define MALLOCLIKE
#endif
=======
// netdata include files
>>>>>>> 1ad4f1bc

#include "global_statistics.h"

// the netdata database
#include "database/rrd.h"

// the netdata webserver(s)
#include "webserver/web_server.h"

// streaming metrics between netdata servers
#include "streaming/rrdpush.h"

// health monitoring and alarm notifications
#include "health/health.h"

// the netdata registry
// the registry is actually an API feature
#include "registry/registry.h"

// backends for archiving the metrics
#include "src/backends/backends.h"

// the netdata API
#include "api/web_api_v1.h"

// all data collection plugins
#include "plugins/all.h"

// netdata unit tests
#include "unit_test.h"

// the netdata deamon
#include "daemon.h"
#include "main.h"
#include "signals.h"

// global netdata daemon variables
extern char *netdata_configured_hostname;
extern char *netdata_configured_user_config_dir;
extern char *netdata_configured_stock_config_dir;
extern char *netdata_configured_log_dir;
extern char *netdata_configured_plugins_dir_base;
extern char *netdata_configured_plugins_dir;
extern char *netdata_configured_web_dir;
extern char *netdata_configured_cache_dir;
extern char *netdata_configured_varlib_dir;
extern char *netdata_configured_home_dir;
extern char *netdata_configured_host_prefix;
extern char *netdata_configured_timezone;

#endif /* NETDATA_COMMON_H */<|MERGE_RESOLUTION|>--- conflicted
+++ resolved
@@ -6,252 +6,7 @@
 #include "libnetdata/libnetdata.h"
 
 // ----------------------------------------------------------------------------
-<<<<<<< HEAD
-// system include files for all netdata C programs
-
-/* select the memory allocator, based on autoconf findings */
-#if defined(ENABLE_JEMALLOC)
-
-#if defined(HAVE_JEMALLOC_JEMALLOC_H)
-#include <jemalloc/jemalloc.h>
-#else
-#include <malloc.h>
-#endif
-
-#elif defined(ENABLE_TCMALLOC)
-
-#include <google/tcmalloc.h>
-
-#else /* !defined(ENABLE_JEMALLOC) && !defined(ENABLE_TCMALLOC) */
-
-#if !(defined(__FreeBSD__) || defined(__APPLE__) || defined(__OpenBSD__))
-#include <malloc.h>
-#endif /* __FreeBSD__ || __APPLE__ || __OpenBSD__ */
-
-#endif
-
-#include <pthread.h>
-#include <errno.h>
-#include <stdio.h>
-#include <stdlib.h>
-#include <stdarg.h>
-#include <stddef.h>
-#include <ctype.h>
-#include <string.h>
-#include <strings.h>
-#include <arpa/inet.h>
-#include <netinet/tcp.h>
-#include <sys/ioctl.h>
-#include <libgen.h>
-
-#ifdef HAVE_NETINET_IN_H
-#include <netinet/in.h>
-#endif
-
-#ifdef HAVE_RESOLV_H
-#include <resolv.h>
-#endif
-
-#include <dirent.h>
-#include <fcntl.h>
-#include <getopt.h>
-#include <grp.h>
-#include <pwd.h>
-#include <locale.h>
-
-#ifdef HAVE_NETDB_H
-#include <netdb.h>
-#endif
-
-#include <net/if.h>
-
-#include <poll.h>
-#include <signal.h>
-#include <syslog.h>
-#include <sys/mman.h>
-
-#ifdef HAVE_SYS_PRCTL_H
-#include <sys/prctl.h>
-#endif
-
-#include <sys/resource.h>
-#include <sys/socket.h>
-
-#ifdef HAVE_SYS_STAT_H
-#include <sys/stat.h>
-#endif
-
-#ifdef HAVE_SYS_VFS_H
-#include <sys/vfs.h>
-#endif
-
-#ifdef HAVE_SYS_STATFS_H
-#include <sys/statfs.h>
-#endif
-
-#ifdef HAVE_SYS_MOUNT_H
-#include <sys/mount.h>
-#endif
-
-#ifdef HAVE_SYS_STATVFS_H
-#include <sys/statvfs.h>
-#endif
-
-#include <sys/syscall.h>
-#include <sys/time.h>
-#include <sys/types.h>
-#include <sys/wait.h>
-#include <sys/un.h>
-#include <time.h>
-#include <unistd.h>
-#include <uuid/uuid.h>
-
-// #1408
-#ifdef MAJOR_IN_MKDEV
-#include <sys/mkdev.h>
-#endif
-#ifdef MAJOR_IN_SYSMACROS
-#include <sys/sysmacros.h>
-#endif
-
-/*
-#include <mntent.h>
-*/
-
-#ifdef STORAGE_WITH_MATH
-#include <math.h>
-#include <float.h>
-#endif
-
-#if defined(HAVE_INTTYPES_H)
-#include <inttypes.h>
-#elif defined(HAVE_STDINT_H)
-#include <stdint.h>
-#endif
-
-#ifdef NETDATA_WITH_ZLIB
-#include <zlib.h>
-#endif
-
-#ifdef HAVE_CAPABILITY
-#include <sys/capability.h>
-#endif
-
-// ----------------------------------------------------------------------------
-// netdata chart priorities
-
-// This is a work in progress - to scope is to collect here all chart priorities.
-// These should be based on the CONTEXT of the charts + the chart id when needed
-// - for each SECTION +1000 (or +X000 for big sections)
-// - for each FAMILY  +100
-// - for each CHART   +10
-
-#define NETDATA_CHART_PRIO_SYSTEM_IP               501
-#define NETDATA_CHART_PRIO_SYSTEM_IPV6             502
-
-// Memory Section - 1xxx
-#define NETDATA_CHART_PRIO_MEM_SYSTEM              1000
-#define NETDATA_CHART_PRIO_MEM_SYSTEM_AVAILABLE    1010
-#define NETDATA_CHART_PRIO_MEM_SYSTEM_COMMITTED    1020
-#define NETDATA_CHART_PRIO_MEM_SYSTEM_PGFAULTS     1030
-#define NETDATA_CHART_PRIO_MEM_KERNEL              1100
-#define NETDATA_CHART_PRIO_MEM_SLAB                1200
-#define NETDATA_CHART_PRIO_MEM_HUGEPAGES           1250
-#define NETDATA_CHART_PRIO_MEM_KSM                 1300
-#define NETDATA_CHART_PRIO_MEM_NUMA                1400
-#define NETDATA_CHART_PRIO_MEM_HW                  1500
-
-
-// IP
-
-#define NETDATA_CHART_PRIO_IP                      4000
-#define NETDATA_CHART_PRIO_IP_ERRORS               4100
-#define NETDATA_CHART_PRIO_IP_TCP                  4200
-#define NETDATA_CHART_PRIO_IP_TCP_MEM              4290
-#define NETDATA_CHART_PRIO_IP_BCAST                4500
-#define NETDATA_CHART_PRIO_IP_MCAST                4600
-#define NETDATA_CHART_PRIO_IP_ECN                  4700
-
-
-// IPv4
-
-#define NETDATA_CHART_PRIO_IPV4                    5100
-#define NETDATA_CHART_PRIO_IPV4_SOCKETS            5100
-#define NETDATA_CHART_PRIO_IPV4_PACKETS            5130
-#define NETDATA_CHART_PRIO_IPV4_ERRORS             5150
-#define NETDATA_CHART_PRIO_IPV4_ICMP               5170
-#define NETDATA_CHART_PRIO_IPV4_TCP                5200
-#define NETDATA_CHART_PRIO_IPV4_TCP_MEM            5290
-#define NETDATA_CHART_PRIO_IPV4_UDP                5300
-#define NETDATA_CHART_PRIO_IPV4_UDP_MEM            5390
-#define NETDATA_CHART_PRIO_IPV4_UDPLITE            5400
-#define NETDATA_CHART_PRIO_IPV4_RAW                5450
-#define NETDATA_CHART_PRIO_IPV4_FRAGMENTS          5460
-#define NETDATA_CHART_PRIO_IPV4_FRAGMENTS_MEM      5470
-
-// IPv6
-
-#define NETDATA_CHART_PRIO_IPV6                    6200
-#define NETDATA_CHART_PRIO_IPV6_PACKETS            6200
-#define NETDATA_CHART_PRIO_IPV6_ERRORS             6300
-#define NETDATA_CHART_PRIO_IPV6_FRAGMENTS          6400
-#define NETDATA_CHART_PRIO_IPV6_TCP                6500
-#define NETDATA_CHART_PRIO_IPV6_UDP                6600
-#define NETDATA_CHART_PRIO_IPV6_UDP_ERRORS         6610
-#define NETDATA_CHART_PRIO_IPV6_UDPLITE            6700
-#define NETDATA_CHART_PRIO_IPV6_UDPLITE_ERRORS     6710
-#define NETDATA_CHART_PRIO_IPV6_RAW                6800
-#define NETDATA_CHART_PRIO_IPV6_BCAST              6840
-#define NETDATA_CHART_PRIO_IPV6_MCAST              6850
-#define NETDATA_CHART_PRIO_IPV6_ICMP               6900
-
-
-// SCTP
-
-#define NETDATA_CHART_PRIO_SCTP                    7000
-
-
-// Netfilter
-
-#define NETDATA_CHART_PRIO_NETFILTER               8700
-#define NETDATA_CHART_PRIO_SYNPROXY                8750
-
-
-// ----------------------------------------------------------------------------
-// netdata common definitions
-
-#if (SIZEOF_VOID_P == 8)
-#define ENVIRONMENT64
-#elif (SIZEOF_VOID_P == 4)
-#define ENVIRONMENT32
-#else
-#error "Cannot detect if this is a 32 or 64 bit CPU"
-#endif
-
-#ifdef __GNUC__
-#define GCC_VERSION (__GNUC__ * 10000 + __GNUC_MINOR__ * 100 + __GNUC_PATCHLEVEL__)
-#endif // __GNUC__
-
-#ifdef HAVE_FUNC_ATTRIBUTE_RETURNS_NONNULL
-#define NEVERNULL __attribute__((returns_nonnull))
-#else
-#define NEVERNULL
-#endif
-
-#ifdef HAVE_FUNC_ATTRIBUTE_NOINLINE
-#define NOINLINE __attribute__((noinline))
-#else
-#define NOINLINE
-#endif
-
-#ifdef HAVE_FUNC_ATTRIBUTE_MALLOC
-#define MALLOCLIKE __attribute__((malloc))
-#else
-#define MALLOCLIKE
-#endif
-=======
 // netdata include files
->>>>>>> 1ad4f1bc
 
 #include "global_statistics.h"
 
