--- conflicted
+++ resolved
@@ -25,397 +25,250 @@
     symbol:
       OID: 1.3.6.1.4.1.318.1.1.1.2.2.5.0
       name: upsAdvBatteryNumOfBattPacks
-      description: The number of external battery packs connected to the UPS
-<<<<<<< HEAD
-      family: APC/UPS/Battery/Packs
-=======
-      family: UPS/APC/Battery/Packs
->>>>>>> 488d60ab
-      unit: "{pack}"
+    description: "The number of external battery packs connected to the UPS."
+    unit: "{battery_pack}"
   - MIB: POWERNET-MIB
     symbol:
       OID: 1.3.6.1.4.1.318.1.1.1.2.2.6.0
       name: upsAdvBatteryNumOfBadBattPacks
-      description: The number of external battery packs connected to the UPS that are defective
-<<<<<<< HEAD
-      family: APC/UPS/Battery/Packs
-=======
-      family: UPS/APC/Battery/Packs
->>>>>>> 488d60ab
-      unit: "{pack}"
+    description: "The number of external battery packs connected to the UPS that are defective."
+    unit: "{battery_pack}"
   - MIB: PowerNet-MIB
     symbol:
       OID: 1.3.6.1.4.1.318.1.1.1.2.2.4.0
       name: upsAdvBatteryReplaceIndicator
-      description: Indicates whether the UPS batteries need replacing (int 2)
-<<<<<<< HEAD
-      family: APC/UPS/Battery/Packs
-=======
-      family: UPS/APC/Battery/Status
->>>>>>> 488d60ab
-      unit: "1"
+    description: "Indicates whether the UPS batteries need replacing."
+    unit: "{indicator}"
   - MIB: PowerNet-MIB
     symbol:
       OID: 1.3.6.1.4.1.318.1.1.1.2.2.3.0
       name: upsAdvBatteryRunTimeRemaining
-      description: The UPS battery run time remaining before battery exhaustion
-<<<<<<< HEAD
-      family: APC/UPS/Battery/Packs
-=======
-      family: UPS/APC/Battery/TimeOnBattery
->>>>>>> 488d60ab
-      unit: "s"
+    description: "The UPS battery run time remaining before battery exhaustion."
+    unit: "s"
   - MIB: PowerNet-MIB
     symbol:
       OID: 1.3.6.1.4.1.318.1.1.1.2.2.2.0
       name: upsAdvBatteryTemperature
-      description: The current internal UPS temperature expressed in Celsius
-<<<<<<< HEAD
-      family: APC/UPS/Temperature
-=======
-      family: UPS/APC/Battery/Temperature
->>>>>>> 488d60ab
-      unit: "Cel"
+    description: "The current internal UPS temperature expressed in Celsius."
+    unit: "Cel"
   - MIB: PowerNet-MIB
     symbol:
       OID: 1.3.6.1.4.1.318.1.1.1.2.2.1.0
       name: upsAdvBatteryCapacity
-      description: The remaining battery capacity expressed in percent of full capacity
-<<<<<<< HEAD
-      family: APC/UPS/Battery/Capacity
-=======
-      family: UPS/APC/Battery/Capacity
->>>>>>> 488d60ab
-      unit: "%"
+    description: "The remaining battery capacity expressed in percent of full capacity."
+    unit: "%"
   - MIB: PowerNet-MIB
     symbol:
       OID: 1.3.6.1.4.1.318.1.1.1.2.3.2.0
       name: upsHighPrecExtdBatteryTemperature
-      description: The current internal UPS temperature expressed in tenths of degrees Celsius
-<<<<<<< HEAD
-      family: APC/UPS/Battery/Temperature
-=======
-      family: UPS/APC/Battery/Temperature
->>>>>>> 488d60ab
-      unit: "Cel/10"
+    description: "The current internal UPS temperature expressed in tenths of degrees Celsius."
+    unit: "Cel/10"
   - MIB: PowerNet-MIB
     symbol:
       OID: 1.3.6.1.4.1.318.1.1.1.3.2.1.0
       name: upsAdvInputLineVoltage
-      description: The current utility line voltage in VAC
-<<<<<<< HEAD
-      family: APC/UPS/Input/Voltage
-=======
-      family: UPS/APC/Input/Voltage
->>>>>>> 488d60ab
-      unit: "V"
+    description: "The current utility line voltage in VAC."
+    unit: "V"
+  - MIB: PowerNet-MIB
+    symbol:
+      OID: 1.3.6.1.4.1.318.1.1.1.3.2.4.0
+      name: upsAdvInputFrequency
+    description: "The current input frequency to the UPS system in Hz."
+    unit: "Hz"
+  - MIB: PowerNet-MIB
+    symbol:
+      OID: 1.3.6.1.4.1.318.1.1.1.3.3.4.0
+      name: upsHighPrecInputFrequency
+    description: "The current input frequency to the UPS system in tenths of Hz."
+    unit: "Hz/10"
   - MIB: PowerNet-MIB
     symbol:
       OID: 1.3.6.1.4.1.318.1.1.1.3.3.1.0
       name: upsHighPrecInputLineVoltage
-      description: "The current utility line voltage in tenths of VAC."
-<<<<<<< HEAD
-      family: APC/UPS/Input/Voltage
-=======
-      family: UPS/APC/Input/Voltage
->>>>>>> 488d60ab
-      unit: "V/10"
-  - MIB: PowerNet-MIB
-    symbol:
-      OID: 1.3.6.1.4.1.318.1.1.1.3.2.4.0
-      name: upsAdvInputFrequency
-      description: The current input frequency to the UPS system in Hz
-<<<<<<< HEAD
-      family: APC/UPS/Input/Frequency
-=======
-      family: UPS/APC/Input/Frequency
->>>>>>> 488d60ab
-      unit: "Hz"
-  - MIB: PowerNet-MIB
-    symbol:
-      OID: 1.3.6.1.4.1.318.1.1.1.3.3.4.0
-      name: upsHighPrecInputFrequency
-      description: The current input frequency to the UPS system in tenths of Hz
-<<<<<<< HEAD
-      family: APC/UPS/Input/Frequency
-=======
-      family: UPS/APC/Input/Frequency
->>>>>>> 488d60ab
-      unit: "Hz/10"
+    description: "The current utility line voltage in tenths of VAC."
+    unit: "V/10"
   - MIB: PowerNet-MIB
     symbol:
       OID: 1.3.6.1.4.1.318.1.1.1.4.3.4.0
       name: upsHighPrecOutputCurrent
-      description: The current in tenths of amperes drawn by the load on the UPS
-<<<<<<< HEAD
-      family: APC/UPS/Input/Current
-=======
-      family: UPS/APC/Input/Current
->>>>>>> 488d60ab
-      unit: "dA"
+    description: "The current in tenths of amperes drawn by the load on the UPS."
+    unit: "dA"
   - MIB: PowerNet-MIB
     symbol:
       OID: 1.3.6.1.4.1.318.1.1.1.3.2.5.0
       name: upsAdvInputLineFailCause
-      description: The reason for the occurrence of the last transfer to UPS battery power
-<<<<<<< HEAD
-      family: APC/UPS/Input/Fail
-=======
-      family: UPS/APC/Input/FailCause
->>>>>>> 488d60ab
-      unit: "{status}"
-      mapping:
-        1: noTransfer
-        2: highLineVoltage
-        3: brownout
-        4: blackout
-        5: smallMomentarySag
-        6: deepMomentarySag
-        7: smallMomentarySpike
-        8: largeMomentarySpike
-        9: selfTest
-        10: rateOfVoltageChange
+    description: "The reason for the occurrence of the last transfer to UPS battery power."
+    unit: "TBD"
   - MIB: PowerNet-MIB
     symbol:
       OID: 1.3.6.1.4.1.318.1.1.1.4.2.1.0
       name: upsAdvOutputVoltage
-      description: The output voltage of the UPS system in VAC
-<<<<<<< HEAD
-      family: APC/UPS/Output/Voltage
-=======
-      family: UPS/APC/Output/Voltage
->>>>>>> 488d60ab
-      unit: "V"
+    description: "The output voltage of the UPS system in VAC."
+    unit: "V"
   - MIB: PowerNet-MIB
     symbol:
       OID: 1.3.6.1.4.1.318.1.1.1.4.2.2.0
       name: upsAdvOutputFrequency
-      description: The current output frequency of the UPS system in Hz
-<<<<<<< HEAD
-      family: APC/UPS/Output/Frequency
-=======
-      family: UPS/APC/Output/Frequency
->>>>>>> 488d60ab
-      unit: "Hz"
+    description: "The current output frequency of the UPS system in Hz."
+    unit: "Hz"
   - MIB: PowerNet-MIB
     symbol:
       OID: 1.3.6.1.4.1.318.1.1.1.4.2.3.0
       name: upsAdvOutputLoad
-      description: The current UPS load expressed in percent of rated capacity
-<<<<<<< HEAD
-      family: APC/UPS/Output/Load
-=======
-      family: UPS/APC/Output/Load
->>>>>>> 488d60ab
-      unit: "%"
+    description: "The current UPS load expressed in percent of rated capacity."
+    unit: "%"
   - MIB: PowerNet-MIB
     symbol:
       OID: 1.3.6.1.4.1.318.1.1.1.4.2.4.0
       name: upsAdvOutputCurrent
-      description: The current in amperes drawn by the load on the UPS
-<<<<<<< HEAD
-      family: APC/UPS/Output/Current
-=======
-      family: UPS/APC/Output/Current
->>>>>>> 488d60ab
-      unit: "A"
+    description: "The current in amperes drawn by the load on the UPS."
+    unit: "A"
   - MIB: PowerNet-MIB
     symbol:
       OID: 1.3.6.1.4.1.318.1.1.1.4.2.8.0
       name: upsAdvOutputActivePower
-      description: The total output active power of the UPS system in W
-<<<<<<< HEAD
-      family: APC/UPS/Output/Power
-=======
-      family: UPS/APC/Output/Power
->>>>>>> 488d60ab
-      unit: "W"
+    description: "The total output active power of the UPS system in W."
+    unit: "W"
   - MIB: PowerNet-MIB
     symbol:
       OID: 1.3.6.1.4.1.318.1.1.1.4.2.9.0
       name: upsAdvOutputApparentPower
-      description: The total output apparent power of all phases of the UPS system in VA
-<<<<<<< HEAD
-      family: APC/UPS/Output/Power
-=======
-      family: UPS/APC/Output/Power
->>>>>>> 488d60ab
-      unit: "VA"
+    description: "The total output apparent power of all phases of the UPS system in VA."
+    unit: "VA"
   - MIB: PowerNet-MIB
     symbol:
       OID: 1.3.6.1.4.1.318.1.1.1.4.2.12.0
       name: upsAdvOutputEnergyUsage
-    description: The output energy usage of the UPS in hundredths of kWh
-<<<<<<< HEAD
-    family: APC/UPS/Output/Energy
-=======
-    family: UPS/APC/Output/Energy
->>>>>>> 488d60ab
+    description: "The output energy usage of the UPS in hundredths of kWh."
     unit: "kWh/100"
   - MIB: PowerNet-MIB
     symbol:
       OID: 1.3.6.1.4.1.318.1.1.1.2.1.2.0
       name: upsBasicBatteryTimeOnBattery
-      description: The elapsed time since the UPS has switched to battery power
-<<<<<<< HEAD
-      family: APC/UPS/Battery/Time
-=======
-      family: UPS/APC/Battery/TimeOnBattery
->>>>>>> 488d60ab
-      unit: "s"
+    description: "The elapsed time since the UPS has switched to battery power."
+    unit: "s"
   - MIB: PowerNet-MIB
     symbol:
       OID: 1.3.6.1.4.1.318.1.1.1.7.2.3.0
       name: upsAdvTestDiagnosticsResults
-    description: The results of the last UPS diagnostics test performed
-<<<<<<< HEAD
-    family: APC/UPS/Diagnostics
-=======
-    family: UPS/APC/Test/Status
->>>>>>> 488d60ab
-    unit: "{status}"
-    mapping:
-      1: ok
-      2: failed
-      3: invalidTest
-      4: testInProgress
-  # - MIB: PowerNet-MIB
-  #   symbol:
-  #     OID: 1.3.6.1.4.1.318.1.1.1.11.1.1.0
-  #     name: upsBasicStateOutputState
-  #   metric_type: flag_stream
-  #   options:
-  #     placement: 4
-  #     metric_suffix: OnLine
-  #   description: "An ASCII string containing the 64 flags representing the current state(s) of the UPS."
-  #   unit: "TBD"
-  # - MIB: PowerNet-MIB
-  #   symbol:
-  #     OID: 1.3.6.1.4.1.318.1.1.1.11.1.1.0
-  #     name: upsBasicStateOutputState
-  #   metric_type: flag_stream
-  #   options:
-  #     placement: 5
-  #     metric_suffix: ReplaceBattery
-  #   description: "An ASCII string containing the 64 flags representing the current state(s) of the UPS."
-  #   unit: "TBD"
-  # - MIB: PowerNet-MIB
-  #   symbol:
-  #     OID: 1.3.6.1.4.1.318.1.1.1.11.1.1.0
-  #     name: upsBasicStateOutputState
-  #   metric_type: flag_stream
-  #   options:
-  #     placement: 8
-  #     metric_suffix: AVRTrimActive
-  #   description: "An ASCII string containing the 64 flags representing the current state(s) of the UPS."
-  #   unit: "TBD"
-  # - MIB: PowerNet-MIB
-  #   symbol:
-  #     OID: 1.3.6.1.4.1.318.1.1.1.11.1.1.0
-  #     name: upsBasicStateOutputState
-  #   metric_type: flag_stream
-  #   options:
-  #     placement: 11
-  #     metric_suffix: BatteriesDischarged
-  #   description: "An ASCII string containing the 64 flags representing the current state(s) of the UPS."
-  #   unit: "TBD"
-  # - MIB: PowerNet-MIB
-  #   symbol:
-  #     OID: 1.3.6.1.4.1.318.1.1.1.11.1.1.0
-  #     name: upsBasicStateOutputState
-  #   metric_type: flag_stream
-  #   options:
-  #     placement: 19
-  #     metric_suffix: "On"
-  #   description: "An ASCII string containing the 64 flags representing the current state(s) of the UPS."
-  #   unit: "TBD"
-  # - MIB: PowerNet-MIB
-  #   symbol:
-  #     OID: 1.3.6.1.4.1.318.1.1.1.11.1.1.0
-  #     name: upsBasicStateOutputState
-  #   metric_type: flag_stream
-  #   options:
-  #     placement: 30
-  #     metric_suffix: LowBatteryOnBattery
-  #   description: "An ASCII string containing the 64 flags representing the current state(s) of the UPS."
-  #   unit: "TBD"
-  # - MIB: PowerNet-MIB
-  #   symbol:
-  #     OID: 1.3.6.1.4.1.318.1.1.1.11.1.1.0
-  #     name: upsBasicStateOutputState
-  #   metric_type: flag_stream
-  #   options:
-  #     placement: 33
-  #     metric_suffix: NoBatteriesAttached
-  #   description: "An ASCII string containing the 64 flags representing the current state(s) of the UPS."
-  #   unit: "TBD"
-  #
-  #  TODO string metrics, not supported yet
+    description: "The results of the last UPS diagnostics test performed."
+    unit: "TBD"
+  - MIB: PowerNet-MIB
+    symbol:
+      OID: 1.3.6.1.4.1.318.1.1.1.11.1.1.0
+      name: upsBasicStateOutputState
+    metric_type: flag_stream
+    options:
+      placement: 4
+      metric_suffix: OnLine
+    description: "An ASCII string containing the 64 flags representing the current state(s) of the UPS."
+    unit: "TBD"
+  - MIB: PowerNet-MIB
+    symbol:
+      OID: 1.3.6.1.4.1.318.1.1.1.11.1.1.0
+      name: upsBasicStateOutputState
+    metric_type: flag_stream
+    options:
+      placement: 5
+      metric_suffix: ReplaceBattery
+    description: "An ASCII string containing the 64 flags representing the current state(s) of the UPS."
+    unit: "TBD"
+  - MIB: PowerNet-MIB
+    symbol:
+      OID: 1.3.6.1.4.1.318.1.1.1.11.1.1.0
+      name: upsBasicStateOutputState
+    metric_type: flag_stream
+    options:
+      placement: 8
+      metric_suffix: AVRTrimActive
+    description: "An ASCII string containing the 64 flags representing the current state(s) of the UPS."
+    unit: "TBD"
+  - MIB: PowerNet-MIB
+    symbol:
+      OID: 1.3.6.1.4.1.318.1.1.1.11.1.1.0
+      name: upsBasicStateOutputState
+    metric_type: flag_stream
+    options:
+      placement: 11
+      metric_suffix: BatteriesDischarged
+    description: "An ASCII string containing the 64 flags representing the current state(s) of the UPS."
+    unit: "TBD"
+  - MIB: PowerNet-MIB
+    symbol:
+      OID: 1.3.6.1.4.1.318.1.1.1.11.1.1.0
+      name: upsBasicStateOutputState
+    metric_type: flag_stream
+    options:
+      placement: 19
+      metric_suffix: "On"
+    description: "An ASCII string containing the 64 flags representing the current state(s) of the UPS."
+    unit: "TBD"
+  - MIB: PowerNet-MIB
+    symbol:
+      OID: 1.3.6.1.4.1.318.1.1.1.11.1.1.0
+      name: upsBasicStateOutputState
+    metric_type: flag_stream
+    options:
+      placement: 30
+      metric_suffix: LowBatteryOnBattery
+    description: "An ASCII string containing the 64 flags representing the current state(s) of the UPS."
+    unit: "TBD"
+  - MIB: PowerNet-MIB
+    symbol:
+      OID: 1.3.6.1.4.1.318.1.1.1.11.1.1.0
+      name: upsBasicStateOutputState
+    metric_type: flag_stream
+    options:
+      placement: 33
+      metric_suffix: NoBatteriesAttached
+    description: "An ASCII string containing the 64 flags representing the current state(s) of the UPS."
+    unit: "TBD"
   - MIB: PowerNet-MIB
     table:
       OID: 1.3.6.1.4.1.318.1.1.1.12.1.2
       name: upsOutletGroupStatusTable
     symbols:
+      - name: upsOutletGroupStatus
+        constant_value_one: true
       - OID: 1.3.6.1.4.1.318.1.1.1.12.1.2.1.3
         name: upsOutletGroupStatusGroupState
-        description: Outlet group state
-<<<<<<< HEAD
-        family: APC/UPS/Temperature
-=======
-        family: UPS/APC/Outlet/Status
->>>>>>> 488d60ab
-        status: "{status}"
+    # TODO: Check out metric_tags with symbols having mappings and/or expressing states/statuses. Need to convert to metrics.
+    metric_tags:
+      - tag: outlet_group_name
+        symbol:
+          OID: 1.3.6.1.4.1.318.1.1.1.12.1.2.1.2
+          name: upsOutletGroupStatusName
+      - tag: ups_outlet_group_status_group_state
+        symbol:
+          OID: 1.3.6.1.4.1.318.1.1.1.12.1.2.1.3
+          name: upsOutletGroupStatusGroupState
         mapping:
           1: ups_outlet_group_status_on
           2: ups_outlet_group_status_off
           3: ups_outlet_group_status_unknown
-    metric_tags:
-      - tag: outlet_group_name
-        symbol:
-          OID: 1.3.6.1.4.1.318.1.1.1.12.1.2.1.2
-          name: upsOutletGroupStatusName
+    description: "Allows for getting status of the outlet groups."
+    unit: "{outlet_group}"
   - MIB: PowerNet-MIB
     symbol:
       OID: 1.3.6.1.4.1.318.1.1.25.1.2.1.6.0
       name: uioSensorStatusTemperatureDegC
     description: "The sensor's current temperature reading in tenths of degrees Celsius."
-<<<<<<< HEAD
-    family: APC/UPS/Temperature
-=======
-    family: UPS/APC/Temperature
->>>>>>> 488d60ab
     unit: "Cel/10"
 metric_tags:
   - tag: model
-    OID: 1.3.6.1.4.1.318.1.1.1.1.1.1.0 # The UPS model name (e.g. 'APC Smart-UPS 600', 'Smart-UPS RT 6000 RM XL').
+    OID: 1.3.6.1.4.1.318.1.1.1.1.1.1.0  # The UPS model name (e.g. 'APC Smart-UPS 600', 'Smart-UPS RT 6000 RM XL').
     symbol: upsBasicIdentModel
   - tag: serial_num
     OID: 1.3.6.1.4.1.318.1.1.1.1.2.3.0
-    symbol:
-      upsAdvIdentSerialNumber # An 8-character string identifying the serial number of
-<<<<<<< HEAD
-      # the UPS internal microprocessor.  This number is set at
-      # the factory.  NOTE: This number does NOT correspond to
-      # the serial number on the rear of the UPS.
-=======
-    # the UPS internal microprocessor.  This number is set at
-    # the factory.  NOTE: This number does NOT correspond to
-    # the serial number on the rear of the UPS.
->>>>>>> 488d60ab
+    symbol: upsAdvIdentSerialNumber     # An 8-character string identifying the serial number of
+                                        # the UPS internal microprocessor.  This number is set at
+                                        # the factory.  NOTE: This number does NOT correspond to
+                                        # the serial number on the rear of the UPS.
   - tag: firmware_version
     OID: 1.3.6.1.4.1.318.1.1.1.1.2.1.0
-    symbol:
-      upsAdvIdentFirmwareRevision # The firmware revision of the UPS system's microprocessor.
-<<<<<<< HEAD
-      # e.g. 452.17.W
-  - OID:
-      1.3.6.1.4.1.318.1.1.1.1.1.2.0 # An 8 byte ID string identifying the UPS.  This object can be set by the administrator.
-      # e.g. UP001
-=======
-    # e.g. 452.17.W
-  - OID:
-      1.3.6.1.4.1.318.1.1.1.1.1.2.0 # An 8 byte ID string identifying the UPS.  This object can be set by the administrator.
-    # e.g. UP001
->>>>>>> 488d60ab
+    symbol: upsAdvIdentFirmwareRevision # The firmware revision of the UPS system's microprocessor.
+                                        # e.g. 452.17.W
+  - OID: 1.3.6.1.4.1.318.1.1.1.1.1.2.0  # An 8 byte ID string identifying the UPS.  This object can be set by the administrator.
+                                        # e.g. UP001
     symbol: upsBasicIdentName
     tag: ups_name