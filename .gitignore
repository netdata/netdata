# Secrets
gcs-credentials.json

.deps
.libs
.dirstamp
.project
.pydevproject

*.o
*.a
config.h.in
Makefile.in
*~
.*.swp
*.old
*.log
*.pyc

Makefile
aclocal.m4
autom4te.cache
compile
config.guess
config.h
config.status
config.sub
configure
depcomp
install-sh
libtool
ltmain.sh
missing
stamp-h1
netdata.spec
sha256sums.txt

# netdata binaries
netdata
netdatacli
!netdata/
upload/
artifacts/

apps.plugin
!apps.plugin/

freeipmi.plugin
!freeipmi.plugin/

cups.plugin
!cups.plugin/

nfacct.plugin
!nfacct.plugin/

xenstat.plugin
!xenstat.plugin/

perf.plugin
!perf.plugin/

slabinfo.plugin
!slabinfo.plugin/

cgroup-network
!cgroup-network/

<<<<<<< HEAD
networkviewer.plugin
=======
ebpf_process.plugin
!ebpf_process.plugin/
>>>>>>> b7c793b8

# protoc generated files
*.pb.cc
*.pb.h

# installation artifacts
packaging/installer/.environment.sh
*.tar.*
*.run

# netdata makeself downloads
packaging/makeself/tmp/

# coverity
cov-int/
netdata-coverity-analysis.tgz
.coverity-scan.conf

.cproject/
.idea/
.vscode/
.project/
.settings/
README
TODO.md
TODO.txt

web/gui/chart-info/
web/gui/control.html
web/gui/datasource.css
web/gui/gadget.xml
web/gui/index_new.html
web/gui/version.txt

# related to karma/javascript/node
/node_modules/
/coverage/

system/netdata-lsb
system/netdata-openrc
system/netdata-init-d
system/netdata.logrotate
system/netdata.service
system/netdata.plist
system/netdata-freebsd
system/edit-config

daemon/anonymous-statistics.sh
daemon/get-kubernetes-labels.sh

health/notifications/alarm-notify.sh
claim/netdata-claim.sh
collectors/cgroups.plugin/cgroup-name.sh
collectors/tc.plugin/tc-qos-helper.sh
collectors/charts.d.plugin/charts.d.plugin
collectors/node.d.plugin/node.d.plugin
collectors/python.d.plugin/python.d.plugin
collectors/fping.plugin/fping.plugin
collectors/ioping.plugin/ioping.plugin
collectors/go.d.plugin

# installer generated files
/netdata-uninstaller.sh
/netdata-updater.sh

# cmake files
cmake-build-debug/
cmake-build-release/
CMakeCache.txt
CMakeFiles/
cmake_install.cmake

# jetbrains IDE
.jetbrains*

.DS_Store
webcopylocal*

# converted diagrams
diagrams/*.png
diagrams/*.svg
diagrams/*.atxt
diagrams/plantuml.jar

# cppcheck
cppcheck-build/

venv/

# debugging / profiling
makeself/debug/
tests/profile/benchmark-dictionary
tests/profile/benchmark-registry
tests/profile/test-eval
tests/profile/benchmark-line-parsing
tests/profile/benchmark-procfile-parser
tests/profile/benchmark-value-pairs
tests/profile/statsd-stress
tests/health_mgmtapi/health-cmdapi-test.sh
oprofile_data/
vgcore.*
callgrind.out.*
gmon.out
gmon.txt
sitespeed-result/
tests/acls/acl.sh
tests/urls/request.sh
tests/alarm_repetition/alarm.sh
tests/template_dimension/template_dim.sh

# tests and temp files
test-driver
**/tests/*_testdriver
**/tests/*_testdriver.trs
python.d/python-modules-installer.sh

# documentation generated files
docs/generator/src
docs/generator/build
docs/generator/doc
docs/generator/localization
docs/generator/mkdocs.yml

.environment.sh

#CLion files
netdata.cbp

# External dependencies
externaldeps/<|MERGE_RESOLUTION|>--- conflicted
+++ resolved
@@ -66,12 +66,10 @@
 cgroup-network
 !cgroup-network/
 
-<<<<<<< HEAD
 networkviewer.plugin
-=======
+
 ebpf_process.plugin
 !ebpf_process.plugin/
->>>>>>> b7c793b8
 
 # protoc generated files
 *.pb.cc
