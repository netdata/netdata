// SPDX-License-Identifier: GPL-3.0-or-later

#include "../libnetdata.h"

static size_t default_stacksize = 0, wanted_stacksize = 0;
static pthread_attr_t *attr = NULL;

// ----------------------------------------------------------------------------
// per thread data

typedef struct {
    void *arg;
    pthread_t *thread;
    const char *tag;
    void *(*start_routine) (void *);
    NETDATA_THREAD_OPTIONS options;
} NETDATA_THREAD;

static __thread NETDATA_THREAD *netdata_thread = NULL;

inline int netdata_thread_tag_exists(void) {
    return (netdata_thread && netdata_thread->tag && *netdata_thread->tag);
}

const char *netdata_thread_tag(void) {
    return (netdata_thread_tag_exists() ? netdata_thread->tag : "MAIN");
}

// ----------------------------------------------------------------------------
// compatibility library functions

static __thread pid_t gettid_cached_tid = 0;
pid_t gettid(void) {
    pid_t tid = 0;

    if(likely(gettid_cached_tid > 0))
        return gettid_cached_tid;

#ifdef __FreeBSD__

    tid = (pid_t)pthread_getthreadid_np();

#elif defined(__APPLE__)

    #if (defined __MAC_OS_X_VERSION_MIN_REQUIRED && __MAC_OS_X_VERSION_MIN_REQUIRED >= 1060)
        uint64_t curthreadid;
        pthread_threadid_np(NULL, &curthreadid);
        tid = (pid_t)curthreadid;
    #else /* __MAC_OS_X_VERSION_MIN_REQUIRED */
        tid = (pid_t)pthread_self;
    #endif /* __MAC_OS_X_VERSION_MIN_REQUIRED */

#else /* __APPLE__*/

    tid = (pid_t)syscall(SYS_gettid);

#endif /* __FreeBSD__, __APPLE__*/

    gettid_cached_tid = tid;
    return tid;
}

// ----------------------------------------------------------------------------
// early initialization

size_t netdata_threads_init(void) {
    int i;

    // --------------------------------------------------------------------
    // get the required stack size of the threads of netdata

    attr = callocz(1, sizeof(pthread_attr_t));
    i = pthread_attr_init(attr);
    if(i != 0)
        fatal("pthread_attr_init() failed with code %d.", i);

    i = pthread_attr_getstacksize(attr, &default_stacksize);
    if(i != 0)
        fatal("pthread_attr_getstacksize() failed with code %d.", i);
    else
        debug(D_OPTIONS, "initial pthread stack size is %zu bytes", default_stacksize);

    return default_stacksize;
}

// ----------------------------------------------------------------------------
// late initialization

void netdata_threads_init_after_fork(size_t stacksize) {
    wanted_stacksize = stacksize;
    int i;

    // ------------------------------------------------------------------------
    // set default pthread stack size

    if(attr && default_stacksize < wanted_stacksize && wanted_stacksize > 0) {
        i = pthread_attr_setstacksize(attr, wanted_stacksize);
        if(i != 0)
            fatal("pthread_attr_setstacksize() to %zu bytes, failed with code %d.", wanted_stacksize, i);
        else
            debug(D_SYSTEM, "Successfully set pthread stacksize to %zu bytes", wanted_stacksize);
    }
}


// ----------------------------------------------------------------------------
// netdata_thread_create

extern void rrdset_thread_rda_free(void);
<<<<<<< HEAD
extern void query_target_free(void);
=======
extern void sender_thread_buffer_free(void);
>>>>>>> 61767a8a

static void thread_cleanup(void *ptr) {
    if(netdata_thread != ptr) {
        NETDATA_THREAD *info = (NETDATA_THREAD *)ptr;
        error("THREADS: internal error - thread local variable does not match the one passed to this function. Expected thread '%s', passed thread '%s'", netdata_thread->tag, info->tag);
    }

    if(!(netdata_thread->options & NETDATA_THREAD_OPTION_DONT_LOG_CLEANUP))
        info("thread with task id %d finished", gettid());

    sender_thread_buffer_free();
    rrdset_thread_rda_free();
    query_target_free();
    thread_cache_destroy();

    freez((void *)netdata_thread->tag);
    netdata_thread->tag = NULL;

    freez(netdata_thread);
    netdata_thread = NULL;
}

static void thread_set_name_np(NETDATA_THREAD *nt) {

    if (nt->tag) {
        int ret = 0;

        char threadname[NETDATA_THREAD_NAME_MAX+1];
        strncpyz(threadname, nt->tag, NETDATA_THREAD_NAME_MAX);

#if defined(__FreeBSD__)
        pthread_set_name_np(pthread_self(), threadname);
#elif defined(__APPLE__)
        ret = pthread_setname_np(threadname);
#else
        ret = pthread_setname_np(pthread_self(), threadname);
#endif

        if (ret != 0)
            error("cannot set pthread name of %d to %s. ErrCode: %d", gettid(), threadname, ret);
        else
            info("set name of thread %d to %s", gettid(), threadname);

    }
}

void uv_thread_set_name_np(uv_thread_t ut, const char* name) {
    int ret = 0;

    char threadname[NETDATA_THREAD_NAME_MAX+1];
    strncpyz(threadname, name, NETDATA_THREAD_NAME_MAX);

#if defined(__FreeBSD__)
    pthread_set_name_np(ut, threadname);
#elif defined(__APPLE__)
    // Apple can only set its own name
    UNUSED(ut);
#else
    ret = pthread_setname_np(ut, threadname);
#endif

    if (ret)
        info("cannot set libuv thread name to %s. Err: %d", threadname, ret);
}

void os_thread_get_current_name_np(char threadname[NETDATA_THREAD_NAME_MAX + 1])
{
    threadname[0] = '\0';
#if defined(__FreeBSD__)
    pthread_get_name_np(pthread_self(), threadname, NETDATA_THREAD_NAME_MAX + 1);
#elif defined(HAVE_PTHREAD_GETNAME_NP) /* Linux & macOS */
    (void)pthread_getname_np(pthread_self(), threadname, NETDATA_THREAD_NAME_MAX + 1);
#endif
}

static void *thread_start(void *ptr) {
    netdata_thread = (NETDATA_THREAD *)ptr;

    if(!(netdata_thread->options & NETDATA_THREAD_OPTION_DONT_LOG_STARTUP))
        info("thread created with task id %d", gettid());

    if(pthread_setcanceltype(PTHREAD_CANCEL_DEFERRED, NULL) != 0)
        error("cannot set pthread cancel type to DEFERRED.");

    if(pthread_setcancelstate(PTHREAD_CANCEL_ENABLE, NULL) != 0)
        error("cannot set pthread cancel state to ENABLE.");

    thread_set_name_np(ptr);

    void *ret = NULL;
    pthread_cleanup_push(thread_cleanup, ptr);
            ret = netdata_thread->start_routine(netdata_thread->arg);
    pthread_cleanup_pop(1);

    return ret;
}

int netdata_thread_create(netdata_thread_t *thread, const char *tag, NETDATA_THREAD_OPTIONS options, void *(*start_routine) (void *), void *arg) {
    NETDATA_THREAD *info = mallocz(sizeof(NETDATA_THREAD));
    info->arg = arg;
    info->thread = thread;
    info->tag = strdupz(tag);
    info->start_routine = start_routine;
    info->options = options;

    int ret = pthread_create(thread, attr, thread_start, info);
    if(ret != 0)
        error("failed to create new thread for %s. pthread_create() failed with code %d", tag, ret);

    else {
        if (!(options & NETDATA_THREAD_OPTION_JOINABLE)) {
            int ret2 = pthread_detach(*thread);
            if (ret2 != 0)
                error("cannot request detach of newly created %s thread. pthread_detach() failed with code %d", tag, ret2);
        }
    }

    return ret;
}

// ----------------------------------------------------------------------------
// netdata_thread_cancel
#ifdef NETDATA_INTERNAL_CHECKS
int netdata_thread_cancel_with_trace(netdata_thread_t thread, int line, const char *file, const char *function) {
#else
int netdata_thread_cancel(netdata_thread_t thread) {
#endif
    int ret = pthread_cancel(thread);
    if(ret != 0)
#ifdef NETDATA_INTERNAL_CHECKS
        error("cannot cancel thread. pthread_cancel() failed with code %d at %d@%s, function %s()", ret, line, file, function);
#else
        error("cannot cancel thread. pthread_cancel() failed with code %d.", ret);
#endif

    return ret;
}

// ----------------------------------------------------------------------------
// netdata_thread_join

int netdata_thread_join(netdata_thread_t thread, void **retval) {
    int ret = pthread_join(thread, retval);
    if(ret != 0)
        error("cannot join thread. pthread_join() failed with code %d.", ret);

    return ret;
}

int netdata_thread_detach(pthread_t thread) {
    int ret = pthread_detach(thread);
    if(ret != 0)
        error("cannot detach thread. pthread_detach() failed with code %d.", ret);

    return ret;
}<|MERGE_RESOLUTION|>--- conflicted
+++ resolved
@@ -107,11 +107,8 @@
 // netdata_thread_create
 
 extern void rrdset_thread_rda_free(void);
-<<<<<<< HEAD
+extern void sender_thread_buffer_free(void);
 extern void query_target_free(void);
-=======
-extern void sender_thread_buffer_free(void);
->>>>>>> 61767a8a
 
 static void thread_cleanup(void *ptr) {
     if(netdata_thread != ptr) {
