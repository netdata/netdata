--- conflicted
+++ resolved
@@ -115,13 +115,8 @@
     return ctx;
 }
 
-<<<<<<< HEAD
-void security_start_ssl(int type){
-    if (!type){
-=======
 void security_start_ssl(int type) {
     if (!type) {
->>>>>>> 58b7d95a
         struct stat statbuf;
         if (stat(security_key,&statbuf) || stat(security_cert,&statbuf)) {
             info("To use encryption it is necessary to set \"ssl certificate\" and \"ssl key\" in [web] !\n");
