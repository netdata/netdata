--- conflicted
+++ resolved
@@ -2,12 +2,8 @@
 
 #ifdef ENABLE_HTTPS
 
-<<<<<<< HEAD
-SSL_CTX *netdata_cli_ctx=NULL;
 SSL_CTX *netdata_opentsdb_ctx=NULL;
-=======
 SSL_CTX *netdata_client_ctx=NULL;
->>>>>>> b27f0c65
 SSL_CTX *netdata_srv_ctx=NULL;
 const char *security_key=NULL;
 const char *security_cert=NULL;
@@ -15,6 +11,15 @@
 int netdata_use_ssl_on_http = NETDATA_SSL_FORCE; //We force SSL due safety reasons
 int netdata_validate_server =  NETDATA_SSL_VALID_CERTIFICATE;
 
+/**
+ * Info Callback
+ *
+ * Function used as callback for the OpenSSL Library
+ *
+ * @param ssl a pointer to the SSL structure of the client
+ * @param where the variable with the flags set.
+ * @param ret the return of the caller
+ */
 static void security_info_callback(const SSL *ssl, int where, int ret) {
     (void)ssl;
     if (where & SSL_CB_ALERT) {
@@ -22,6 +27,11 @@
     }
 }
 
+/**
+ * OpenSSL Library
+ *
+ * Starts the openssl library for the Netdata.
+ */
 void security_openssl_library()
 {
 #if OPENSSL_VERSION_NUMBER < 0x10100000L
@@ -41,6 +51,13 @@
 #endif
 }
 
+/**
+ * OpenSSL common options
+ *
+ * Clients and SERVER have common options, this function is responsible to set them in the context.
+ *
+ * @param ctx
+ */
 void security_openssl_common_options(SSL_CTX *ctx) {
 #if OPENSSL_VERSION_NUMBER >= 0x10100000L
     static char *ciphers = {"ECDHE-RSA-AES256-GCM-SHA384:ECDHE-RSA-AES256-SHA:!aNULL:!eNULL:!EXPORT:!DES:!RC4:!MD5:!PSK:!aECDH:!EDH-DSS-DES-CBC3-SHA:!EDH-RSA-DES-CBC3-SHA:!KRB5-DES-CBC3-SHA"};
@@ -62,6 +79,13 @@
 #endif
 }
 
+/**
+ * Initialize Openssl Client
+ *
+ * Starts the client context with TLS 1.2.
+ *
+ * @return It returns the context on success or NULL otherwise
+ */
 static SSL_CTX * security_initialize_openssl_client() {
     SSL_CTX *ctx;
 #if OPENSSL_VERSION_NUMBER < 0x10100000L
@@ -76,6 +100,13 @@
     return ctx;
 }
 
+/**
+ * Initialize OpenSSL server
+ *
+ * Starts the server context with TLS 1.2 and load the certificate.
+ *
+ * @return It returns the context on success or NULL otherwise
+ */
 static SSL_CTX * security_initialize_openssl_server() {
     SSL_CTX *ctx;
     char lerror[512];
@@ -121,26 +152,36 @@
     return ctx;
 }
 
-void security_start_ssl(int type) {
-    if (!type) {
-        struct stat statbuf;
-        if (stat(security_key,&statbuf) || stat(security_cert,&statbuf)) {
-            info("To use encryption it is necessary to set \"ssl certificate\" and \"ssl key\" in [web] !\n");
-            return;
+/**
+ * Start SSL
+ *
+ * Call the correct function to start the SSL context.
+ *
+ * @param selector informs the context that must be initialized, the following list has the valid values:
+ *      NETDATA_SSL_CONTEXT_SERVER - the server context
+ *      NETDATA_SSL_CONTEXT_STREAMING - Starts the streaming context.
+ *      NETDATA_SSL_CONTEXT_OPENTSDB - Starts the OpenTSDB contextv
+ */
+void security_start_ssl(int selector) {
+    switch (selector) {
+        case NETDATA_SSL_CONTEXT_SERVER: {
+            struct stat statbuf;
+            if (stat(security_key,&statbuf) || stat(security_cert,&statbuf)) {
+                info("To use encryption it is necessary to set \"ssl certificate\" and \"ssl key\" in [web] !\n");
+                return;
+            }
+
+            netdata_srv_ctx =  security_initialize_openssl_server();
+            break;
         }
-
-        netdata_srv_ctx =  security_initialize_openssl_server();
-    }
-    else {
-<<<<<<< HEAD
-        if(type == NETDATA_SSL_CONTEXT_STREAMING) {
-            netdata_cli_ctx = security_initialize_openssl_client();
-        } else if (type == NETDATA_SSL_CONTEXT_OPENTSDB) {
+        case NETDATA_SSL_CONTEXT_STREAMING: {
+            netdata_client_ctx = security_initialize_openssl_client();
+            break;
+        }
+        case NETDATA_SSL_CONTEXT_OPENTSDB: {
             netdata_opentsdb_ctx = security_initialize_openssl_client();
+            break;
         }
-=======
-        netdata_client_ctx =  security_initialize_openssl_client();
->>>>>>> b27f0c65
     }
 }
 
