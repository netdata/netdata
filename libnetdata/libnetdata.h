--- conflicted
+++ resolved
@@ -296,9 +296,8 @@
 int  snprintfz(char *dst, size_t n, const char *fmt, ...) PRINTFLIKE(3, 4);
 
 // memory allocation functions that handle failures
-<<<<<<< HEAD
 #ifdef NETDATA_TRACE_ALLOCATIONS
-extern int malloc_trace_walkthrough(int (*callback)(void *item, void *data), void *data);
+int malloc_trace_walkthrough(int (*callback)(void *item, void *data), void *data);
 
 #define strdupz(s) strdupz_int(s, __FILE__, __FUNCTION__, __LINE__)
 #define callocz(nmemb, size) callocz_int(nmemb, size, __FILE__, __FUNCTION__, __LINE__)
@@ -306,56 +305,26 @@
 #define reallocz(ptr, size) reallocz_int(ptr, size, __FILE__, __FUNCTION__, __LINE__)
 #define freez(ptr) freez_int(ptr, __FILE__, __FUNCTION__, __LINE__)
 
-extern char *strdupz_int(const char *s, const char *file, const char *function, size_t line);
-extern void *callocz_int(size_t nmemb, size_t size, const char *file, const char *function, size_t line);
-extern void *mallocz_int(size_t size, const char *file, const char *function, size_t line);
-extern void *reallocz_int(void *ptr, size_t size, const char *file, const char *function, size_t line);
-extern void freez_int(void *ptr, const char *file, const char *function, size_t line);
+char *strdupz_int(const char *s, const char *file, const char *function, size_t line);
+void *callocz_int(size_t nmemb, size_t size, const char *file, const char *function, size_t line);
+void *mallocz_int(size_t size, const char *file, const char *function, size_t line);
+void *reallocz_int(void *ptr, size_t size, const char *file, const char *function, size_t line);
+void freez_int(void *ptr, const char *file, const char *function, size_t line);
 
 #else // NETDATA_TRACE_ALLOCATIONS
-extern char *strdupz(const char *s) MALLOCLIKE NEVERNULL;
-extern void *callocz(size_t nmemb, size_t size) MALLOCLIKE NEVERNULL;
-extern void *mallocz(size_t size) MALLOCLIKE NEVERNULL;
-extern void *reallocz(void *ptr, size_t size) MALLOCLIKE NEVERNULL;
-extern void freez(void *ptr);
-#endif // NETDATA_TRACE_ALLOCATIONS
-=======
-#ifdef NETDATA_LOG_ALLOCATIONS
-extern __thread size_t log_thread_memory_allocations;
-#define strdupz(s) strdupz_int(__FILE__, __FUNCTION__, __LINE__, s)
-#define callocz(nmemb, size) callocz_int(__FILE__, __FUNCTION__, __LINE__, nmemb, size)
-#define mallocz(size) mallocz_int(__FILE__, __FUNCTION__, __LINE__, size)
-#define reallocz(ptr, size) reallocz_int(__FILE__, __FUNCTION__, __LINE__, ptr, size)
-#define freez(ptr) freez_int(__FILE__, __FUNCTION__, __LINE__, ptr)
-#define log_allocations() log_allocations_int(__FILE__, __FUNCTION__, __LINE__)
-
-char *strdupz_int(const char *file, const char *function, const unsigned long line, const char *s);
-void *callocz_int(const char *file, const char *function, const unsigned long line, size_t nmemb, size_t size);
-void *mallocz_int(const char *file, const char *function, const unsigned long line, size_t size);
-void *reallocz_int(const char *file, const char *function, const unsigned long line, void *ptr, size_t size);
-void freez_int(const char *file, const char *function, const unsigned long line, void *ptr);
-void log_allocations_int(const char *file, const char *function, const unsigned long line);
-
-#else // NETDATA_LOG_ALLOCATIONS
 char *strdupz(const char *s) MALLOCLIKE NEVERNULL;
 void *callocz(size_t nmemb, size_t size) MALLOCLIKE NEVERNULL;
 void *mallocz(size_t size) MALLOCLIKE NEVERNULL;
 void *reallocz(void *ptr, size_t size) MALLOCLIKE NEVERNULL;
 void freez(void *ptr);
-#endif // NETDATA_LOG_ALLOCATIONS
->>>>>>> ccfbdb5c
+#endif // NETDATA_TRACE_ALLOCATIONS
 
 void json_escape_string(char *dst, const char *src, size_t size);
 void json_fix_string(char *s);
 
-<<<<<<< HEAD
-extern void *netdata_mmap(const char *filename, size_t size, int flags, int ksm);
-extern int netdata_munmap(void *ptr, size_t size);
-extern int memory_file_save(const char *filename, void *mem, size_t size);
-=======
 void *netdata_mmap(const char *filename, size_t size, int flags, int ksm);
+int netdata_munmap(void *ptr, size_t size);
 int memory_file_save(const char *filename, void *mem, size_t size);
->>>>>>> ccfbdb5c
 
 int fd_is_valid(int fd);
 
