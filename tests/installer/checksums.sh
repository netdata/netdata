--- conflicted
+++ resolved
@@ -33,11 +33,7 @@
 		if [ "$KICKSTART_MD5" == "$CALCULATED_MD5" ]; then
 			echo "${KICKSTART_URL} looks fine"
 		else
-<<<<<<< HEAD
-			post_message "Attention @here , ${KICKSTART_URL} md5sum does not match local file, it needs to be updated"
-=======
 			post_message "Attention <!here> , ${KICKSTART_URL} md5sum does not match local file, it needs to be updated"
->>>>>>> 34e19574
 		fi
 	fi
 
