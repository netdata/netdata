// SPDX-License-Identifier: GPL-3.0-or-later

#ifndef NETDATA_HEALTH_H
#define NETDATA_HEALTH_H 1

#include "../daemon/common.h"

#define NETDATA_PLUGIN_HOOK_HEALTH \
    { \
        .name = "HEALTH", \
        .config_section = NULL, \
        .config_name = NULL, \
        .enabled = 1, \
        .thread = NULL, \
        .init_routine = NULL, \
        .start_routine = health_main \
    },

extern unsigned int default_health_enabled;

#define HEALTH_ENTRY_FLAG_PROCESSED             0x00000001
#define HEALTH_ENTRY_FLAG_UPDATED               0x00000002
#define HEALTH_ENTRY_FLAG_EXEC_RUN              0x00000004
#define HEALTH_ENTRY_FLAG_EXEC_FAILED           0x00000008
#define HEALTH_ENTRY_FLAG_SILENCED              0x00000008

#define HEALTH_ENTRY_FLAG_SAVED                 0x10000000
#define HEALTH_ENTRY_FLAG_NO_CLEAR_NOTIFICATION 0x80000000

#ifndef HEALTH_LISTEN_PORT
#define HEALTH_LISTEN_PORT 19998
#endif

#ifndef HEALTH_LISTEN_BACKLOG
#define HEALTH_LISTEN_BACKLOG 4096
#endif

#define HEALTH_ALARM_KEY "alarm"
#define HEALTH_TEMPLATE_KEY "template"
#define HEALTH_ON_KEY "on"
#define HEALTH_CONTEXT_KEY "context"
#define HEALTH_CHART_KEY "chart"
#define HEALTH_HOST_KEY "hosts"
#define HEALTH_OS_KEY "os"
#define HEALTH_FAMILIES_KEY "families"
#define HEALTH_LOOKUP_KEY "lookup"
#define HEALTH_CALC_KEY "calc"
#define HEALTH_EVERY_KEY "every"
#define HEALTH_GREEN_KEY "green"
#define HEALTH_RED_KEY "red"
#define HEALTH_WARN_KEY "warn"
#define HEALTH_CRIT_KEY "crit"
#define HEALTH_EXEC_KEY "exec"
#define HEALTH_RECIPIENT_KEY "to"
#define HEALTH_UNITS_KEY "units"
#define HEALTH_INFO_KEY "info"
#define HEALTH_DELAY_KEY "delay"
#define HEALTH_OPTIONS_KEY "options"

typedef struct silencer {
    char *alarms;
    SIMPLE_PATTERN *alarms_pattern;

    char *hosts;
    SIMPLE_PATTERN *hosts_pattern;

    char *contexts;
    SIMPLE_PATTERN *contexts_pattern;

    char *charts;
    SIMPLE_PATTERN *charts_pattern;

    char *families;
    SIMPLE_PATTERN *families_pattern;

    struct silencer *next;
} SILENCER;

typedef enum silence_type {
    STYPE_NONE,
    STYPE_DISABLE_ALARMS,
    STYPE_SILENCE_NOTIFICATIONS
} SILENCE_TYPE;

typedef struct silencers {
    int all_alarms;
    SILENCE_TYPE stype;
    SILENCER *silencers;
} SILENCERS;

SILENCERS *silencers;

extern void health_init(void);
extern void *health_main(void *ptr);

extern void health_reload(void);

extern int health_variable_lookup(const char *variable, uint32_t hash, RRDCALC *rc, calculated_number *result);
extern void health_alarms2json(RRDHOST *host, BUFFER *wb, int all);
extern void health_alarm_log2json(RRDHOST *host, BUFFER *wb, uint32_t after);

void health_api_v1_chart_variables2json(RRDSET *st, BUFFER *buf);

extern int health_alarm_log_open(RRDHOST *host);
extern void health_alarm_log_close(RRDHOST *host);
extern void health_log_rotate(RRDHOST *host);
extern void health_alarm_log_save(RRDHOST *host, ALARM_ENTRY *ae);
extern ssize_t health_alarm_log_read(RRDHOST *host, FILE *fp, const char *filename);
extern void health_alarm_log_load(RRDHOST *host);

extern void health_alarm_log(
        RRDHOST *host,
        uint32_t alarm_id,
        uint32_t alarm_event_id,
        time_t when,
        const char *name,
        const char *chart,
        const char *family,
        const char *exec,
        const char *recipient,
        time_t duration,
        calculated_number old_value,
        calculated_number new_value,
        RRDCALC_STATUS old_status,
        RRDCALC_STATUS new_status,
        const char *source,
        const char *units,
        const char *info,
        int delay,
<<<<<<< HEAD
        uint32_t flags,
        uint32_t repeat_every;
);
=======
        uint32_t flags);
>>>>>>> bdcad4b5

extern void health_readdir(RRDHOST *host, const char *user_path, const char *stock_path, const char *subpath);
extern char *health_user_config_dir(void);
extern char *health_stock_config_dir(void);
extern void health_reload_host(RRDHOST *host);
extern void health_alarm_log_free(RRDHOST *host);

extern void health_alarm_log_free_one_nochecks_nounlink(ALARM_ENTRY *ae);

extern void *health_cmdapi_thread(void *ptr);

#endif //NETDATA_HEALTH_H<|MERGE_RESOLUTION|>--- conflicted
+++ resolved
@@ -127,13 +127,10 @@
         const char *units,
         const char *info,
         int delay,
-<<<<<<< HEAD
         uint32_t flags,
         uint32_t repeat_every;
 );
-=======
-        uint32_t flags);
->>>>>>> bdcad4b5
+
 
 extern void health_readdir(RRDHOST *host, const char *user_path, const char *stock_path, const char *subpath);
 extern char *health_user_config_dir(void);
