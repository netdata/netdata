--- conflicted
+++ resolved
@@ -252,17 +252,6 @@
 //
 //}
 
-<<<<<<< HEAD
-/**
- * Alarm to JSON
- *
- * Write all the alarms to JSON format
- *
- * @param host is the structure with the host information.
- * @param wb is the output buffer.
- * @param all flag indicating whether I will display all the alarms or only the active
- */
-=======
 void health_aggregate_alarms(RRDHOST *host, BUFFER *wb, BUFFER* contexts, RRDCALC_STATUS status) {
     RRDCALC *rc;
     int numberOfAlarms = 0;
@@ -300,7 +289,6 @@
     rrdhost_unlock(host);
 }
 
->>>>>>> 5d113ada
 void health_alarms2json(RRDHOST *host, BUFFER *wb, int all) {
     int i;
 
