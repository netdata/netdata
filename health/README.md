--- conflicted
+++ resolved
@@ -42,679 +42,4 @@
 
 ## Related features
 
-<<<<<<< HEAD
-The following lines are parsed.
-
-#### Alarm line `alarm` or `template`
-
-This line starts an alarm or alarm template.
-
-```
-alarm: NAME
-```
-
-or
-
-```
-template: NAME
-```
-
-This line has to be first on each alarm or template.
-`NAME` is anything you would like to name it (the only symbols allowed are `.` and `_`).
-
----
-
-#### Alarm line `on`
-
-This line defines the data the alarm should be attached to.
-
-For alarms:
-
-```
-on: CHART
-```
-
-For `CHART` you can use a chart `id` or `name` of the chart, as shown on the dashboard.
-
-For alarm templates:
-
-```
-on: CONTEXT
-```
-
-`CONTEXT` is the template of a chart. For example the charts `mysql_local.net` and
-`mysql_server2.net` have the same context: `mysql.net`. So, you can use this to apply
-alarms to all `mysql.net` charts.
-
-To find the `CONTEXT` of a chart hover over its date, above the legend. A tooltip will
-appear with this format `plugin:nodule, context`. For example, the bandwidth chart of
-a network interface says:
-
-```
-proc:/proc/dev/dev, net.net
-```
-
-So, `plugin = proc`, `module = /proc/net/dev` and `context = net.net`.
-
----
-
-#### Alarm line `os`
-
-This alarm or template will be used only if the O/S of the host loading it, matches this
-pattern list. The value is a space separated list of simple patterns (use `*` as wildcard,
-prefix with `!` for a negative match, order is important).
-
-```
-os: linux freebsd macos
-```
-
----
-
-#### Alarm line `hosts`
-
-This alarm or template will be used only if the hostname of the host loading it, matches
-this pattern list. The value is a space separated list of simple patterns (use `*` as wildcard,
-prefix with `!` for a negative match, order is important).
-
-```
-hosts: server1 server2 database* !redis3 redis*
-```
-
-The above says: use this alarm on all hosts named `server1`, `server2`, `database*`, and
-all `redis*` except `redis3`.
-
-This is useful when you centralize metrics from multiple hosts, to one Netdata.
-
----
-
-#### Alarm line `families`
-
-This line is only used in alarm templates. It filters the charts. So, if you need to create
-an alarm template for a few of a kind of chart (a few of your disks, or a few of your network
-interfaces, or a few your mysql servers, etc), you can create an alarm template that would
-normally be applied to all of them, and filter them by [family](../web/README.md#families).
-
-The format is:
-
-```
-families: SIMPLE PATTERN LIST
-```
-
-The simple pattern syntax and operation is explained in [simple patterns](../libnetdata/simple_pattern/).
-
----
-
-#### Alarm line `lookup`
-
-This line makes a database lookup to find a value. This result of this lookup is available as `$this`.
-
-The format is:
-
-```
-lookup: METHOD AFTER [at BEFORE] [every DURATION] [OPTIONS] [of DIMENSIONS] [foreach DIMENSIONS]
-```
-
-Everything is the same with [badges](../web/api/badges/). In short:
-
--   `METHOD` is one of `average`, `min`, `max`, `sum`, `incremental-sum`.
-     This is required.
-
--   `AFTER` is a relative number of seconds, but it also accepts a single letter for changing
-     the units, like `-1s` = 1 second in the past, `-1m` = 1 minute in the past, `-1h` = 1 hour
-     in the past, `-1d` = 1 day in the past. You need a negative number (i.e. how far in the past
-     to look for the value). **This is required**.
-
--   `at BEFORE` is by default 0 and is not required. Using this you can define the end of the
-     lookup. So data will be evaluated between `AFTER` and `BEFORE`.
-
--   `every DURATION` sets the updated frequency of the lookup (supports single letter units as
-     above too).
-
--   `OPTIONS` is a space separated list of `percentage`, `absolute`, `min2max`, `unaligned`,
-     `match-ids`, `match-names`. Check the badges documentation for more info.
-
--   `of DIMENSIONS` is optional and has to be the last parameter. Dimensions have to be separated
-     by `,` or `|`. The space characters found in dimensions will be kept as-is (a few dimensions
-     have spaces in their names). This accepts Netdata simple patterns and the `match-ids` and
-     `match-names` options affect the searches for dimensions.
-
--   `foreach DIMENSIONS` is optional, will always be the last parameter, and uses the same `,`/`|`
-     rules as the `of` parameter. Each dimension you specify in `foreach` will use the same rule
-     to trigger an alarm. If you set both `of` and `foreach`, Netdata will ignore the `of` parameter
-     and replace it with one of the dimensions you gave to `foreach`.
-
-The result of the lookup will be available as `$this` and `$NAME` in expressions.
-The timestamps of the timeframe evaluated by the database lookup is available as variables
-`$after` and `$before` (both are unix timestamps).
-
----
-
-#### Alarm line `calc`
-
-This expression is evaluated just after the `lookup` (if any). Its purpose is to apply some
-calculation before using the value looked up from the db.
-
-You can also have an expression without a lookup, using other variables that are available.
-
-The result of the calculation will be available as `$this` in warning and critical expressions
-(overwriting the `lookup` one).
-
-Format:
-
-```
-calc: EXPRESSION
-```
-
-Check [Expressions](#expressions) for more information.
-
----
-
-#### Alarm line `every`
-
-Sets the update frequency of this alarm.  This is the same to the `every DURATION` given
-in the `lookup` lines.
-
-Format:
-
-```
-every: DURATION
-```
-
-`DURATION` accepts `s` for seconds, `m` is minutes, `h` for hours, `d` for days.
-
----
-
-#### Alarm lines `green` and `red`
-
-Set the green and red thresholds of a chart. Both are available as `$green` and `$red` in
-expressions. If multiple alarms define different thresholds, the ones defined by the first
-alarm will be used. These will eventually visualized on the dashboard, so only one set of
-them is allowed. If you need multiple sets of them in different alarms, use absolute numbers
-instead of `$red` and `$green`.
-
-Format:
-
-```
-green: NUMBER
-red: NUMBER
-```
-
----
-
-#### Alarm lines `warn` and `crit`
-
-These expressions should evaluate to true or false (alternatively non-zero or zero).
-They trigger the alarm. Both are optional.
-
-Format:
-
-```
-warn: EXPRESSION
-crit: EXPRESSION
-```
-
-Check [Expressions](#expressions) for more information.
-
----
-
-#### Alarm line `to`
-
-This will be the first parameter of the script to be executed when the alarm switches status.
-Its meaning is left up to the `exec` script.
-
-The default `exec` script, `alarm-notify.sh`, uses this field as a space separated list of roles,
-which are then consulted to find the exact recipients per notification method.
-
-Format:
-
-```
-to: ROLE1 ROLE2 ROLE3 ...
-```
-
----
-
-#### Alarm line `exec`
-
-The script that will be executed when the alarm changes status.
-
-Format:
-
-```
-exec: SCRIPT
-```
-
-The default `SCRIPT` is Netdata's `alarm-notify.sh`, which supports all the notifications
-methods Netdata supports, including custom hooks.
-
----
-
-#### Alarm line `delay`
-
-This is used to provide optional hysteresis settings for the notifications, to defend
-against notification floods. These settings do not affect the actual alarm - only the time
-the `exec` script is executed.
-
-Format:
-
-```
-delay: [[[up U] [down D] multiplier M] max X]
-```
-
--   `up U` defines the delay to be applied to a notification for an alarm that raised its status
-     (i.e. CLEAR to WARNING, CLEAR to CRITICAL, WARNING to CRITICAL). For example, `up 10s`, the
-     notification for this event will be sent 10 seconds after the actual event. This is used in
-     hope the alarm will get back to its previous state within the duration given. The default `U`
-     is zero.
-
--   `down D` defines the delay to be applied to a notification for an alarm that moves to lower
-     state (i.e. CRITICAL to WARNING, CRITICAL to CLEAR, WARNING to CLEAR). For example, `down 1m`
-     will delay the notification by 1 minute. This is used to prevent notifications for flapping
-     alarms. The default `D` is zero.
-
--   `mutliplier M` multiplies `U` and `D` when an alarm changes state, while a notification is
-     delayed. The default multiplier is `1.0`.
-
--   `max X`  defines the maximum absolute notification delay an alarm may get. The default `X`
-     is `max(U * M, D * M)` (i.e. the max duration of `U` or `D` multiplied once with `M`).
-
-    Example:
-
-    `delay: up 10s down 15m multiplier 2 max 1h`
-
-    The time is `00:00:00` and the status of the alarm is CLEAR.
-
-    | time of event | new status | delay               | notification will be sent|why|
-    |-------------|----------|:---:|-------------------------|---|
-    | 00:00:01      | WARNING    | `up 10s`            | 00:00:11|first state switch|
-    | 00:00:05      | CLEAR      | `down 15m x2`       | 00:30:05|the alarm changes state while a notification is delayed, so it was multiplied|
-    | 00:00:06      | WARNING    | `up 10s x2 x2`      | 00:00:26|multiplied twice|
-    | 00:00:07      | CLEAR      | `down 15m x2 x2 x2` | 00:45:07|multiplied 3 times.|
-
-    So:
-
-    -   `U` and `D` are multiplied by `M` every time the alarm changes state (any state, not just
-        their matching one) and a delay is in place.
-    -   All are reset to their defaults when the alarm switches state without a delay in place.
-
----
-
-#### Alarm line `repeat`
-
-Defines the interval between repeating notifications for the alarms in CRITICAL or WARNING mode. This will override the default interval settings inherited from health settings in `netdata.conf`. The default settings for repeating notifications are `default repeat warning = DURATION` and `default repeat critical = DURATION` which can be found in health stock configuration, when one of these interval is bigger than 0, Netdata will activate the repeat notification for `CRITICAL`, `CLEAR` and `WARNING` messages.
-`
-
-Format:
-
-```
-repeat: [off] [warning DURATION] [critical DURATION]
-```
-
--   `off`: Turns off the repeating feature for the current alarm. This is effective when the default repeat settings has been enabled in health configuration.
--   `warning DURATION`: Defines the interval when the alarm is in WARNING state. Use `0s` to turn off the repeating notification for WARNING mode.
--   `critical DURATION`: Defines the interval when the alarm is in CRITICAL state. Use `0s` to turn off the repeating notification for CRITICAL mode.
-
----
-
-#### Alarm line `option`
-
-The only possible value for the `option` line is
-
-```
-option: no-clear-notification
-```
-
-For some alarms we need compare two time-frames, to detect anomalies. For example, `health.d/httpcheck.conf` has an alarm template called `web_service_slow` that compares the average http call response time over the last 3 minutes, compared to the average over the last hour. It triggers a warning alarm when the average of the last 3 minutes is twice the average of the last hour. In such cases, it is easy to trigger the alarm, but difficult to tell when the alarm is cleared. As time passes, the newest window moves into the older, so the average response time of the last hour will keep increasing. Eventually, the comparison will find the averages in the two time-frames close enough to clear the alarm. However, the issue was not resolved, it's just a matter of the newer data "polluting" the old. For such alarms, it's a good idea to tell Netdata to not clear the notification, by using the `no-clear-notification` option.
-
----
-
-### Expressions
-
-Netdata has an internal [infix expression parser](../libnetdata/eval).
-This parses expressions and creates an internal structure that allows fast execution of them.
-
-These operators are supported `+`, `-`, `*`, `/`, `<`, `<=`, `<>`, `!=`, `>`, `>=`, `&&`, `||`,
-`!`, `AND`, `OR`, `NOT`. Boolean operators result in either `1` (true) or `0` (false).
-
-The conditional evaluation operator `?` is supported too. Using this operator IF-THEN-ELSE conditional statements can be specified. The format is: `(condition) ? (true expression) :(false expression)`. So, Netdata will first evaluate the `condition` and based on the result will either evaluate `true expression` or `false expression`.
-
-Example: `($this > 0) ? ($avail * 2) : ($used / 2)`.
-
-Nested such expressions are also supported (i.e. `true expression` and `false expression` can contain conditional evaluations).
-
-Expressions also support the `abs()` function.
-
-Expressions can have variables. Variables start with `$`. Check below for more information.
-
-There are two special values you can use:
-
--   `nan`, for example `$this != nan` will check if the variable `this` is available. A variable can be `nan` if the database lookup failed. All calculations (i.e. addition, multiplication, etc) with a `nan` result in a `nan`.
-
--   `inf`, for example `$this != inf` will check if `this` is not infinite. A value or variable can be infinite if divided by zero. All calculations (i.e. addition, multiplication, etc) with a `inf` result in a `inf`.
-
----
-
-### Special use of the conditional operator
-
-A common (but not necessarily obvious) use of the conditional evaluation operator is
-to provide [hysteresis](https://en.wikipedia.org/wiki/Hysteresis) around the critical
-or warning thresholds.  This usage helps to avoid bogus messages resulting from small
-variations in the value when it is varying regularly but staying close to the threshold
-value, without needing to delay sending messages at all.
-
-An example of such usage from the default CPU usage alarms bundled with Netdata is:
-
-```
-warn: $this > (($status >= $WARNING)  ? (75) : (85))
-crit: $this > (($status == $CRITICAL) ? (85) : (95))
-```
-
-The above say:
-
--   If the alarm is currently a warning, then the threshold for being considered a warning
-     is 75, otherwise it's 85.
-
--   If the alarm is currently critical, then the threshold for being considered critical
-     is 85, otherwise it's 95.
-
-Which in turn, results in the following behavior:
-
--   While the value is rising, it will trigger a warning when it exceeds 85, and a critical
-     alert when it exceeds 95.
-
--   While the value is falling, it will return to a warning state when it goes below 85,
-     and a normal state when it goes below 75.
-
--   If the value is constantly varying between 80 and 90, then it will trigger a warning the
-     first time it goes above 85, but will remain a warning until it goes below 75 (or goes above 85).
-
--   If the value is constantly varying between 90 and 100, then it will trigger a critical alert
-     the first time it goes above 95, but will remain a critical alert goes below 85 (at which
-     point it will return to being a warning).
-
-The above is graphically illustrated in the image bellow. Let's assume that the alert's metric, for some unknown reason, oscilates arround 85. *With hysteresis taken into account, the alarm will be activated  only once.*
-![](hysteresis.png)
-
----
-
-### Variables
-
-You can find all the variables that can be used for a given chart, using
-`http://your.netdata.ip:19999/api/v1/alarm_variables?chart=CHART_NAME`
-Example: [variables for the `system.cpu` chart of the registry](https://registry.my-netdata.io/api/v1/alarm_variables?chart=system.cpu).
-
-_Hint: If you don't know how to find the CHART_NAME, you can read about it [here](../web/README.md#charts)._
-
-Netdata supports 3 internal indexes for variables that will be used in health monitoring.
-
-<details markdown="1"><summary>The variables below can be used in both chart alarms and context templates.</summary>
-
-Although the `alarm_variables` link shows you variables for a particular chart, the same variables can also be used in templates for charts belonging to a given [context](../web/README.md#contexts). The reason is that all charts of a given context are essentially identical, with the only difference being the [family](../web/README.md#families) that identifies a particular hardware or software instance. Charts and templates do not apply to specific families anyway, unless if you explicitly limit an alarm with the [alarm line `families`](#alarm-line-families).
-</details>
-
--   **chart local variables**. All the dimensions of the chart are exposed as local variables. The value of $this for the other configured alarms of the chart also appears, under the name of each configured alarm.
-
-     Charts also define a few special variables:
-
-    -   `$last_collected_t` is the unix timestamp of the last data collection
-    -   `$collected_total_raw` is the sum of all the dimensions (their last collected values)
-    -   `$update_every` is the update frequency of the chart
-    -   `$green` and `$red` the threshold defined in alarms (these are per chart - the charts
-         inherits them from the the first alarm that defined them)
-
-     Chart dimensions define their last calculated (i.e. interpolated) value, exactly as
-     shown on the charts, but also a variable with their name and suffix `_raw` that resolves
-     to the last collected value - as collected and another with suffix `_last_collected_t`
-     that resolves to unix timestamp the dimension was last collected (there may be dimensions
-     that fail to be collected while others continue normally).
-
--   **family variables**. Families are used to group charts together. For example all `eth0`
-     charts, have `family = eth0`. This index includes all local variables, but if there are
-     overlapping variables, only the first are exposed.
-
--   **host variables**. All the dimensions of all charts, including all alarms, in fullname.
-     Fullname is `CHART.VARIABLE`, where `CHART` is either the chart id or the chart name (both
-     are supported).
-
--   **special variables\*** are:
-
-    -   `$this`, which is resolved to the value of the current alarm.
-
-    -   `$status`, which is resolved to the current status of the alarm (the current = the last
-         status, i.e. before the current database lookup and the evaluation of the `calc` line).
-         This values can be compared with `$REMOVED`, `$UNINITIALIZED`, `$UNDEFINED`, `$CLEAR`,
-         `$WARNING`, `$CRITICAL`. These values are incremental, ie. `$status > $CLEAR` works as
-         expected.
-
-    -   `$now`, which is resolved to current unix timestamp.
-
-## Alarm Statuses
-
-Alarms can have the following statuses:
-
--   `REMOVED` - the alarm has been deleted (this happens when a SIGUSR2 is sent to Netdata
-     to reload health configuration)
-
--   `UNINITIALIZED` - the alarm is not initialized yet
-
--   `UNDEFINED` - the alarm failed to be calculated (i.e. the database lookup failed,
-     a division by zero occurred, etc)
-
--   `CLEAR` - the alarm is not armed / raised (i.e. is OK)
-
--   `WARNING` - the warning expression resulted in true or non-zero
-
--   `CRITICAL` - the critical expression resulted in true or non-zero
-
-The external script will be called for all status changes.
-
-## Examples
-
-Check the `health/health.d/` directory for all alarms shipped with Netdata.
-
-Here are a few examples:
-
-### Example 1
-
-A simple check if an apache server is alive:
-
-```
-template: apache_last_collected_secs
-      on: apache.requests
-    calc: $now - $last_collected_t
-   every: 10s
-    warn: $this > ( 5 * $update_every)
-    crit: $this > (10 * $update_every)
-```
-
-The above checks that Netdata is able to collect data from apache. In detail:
-
-```
-template: apache_last_collected_secs
-```
-
-The above defines a **template** named `apache_last_collected_secs`.
-The name is important since `$apache_last_collected_secs` resolves to the `calc` line.
-So, try to give something descriptive.
-
-```
-      on: apache.requests
-```
-
-The above applies the **template** to all charts that have `context = apache.requests`
-(i.e. all your apache servers).
-
-```
-    calc: $now - $last_collected_t
-```
-
--   `$now` is a standard variable that resolves to the current timestamp.
-
--   `$last_collected_t` is the last data collection timestamp of the chart.
-     So this calculation gives the number of seconds passed since the last data collection.
-
-```
-   every: 10s
-```
-
-The alarm will be evaluated every 10 seconds.
-
-```
-    warn: $this > ( 5 * $update_every)
-    crit: $this > (10 * $update_every)
-```
-
-If these result in non-zero or true, they trigger the alarm.
-
--   `$this` refers to the value of this alarm (i.e. the result of the `calc` line.
-     We could also use `$apache_last_collected_secs`.
-
-`$update_every` is the update frequency of the chart, in seconds.
-
-So, the warning condition checks if we have not collected data from apache for 5
-iterations and the critical condition checks for 10 iterations.
-
-### Example 2
-
-Check if any of the disks is critically low on disk space:
-
-```
-template: disk_full_percent
-      on: disk.space
-    calc: $used * 100 / ($avail + $used)
-   every: 1m
-    warn: $this > 80
-    crit: $this > 95
-  repeat: warning 120s critical 10s
-```
-
-`$used` and `$avail`  are the `used` and `avail` chart dimensions as shown on the dashboard.
-
-So, the `calc` line finds the percentage of used space. `$this` resolves to this percentage.
-
-This is a repeating alarm and if the alarm becomes CRITICAL it repeats the notifications every 10 seconds. It also repeats notifications every 2 minutes if the alarm goes into WARNING mode.
-
-### Example 3
-
-Predict if any disk will run out of space in the near future.
-
-We do this in 2 steps:
-
-Calculate the disk fill rate:
-
-```
-    template: disk_fill_rate
-          on: disk.space
-      lookup: max -1s at -30m unaligned of avail
-        calc: ($this - $avail) / (30 * 60)
-       every: 15s
-```
-
-In the `calc` line: `$this` is the result of the `lookup` line (i.e. the free space 30 minutes
-ago) and `$avail` is the current disk free space. So the `calc` line will either have a positive
-number of GB/second if the disk if filling up, or a negative number of GB/second if the disk is
-freeing up space.
-
-There is no `warn` or `crit` lines here. So, this template will just do the calculation and
-nothing more.
-
-Predict the hours after which the disk will run out of space:
-
-```
-    template: disk_full_after_hours
-          on: disk.space
-        calc: $avail / $disk_fill_rate / 3600
-       every: 10s
-        warn: $this > 0 and $this < 48
-        crit: $this > 0 and $this < 24
-```
-
-The `calc` line estimates the time in hours, we will run out of disk space. Of course, only
-positive values are interesting for this check, so the warning and critical conditions check
-for positive values and that we have enough free space for 48 and 24 hours respectively.
-
-Once this alarm triggers we will receive an email like this:
-
-![image](https://cloud.githubusercontent.com/assets/2662304/17839993/87872b32-6802-11e6-8e08-b2e4afef93bb.png)
-
-### Example 4
-
-Check if any network interface is dropping packets:
-
-```
-template: 30min_packet_drops
-      on: net.drops
-  lookup: sum -30m unaligned absolute
-   every: 10s
-    crit: $this > 0
-```
-
-The `lookup` line will calculate the sum of the all dropped packets in the last 30 minutes.
-
-The `crit` line will issue a critical alarm if even a single packet has been dropped.
-
-Note that the drops chart does not exist if a network interface has never dropped a single packet.
-When Netdata detects a dropped packet, it will add the chart and it will automatically attach this
-alarm to it.
-
-### Example 5
-
-Check if user or system dimension is using more than 50% of cpu:
-
-```
- alarm: dim_template
-    on: system.cpu
-    os: linux
-lookup: average -3s percentage foreach system,user
- units: %
- every: 10s
-  warn: $this > 50
-  crit: $this > 80
-```
-
-The `lookup` line will calculate the average CPU usage from system and user in the last 3 seconds. Because we have
-the foreach in the `lookup` line, Netdata will create two independent alarms called `dim_template_system`
-and `dim_template_user` that will have all the other parameters shared among them.
-
-### Example 6
-
-Check if all dimensions are using more than 50% of cpu:
-
-```
- alarm: dim_template
-    on: system.cpu
-    os: linux
-lookup: average -3s percentage foreach *
- units: %
- every: 10s
-  warn: $this > 50
-  crit: $this > 80
-```
-
-The `lookup` line will calculate the average of CPU usage from system and user in the last 3 seconds. In this case
-Netdata will create alarms for all dimensions of the chart.
-
-## Troubleshooting
-
-You can compile Netdata with [debugging](../daemon#debugging) and then set in `netdata.conf`:
-
-```
-[global]
-   debug flags = 0x0000000000800000
-```
-
-Then check your `/var/log/netdata/debug.log`. It will show you how it works.
-Important: this will generate a lot of output in debug.log.
-
-You can find the context of charts by looking up the chart in either
-`http://your.netdata:19999/netdata.conf` or `http://your.netdata:19999/api/v1/charts`.
-
-You can find how Netdata interpreted the expressions by examining the alarm at `http://your.netdata:19999/api/v1/alarms?all`. For each expression, Netdata will return the expression as given in its config file, and the same expression with additional parentheses added to indicate the evaluation flow of the expression.
-
-## Disabling health checks or silencing notifications at runtime
-
-It's currently not possible to schedule notifications from within the alarm template. For those scenarios where you need to temporary disable notifications (for instance when running backups triggers a disk alert) you can disable or silence notifications are runtime. The health checks can be controlled at runtime via the [health management api](../web/api/health/#health-management-api).
-=======
-**[Health notifications](notifications/README.md)**: Get notified about Netdata's alarms via your favorite platform(s).
->>>>>>> 0259d167
-
 [![analytics](https://www.google-analytics.com/collect?v=1&aip=1&t=pageview&_s=1&ds=github&dr=https%3A%2F%2Fgithub.com%2Fnetdata%2Fnetdata&dl=https%3A%2F%2Fmy-netdata.io%2Fgithub%2Fhealth%2FREADME&_u=MAC~&cid=5792dfd7-8dc4-476b-af31-da2fdb9f93d2&tid=UA-64295674-3)](<>)