# Health monitoring

Each netdata node runs an independent thread evaluating health monitoring checks.
This thread has lock free access to the database, so that it can operate as a watchdog.

Health checks (alarms) are attached to netdata charts, allowing netdata to automatically
activate an alarm as soon as a chart is created. This is very important for
netdata, since many charts are dynamically created during runtime (for example, the
chart tracking network interface packet drops, is automatically created on the first
packet dropped).

Netdata also supports alarm **templates**, so that an alarm can be attached to all
the charts of the same context (i.e. all network interfaces, or all disks, or all mysql servers, etc.)

Each alarm can execute a single query to the database using statistical algorithms against past data,
but alarms can be combined. So, if you need 2 queries in the database, you can combine
2 alarms together (both will run a query to the database, and the results can be combined).

Each alarm has unlimited access to all the metrics collected. So, a single alarm can
use expressions combining the latest value of any number of metrics.

## Health configuration reference

Stock netdata health configuration is in `/usr/lib/netdata/conf.d/health.d`.
These files can be overwritten by copying them and editing them in `/etc/netdata/health.d`
(run `/etc/netdata/edit-config` to edit them).

In `/etc/netdata/health.d` you can also put any number of files (in any number of sub-directories)
with a suffix `.conf` to have them processed by netdata.

Health configuration can be reloaded at any time, without restarting netdata.
Just send netdata the SIGUSR2 signal, like this:

```sh
killall -USR2 netdata
```

### Entities in the health files

There are 2 entities:

1. **alarms**, which are attached to specific charts, and

1. **templates**, which define rules that should be applied to all charts having a
   specific `context`. You can use this feature to apply **alarms** to all disks,
   all network interfaces, all mysql databases, all nginx web servers, etc.

Both of these entities have exactly the same format and feature set.
The only difference is the label `alarm` or `template`.

Netdata supports overriding **templates** with **alarms**.
For example, when a template is defined for a set of charts, an alarm with exactly the
same name attached to the same chart the template matches, will have higher precedence
(i.e. netdata will use the alarm on this chart and prevent the template from being applied
to it).

### The format

The following lines are parsed.

#### Alarm line `alarm` or `template`

This line starts an alarm or alarm template.

```
alarm: NAME
```

or 

```
template: NAME
```

This line has to be first on each alarm or template.
`NAME` is anything you would like to name it (the only symbols allowed are `.` and `_`).

---

#### Alarm line `on`

This line defines the data the alarm should be attached to.

For alarms:

```
on: CHART
```

For `CHART` you can use a chart `id` or `name` of the chart, as shown on the dashboard.

For alarm templates:

```
on: CONTEXT
```

`CONTEXT` is the template of a chart. For example the charts `mysql_local.net` and
`mysql_server2.net` have the same context: `mysql.net`. So, you can use this to apply
alarms to all `mysql.net` charts.

To find the `CONTEXT` of a chart hover over its date, above the legend. A tooltip will
appear with this format `plugin:nodule, context`. For example, the bandwidth chart of
a network interface says:

```
proc:/proc/dev/dev, net.net
```

So, `plugin = proc`, `module = /proc/net/dev` and `context = net.net`.

---

#### Alarm line `os`

This alarm or template will be used only if the O/S of the host loading it, matches this
pattern list. The value is a space separated list of simple patterns (use `*` as wildcard,
prefix with `!` for a negative match, order is important).

```
os: linux freebsd macos
```

---

#### Alarm line `hosts`

This alarm or template will be used only if the hostname of the host loading it, matches
this pattern list. The value is a space separated list of simple patterns (use `*` as wildcard,
prefix with `!` for a negative match, order is important).

```
hosts: server1 server2 database* !redis3 redis*
```

The above says: use this alarm on all hosts named `server1`, `server2`, `database*`, and
all `redis*` except `redis3`.

This is useful when you centralize metrics from multiple hosts, to one netdata.

---

#### Alarm line `families`

This line is only used in alarm templates. It filters the charts. So, if you need to create
an alarm template for a few of a kind of chart (a few of your disks, or a few of your network
interfaces, or a few your mysql servers, etc), you can create an alarm template that would
normally be applied to all of them, and filter them by family.

The format is:

```
families: SIMPLE PATTERN LIST
```

Simple patterns list is a lists of space separated patterns. Use ` * ` as wildcard and ` ! `
for a negative match. Processing is left to right, and on the first hit (positive or negative),
processing stops.

So. `families: *` means, match anything, while `families: !bad*pattern* *` means anything
except `bad*pattern*` (where `*` is a wildcard to match any sequence of characters).

The family of a chart is usually the submenu of the netdata dashboard it appears.

---

#### Alarm line `lookup`

This lines makes a database lookup to find a value. This result of this lookup is available as `$this`.

The format is:
  
```
lookup: METHOD AFTER [at BEFORE] [every DURATION] [OPTIONS] [of DIMENSIONS]
```

Everything is the same with [badges](../web/api/badges/). In short:

- `METHOD` is one of `average`, `min`, `max`, `sum`, `incremental-sum`.
   This is required.

- `AFTER` is a relative number of seconds, but it also accepts a single letter for changing
   the units, like `-1s` = 1 second in the past, `-1m` = 1 minute in the past, `-1h` = 1 hour
   in the past, `-1d` = 1 day in the past. You need a negative number (i.e. how far in the past
   to look for the value). **This is required**.

- `at BEFORE` is by default 0 and is not required. Using this you can define the end of the
   lookup. So data will be evaluated between `AFTER` and `BEFORE`.

- `every DURATION` sets the updated frequency of the lookup (supports single letter units as
   above too).

- `OPTIONS` is a space separated list of `percentage`, `absolute`, `min2max`, `unaligned`,
   `match-ids`, `match-names`. Check the badges documentation for more info.

- `of DIMENSIONS` is optional and has to be the last parameter. Dimensions have to be separated
   by `,` or `|`. The space characters found in dimensions will be kept as-is (a few dimensions
   have spaces in their names). This accepts netdata simple patterns and the `match-ids` and
   `match-names` options affect the searches for dimensions.

The result of the lookup will be available as `$this` and `$NAME` in expressions.
The timestamps of the timeframe evaluated by the database lookup is available as variables
`$after` and `$before` (both are unix timestamps).

---

#### Alarm line `calc`

This expression is evaluated just after the `lookup` (if any). Its purpose is to apply some
calculation before using the value looked up from the db.

You can also have an expression without a lookup, using other variables that are available.

The result of the calculation will be available as `$this` in warning and critical expressions
(overwriting the `lookup` one).

Format:

```
calc: EXPRESSION
```

Check [Expressions](#expressions) for more information.

---

#### Alarm line `every`

Sets the update frequency of this alarm.  This is the same to the `every DURATION` given
in the `lookup` lines.

Format:

```
every: DURATION
```

`DURATION` accepts `s` for seconds, `m` is minutes, `h` for hours, `d` for days.

---

#### Alarm lines `green` and `red`

Set the green and red thresholds of a chart. Both are available as `$green` and `$red` in
expressions. If multiple alarms define different thresholds, the ones defined by the first
alarm will be used. These will eventually visualized on the dashboard, so only one set of
them is allowed. If you need multiple sets of them in different alarms, use absolute numbers
instead of `$red` and `$green`.

Format:

```
green: NUMBER
red: NUMBER
```

---

#### Alarm lines `warn` and `crit`

These expressions should evaluate to true or false (alternatively non-zero or zero).
They trigger the alarm. Both are optional.

Format:

```
warn: EXPRESSION
crit: EXPRESSION
```
Check [Expressions](#expressions) for more information.

---

#### Alarm line `to`

This will be the first parameter of the script to be executed when the alarm switches status.
Its meaning is left up to the `exec` script.

The default `exec` script, `alarm-notify.sh`, uses this field as a space separated list of roles,
which are then consulted to find the exact recipients per notification method.

Format:

```
to: ROLE1 ROLE2 ROLE3 ...
```

---

#### Alarm line `exec`

The script that will be executed when the alarm changes status.

Format:

```
exec: SCRIPT
```

The default `SCRIPT` is netdata's `alarm-notify.sh`, which supports all the notifications
methods netdata supports, including custom hooks.

---

#### Alarm line `delay`

This is used to provide optional hysteresis settings for the notifications, to defend
against notification floods. These settings do not affect the actual alarm - only the time
the `exec` script is executed.

Format:

```
delay: [[[up U] [down D] multiplier M] max X]
```

- `up U` defines the delay to be applied to a notification for an alarm that raised its status
   (i.e. CLEAR to WARNING, CLEAR to CRITICAL, WARNING to CRITICAL). For example, `up 10s`, the
   notification for this event will be sent 10 seconds after the actual event. This is used in
   hope the alarm will get back to its previous state within the duration given. The default `U`
   is zero.
  
- `down D` defines the delay to be applied to a notification for an alarm that moves to lower
   state (i.e. CRITICAL to WARNING, CRITICAL to CLEAR, WARNING to CLEAR). For example, `down 1m`
   will delay the notification by 1 minute. This is used to prevent notifications for flapping
   alarms. The default `D` is zero.
  
- `mutliplier M` multiplies `U` and `D` when an alarm changes state, while a notification is
   delayed. The default multiplier is `1.0`.
  
- `max X`  defines the maximum absolute notification delay an alarm may get. The default `X`
   is `max(U * M, D * M)` (i.e. the max duration of `U` or `D` multiplied once with `M`).

  Example:

  `delay: up 10s down 15m multiplier 2 max 1h`

  The time is `00:00:00` and the status of the alarm is CLEAR.

  time of event|new status|delay|notification will be sent|why
  -------------|----------|:---:|-------------------------|---
  00:00:01 | WARNING | `up 10s` | 00:00:11 |first state switch
  00:00:05 | CLEAR |  `down 15m x2`| 00:30:05 |the alarm changes state while a notification is delayed, so it was multiplied
  00:00:06 | WARNING | `up 10s x2 x2` | 00:00:26 |multiplied twice
  00:00:07|CLEAR|`down 15m x2 x2 x2`|00:45:07|multiplied 3 times.

  So:
  -  `U` and `D` are multiplied by `M` every time the alarm changes state (any state, not just
     their matching one) and a delay is in place.
  - All are reset to their defaults when the alarm switches state without a delay in place.

---

### Expressions

netdata has an internal [infix expression parser](../libnetdata/eval).
This parses expressions and creates an internal structure that allows fast execution of them.

These operators are supported `+`, `-`, `*`, `/`, `<`, `<=`, `<>`, `!=`, `>`, `>=`, `&&`, `||`,
`!`, `AND`, `OR`, `NOT`. Boolean operators result in either `1` (true) or `0` (false).

The conditional evaluation operator `?` is supported too. Using this operator IF-THEN-ELSE
conditional statements can be specified. The format is: `(condition) ? (true expression) :
(false expression)`. So, netdata will first evaluate the `condition` and based on the result
will either evaluate `true expression` or `false expression`.
Example: `($this > 0) ? ($avail * 2) : ($used / 2)`.
Nested such expressions are also supported (i.e. `true expression` and `false expression` can
contain conditional evaluations).

Expressions also support the `abs()` function.

Expressions can have variables. Variables start with `$`. Check below for more information.

There are two special values you can use:

- `nan`, for example `$this != nan` will check if the variable `this` is available. A variable can be `nan` if the database lookup failed. All calculations (i.e. addition, multiplication, etc) with a `nan` result in a `nan`.

- `inf`, for example `$this != inf` will check if `this` is not infinite. A value or variable can be infinite if divided by zero. All calculations (i.e. addition, multiplication, etc) with a `inf` result in a `inf`.

---

### Special use of the conditional operator

A common (but not necessarily obvious) use of the conditional evaluation operator is
to provide [hysteresis](https://en.wikipedia.org/wiki/Hysteresis) around the critical
or warning thresholds.  This usage helps to avoid bogus messages resulting from small
variations in the value when it is varying regularly but staying close to the threshold
value, without needing to delay sending messages at all.

An example of such usage from the default CPU usage alarms bundled with netdata is:

```
warn: $this > (($status >= $WARNING)  ? (75) : (85))
crit: $this > (($status == $CRITICAL) ? (85) : (95))
```

The above say:
* If the alarm is currently a warning, then the threshold for being considered a warning
   is 75, otherwise it's 85.
  
* If the alarm is currently critical, then the threshold for being considered critical
   is 85, otherwise it's 95.

Which in turn, results in the following behavior:
* While the value is rising, it will trigger a warning when it exceeds 85, and a critical
   alert when it exceeds 95.
  
* While the value is falling, it will return to a warning state when it goes below 85,
   and a normal state when it goes below 75.

* If the value is constantly varying between 80 and 90, then it will trigger a warning the
   first time it goes above 85, but will remain a warning until it goes below 75 (or goes above 85).

* If the value is constantly varying between 90 and 100, then it will trigger a critical alert
   the first time it goes above 95, but will remain a critical alert goes below 85 (at which
   point it will return to being a warning).

---

### Variables

netdata supports 3 new internal indexes for variables that will be used in health monitoring:

  - **chart local variables**. All the dimensions of the chart are exposed as local variables.
     All chart alarms names are exposed as variables too.

     Charts also define a few special variables:

     - `$last_collected_t` is the unix timestamp of the last data collection
     - `$collected_total_raw` is the sum of all the dimensions (their last collected values)
     - `$update_every` is the update frequency of the chart
     - `$green` and `$red` the threshold defined in alarms (these are per chart - the charts
        inherits them from the the first alarm that defined them)

     Chart dimensions define their last calculated (i.e. interpolated) value, exactly as
     shown on the charts, but also a variable with their name and suffix `_raw` that resolves
     to the last collected value - as collected and another with suffix `_last_collected_t`
     that resolves to unix timestamp the dimension was last collected (there may be dimensions
     that fail to be collected while others continue normally).

  - **family variables**. Families are used to group charts together. For example all `eth0`
     charts, have `family = eth0`. This index includes all local variables, but if there are
     overlapping variables, only the first are exposed.

  - **host variables**. All the dimensions of all charts, including all alarms, in fullname.
     Fullname is `CHART.VARIABLE`, where `CHART` is either the chart id or the chart name (both
     are supported).

  - **special variables*** are:

     - `this`, which is resolved to the value of the current alarm.
     
     - `status`, which is resolved to the current status of the alarm (the current = the last
        status, i.e. before the current database lookup and the evaluation of the `calc` line).
        This values can be compared with `$REMOVED`, `$UNINITIALIZED`, `$UNDEFINED`, `$CLEAR`,
        `$WARNING`, `$CRITICAL`. These values are incremental, ie. `$status > $CLEAL` works as
        expected.
        
     - `now`, which is resolved to current unix timestamp.

You can find all the variables that can be used for a given chart, using
`http://your.netdata.ip:19999/api/v1/alarm_variables?chart=NAME`.
This will dump all the indexes from the chart's perspective.
Example: [variables for the `system.cpu` chart of the registry](https://registry.my-netdata.io/api/v1/alarm_variables?chart=system.cpu).

## Alarm Statuses

Alarms can have the following statuses:

  - `REMOVED` - the alarm has been deleted (this happens when a SIGUSR2 is sent to netdata
     to reload health configuration)
     
  - `UNINITIALIZED` - the alarm is not initialized yet
  
  - `UNDEFINED` - the alarm failed to be calculated (i.e. the database lookup failed,
     a division by zero occurred, etc)
     
  - `CLEAR` - the alarm is not armed / raised (i.e. is OK)
  
  - `WARNING` - the warning expression resulted in true or non-zero
  
  - `CRITICAL` - the critical expression resulted in true or non-zero

The external script will be called for all status changes.

## Examples


Check the **[health.d directory](health.d/)** for all alarms shipped with netdata.

Here are a few examples:

### Example 1

A simple check if an apache server is alive:

```
template: apache_last_collected_secs
      on: apache.requests
    calc: $now - $last_collected_t
   every: 10s
    warn: $this > ( 5 * $update_every)
    crit: $this > (10 * $update_every)
```

The above checks that netdata is able to collect data from apache. In detail:

```
template: apache_last_collected_secs
```

The above defines a **template** named `apache_last_collected_secs`.
The name is important since `$apache_last_collected_secs` resolves to the `calc` line.
So, try to give something descriptive.

```
      on: apache.requests
```

The above applies the **template** to all charts that have `context = apache.requests`
(i.e. all your apache servers).

```
    calc: $now - $last_collected_t
```

- `$now` is a standard variable that resolves to the current timestamp.

- `$last_collected_t` is the last data collection timestamp of the chart.
   So this calculation gives the number of seconds passed since the last data collection.

```
   every: 10s
```

The alarm will be evaluated every 10 seconds.

```
    warn: $this > ( 5 * $update_every)
    crit: $this > (10 * $update_every)
```

If these result in non-zero or true, they trigger the alarm.

- `$this` refers to the value of this alarm (i.e. the result of the `calc` line.
   We could also use `$apache_last_collected_secs`.

`$update_every` is the update frequency of the chart, in seconds.

So, the warning condition checks if we have not collected data from apache for 5
iterations and the critical condition checks for 10 iterations.

### Example 2

Check if any of the disks is critically low on disk space:

```
template: disk_full_percent
      on: disk.space
    calc: $used * 100 / ($avail + $used)
   every: 1m
    warn: $this > 80
    crit: $this > 95
```

`$used` and `$avail`  are the `used` and `avail` chart dimensions as shown on the dashboard.

So, the `calc` line finds the percentage of used space. `$this` resolves to this percentage.

### Example 3

Predict if any disk will run out of space in the near future.

We do this in 2 steps:

Calculate the disk fill rate:

```
    template: disk_fill_rate
          on: disk.space
      lookup: max -1s at -30m unaligned of avail
        calc: ($this - $avail) / (30 * 60)
       every: 15s
```

In the `calc` line: `$this` is the result of the `lookup` line (i.e. the free space 30 minutes
ago) and `$avail` is the current disk free space. So the `calc` line will either have a positive
number of GB/second if the disk if filling up, or a negative number of GB/second if the disk is
freeing up space.

There is no `warn` or `crit` lines here. So, this template will just do the calculation and
nothing more.

Predict the hours after which the disk will run out of space:

```
    template: disk_full_after_hours
          on: disk.space
        calc: $avail / $disk_fill_rate / 3600
       every: 10s
        warn: $this > 0 and $this < 48
        crit: $this > 0 and $this < 24
```

The `calc` line estimates the time in hours, we will run out of disk space. Of course, only
positive values are interesting for this check, so the warning and critical conditions check
for positive values and that we have enough free space for 48 and 24 hours respectively.

Once this alarm triggers we will receive an email like this:

![image](https://cloud.githubusercontent.com/assets/2662304/17839993/87872b32-6802-11e6-8e08-b2e4afef93bb.png)

### Example 4

Check if any network interface is dropping packets:

```
template: 30min_packet_drops
      on: net.drops
  lookup: sum -30m unaligned absolute
   every: 10s
    crit: $this > 0
```

The `lookup` line will calculate the sum of the all dropped packets in the last 30 minutes.

The `crit` line will issue a critical alarm if even a single packet has been dropped.

Note that the drops chart does not exist if a network interface has never dropped a single packet.
When netdata detects a dropped packet, it will add the chart and it will automatically attach this
alarm to it.

## Troubleshooting

You can compile netdata with [debugging](../daemon#debugging) and then set in `netdata.conf`:

```
[global]
   debug flags = 0x0000000000800000
```

Then check your `/var/log/netdata/debug.log`. It will show you how it works.
Important: this will generate a lot of output in debug.log.

You can find the context of charts by looking up the chart in either
`http://your.netdata:19999/netdata.conf` or `http://your.netdata:19999/api/v1/charts`.

<<<<<<< HEAD
You can find how netdata interpreted the expressions by examining the alarm at `http://your.netdata:19999/api/v1/alarms?all`. For each expression, netdata will return the expression as given in its config file, and the same expression with additional parentheses added to indicate the evaluation flow of the expression.
=======
You can find how netdata interpreted the expressions by examining the alarm at
`http://your.netdata:19999/api/v1/alarms?all`. For each expression, netdata will return the
expression as given in its config file, and the same expression with additional parentheses
added to indicate the evaluation flow of the expression. 
>>>>>>> 8c85bdb9

## Health API Calls

### all enabled alarms

netdata enables alarms on demand, i.e. when the chart they should be linked to starts collecting data. So, although many more alarms are configured, only the useful ones are enabled.

To get the list of all enabled alarms:

`http://your.netdata.ip:19999/api/v1/alarms?all`

### all currently raised alarms

This API call will return the alarms currently in WARNING or CRITICAL state.

`http://your.netdata.ip:19999/api/v1/alarms`

### all the event log

The size of the alarm log is configured in `netdata.conf`. There are 2 settings: the rotation of the alarm log file and the in memory size of the alarm log.

```
[health]
	health db file = /var/lib/netdata/health/health-log.db
	in memory max health log entries = 1000
	rotate log every lines = 2000
```

The API call the get all entries of the alarm log:

`http://your.netdata.ip:19999/api/v1/alarm_log`

### incremental updates of the alarm log

`http://your.netdata.ip:19999/api/v1/alarm_log?after=UNIQUEID`

The above returns all the events in the alarm log that occurred after UNIQUEID (you poll it once without `after=`, remember the last UNIQUEID of the returned set, which you give back to get incrementally the next events).

### alarm badges

The following will return an SVG badge of the alarm named `NAME`, attached to the chart named `CHART`.

<<<<<<< HEAD
`http://your.netdata.ip:19999/api/v1/badge.svg?alarm=NAME&chart=CHART`
>>>>>>> Final cleanup/deduplication
=======
`http://your.netdata.ip:19999/api/v1/badge.svg?alarm=NAME&chart=CHART`
>>>>>>> 8c85bdb9
<|MERGE_RESOLUTION|>--- conflicted
+++ resolved
@@ -645,14 +645,7 @@
 You can find the context of charts by looking up the chart in either
 `http://your.netdata:19999/netdata.conf` or `http://your.netdata:19999/api/v1/charts`.
 
-<<<<<<< HEAD
 You can find how netdata interpreted the expressions by examining the alarm at `http://your.netdata:19999/api/v1/alarms?all`. For each expression, netdata will return the expression as given in its config file, and the same expression with additional parentheses added to indicate the evaluation flow of the expression.
-=======
-You can find how netdata interpreted the expressions by examining the alarm at
-`http://your.netdata:19999/api/v1/alarms?all`. For each expression, netdata will return the
-expression as given in its config file, and the same expression with additional parentheses
-added to indicate the evaluation flow of the expression. 
->>>>>>> 8c85bdb9
 
 ## Health API Calls
 
@@ -695,9 +688,4 @@
 
 The following will return an SVG badge of the alarm named `NAME`, attached to the chart named `CHART`.
 
-<<<<<<< HEAD
 `http://your.netdata.ip:19999/api/v1/badge.svg?alarm=NAME&chart=CHART`
->>>>>>> Final cleanup/deduplication
-=======
-`http://your.netdata.ip:19999/api/v1/badge.svg?alarm=NAME&chart=CHART`
->>>>>>> 8c85bdb9
