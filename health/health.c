--- conflicted
+++ resolved
@@ -464,43 +464,11 @@
     time_t hibernation_delay  = config_get_number(CONFIG_SECTION_HEALTH, "postpone alarms during hibernation for seconds", 60);
 
     unsigned int loop = 0;
-<<<<<<< HEAD
-    while(!netdata_exit) {
-        loop++;
-        debug(D_HEALTH, "Health monitoring iteration no %u started", loop);
-
-        int runnable = 0, apply_hibernation_delay = 0;
-        time_t next_run = now + min_run_every;
-        RRDCALC *rc;
-
-        if(unlikely(check_if_resumed_from_suspention())) {
-            apply_hibernation_delay = 1;
-
-            info("Postponing alarm checks for %lld seconds, because it seems that the system was just resumed from suspension."
-            , (long long)hibernation_delay
-            );
-        }
-
-        rrd_rdlock();
-
-        RRDHOST *host;
-        rrdhost_foreach_read(host) {
-            if(unlikely(!host->health_enabled))
-                continue;
-
-            if(unlikely(apply_hibernation_delay)) {
-
-                info("Postponing health checks for %lld seconds, on host '%s'."
-                     , (long long)hibernation_delay
-                     , host->hostname
-                );
-=======
 
     silencers =  mallocz(sizeof(SILENCERS));
     silencers->all_alarms=0;
     silencers->stype=STYPE_NONE;
     silencers->silencers=NULL;
->>>>>>> b537efdb
 
     while(!netdata_exit) {
 		loop++;
