--- conflicted
+++ resolved
@@ -16,7 +16,7 @@
 # Send alarms if the load average is unusually high.
 # These intentionally _do not_ calculate the average over the sampled
 # time period because the values being checked already are averages.
-<<<<<<< HEAD
+
     alarm: load_average_15
     class: Linux
 component: CPU Load
@@ -27,25 +27,10 @@
    lookup: max -1m unaligned of load15
     units: load
     every: 1m
-     warn: $this > (($status >= $WARNING)  ? (1.75 * $load_trigger) : (2 * $load_trigger))
-     crit: $this > (($status == $CRITICAL) ? (3.5 * $load_trigger) : (4 * $load_trigger))
+     warn: ($this * 100 / $load_cpu_number) > (($status >= $WARNING) ? 175 : 200)
     delay: down 15m multiplier 1.5 max 1h
      info: fifteen-minute load average
        to: sysadmin
-=======
-
-   alarm: load_average_15
-      on: system.load
-      os: linux
-   hosts: *
-  lookup: max -1m unaligned of load15
-   units: load
-   every: 1m
-    warn: ($this * 100 / $load_cpu_number) > (($status >= $WARNING) ? 175 : 200)
-   delay: down 15m multiplier 1.5 max 1h
-    info: fifteen-minute load average
-      to: sysadmin
->>>>>>> 88fa6695
 
    alarm: load_average_5
       on: system.load
