# Configuration for alarm notifications
#
# This configuration is used by: alarm-notify.sh
# changes take effect immediately (the next alarm will use them).
#
# alarm-notify.sh can send:
# - e-mails (using the sendmail command),
# - push notifications to your mobile phone (pushover.net),
# - messages to your slack team (slack.com),
# - messages to your alerta server (alerta.io),
# - messages to your flock team (flock.com),
# - messages to your discord guild (discordapp.com),
# - messages to your telegram chat / group chat (telegram.org)
# - sms messages to your cell phone or any sms enabled device (twilio.com)
# - sms messages to your cell phone or any sms enabled device (messagebird.com)
# - sms messages to your cell phone or any sms enabled device (smstools3)
# - notifications to users on pagerduty.com
# - push notifications to iOS devices (via prowlapp.com)
# - notifications to Amazon SNS topics (aws.amazon.com)
# - messages to your irc channel on your selected network
# - messages to a local or remote syslog daemon
# - message to Microsoft Teams (through webhook)
# - message to Rocket.Chat (through webhook)
# - message to Google Hangouts Chat (through webhook)
#
# The 'to' line given at netdata alarms defines a *role*, so that many
# people can be notified for each role.
#
# This file is a BASH script itself.
#
#
#------------------------------------------------------------------------------
# proxy configuration
#
# If you need to send curl based notifications (pushover, pushbullet, slack, alerta,
# flock, discord, telegram) via a proxy, set these to your proxy address:
#export http_proxy="http://10.0.0.1:3128/"
#export https_proxy="http://10.0.0.1:3128/"


#------------------------------------------------------------------------------
# notifications images
#
# Images in notifications need to be downloaded from an Internet facing site.
# To allow notification providers fetch the icons/images, by default we set
# the URL of the global public netdata registry.
# If you have an Internet facing netdata (or you have copied the images/ folder
# of netdata to your web server), set its URL here, to fetch the notification
# images from it.
#images_base_url="http://my.public.netdata.server:19999"


#------------------------------------------------------------------------------
# date handling
#
# You can configure netdata alerts to send dates in any format you want.
# This uses standard `date` command format strings.  See `man date` for
# more info on what you can put in here.  Note that this has to start with a '+', otherwise it won't work.
#
# For ISO 8601 dates, use '+%FT%T%z'
# For RFC 5322 dates, use '+%a, %d %b %Y %H:%M:%S %z'
# For RFC 3339 dates, use '+%F %T%:z'
# For RFC 1123 dates, use '+%a, %d %b %Y %H:%M:%S %Z'
# For RFC 1036 dates, use '+%A, %d-%b-%y %H:%M:%S %Z'
# For a reasonably local date and time (in that order), use '+%x %X'
# For the old default behavior (compatible with ANSI C's asctime() function), leave this empty.
date_format=''


#------------------------------------------------------------------------------
# hostname handling
#
# By default, Netdata will use the simple hostname for the system (the
# hostname with everything after the first `.` removed) when displaying
# the hostname in alert notifications.  If you prefer, you can uncomment
# the line below to have Netdata instead use the host's fully qualified
# domain name.
#
# This does not report correct FQDN's for child systems for which this
# system is a parent.
#
# Additionally, if the system host name is overridden in /etc/netdata.conf
# with the `hostname` option, that name will be used unconditionally
# instead of this.
#use_fqdn='YES'


#------------------------------------------------------------------------------
# external commands

# The full path to the sendmail command.
# If empty, the system $PATH will be searched for it.
# If not found, email notifications will be disabled (silently).
sendmail=""

# The full path of the curl command.
# If empty, the system $PATH will be searched for it.
# If not found, most notifications will be silently disabled.
curl=""

# The full path of the nc command.
# If empty, the system $PATH will be searched for it.
# If not found, irc notifications will be silently disabled.
nc=""

# The full path of the logger command.
# If empty, the system $PATH will be searched for it.
# If not found, syslog notifications will be silently disabled.
logger=""

# The full path of the aws command.
# If empty, the system $PATH will be searched for it.
# If not found, Amazon SNS notifications will be silently disabled.
aws=""

# The full path of the sendsms command (smstools3).
# If empty, the system $PATH will be searched for it.
# If not found, SMS notifications will be silently disabled.
sendsms=""

#------------------------------------------------------------------------------
# extra options for external commands
#
# In some cases, you may need to change what options get passed to an
# external command.  Such cases are covered here.

# Extra options to pass to curl.  In most cases, you shouldn't need to add anything
# to this.  If you're having issues with HTTPS connections, you might try adding
# '--insecure' here, but be warned that it will make it much easier for
# third-parties to block notification delivery, and may allow disclosure
# of potentially sensitive information.
#curl_options="--insecure"

# Extra options to pass to logger.  You shouldn't have to specify anything
# here in most cases.
#logger_options=""

#------------------------------------------------------------------------------
# extra options

# By default don't do anything if this is CLEAR, but it was not WARNING or CRITICAL.
# You can send it always if your system makes deduplication for alarms.
#clear_alarm_always='YES'

#
#------------------------------------------------------------------------------
# NOTE ABOUT RECIPIENTS
#
# When you define recipients (all types):
#
#  - emails addresses
#  - pushover user tokens
#  - telegram chat ids
#  - slack channels
#  - alerta environment
#  - flock rooms
#  - discord channels
#  - hipchat rooms
#  - sms phone numbers
#  - pagerduty.com (pd) services
#  - irc channels
#
# You can append |critical to limit the notifications to be sent.
#
# In these examples, the first recipient receives all the alarms
# while the second one receives only notifications for alarms that 
# have at some point become critical. The second user may still receive
# warning and clear notifications, but only for the event that previously 
# caused a critical alarm.
#
#  email      : "user1@example.com user2@example.com|critical"
#  pushover   : "2987343...9437837 8756278...2362736|critical"
#  telegram   : "111827421 112746832|critical"
#  slack      : "alarms disasters|critical"
#  alerta     : "alarms disasters|critical"
#  flock      : "alarms disasters|critical"
#  discord    : "alarms disasters|critical"
#  twilio     : "+15555555555 +17777777777|critical"
#  messagebird: "+15555555555 +17777777777|critical"
#  kavenegar  : "09155555555 09177777777|critical"
#  pd         : "<pd_service_key_1> <pd_service_key_2>|critical"
#  irc        : "<irc_channel_1> <irc_channel_2>|critical"
#  hangouts   : "alarms disasters|critical"
#
# If a recipient is set to empty string, the default recipient of the given
# notification method (email, pushover, telegram, slack, alerta, etc) will be used.
# To disable a notification, use the recipient called: disabled
# This works for all notification methods (including the default recipients).


#------------------------------------------------------------------------------
# email global notification options

# multiple recipients can be given like this:
#              "admin1@example.com admin2@example.com ..."

# the email address sending email notifications
# the default is the system user netdata runs as (usually: netdata)
# The following formats are supported:
# EMAIL_SENDER="user@domain"
# EMAIL_SENDER="User Name <user@domain>"
# EMAIL_SENDER="'User Name' <user@domain>"
# EMAIL_SENDER="\"User Name\" <user@domain>"
EMAIL_SENDER=""

# enable/disable sending emails
SEND_EMAIL="YES"

# if a role recipient is not configured, an email will be send to:
DEFAULT_RECIPIENT_EMAIL="root"
# to receive only critical alarms, set it to "root|critical"

# Optionally specify the encoding to list in the Content-Type header.
# This doesn't change what encoding the e-mail is sent with, just what
# the headers say it was encoded as.
# This shouldn't need to be changed as it will almost always be
# autodetected from the environment.
#EMAIL_CHARSET="UTF-8"

# You can also have netdata add headers to the message that will
# cause most e-mail clients to treat all notifications for a given
# chart+alarm+host combination as a single thread.  This can help
# simplify tracking of alarms, as it provides an easy way for scripts
# to correlate messages and also will cause most clients to group all the
# messages together.  This is enabled by default, uncomment the line
# below if you want to disable it.
#EMAIL_THREADING="NO"

# By default, netdata sends HTML and Plain Text emails, some clients
# do not parse HTML emails such as command line clients.
# To make emails readable in these clients, you can configure netdata
# to not send HTML but Plain Text only emails.
#EMAIL_PLAINTEXT_ONLY="YES"

#------------------------------------------------------------------------------
# Dynatrace global notification options
#------------------------------------------------------------------------------
# enable/disable sending Dynatrace notifications
SEND_DYNATRACE="YES"

# The Dynatrace server with protocol prefix (http:// or https://), example https://monitor.illumineit.com
# Required
DYNATRACE_SERVER=""

# Generate a Dynatrace API authentication token
# Read https://www.dynatrace.com/support/help/extend-dynatrace/dynatrace-api/basics/dynatrace-api-authentication/ 
# On Dynatrace server goto Settings --> Integration --> Dynatrace API --> Generate token
# Required
DYNATRACE_TOKEN=""

# Beware: Space is taken from dynatrace URL from browser when you create the TOKEN
# Required
DYNATRACE_SPACE=""

# Generate a Server Tag. On the Dynatrace Server go to Settings --> Tags --> Manually applied tags create the Tag
# The NetData alarm will be sent as a Dynatrace Event to be correlated with all those hosts tagged with this Tag 
# you created.
# Required
DYNATRACE_TAG_VALUE=""

# Change this to what you want
DYNATRACE_ANNOTATION_TYPE="NetData Alarm"

# This can be CUSTOM_INFO, CUSTOM_ANNOTATION, CUSTOM_CONFIGURATION, CUSTOM_DEPLOYMENT
# Applying default value
# Required
DYNATRACE_EVENT="CUSTOM_INFO"


DEFAULT_RECIPIENT_DYNATRACE=""

#------------------------------------------------------------------------------
# Stackpulse global notification options
SEND_STACKPULSE="YES"

# Webhook
STACKPULSE_WEBHOOK=""

DEFAULT_RECIPIENT_STACKPULSE=""

#------------------------------------------------------------------------------
# opsgenie global notification options
SEND_OPSGENIE="YES"

# Api key
OPSGENIE_API_KEY=""
OPSGENIE_API_URL=""

DEFAULT_RECIPIENT_OPSGENIE=""

#------------------------------------------------------------------------------
# hangouts (google hangouts chat) global notification options

# enable/disable sending hangouts notifications
SEND_HANGOUTS="YES"

# On Hangouts, in the room you choose, create an incoming webhook,
# copy the link and paste it below and also give it a room name.
# Without it, netdata cannot send hangouts notifications to that room.
# You will then use the same room name in your recipients list. For each URI, you need
# HANGOUTS_WEBHOOK_URI[room_name]="WEBHOOK_URI"
# e.g. to define systems and development rooms/recipients:
# HANGOUTS_WEBHOOK_URI[systems]="URLforroom1"
# HANGOUTS_WEBHOOK_URI[development]="URLforroom2"

# if a DEFAULT_RECIPIENT_HANGOUTS is not configured,
# notifications won't be send to hangouts rooms. For the example above,
# a valid recipients list is the following
# DEFAULT_RECIPIENT_HANGOUTS="systems development|critical"
DEFAULT_RECIPIENT_HANGOUTS=""

#------------------------------------------------------------------------------
# pushover (pushover.net) global notification options

# multiple recipients can be given like this:
#                  "USERTOKEN1 USERTOKEN2 ..."

# enable/disable sending pushover notifications
SEND_PUSHOVER="YES"

# Login to pushover.net to get your pushover app token.
# You need only one for all your netdata servers (or you can have one for
# each of your netdata - your call).
# Without an app token, netdata cannot send pushover notifications.
PUSHOVER_APP_TOKEN=""

# if a role's recipients are not configured, a notification will be send to
# this pushover user token (empty = do not send a notification for unconfigured
# roles):
DEFAULT_RECIPIENT_PUSHOVER=""


#------------------------------------------------------------------------------
# pushbullet (pushbullet.com) push notification options

# multiple recipients can be given like this:
#                  "user1@email.com user2@mail.com"

# enable/disable sending pushbullet notifications
SEND_PUSHBULLET="YES"

# Signup and Login to pushbullet.com
# To get your Access Token, go to https://www.pushbullet.com/#settings/account
# Create a new access token and paste it below.
# Then just set the recipients' emails.
# Please note that the if the email in the DEFAULT_RECIPIENT_PUSHBULLET does
# not have a pushbullet account, the pushbullet service will send an email
# to that address instead.

# Without an access token, netdata cannot send pushbullet notifications.
PUSHBULLET_ACCESS_TOKEN=""
DEFAULT_RECIPIENT_PUSHBULLET=""

# Device iden of the sending device. Optional.
PUSHBULLET_SOURCE_DEVICE=""


#------------------------------------------------------------------------------
# Twilio (twilio.com) SMS options

# multiple recipients can be given like this:
#                  "+15555555555 +17777777777"

# enable/disable sending twilio SMS
SEND_TWILIO="YES"

# Signup for free trial and select a SMS capable Twilio Number
# To get your Account SID and Token, go to https://www.twilio.com/console
# Place your sid, token and number below.
# Then just set the recipients' phone numbers.
# The trial account is only allowed to use the number specified when set up.

# Without an account sid and token, netdata cannot send Twilio text messages.
TWILIO_ACCOUNT_SID=""
TWILIO_ACCOUNT_TOKEN=""
TWILIO_NUMBER=""
DEFAULT_RECIPIENT_TWILIO=""


#------------------------------------------------------------------------------
# Messagebird (messagebird.com) SMS options

# multiple recipients can be given like this:
#                  "+15555555555 +17777777777"

# enable/disable sending messagebird SMS
SEND_MESSAGEBIRD="YES"

# to get an access key, create a free account at https://www.messagebird.com
# verify and activate the account (no CC info needed)
# login to your account and enter your phonenumber to get some free credits
# to get the API key, click on 'API' in the sidebar, then 'API Access (REST)'
# click 'Add access key' and fill in data (you want a live key to send SMS)

# Without an access key, netdata cannot send Messagebird text messages.
MESSAGEBIRD_ACCESS_KEY=""
MESSAGEBIRD_NUMBER=""
DEFAULT_RECIPIENT_MESSAGEBIRD=""


#------------------------------------------------------------------------------
# Kavenegar (Kavenegar.com) SMS options

# multiple recipients can be given like this:
#                  "09155555555 09177777777"

# enable/disable sending kavenegar SMS
SEND_KAVENEGAR="YES"

# to get an access key, after selecting and purchasing your desired service
# at http://kavenegar.com/pricing.html
# login to your account, go to your dashboard and my account are
# https://panel.kavenegar.com/Client/setting/account from API Key
# copy your api key. You can generate new API Key too.
# You can find and select kevenegar sender number from this place.

# Without an API key, netdata cannot send KAVENEGAR text messages.
KAVENEGAR_API_KEY=""
KAVENEGAR_SENDER=""
DEFAULT_RECIPIENT_KAVENEGAR=""


#------------------------------------------------------------------------------
# telegram (telegram.org) global notification options

# multiple recipients can be given like this:
#                  "CHAT_ID_1 CHAT_ID_2 ..."

# enable/disable sending telegram messages
SEND_TELEGRAM="YES"

# Contact the bot @BotFather to create a new bot and receive a bot token.
# Without it, netdata cannot send telegram messages.
TELEGRAM_BOT_TOKEN=""

# To get your chat ID send the command /getid to telegram bot @myidbot
# (https://t.me/myidbot). Each user also needs to open a conversation with the
# bot that will be sending notifications.
# If a role's recipients are not configured, a message will be sent to
# this chat id (empty = do not send a notification for unconfigured roles):
DEFAULT_RECIPIENT_TELEGRAM=""


#------------------------------------------------------------------------------
# slack (slack.com) global notification options

# multiple recipients can be given like this:
#                  "RECIPIENT1 RECIPIENT2 ..."

# enable/disable sending slack notifications
SEND_SLACK="YES"

# Login to your slack.com workspace and create an incoming webhook, using the "Incoming Webhooks" App: https://slack.com/apps/A0F7XDUAZ-incoming-webhooks
# Do not use the instructions in https://api.slack.com/incoming-webhooks#enable_webhooks, as those webhooks work only for a single channel.
# You need only one for all your netdata servers (or you can have one for each of your netdata).
# Without the app and a webhook, netdata cannot send slack notifications.
SLACK_WEBHOOK_URL=""

# if a role's recipients are not configured, a notification will be send to:
# - A slack channel (syntax: '#channel' or 'channel')
# - A slack user (syntax: '@user')
# - The channel or user defined in slack for the webhook (syntax: '#')
# empty = do not send a notification for unconfigured roles
DEFAULT_RECIPIENT_SLACK=""

#------------------------------------------------------------------------------
# Microsoft Teams (office.com) global notification options
# More details are available here regarding the payload syntax options : https://docs.microsoft.com/en-us/outlook/actionable-messages/message-card-reference
# Online designer : https://adaptivecards.io/designer/
# multiple recipients can be given like this:
#                  "CHANNEL1 CHANNEL2 ..."

# enable/disable sending teams notifications
SEND_MSTEAMS="YES"

# if a role's recipients are not configured, a notification will be send to
# this Teams channel (empty = do not send a notification for unconfigured
# roles):
# For teams the channel name is encoded in the URI after ....IncomingWebhook/___/.....
# This value will be replaced in the webhook value to publish to several channels in a same Team.
# In order to get it working properly, you have to replace the value between [] ....IncomingWebhook/[___]/..... by "CHANNEL" string.
<<<<<<< HEAD
DEFAULT_RECIPIENT_MSTEAMS=""
# Based on the way MS Teams is working, put the differents channels here like : "CHANNEL1 CHANNEL2 ..."
=======
DEFAULT_RECIPIENT_MSTEAM=""
# Based on the way MS Teams is working, put the different channels here like : "CHANNEL1 CHANNEL2 ..."
>>>>>>> a94408c0
# AT LEAST ONE CHANNEL IS MANDATORY
MSTEAMS_WEBHOOK_URL=""

# Define the default color scheme for alert to MS Teams - icon and color
# Icons - go to https://emojipedia.org/bomb/
MSTEAMS_ICON_DEFAULT="♡"
MSTEAMS_ICON_CLEAR="💚"
MSTEAMS_ICON_WARNING="⚠️"
MSTEAMS_ICON_CRITICAL="🔥"

# Colors
MSTEAMS_COLOR_DEFAULT="0076D7"
MSTEAMS_COLOR_CLEAR="65A677"
MSTEAMS_COLOR_WARNING="FFA500"
MSTEAMS_COLOR_CRITICAL="D93F3C"


#------------------------------------------------------------------------------
# rocketchat (rocket.chat) global notification options

# multiple recipients can be given like this:
#                  "CHANNEL1 CHANNEL2 ..."

# enable/disable sending rocketchat notifications
SEND_ROCKETCHAT="YES"

# Login to rocket.chat and create an incoming webhook. You need only one for all
# your netdata servers (or you can have one for each of your netdata).
# Without it, netdata cannot send rocketchat notifications.
ROCKETCHAT_WEBHOOK_URL=""

# if a role's recipients are not configured, a notification will be send to
# this rocketchat channel (empty = do not send a notification for unconfigured
# roles):
DEFAULT_RECIPIENT_ROCKETCHAT=""


#------------------------------------------------------------------------------
# alerta (alerta.io) global notification options

# multiple recipients (Environments) can be given like this:
#                  "Production Development ..."

# enable/disable sending alerta notifications
SEND_ALERTA="YES"

# here set your alerta server API url
# this is the API url you defined when installed Alerta server,
# it is the same for all users. Do not include last slash.
# ALERTA_WEBHOOK_URL="https://<server>/alerta/api"
ALERTA_WEBHOOK_URL=""

# Login with an administrative user to you Alerta server and create an API KEY
# with write permissions.
ALERTA_API_KEY=""

# you can define environments in /etc/alertad.conf option ALLOWED_ENVIRONMENTS
# standard environments are Production and Development
# if a role's recipients are not configured, a notification will be send to
# this Environment (empty = do not send a notification for unconfigured roles):
DEFAULT_RECIPIENT_ALERTA=""


#------------------------------------------------------------------------------
# flock (flock.com) global notification options

# enable/disable sending flock notifications
SEND_FLOCK="YES"

# Login to flock.com and create an incoming webhook. You need only one for all
# your netdata servers (or you can have one for each of your netdata).
# Without it, netdata cannot send flock notifications.
FLOCK_WEBHOOK_URL=""

# if a role recipient is not configured, no notification will be sent
DEFAULT_RECIPIENT_FLOCK=""


#------------------------------------------------------------------------------
# discord (discordapp.com) global notification options

# multiple recipients can be given like this:
#                  "CHANNEL1 CHANNEL2 ..."

# enable/disable sending discord notifications
SEND_DISCORD="YES"

# Create a webhook by following the official documentation -
# https://support.discordapp.com/hc/en-us/articles/228383668-Intro-to-Webhooks
DISCORD_WEBHOOK_URL=""

# if a role's recipients are not configured, a notification will be send to
# this discord channel (empty = do not send a notification for unconfigured
# roles):
DEFAULT_RECIPIENT_DISCORD=""


#------------------------------------------------------------------------------
# hipchat global notification options

# multiple recipients can be given like this:
#                  "ROOM1 ROOM2 ..."

# enable/disable sending hipchat notifications
SEND_HIPCHAT="YES"

# define hipchat server
HIPCHAT_SERVER="api.hipchat.com"

# api.hipchat.com authorization token
# Without this, netdata cannot send hipchat notifications.
HIPCHAT_AUTH_TOKEN=""

# if a role's recipients are not configured, a notification will be send to
# this hipchat room (empty = do not send a notification for unconfigured
# roles):
DEFAULT_RECIPIENT_HIPCHAT=""


#------------------------------------------------------------------------------
# kafka notification options

# enable/disable sending kafka notifications
SEND_KAFKA="YES"

# The URL to POST kafka alarm data to. It should be the full URL.
KAFKA_URL=""

# The IP to be used in the kafka message as the sender.
KAFKA_SENDER_IP=""


#------------------------------------------------------------------------------
# pagerduty.com notification options
#
# pagerduty.com notifications require a "Generic API" (Events v1)
# pagerduty service.
# https://support.pagerduty.com/docs/services-and-integrations

# multiple recipients can be given like this:
#              "<pd_service_key_1> <pd_service_key_2> ..."

# enable/disable sending pagerduty notifications
SEND_PD="YES"

# if a role's recipients are not configured, a notification will be sent to
# the "General API" pagerduty.com service that uses this service key.
# (empty = do not send a notification for unconfigured roles):
DEFAULT_RECIPIENT_PD=""

# Which PD API are we going to use? For version 2 or newer, it is necessary to do a request for Pagerduty
# before to set the version(https://developer.pagerduty.com/docs/events-api-v2/overview/).
USE_PD_VERSION="1"

#------------------------------------------------------------------------------
# fleep notification options
#
# To send fleep.io notifications, you will need a webhook for the
# conversation you want to send to.

# Fleep recipients are specified as the last part of the webhook URL.
# So, for a webhook URL of: https://fleep.io/hook/IJONmBuuSlWlkb_ttqyXJg, the
# recipient name would be: 'IJONmBuuSlWlkb_ttqyXJg'.

# enable/disable sending fleep notifications
SEND_FLEEP="YES"

# if a role's recipients are not configured, a notification will not be sent.
# (empty = do not send a notification for unconfigured roles):
DEFAULT_RECIPIENT_FLEEP=""

# The user name to label the messages with.  If this is unset,
# the hostname of the system the notification is for will be used.
FLEEP_SENDER=""


#------------------------------------------------------------------------------
# irc notification options
#
# irc notifications require only the nc utility to be installed.

# multiple recipients can be given like this:
#              "<irc_channel_1> <irc_channel_2> ..."

# enable/disable sending irc notifications
SEND_IRC="YES"

# if a role's recipients are not configured, a notification will not be sent.
# (empty = do not send a notification for unconfigured roles):
DEFAULT_RECIPIENT_IRC=""

# The irc network to which the recipients belong. It must be the full network.
# e.g. "irc.freenode.net"
IRC_NETWORK=""

# The irc port to which a connection will occur.
# e.g. 6667 (the default one), 6697 (a TLS/SSL one)
IRC_PORT=6667

# The irc nickname which is required to send the notification. It must not be
# an already registered name as the connection's MODE is defined as a 'guest'.
IRC_NICKNAME=""

# The irc realname which is required in order to make the connection and is an
# extra identifier.
IRC_REALNAME=""


#------------------------------------------------------------------------------
# syslog notifications
#
# syslog notifications only need you to have a working logger command, which
# should be the case on pretty much any Linux system.

# enable/disable sending syslog notifications
# NOTE: make sure you have everything else configured the way you want
# it _before_ turning this on.
SEND_SYSLOG="NO"

# A note on log levels and facilities:
#
# The traditional UNIX syslog mechanism has the concept of both log
# levels and facilities.  A log level indicates the relative severity of
# the message, while a facility specifies a generic source for the message
# (for example, the `mail` facility is where sendmail and postfix log
# their messages).  All major syslog daemons have the ability to filter
# messages based on both log level and facility, and can often also make
# routing decisions for messages based on both factors.
#
# On Linux, the eight log levels in decreasing order of severity are:
# emerg, alert, crit, err, warning, notice, info, debug
#
# By default, warnings will be logged at the warning level, critical
# alerts at the crit level, and clear notifications at the invo level.
#
# And the 19 facilities you can log to are:
# auth, authpriv, cron, daemon, ftp, lpr, mail, news, syslog, user,
# uucp, local0, local1, local2, local3, local4, local5, local6, and local7
#
# By default, netdata alerts will be logged to the local6 facility.
#
# Depending on your distribution, this means that either all your
# netdata alerts will by default end up in the main system log (usually
# /var/log/messages), or they won't be logged to a file at all.
# Neither of these are likely to be what you actually want, but any
# configuration to change that needs to happen in the syslog daemon
# configuration, not here.

# This controls which facility is used by default for logging.  Defaults
# to local6.
SYSLOG_FACILITY=''

# If a role's recipients are not configured, use the following.
# (empty = do not send a notification for unconfigured roles)
#
# The recipient format for syslog uses the following format:
# [[facility.level][@host[:port]]/]prefix
#
# `prefix` gets appended to the front of all log messages generated for
# that recipient.  The prefix is mandatory.
# 'host' and 'port' can be used to specify a remote syslog server to
# send messages to.  Leave these out if you want messages to be delivered
# locally.  'host' can be either a hostname or an IP address.
# IPv6 addresses must have square around them.
# 'facility' and 'level' are used to override the default logging facility
# set above and the log level.  If one is specified, both must be present.
#
# For example, to send messages with a 'netdata' prefix to a syslog
# daemon listening on port 514 on 'loghost' using the daemon facility and
# notice log level:
# DEFAULT_RECIPIENT_SYSLOG='daemon.notice@loghost:514/netdata'
#
DEFAULT_RECIPIENT_SYSLOG="netdata"

#------------------------------------------------------------------------------
# iOS Push Notifications

# enable/disable sending iOS push notifications
SEND_PROWL="YES"

# If a role's recipients are not configured, use the following,
# (empty = do not send a notification for unconfigured roles)
#
# Recipients for iOS push notifications are Prowl API keys.
#
# A recipient may also consist of multiple Prowl API keys separated by
# commas, in which case notifications will be simultaneously sent for all
# of those API keys.
DEFAULT_RECIPIENT_PROWL=""

#------------------------------------------------------------------------------
# Amazon SNS notifications
#
# This method requires potentially complex manual configuration.  See the
# netdata wiki for information on what is needed.

# enable/disable sending Amazon SNS notifications
SEND_AWSSNS="YES"

# Specify a template for the Amazon SNS notifications.  This supports
# the same set of variables that are usable in the `custom_sender()`
# function in the custom notification configuration below.
#
AWSSNS_MESSAGE_FORMAT="${status} on ${host} at ${date}: ${chart} ${value_string}"

# If a role's recipients are not configured, use the following.
# (empty = do not send a notification for unconfigured roles)
#
# Recipients for AWS SNS notifications are specified as topic ARN's.
#
DEFAULT_RECIPIENT_AWSSNS=""

#------------------------------------------------------------------------------
# SMS Server Tools 3 (smstools3) global notification options

# enable/disable sending SMS Server Tools 3 SMS notifications
SEND_SMS="YES"

# if a role's recipients are not configured, a notification will be sent to
# this SMS channel (empty = do not send a notification for unconfigured
# roles). Multiple recipients can be given like this: "PHONE1 PHONE2 ..."

DEFAULT_RECIPIENT_SMS=""

# Matrix notifications
#

# enable/disable Matrix notifications
SEND_MATRIX="YES"

# The url of the Matrix homeserver
# e.g https://matrix.org:8448
MATRIX_HOMESERVER=

# An access token from a valid Matrix account. Tokens usually don't expire,
# can be controlled from a Matrix client.
# See https://matrix.org/docs/guides/client-server.html
MATRIX_ACCESSTOKEN=

# Specify the default rooms to receive the notification if no rooms are provided
# in a role's recipients.
# The format is !roomid:homeservername
DEFAULT_RECIPIENT_MATRIX=""

#------------------------------------------------------------------------------
# custom notifications
#

# enable/disable sending custom notifications
SEND_CUSTOM="YES"

# if a role's recipients are not configured, use the following.
# (empty = do not send a notification for unconfigured roles)
DEFAULT_RECIPIENT_CUSTOM=""

# The custom_sender() is a custom function to do whatever you need to do
custom_sender() {
    # variables you can use:
    # ${host}               the host generated this event
    # ${url_host}           same as ${host} but URL encoded
    # ${unique_id}          the unique id of this event
    # ${alarm_id}           the unique id of the alarm that generated this event
    # ${event_id}           the incremental id of the event, for this alarm id
    # ${when}               the timestamp this event occurred
    # ${name}               the name of the alarm, as given in netdata health.d entries
    # ${url_name}           same as ${name} but URL encoded
    # ${chart}              the name of the chart (type.id)
    # ${url_chart}          same as ${chart} but URL encoded
    # ${family}             the family of the chart
    # ${url_family}         same as ${family} but URL encoded
    # ${status}             the current status : REMOVED, UNINITIALIZED, UNDEFINED, CLEAR, WARNING, CRITICAL
    # ${old_status}         the previous status: REMOVED, UNINITIALIZED, UNDEFINED, CLEAR, WARNING, CRITICAL
    # ${value}              the current value of the alarm
    # ${old_value}          the previous value of the alarm
    # ${src}                the line number and file the alarm has been configured
    # ${duration}           the duration in seconds of the previous alarm state
    # ${duration_txt}       same as ${duration} for humans
    # ${non_clear_duration} the total duration in seconds this is/was non-clear
    # ${non_clear_duration_txt} same as ${non_clear_duration} for humans
    # ${units}              the units of the value
    # ${info}               a short description of the alarm
    # ${value_string}       friendly value (with units)
    # ${old_value_string}   friendly old value (with units)
    # ${image}              the URL of an image to represent the status of the alarm
    # ${color}              a color in #AABBCC format for the alarm
    # ${goto_url}           the URL the user can click to see the netdata dashboard
    # ${calc_expression}    the expression evaluated to provide the value for the alarm
    # ${calc_param_values}  the value of the variables in the evaluated expression
    # ${total_warnings}     the total number of alarms in WARNING state on the host
    # ${total_critical}     the total number of alarms in CRITICAL state on the host

    # these are more human friendly:
    # ${alarm}              like "name = value units"
    # ${status_message}     like "needs attention", "recovered", "is critical"
    # ${severity}           like "Escalated to CRITICAL", "Recovered from WARNING"
    # ${raised_for}         like "(alarm was raised for 10 minutes)"

    # example human readable SMS
    local msg="${host} ${status_message}: ${alarm} ${raised_for}"

    # limit it to 160 characters and encode it for use in a URL
    urlencode "${msg:0:160}" >/dev/null; msg="${REPLY}"

    # a space separated list of the recipients to send alarms to
    to="${1}"

    # Sample send SMS to an imaginary SMS gateway accessible via HTTPS
    #for phone in ${to}; do
    #  httpcode=$(docurl -X POST \
	#			    --data-urlencode "From=XXX" \
	#			    --data-urlencode "To=${phone}" \
	#			    --data-urlencode "Body=${msg}" \
	#			    -u "${accountsid}:${accounttoken}" \
    #   https://domain.website.com/)
    #
    #   if [ "${httpcode}" = "200" ]; then
    #     info "sent custom notification ${msg} to ${phone}"
    #     sent=$((sent + 1))
    #   else
    #     error "failed to send custom notification ${msg} to ${phone} with HTTP error code ${httpcode}."
    #   fi
    #done

    info "not sending custom notification to ${to}, for ${status} of '${host}.${chart}.${name}' - custom_sender() is not configured."
}


###############################################################################
# RECIPIENTS PER ROLE

# -----------------------------------------------------------------------------
# generic system alarms
# CPU, disks, network interfaces, entropy, etc

role_recipients_email[sysadmin]="${DEFAULT_RECIPIENT_EMAIL}"

role_recipients_hangouts[sysadmin]="${DEFAULT_RECIPIENT_HANGOUTS}"

role_recipients_pushover[sysadmin]="${DEFAULT_RECIPIENT_PUSHOVER}"

role_recipients_pushbullet[sysadmin]="${DEFAULT_RECIPIENT_PUSHBULLET}"

role_recipients_telegram[sysadmin]="${DEFAULT_RECIPIENT_TELEGRAM}"

role_recipients_slack[sysadmin]="${DEFAULT_RECIPIENT_SLACK}"

role_recipients_alerta[sysadmin]="${DEFAULT_RECIPIENT_ALERTA}"

role_recipients_flock[sysadmin]="${DEFAULT_RECIPIENT_FLOCK}"

role_recipients_discord[sysadmin]="${DEFAULT_RECIPIENT_DISCORD}"

role_recipients_hipchat[sysadmin]="${DEFAULT_RECIPIENT_HIPCHAT}"

role_recipients_twilio[sysadmin]="${DEFAULT_RECIPIENT_TWILIO}"

role_recipients_messagebird[sysadmin]="${DEFAULT_RECIPIENT_MESSAGEBIRD}"

role_recipients_kavenegar[sysadmin]="${DEFAULT_RECIPIENT_KAVENEGAR}"

role_recipients_pd[sysadmin]="${DEFAULT_RECIPIENT_PD}"

role_recipients_fleep[sysadmin]="${DEFAULT_RECIPIENT_FLEEP}"

role_recipients_irc[sysadmin]="${DEFAULT_RECIPIENT_IRC}"

role_recipients_syslog[sysadmin]="${DEFAULT_RECIPIENT_SYSLOG}"

role_recipients_prowl[sysadmin]="${DEFAULT_RECIPIENT_PROWL}"

role_recipients_awssns[sysadmin]="${DEFAULT_RECIPIENT_AWSSNS}"

role_recipients_custom[sysadmin]="${DEFAULT_RECIPIENT_CUSTOM}"

role_recipients_msteams[sysadmin]="${DEFAULT_RECIPIENT_MSTEAMS}"

role_recipients_rocketchat[sysadmin]="${DEFAULT_RECIPIENT_ROCKETCHAT}"

role_recipients_dynatrace[sysadmin]="${DEFAULT_RECIPIENT_DYNATRACE}"

role_recipients_opsgenie[sysadmin]="${DEFAULT_RECIPIENT_OPSGENIE}"

role_recipients_matrix[sysadmin]="${DEFAULT_RECIPIENT_MATRIX}"

role_recipients_stackpulse[sysadmin]="${DEFAULT_RECIPIENT_STACKPULSE}"

# -----------------------------------------------------------------------------
# DNS related alarms

role_recipients_email[domainadmin]="${DEFAULT_RECIPIENT_EMAIL}"

role_recipients_hangouts[domainadmin]="${DEFAULT_RECIPIENT_HANGOUTS}"

role_recipients_pushover[domainadmin]="${DEFAULT_RECIPIENT_PUSHOVER}"

role_recipients_pushbullet[domainadmin]="${DEFAULT_RECIPIENT_PUSHBULLET}"

role_recipients_telegram[domainadmin]="${DEFAULT_RECIPIENT_TELEGRAM}"

role_recipients_slack[domainadmin]="${DEFAULT_RECIPIENT_SLACK}"

role_recipients_alerta[domainadmin]="${DEFAULT_RECIPIENT_ALERTA}"

role_recipients_flock[domainadmin]="${DEFAULT_RECIPIENT_FLOCK}"

role_recipients_discord[domainadmin]="${DEFAULT_RECIPIENT_DISCORD}"

role_recipients_hipchat[domainadmin]="${DEFAULT_RECIPIENT_HIPCHAT}"

role_recipients_twilio[domainadmin]="${DEFAULT_RECIPIENT_TWILIO}"

role_recipients_messagebird[domainadmin]="${DEFAULT_RECIPIENT_MESSAGEBIRD}"

role_recipients_kavenegar[domainadmin]="${DEFAULT_RECIPIENT_KAVENEGAR}"

role_recipients_pd[domainadmin]="${DEFAULT_RECIPIENT_PD}"

role_recipients_fleep[domainadmin]="${DEFAULT_RECIPIENT_FLEEP}"

role_recipients_irc[domainadmin]="${DEFAULT_RECIPIENT_IRC}"

role_recipients_syslog[domainadmin]="${DEFAULT_RECIPIENT_SYSLOG}"

role_recipients_prowl[domainadmin]="${DEFAULT_RECIPIENT_PROWL}"

role_recipients_awssns[domainadmin]="${DEFAULT_RECIPIENT_AWSSNS}"

role_recipients_custom[domainadmin]="${DEFAULT_RECIPIENT_CUSTOM}"

role_recipients_msteams[domainadmin]="${DEFAULT_RECIPIENT_MSTEAMS}"

role_recipients_rocketchat[domainadmin]="${DEFAULT_RECIPIENT_ROCKETCHAT}"

role_recipients_sms[domainadmin]="${DEFAULT_RECIPIENT_SMS}"

role_recipients_dynatrace[domainadmin]="${DEFAULT_RECIPIENT_DYNATRACE}"

role_recipients_opsgenie[domainadmin]="${DEFAULT_RECIPIENT_OPSGENIE}"

role_recipients_matrix[domainadmin]="${DEFAULT_RECIPIENT_MATRIX}"

role_recipients_stackpulse[domainadmin]="${DEFAULT_RECIPIENT_STACKPULSE}"

# -----------------------------------------------------------------------------
# database servers alarms
# mysql, redis, memcached, postgres, etc

role_recipients_email[dba]="${DEFAULT_RECIPIENT_EMAIL}"

role_recipients_hangouts[dba]="${DEFAULT_RECIPIENT_HANGOUTS}"

role_recipients_pushover[dba]="${DEFAULT_RECIPIENT_PUSHOVER}"

role_recipients_pushbullet[dba]="${DEFAULT_RECIPIENT_PUSHBULLET}"

role_recipients_telegram[dba]="${DEFAULT_RECIPIENT_TELEGRAM}"

role_recipients_slack[dba]="${DEFAULT_RECIPIENT_SLACK}"

role_recipients_alerta[dba]="${DEFAULT_RECIPIENT_ALERTA}"

role_recipients_flock[dba]="${DEFAULT_RECIPIENT_FLOCK}"

role_recipients_discord[dba]="${DEFAULT_RECIPIENT_DISCORD}"

role_recipients_hipchat[dba]="${DEFAULT_RECIPIENT_HIPCHAT}"

role_recipients_twilio[dba]="${DEFAULT_RECIPIENT_TWILIO}"

role_recipients_messagebird[dba]="${DEFAULT_RECIPIENT_MESSAGEBIRD}"

role_recipients_kavenegar[dba]="${DEFAULT_RECIPIENT_KAVENEGAR}"

role_recipients_pd[dba]="${DEFAULT_RECIPIENT_PD}"

role_recipients_fleep[dba]="${DEFAULT_RECIPIENT_FLEEP}"

role_recipients_irc[dba]="${DEFAULT_RECIPIENT_IRC}"

role_recipients_syslog[dba]="${DEFAULT_RECIPIENT_SYSLOG}"

role_recipients_prowl[dba]="${DEFAULT_RECIPIENT_PROWL}"

role_recipients_awssns[dba]="${DEFAULT_RECIPIENT_AWSSNS}"

role_recipients_custom[dba]="${DEFAULT_RECIPIENT_CUSTOM}"

role_recipients_msteams[dba]="${DEFAULT_RECIPIENT_MSTEAMS}"

role_recipients_rocketchat[dba]="${DEFAULT_RECIPIENT_ROCKETCHAT}"

role_recipients_sms[dba]="${DEFAULT_RECIPIENT_SMS}"

role_recipients_dynatrace[dba]="${DEFAULT_RECIPIENT_DYNATRACE}"

role_recipients_opsgenie[dba]="${DEFAULT_RECIPIENT_OPSGENIE}"

role_recipients_matrix[dba]="${DEFAULT_RECIPIENT_MATRIX}"

role_recipients_stackpulse[dba]="${DEFAULT_RECIPIENT_STACKPULSE}"

# -----------------------------------------------------------------------------
# web servers alarms
# apache, nginx, lighttpd, etc

role_recipients_email[webmaster]="${DEFAULT_RECIPIENT_EMAIL}"

role_recipients_hangouts[webmaster]="${DEFAULT_RECIPIENT_HANGOUTS}"

role_recipients_pushover[webmaster]="${DEFAULT_RECIPIENT_PUSHOVER}"

role_recipients_pushbullet[webmaster]="${DEFAULT_RECIPIENT_PUSHBULLET}"

role_recipients_telegram[webmaster]="${DEFAULT_RECIPIENT_TELEGRAM}"

role_recipients_slack[webmaster]="${DEFAULT_RECIPIENT_SLACK}"

role_recipients_alerta[webmaster]="${DEFAULT_RECIPIENT_ALERTA}"

role_recipients_flock[webmaster]="${DEFAULT_RECIPIENT_FLOCK}"

role_recipients_discord[webmaster]="${DEFAULT_RECIPIENT_DISCORD}"

role_recipients_hipchat[webmaster]="${DEFAULT_RECIPIENT_HIPCHAT}"

role_recipients_twilio[webmaster]="${DEFAULT_RECIPIENT_TWILIO}"

role_recipients_messagebird[webmaster]="${DEFAULT_RECIPIENT_MESSAGEBIRD}"

role_recipients_kavenegar[webmaster]="${DEFAULT_RECIPIENT_KAVENEGAR}"

role_recipients_pd[webmaster]="${DEFAULT_RECIPIENT_PD}"

role_recipients_fleep[webmaster]="${DEFAULT_RECIPIENT_FLEEP}"

role_recipients_irc[webmaster]="${DEFAULT_RECIPIENT_IRC}"

role_recipients_syslog[webmaster]="${DEFAULT_RECIPIENT_SYSLOG}"

role_recipients_prowl[webmaster]="${DEFAULT_RECIPIENT_PROWL}"

role_recipients_awssns[webmaster]="${DEFAULT_RECIPIENT_AWSSNS}"

role_recipients_custom[webmaster]="${DEFAULT_RECIPIENT_CUSTOM}"

role_recipients_msteams[webmaster]="${DEFAULT_RECIPIENT_MSTEAMS}"

role_recipients_rocketchat[webmaster]="${DEFAULT_RECIPIENT_ROCKETCHAT}"

role_recipients_sms[webmaster]="${DEFAULT_RECIPIENT_SMS}"

role_recipients_dynatrace[webmaster]="${DEFAULT_RECIPIENT_DYNATRACE}"

role_recipients_opsgenie[webmaster]="${DEFAULT_RECIPIENT_OPSGENIE}"

role_recipients_matrix[webmaster]="${DEFAULT_RECIPIENT_MATRIX}"

role_recipients_stackpulse[webmaster]="${DEFAULT_RECIPIENT_STACKPULSE}"

# -----------------------------------------------------------------------------
# proxy servers alarms
# squid, etc

role_recipients_email[proxyadmin]="${DEFAULT_RECIPIENT_EMAIL}"

role_recipients_hangouts[proxyadmin]="${DEFAULT_RECIPIENT_HANGOUTS}"

role_recipients_pushover[proxyadmin]="${DEFAULT_RECIPIENT_PUSHOVER}"

role_recipients_pushbullet[proxyadmin]="${DEFAULT_RECIPIENT_PUSHBULLET}"

role_recipients_telegram[proxyadmin]="${DEFAULT_RECIPIENT_TELEGRAM}"

role_recipients_slack[proxyadmin]="${DEFAULT_RECIPIENT_SLACK}"

role_recipients_alerta[proxyadmin]="${DEFAULT_RECIPIENT_ALERTA}"

role_recipients_flock[proxyadmin]="${DEFAULT_RECIPIENT_FLOCK}"

role_recipients_discord[proxyadmin]="${DEFAULT_RECIPIENT_DISCORD}"

role_recipients_hipchat[proxyadmin]="${DEFAULT_RECIPIENT_HIPCHAT}"

role_recipients_twilio[proxyadmin]="${DEFAULT_RECIPIENT_TWILIO}"

role_recipients_messagebird[proxyadmin]="${DEFAULT_RECIPIENT_MESSAGEBIRD}"

role_recipients_kavenegar[proxyadmin]="${DEFAULT_RECIPIENT_KAVENEGAR}"

role_recipients_pd[proxyadmin]="${DEFAULT_RECIPIENT_PD}"

role_recipients_fleep[proxyadmin]="${DEFAULT_RECIPIENT_FLEEP}"

role_recipients_irc[proxyadmin]="${DEFAULT_RECIPIENT_IRC}"

role_recipients_syslog[proxyadmin]="${DEFAULT_RECIPIENT_SYSLOG}"

role_recipients_prowl[proxyadmin]="${DEFAULT_RECIPIENT_PROWL}"

role_recipients_awssns[proxyadmin]="${DEFAULT_RECIPIENT_AWSSNS}"

role_recipients_custom[proxyadmin]="${DEFAULT_RECIPIENT_CUSTOM}"

role_recipients_msteams[proxyadmin]="${DEFAULT_RECIPIENT_MSTEAMS}"

role_recipients_rocketchat[proxyadmin]="${DEFAULT_RECIPIENT_ROCKETCHAT}"

role_recipients_sms[proxyadmin]="${DEFAULT_RECIPIENT_SMS}"

role_recipients_dynatrace[proxyadmin]="${DEFAULT_RECIPIENT_DYNATRACE}"

role_recipients_opsgenie[proxyadmin]="${DEFAULT_RECIPIENT_OPSGENIE}"

role_recipients_matrix[proxyadmin]="${DEFAULT_RECIPIENT_MATRIX}"

role_recipients_stackpulse[proxyadmin]="${DEFAULT_RECIPIENT_STACKPULSE}"

# -----------------------------------------------------------------------------
# peripheral devices
# UPS, photovoltaics, etc

role_recipients_email[sitemgr]="${DEFAULT_RECIPIENT_EMAIL}"

role_recipients_hangouts[sitemgr]="${DEFAULT_RECIPIENT_HANGOUTS}"

role_recipients_pushover[sitemgr]="${DEFAULT_RECIPIENT_PUSHOVER}"

role_recipients_pushbullet[sitemgr]="${DEFAULT_RECIPIENT_PUSHBULLET}"

role_recipients_telegram[sitemgr]="${DEFAULT_RECIPIENT_TELEGRAM}"

role_recipients_slack[sitemgr]="${DEFAULT_RECIPIENT_SLACK}"

role_recipients_alerta[sitemgr]="${DEFAULT_RECIPIENT_ALERTA}"

role_recipients_flock[sitemgr]="${DEFAULT_RECIPIENT_FLOCK}"

role_recipients_discord[sitemgr]="${DEFAULT_RECIPIENT_DISCORD}"

role_recipients_hipchat[sitemgr]="${DEFAULT_RECIPIENT_HIPCHAT}"

role_recipients_twilio[sitemgr]="${DEFAULT_RECIPIENT_TWILIO}"

role_recipients_messagebird[sitemgr]="${DEFAULT_RECIPIENT_MESSAGEBIRD}"

role_recipients_kavenegar[sitemgr]="${DEFAULT_RECIPIENT_KAVENEGAR}"

role_recipients_pd[sitemgr]="${DEFAULT_RECIPIENT_PD}"

role_recipients_fleep[sitemgr]="${DEFAULT_RECIPIENT_FLEEP}"

role_recipients_syslog[sitemgr]="${DEFAULT_RECIPIENT_SYSLOG}"

role_recipients_prowl[sitemgr]="${DEFAULT_RECIPIENT_PROWL}"

role_recipients_awssns[sitemgr]="${DEFAULT_RECIPIENT_AWSSNS}"

role_recipients_custom[sitemgr]="${DEFAULT_RECIPIENT_CUSTOM}"

role_recipients_msteams[sitemgr]="${DEFAULT_RECIPIENT_MSTEAMS}"

role_recipients_rocketchat[sitemgr]="${DEFAULT_RECIPIENT_ROCKETCHAT}"

role_recipients_sms[sitemgr]="${DEFAULT_RECIPIENT_SMS}"

role_recipients_dynatrace[sitemgr]="${DEFAULT_RECIPIENT_DYNATRACE}"

role_recipients_opsgenie[sitemgr]="${DEFAULT_RECIPIENT_OPSGENIE}"

role_recipients_matrix[sitemgr]="${DEFAULT_RECIPIENT_MATRIX}"

role_recipients_stackpulse[sitemgr]="${DEFAULT_RECIPIENT_STACKPULSE}"<|MERGE_RESOLUTION|>--- conflicted
+++ resolved
@@ -479,13 +479,8 @@
 # For teams the channel name is encoded in the URI after ....IncomingWebhook/___/.....
 # This value will be replaced in the webhook value to publish to several channels in a same Team.
 # In order to get it working properly, you have to replace the value between [] ....IncomingWebhook/[___]/..... by "CHANNEL" string.
-<<<<<<< HEAD
 DEFAULT_RECIPIENT_MSTEAMS=""
-# Based on the way MS Teams is working, put the differents channels here like : "CHANNEL1 CHANNEL2 ..."
-=======
-DEFAULT_RECIPIENT_MSTEAM=""
 # Based on the way MS Teams is working, put the different channels here like : "CHANNEL1 CHANNEL2 ..."
->>>>>>> a94408c0
 # AT LEAST ONE CHANNEL IS MANDATORY
 MSTEAMS_WEBHOOK_URL=""
 
