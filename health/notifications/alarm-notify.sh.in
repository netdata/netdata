#!/usr/bin/env bash
#shellcheck source=/dev/null disable=SC2086,SC2154

# netdata
# real-time performance and health monitoring, done right!
# (C) 2017 Costa Tsaousis <costa@tsaousis.gr>
# SPDX-License-Identifier: GPL-3.0-or-later
#
# Script to send alarm notifications for netdata
#
# Features:
#  - multiple notification methods
#  - multiple roles per alarm
#  - multiple recipients per role
#  - severity filtering per recipient
#
# Supported notification methods:
#  - emails by @ktsaou
#  - slack.com notifications by @ktsaou
#  - alerta.io notifications by @kattunga
#  - discordapp.com notifications by @lowfive
#  - pushover.net notifications by @ktsaou
#  - pushbullet.com push notifications by Tiago Peralta @tperalta82 #1070
#  - telegram.org notifications by @hashworks #1002
#  - twilio.com notifications by Levi Blaney @shadycuz #1211
#  - kafka notifications by @ktsaou #1342
#  - pagerduty.com notifications by Jim Cooley @jimcooley #1373
#  - messagebird.com notifications by @tech_no_logical #1453
#  - hipchat notifications by @ktsaou #1561
#  - fleep notifications by @Ferroin
#  - prowlapp.com notifications by @Ferroin
#  - irc notifications by @manosf
#  - custom notifications by @ktsaou
#  - syslog messages by @Ferroin
#  - Microsoft Team notification by @tioumen
#  - RocketChat notifications by @Hermsi1337 #3777
#  - Google Hangouts Chat notifications by @EnzoAkira and @hendrikhofstadt
#  - Dynatrace Event by @illumine
#  - Stackpulse Event by @thiagoftsm
#  - Opsgenie by @thiaoftsm #9858

# -----------------------------------------------------------------------------
# testing notifications

if { [ "${1}" = "test" ] || [ "${2}" = "test" ]; } && [ "${#}" -le 2 ]; then
  if [ "${2}" = "test" ]; then
    recipient="${1}"
  else
    recipient="${2}"
  fi

  [ -z "${recipient}" ] && recipient="sysadmin"

  id=1
  last="CLEAR"
  test_res=0
  for x in "WARNING" "CRITICAL" "CLEAR"; do
    echo >&2
    echo >&2 "# SENDING TEST ${x} ALARM TO ROLE: ${recipient}"

    "${0}" "${recipient}" "$(hostname)" 1 1 "${id}" "$(date +%s)" "test_alarm" "test.chart" "test.family" "${x}" "${last}" 100 90 "${0}" 1 $((0 + id)) "units" "this is a test alarm to verify notifications work" "new value" "old value" "evaluated expression" "expression variable values" 0 0
    #shellcheck disable=SC2181
    if [ $? -ne 0 ]; then
      echo >&2 "# FAILED"
      test_res=1
    else
      echo >&2 "# OK"
    fi

    last="${x}"
    id=$((id + 1))
  done

  exit $test_res
fi

export PATH="${PATH}:/sbin:/usr/sbin:/usr/local/sbin"
export LC_ALL=C

# -----------------------------------------------------------------------------

PROGRAM_NAME="$(basename "${0}")"

logdate() {
  date "+%Y-%m-%d %H:%M:%S"
}

log() {
  local status="${1}"
  shift

  echo >&2 "$(logdate): ${PROGRAM_NAME}: ${status}: ${*}"

}

warning() {
  log WARNING "${@}"
}

error() {
  log ERROR "${@}"
}

info() {
  log INFO "${@}"
}

fatal() {
  log FATAL "${@}"
  exit 1
}

debug=${NETDATA_ALARM_NOTIFY_DEBUG-0}
debug() {
  [ "${debug}" = "1" ] && log DEBUG "${@}"
}

docurl() {
  if [ -z "${curl}" ]; then
    error "${curl} is unset."
    return 1
  fi

  if [ "${debug}" = "1" ]; then
    echo >&2 "--- BEGIN curl command ---"
    printf >&2 "%q " ${curl} "${@}"
    echo >&2
    echo >&2 "--- END curl command ---"

    local out code ret
    out=$(mktemp /tmp/netdata-health-alarm-notify-XXXXXXXX)
    code=$(${curl} ${curl_options} --write-out "%{http_code}" --output "${out}" --silent --show-error "${@}")
    ret=$?
    echo >&2 "--- BEGIN received response ---"
    cat >&2 "${out}"
    echo >&2
    echo >&2 "--- END received response ---"
    echo >&2 "RECEIVED HTTP RESPONSE CODE: ${code}"
    rm "${out}"
    echo "${code}"
    return ${ret}
  fi

  ${curl} ${curl_options} --write-out "%{http_code}" --output /dev/null --silent --show-error "${@}"
  return $?
}

# -----------------------------------------------------------------------------
# List of all the notification mechanisms we support.
# Used in a couple of places to write more compact code.

method_names="
email
pushover
pushbullet
telegram
slack
alerta
flock
discord
hipchat
twilio
messagebird
pd
fleep
syslog
custom
msteam
kavenegar
prowl
irc
awssns
rocketchat
sms
hangouts
dynatrace
matrix
"

# -----------------------------------------------------------------------------
# this is to be overwritten by the config file

custom_sender() {
  info "not sending custom notification for ${status} of '${host}.${chart}.${name}'"
}

# -----------------------------------------------------------------------------

# check for BASH v4+ (required for associative arrays)
if [ ${BASH_VERSINFO[0]} -lt 4 ]; then
  fatal "BASH version 4 or later is required (this is ${BASH_VERSION})."
fi

# -----------------------------------------------------------------------------
# defaults to allow running this script by hand

[ -z "${NETDATA_USER_CONFIG_DIR}" ] && NETDATA_USER_CONFIG_DIR="@configdir_POST@"
[ -z "${NETDATA_STOCK_CONFIG_DIR}" ] && NETDATA_STOCK_CONFIG_DIR="@libconfigdir_POST@"
[ -z "${NETDATA_CACHE_DIR}" ] && NETDATA_CACHE_DIR="@cachedir_POST@"
[ -z "${NETDATA_REGISTRY_URL}" ] && NETDATA_REGISTRY_URL="https://registry.my-netdata.io"
[ -z "${NETDATA_REGISTRY_CLOUD_BASE_URL}" ] && NETDATA_REGISTRY_CLOUD_BASE_URL="https://app.netdata.cloud"

# -----------------------------------------------------------------------------
# parse command line parameters

if [[ ${1} = "unittest" ]]; then
  unittest=1        # enable unit testing mode
  roles="${2}"      # the role that should be used for unit testing
  cfgfile="${3}"    # the location of the config file to use for unit testing
  status="${4}"     # the current status : REMOVED, UNINITIALIZED, UNDEFINED, CLEAR, WARNING, CRITICAL
  old_status="${5}" # the previous status: REMOVED, UNINITIALIZED, UNDEFINED, CLEAR, WARNING, CRITICAL
elif [[ ${1} = "dump_methods" ]]; then
    dump_methods=1
    status="WARNING"
else
  roles="${1}"               # the roles that should be notified for this event
  args_host="${2}"           # the host generated this event
  unique_id="${3}"           # the unique id of this event
  alarm_id="${4}"            # the unique id of the alarm that generated this event
  event_id="${5}"            # the incremental id of the event, for this alarm id
  when="${6}"                # the timestamp this event occurred
  name="${7}"                # the name of the alarm, as given in netdata health.d entries
  chart="${8}"               # the name of the chart (type.id)
  family="${9}"              # the family of the chart
  status="${10}"             # the current status : REMOVED, UNINITIALIZED, UNDEFINED, CLEAR, WARNING, CRITICAL
  old_status="${11}"         # the previous status: REMOVED, UNINITIALIZED, UNDEFINED, CLEAR, WARNING, CRITICAL
  value="${12}"              # the current value of the alarm
  old_value="${13}"          # the previous value of the alarm
  src="${14}"                # the line number and file the alarm has been configured
  duration="${15}"           # the duration in seconds of the previous alarm state
  non_clear_duration="${16}" # the total duration in seconds this is/was non-clear
  units="${17}"              # the units of the value
  info="${18}"               # a short description of the alarm
  value_string="${19}"       # friendly value (with units)
  # shellcheck disable=SC2034
  # variable is unused, but https://github.com/netdata/netdata/pull/5164#discussion_r255572947
  old_value_string="${20}"   # friendly old value (with units), previously named "old_value_string"
  calc_expression="${21}"    # contains the expression that was evaluated to trigger the alarm
  calc_param_values="${22}"  # the values of the parameters in the expression, at the time of the evaluation
  total_warnings="${23}"     # Total number of alarms in WARNING state
  total_critical="${24}"     # Total number of alarms in CRITICAL state
  total_warn_alarms="${25}"  # List of alarms in warning state
  total_crit_alarms="${26}"  # List of alarms in critical state
  classification="${27}"     # The class field from .conf files
  edit_command_line="${28}"  # The command to edit the alarm, with the line number
fi

# -----------------------------------------------------------------------------
# find a suitable hostname to use, if netdata did not supply a hostname

if [ -z ${args_host} ]; then
  this_host=$(hostname -s 2>/dev/null)
  host="${this_host}"
  args_host="${this_host}"
else
  host="${args_host}"
fi

# -----------------------------------------------------------------------------
# screen statuses we don't need to send a notification

# don't do anything if this is not WARNING, CRITICAL or CLEAR
if [ "${status}" != "WARNING" ] && [ "${status}" != "CRITICAL" ] && [ "${status}" != "CLEAR" ]; then
  info "not sending notification for ${status} of '${host}.${chart}.${name}'"
  exit 1
fi

# don't do anything if this is CLEAR, but it was not WARNING or CRITICAL
if [ "${clear_alarm_always}" != "YES" ] && [ "${old_status}" != "WARNING" ] && [ "${old_status}" != "CRITICAL" ] && [ "${status}" = "CLEAR" ]; then
  info "not sending notification for ${status} of '${host}.${chart}.${name}' (last status was ${old_status})"
  exit 1
fi

# -----------------------------------------------------------------------------
# load configuration

# By default fetch images from the global public registry.
# This is required by default, since all notification methods need to download
# images via the Internet, and private registries might not be reachable.
# This can be overwritten at the configuration file.
images_base_url="https://registry.my-netdata.io"

# curl options to use
curl_options=""

# hostname handling
use_fqdn="NO"

# needed commands
# if empty they will be searched in the system path
curl=
sendmail=

# enable / disable features
for method_name in ${method_names^^}; do
  declare SEND_${method_name}="YES"
  declare DEFAULT_RECIPIENT_${method_name}
done

for method_name in ${method_names}; do
  declare -A role_recipients_${method_name}
done

# slack configs
SLACK_WEBHOOK_URL=

# Microsoft Team configs
MSTEAM_WEBHOOK_URL=

# rocketchat configs
ROCKETCHAT_WEBHOOK_URL=

# alerta configs
ALERTA_WEBHOOK_URL=
ALERTA_API_KEY=

# flock configs
FLOCK_WEBHOOK_URL=

# discord configs
DISCORD_WEBHOOK_URL=

# pushover configs
PUSHOVER_APP_TOKEN=

# pushbullet configs
PUSHBULLET_ACCESS_TOKEN=
PUSHBULLET_SOURCE_DEVICE=

# twilio configs
TWILIO_ACCOUNT_SID=
TWILIO_ACCOUNT_TOKEN=
TWILIO_NUMBER=

# hipchat configs
HIPCHAT_SERVER=
HIPCHAT_AUTH_TOKEN=

# messagebird configs
MESSAGEBIRD_ACCESS_KEY=
MESSAGEBIRD_NUMBER=

# kavenegar configs
KAVENEGAR_API_KEY=
KAVENEGAR_SENDER=

# telegram configs
TELEGRAM_BOT_TOKEN=

# kafka configs
SEND_KAFKA="YES"
KAFKA_URL=
KAFKA_SENDER_IP=

# pagerduty.com configs
PD_SERVICE_KEY=
USE_PD_VERSION=

# fleep.io configs
FLEEP_SENDER="${host}"

# Amazon SNS configs
AWSSNS_MESSAGE_FORMAT=

# Matrix configs
MATRIX_HOMESERVER=
MATRIX_ACCESSTOKEN=

# syslog configs
SYSLOG_FACILITY=

# email configs
EMAIL_SENDER=
EMAIL_CHARSET=$(locale charmap 2>/dev/null)
EMAIL_THREADING=
EMAIL_PLAINTEXT_ONLY=

# irc configs
IRC_NICKNAME=
IRC_REALNAME=
IRC_NETWORK=
IRC_PORT=6667

# hangouts configs
declare -A HANGOUTS_WEBHOOK_URI
declare -A HANGOUTS_WEBHOOK_THREAD

# dynatrace configs
DYNATRACE_SPACE=
DYNATRACE_SERVER=
DYNATRACE_TOKEN=
DYNATRACE_TAG_VALUE=
DYNATRACE_ANNOTATION_TYPE=
DYNATRACE_EVENT=
SEND_DYNATRACE=

# stackpulse configs
STACKPULSE_WEBHOOK=

# opsgenie configs
OPSGENIE_API_KEY=

# load the stock and user configuration files
# these will overwrite the variables above

if [ ${unittest} ]; then
  if source "${cfgfile}"; then
    error "Failed to load requested config file."
    exit 1
  fi
else
  for CONFIG in "${NETDATA_STOCK_CONFIG_DIR}/health_alarm_notify.conf" "${NETDATA_USER_CONFIG_DIR}/health_alarm_notify.conf"; do
    if [ -f "${CONFIG}" ]; then
      debug "Loading config file '${CONFIG}'..."
      source "${CONFIG}" || error "Failed to load config file '${CONFIG}'."
    else
      warning "Cannot find file '${CONFIG}'."
    fi
  done
fi

OPSGENIE_API_URL=${OPSGENIE_API_URL:-"https://api.opsgenie.com"}

# If we didn't autodetect the character set for e-mail and it wasn't
# set by the user, we need to set it to a reasonable default.  UTF-8
# should be correct for almost all modern UNIX systems.
if [ -z ${EMAIL_CHARSET} ]; then
  EMAIL_CHARSET="UTF-8"
fi

# If we've been asked to use FQDN's for the URL's in the alarm, do so,
# unless we're sending an alarm for a child system which we can't get the
# FQDN of easily.
if [ "${use_fqdn}" = "YES" ] && [ "${host}" = "$(hostname -s 2>/dev/null)" ]; then
  host="$(hostname -f 2>/dev/null)"
fi

# -----------------------------------------------------------------------------
# filter a recipient based on alarm event severity

filter_recipient_by_criticality() {
  local method="${1}" x="${2}" r s
  shift

  r="${x/|*/}" # the recipient
  s="${x/*|/}" # the severity required for notifying this recipient

  # no severity filtering for this person
  [ "${r}" = "${s}" ] && return 0

  # the severity is invalid
  s="${s^^}"
  if [ "${s}" != "CRITICAL" ]; then
    error "SEVERITY FILTERING for ${x} VIA ${method}: invalid severity '${s,,}', only 'critical' is supported."
    return 0
  fi

  # create the status tracking directory for this user
  [ ! -d "${NETDATA_CACHE_DIR}/alarm-notify/${method}/${r}" ] &&
    mkdir -p "${NETDATA_CACHE_DIR}/alarm-notify/${method}/${r}"

  case "${status}" in
  CRITICAL)
    # make sure he will get future notifications for this alarm too
    touch "${NETDATA_CACHE_DIR}/alarm-notify/${method}/${r}/${alarm_id}"
    debug "SEVERITY FILTERING for ${x} VIA ${method}: ALLOW: the alarm is CRITICAL (will now receive next status change)"
    return 0
    ;;

  WARNING)
    if [ -f "${NETDATA_CACHE_DIR}/alarm-notify/${method}/${r}/${alarm_id}" ]; then
      # we do not remove the file, so that he will get future notifications of this alarm
      debug "SEVERITY FILTERING for ${x} VIA ${method}: ALLOW: recipient has been notified for this alarm in the past (will still receive next status change)"
      return 0
    fi
    ;;

  *)
    if [ -f "${NETDATA_CACHE_DIR}/alarm-notify/${method}/${r}/${alarm_id}" ]; then
      # remove the file, so that he will only receive notifications for CRITICAL states for this alarm
      rm "${NETDATA_CACHE_DIR}/alarm-notify/${method}/${r}/${alarm_id}"
      debug "SEVERITY FILTERING for ${x} VIA ${method}: ALLOW: recipient has been notified for this alarm (will only receive CRITICAL notifications from now on)"
      return 0
    fi
    ;;
  esac

  debug "SEVERITY FILTERING for ${x} VIA ${method}: BLOCK: recipient should not receive this notification"
  return 1
}

# -----------------------------------------------------------------------------
# verify the delivery methods supported

# check slack
[ -z "${SLACK_WEBHOOK_URL}" ] && SEND_SLACK="NO"

# check rocketchat
[ -z "${ROCKETCHAT_WEBHOOK_URL}" ] && SEND_ROCKETCHAT="NO"

# check alerta
[ -z "${ALERTA_WEBHOOK_URL}" ] && SEND_ALERTA="NO"

# check flock
[ -z "${FLOCK_WEBHOOK_URL}" ] && SEND_FLOCK="NO"

# check discord
[ -z "${DISCORD_WEBHOOK_URL}" ] && SEND_DISCORD="NO"

# check pushover
[ -z "${PUSHOVER_APP_TOKEN}" ] && SEND_PUSHOVER="NO"

# check pushbullet
[ -z "${PUSHBULLET_ACCESS_TOKEN}" ] && SEND_PUSHBULLET="NO"

# check twilio
{ [ -z "${TWILIO_ACCOUNT_TOKEN}" ] || [ -z "${TWILIO_ACCOUNT_SID}" ] || [ -z "${TWILIO_NUMBER}" ]; } && SEND_TWILIO="NO"

# check hipchat
[ -z "${HIPCHAT_AUTH_TOKEN}" ] && SEND_HIPCHAT="NO"

# check messagebird
{ [ -z "${MESSAGEBIRD_ACCESS_KEY}" ] || [ -z "${MESSAGEBIRD_NUMBER}" ]; } && SEND_MESSAGEBIRD="NO"

# check kavenegar
{ [ -z "${KAVENEGAR_API_KEY}" ] || [ -z "${KAVENEGAR_SENDER}" ]; } && SEND_KAVENEGAR="NO"

# check telegram
[ -z "${TELEGRAM_BOT_TOKEN}" ] && SEND_TELEGRAM="NO"

# check kafka
{ [ -z "${KAFKA_URL}" ] || [ -z "${KAFKA_SENDER_IP}" ]; } && SEND_KAFKA="NO"

# check irc
[ -z "${IRC_NETWORK}" ] && SEND_IRC="NO"

# check hangouts
[ ${#HANGOUTS_WEBHOOK_URI[@]} -eq 0 ] && SEND_HANGOUTS="NO"

# check fleep
#shellcheck disable=SC2153
{ [ -z "${FLEEP_SERVER}" ] || [ -z "${FLEEP_SENDER}" ]; } && SEND_FLEEP="NO"

# check dynatrace
{ [ -z "${DYNATRACE_SPACE}" ] ||
  [ -z "${DYNATRACE_SERVER}" ] ||
  [ -z "${DYNATRACE_TOKEN}" ] ||
  [ -z "${DYNATRACE_TAG_VALUE}" ] ||
  [ -z "${DYNATRACE_EVENT}" ]; } && SEND_DYNATRACE="NO"

# check opsgenie
[ -z "${OPSGENIE_API_KEY}" ] && SEND_OPSGENIE="NO"

# check matrix
{ [ -z "${MATRIX_HOMESERVER}" ] || [ -z "${MATRIX_ACCESSTOKEN}" ]; } && SEND_MATRIX="NO"

# check stackpulse
[ -z "${STACKPULSE_WEBHOOK}" ] && SEND_STACKPULSE="NO"

# check msteam
[ -z "${MSTEAM_WEBHOOK_URL}" ] && SEND_MSTEAM="NO"

# check pd
[ -z "${DEFAULT_RECIPIENT_PD}" ] && SEND_PD="NO"

# check prowl
[ -z "${DEFAULT_RECIPIENT_PROWL}" ] && SEND_PROWL="NO"

if [ "${SEND_PUSHOVER}" = "YES" ] ||
  [ "${SEND_SLACK}" = "YES" ] ||
  [ "${SEND_ROCKETCHAT}" = "YES" ] ||
  [ "${SEND_ALERTA}" = "YES" ] ||
  [ "${SEND_PD}" = "YES" ] ||
  [ "${SEND_FLOCK}" = "YES" ] ||
  [ "${SEND_DISCORD}" = "YES" ] ||
  [ "${SEND_HIPCHAT}" = "YES" ] ||
  [ "${SEND_TWILIO}" = "YES" ] ||
  [ "${SEND_MESSAGEBIRD}" = "YES" ] ||
  [ "${SEND_KAVENEGAR}" = "YES" ] ||
  [ "${SEND_TELEGRAM}" = "YES" ] ||
  [ "${SEND_PUSHBULLET}" = "YES" ] ||
  [ "${SEND_KAFKA}" = "YES" ] ||
  [ "${SEND_FLEEP}" = "YES" ] ||
  [ "${SEND_PROWL}" = "YES" ] ||
  [ "${SEND_HANGOUTS}" = "YES" ] ||
  [ "${SEND_MATRIX}" = "YES" ] ||
  [ "${SEND_CUSTOM}" = "YES" ] ||
  [ "${SEND_MSTEAM}" = "YES" ] ||
  [ "${SEND_DYNATRACE}" = "YES" ] ||
  [ "${SEND_STACKPULSE}" = "YES" ] ||
  [ "${SEND_OPSGENIE}" = "YES" ]; then
  # if we need curl, check for the curl command
  if [ -z "${curl}" ]; then
    curl="$(command -v curl 2>/dev/null)"
  fi
  if [ -z "${curl}" ]; then
    error "Cannot find curl command in the system path. Disabling all curl based notifications."
    SEND_PUSHOVER="NO"
    SEND_PUSHBULLET="NO"
    SEND_TELEGRAM="NO"
    SEND_SLACK="NO"
    SEND_MSTEAM="NO"
    SEND_ROCKETCHAT="NO"
    SEND_ALERTA="NO"
    SEND_PD="NO"
    SEND_FLOCK="NO"
    SEND_DISCORD="NO"
    SEND_TWILIO="NO"
    SEND_HIPCHAT="NO"
    SEND_MESSAGEBIRD="NO"
    SEND_KAVENEGAR="NO"
    SEND_KAFKA="NO"
    SEND_FLEEP="NO"
    SEND_PROWL="NO"
    SEND_HANGOUTS="NO"
    SEND_MATRIX="NO"
    SEND_CUSTOM="NO"
    SEND_DYNATRACE="NO"
    SEND_STACKPULSE="NO"
    SEND_OPSGENIE="NO"
  fi
fi

if [ "${SEND_SMS}" = "YES" ]; then
  if [ -z "${sendsms}" ]; then
    sendsms="$(command -v sendsms 2>/dev/null)"
  fi
  if [ -z "${sendsms}" ]; then
    SEND_SMS="NO"
  fi
fi
# if we need sendmail, check for the sendmail command
if [ "${SEND_EMAIL}" = "YES" ] && [ -z "${sendmail}" ]; then
  sendmail="$(command -v sendmail 2>/dev/null)"
  if [ -z "${sendmail}" ]; then
    debug "Cannot find sendmail command in the system path. Disabling email notifications."
    SEND_EMAIL="NO"
  fi
fi

# if we need logger, check for the logger command
if [ "${SEND_SYSLOG}" = "YES" ] && [ -z "${logger}" ]; then
  logger="$(command -v logger 2>/dev/null)"
  if [ -z "${logger}" ]; then
    debug "Cannot find logger command in the system path. Disabling syslog notifications."
    SEND_SYSLOG="NO"
  fi
fi

# if we need aws, check for the aws command
if [ "${SEND_AWSSNS}" = "YES" ] && [ -z "${aws}" ]; then
  aws="$(command -v aws 2>/dev/null)"
  if [ -z "${aws}" ]; then
    debug "Cannot find aws command in the system path.  Disabling Amazon SNS notifications."
    SEND_AWSSNS="NO"
  fi
fi

if [ ${dump_methods} ]; then
    for name in "${!SEND_@}"; do
        if [ "${!name}" = "YES" ]; then
            echo "$name"
        fi
    done
    exit
fi

# -----------------------------------------------------------------------------
# find the recipients' addresses per method

# netdata may call us with multiple roles, and roles may have multiple but
# overlapping recipients - so, here we find the unique recipients.
for method_name in ${method_names}; do
  send_var="SEND_${method_name^^}"
  if [ "${!send_var}" = "NO" ]; then
    continue
  fi

  declare -A arr_var=()

  for x in ${roles//,/ }; do
    # the roles 'silent' and 'disabled' mean:
    # don't send a notification for this role
    if [ "${x}" = "silent" ] || [ "${x}" = "disabled" ]; then
      continue
    fi

    role_recipients="role_recipients_${method_name}[$x]"
    default_recipient_var="DEFAULT_RECIPIENT_${method_name^^}"

    a="${!role_recipients}"
    [ -z "${a}" ] && a="${!default_recipient_var}"
    for r in ${a//,/ }; do
      [ "${r}" != "disabled" ] && filter_recipient_by_criticality ${method_name} "${r}" && arr_var[${r/|*/}]="1"
    done
  done

  # build the list of recipients
  to_var="to_${method_name}"
  declare to_${method_name}="${!arr_var[*]}"

  [ -z "${!to_var}" ] && declare ${send_var}="NO"
done

# -----------------------------------------------------------------------------
# handle fixup of the email recipient list.

fix_to_email() {
  to_email=
  while [ -n "${1}" ]; do
    [ -n "${to_email}" ] && to_email="${to_email}, "
    to_email="${to_email}${1}"
    shift 1
  done
}

# ${to_email} without quotes here
fix_to_email ${to_email}

# -----------------------------------------------------------------------------
# handle output if we're running in unit test mode
if [ ${unittest} ]; then
  for method_name in ${method_names}; do
    to_var="to_${method_name}"
    echo "results: ${method_name}: ${!to_var}"
  done
  exit 0
fi

# -----------------------------------------------------------------------------
# check that we have at least a method enabled
proceed=0
for method in "${SEND_EMAIL}" \
  "${SEND_PUSHOVER}" \
  "${SEND_TELEGRAM}" \
  "${SEND_SLACK}" \
  "${SEND_ROCKETCHAT}" \
  "${SEND_ALERTA}" \
  "${SEND_FLOCK}" \
  "${SEND_DISCORD}" \
  "${SEND_TWILIO}" \
  "${SEND_HIPCHAT}" \
  "${SEND_MESSAGEBIRD}" \
  "${SEND_KAVENEGAR}" \
  "${SEND_PUSHBULLET}" \
  "${SEND_KAFKA}" \
  "${SEND_PD}" \
  "${SEND_FLEEP}" \
  "${SEND_PROWL}" \
  "${SEND_MATRIX}" \
  "${SEND_CUSTOM}" \
  "${SEND_IRC}" \
  "${SEND_HANGOUTS}" \
  "${SEND_AWSSNS}" \
  "${SEND_SYSLOG}" \
  "${SEND_SMS}" \
  "${SEND_MSTEAM}" \
  "${SEND_DYNATRACE}" \
  "${SEND_STACKPULSE}" \
  "${SEND_OPSGENIE}" ; do

  if [ "${method}" == "YES" ]; then
    proceed=1
    break
  fi
done
if [ "$proceed" -eq 0 ]; then
  fatal "All notification methods are disabled. Not sending notification for host '${host}', chart '${chart}' to '${roles}' for '${name}' = '${value}' for status '${status}'."
fi

# -----------------------------------------------------------------------------
# get the date the alarm happened

date=$(date --date=@${when} "${date_format}" 2>/dev/null)
[ -z "${date}" ] && date=$(date "${date_format}" 2>/dev/null)
[ -z "${date}" ] && date=$(date --date=@${when} 2>/dev/null)
[ -z "${date}" ] && date=$(date 2>/dev/null)

# -----------------------------------------------------------------------------
# get the date in utc the alarm happened

date_utc=$(date --date=@${when} "${date_format}" -u 2>/dev/null)
[ -z "${date_utc}" ] && date_utc=$(date -u "${date_format}" 2>/dev/null)
[ -z "${date_utc}" ] && date_utc=$(date -u --date=@${when} 2>/dev/null)
[ -z "${date_utc}" ] && date_utc=$(date -u 2>/dev/null)

# ----------------------------------------------------------------------------
# prepare some extra headers if we've been asked to thread e-mails
if [ "${SEND_EMAIL}" == "YES" ] && [ "${EMAIL_THREADING}" != "NO" ]; then
  email_thread_headers="In-Reply-To: <${chart}-${name}@${host}>\\r\\nReferences: <${chart}-${name}@${host}>"
else
  email_thread_headers=
fi

# -----------------------------------------------------------------------------
# function to URL encode a string

urlencode() {
  local string="${1}" strlen encoded pos c o

  strlen=${#string}
  for ((pos = 0; pos < strlen; pos++)); do
    c=${string:pos:1}
    case "${c}" in
    [-_.~a-zA-Z0-9])
      o="${c}"
      ;;

    *)
      printf -v o '%%%02x' "'${c}"
      ;;
    esac
    encoded+="${o}"
  done

  REPLY="${encoded}"
  echo "${REPLY}"
}

# -----------------------------------------------------------------------------
# function to convert a duration in seconds, to a human readable duration
# using DAYS, MINUTES, SECONDS

duration4human() {
  local s="${1}" d=0 h=0 m=0 ds="day" hs="hour" ms="minute" ss="second" ret
  d=$((s / 86400))
  s=$((s - (d * 86400)))
  h=$((s / 3600))
  s=$((s - (h * 3600)))
  m=$((s / 60))
  s=$((s - (m * 60)))

  if [ ${d} -gt 0 ]; then
    [ ${m} -ge 30 ] && h=$((h + 1))
    [ ${d} -gt 1 ] && ds="days"
    [ ${h} -gt 1 ] && hs="hours"
    if [ ${h} -gt 0 ]; then
      ret="${d} ${ds} and ${h} ${hs}"
    else
      ret="${d} ${ds}"
    fi
  elif [ ${h} -gt 0 ]; then
    [ ${s} -ge 30 ] && m=$((m + 1))
    [ ${h} -gt 1 ] && hs="hours"
    [ ${m} -gt 1 ] && ms="minutes"
    if [ ${m} -gt 0 ]; then
      ret="${h} ${hs} and ${m} ${ms}"
    else
      ret="${h} ${hs}"
    fi
  elif [ ${m} -gt 0 ]; then
    [ ${m} -gt 1 ] && ms="minutes"
    [ ${s} -gt 1 ] && ss="seconds"
    if [ ${s} -gt 0 ]; then
      ret="${m} ${ms} and ${s} ${ss}"
    else
      ret="${m} ${ms}"
    fi
  else
    [ ${s} -gt 1 ] && ss="seconds"
    ret="${s} ${ss}"
  fi

  REPLY="${ret}"
  echo "${REPLY}"
}

# -----------------------------------------------------------------------------
# email sender

send_email() {
  local ret opts=() sender_email="${EMAIL_SENDER}" sender_name=
  if [ "${SEND_EMAIL}" = "YES" ]; then

    if [ -n "${EMAIL_SENDER}" ]; then
      if [[ ${EMAIL_SENDER} =~ ^\".*\"\ \<.*\>$ ]]; then
        # the name includes double quotes
        sender_email="$(echo "${EMAIL_SENDER}" | cut -d '<' -f 2 | cut -d '>' -f 1)"
        sender_name="$(echo "${EMAIL_SENDER}" | cut -d '"' -f 2)"
      elif [[ ${EMAIL_SENDER} =~ ^\'.*\'\ \<.*\>$ ]]; then
        # the name includes single quotes
        sender_email="$(echo "${EMAIL_SENDER}" | cut -d '<' -f 2 | cut -d '>' -f 1)"
        sender_name="$(echo "${EMAIL_SENDER}" | cut -d "'" -f 2)"
      elif [[ ${EMAIL_SENDER} =~ ^.*\ \<.*\>$ ]]; then
        # the name does not have any quotes
        sender_email="$(echo "${EMAIL_SENDER}" | cut -d '<' -f 2 | cut -d '>' -f 1)"
        sender_name="$(echo "${EMAIL_SENDER}" | cut -d '<' -f 1)"
      fi
    fi

    [ -n "${sender_email}" ] && opts+=(-f "${sender_email}")
    [ -n "${sender_name}" ] && sendmail --help 2>&1 | grep -q "\-F " && opts+=(-F "${sender_name}")

    if [ "${debug}" = "1" ]; then
      echo >&2 "--- BEGIN sendmail command ---"
      printf >&2 "%q " "${sendmail}" -t "${opts[@]}"
      echo >&2
      echo >&2 "--- END sendmail command ---"
    fi

    local cmd_output
    cmd_output=$("${sendmail}" -t "${opts[@]}" 2>&1)
    ret=$?

    if [ ${ret} -eq 0 ]; then
      info "sent email notification for: ${host} ${chart}.${name} is ${status} to '${to_email}'"
      return 0
    else
      error "failed to send email notification for: ${host} ${chart}.${name} is ${status} to '${to_email}' with error code ${ret} (${cmd_output})."
      return 1
    fi
  fi

  return 1
}

# -----------------------------------------------------------------------------
# pushover sender

send_pushover() {
  local apptoken="${1}" usertokens="${2}" when="${3}" url="${4}" status="${5}" title="${6}" message="${7}" httpcode sent=0 user priority

  if [ "${SEND_PUSHOVER}" = "YES" ] && [ -n "${apptoken}" ] && [ -n "${usertokens}" ] && [ -n "${title}" ] && [ -n "${message}" ]; then

    # https://pushover.net/api
    priority=-2
    case "${status}" in
    CLEAR) priority=-1 ;; # low priority: no sound or vibration
    WARNING) priority=0 ;; # normal priority: respect quiet hours
    CRITICAL) priority=1 ;; # high priority: bypass quiet hours
    *) priority=-2 ;; # lowest priority: no notification at all
    esac

    for user in ${usertokens}; do
      httpcode=$(docurl \
        --form-string "token=${apptoken}" \
        --form-string "user=${user}" \
        --form-string "html=1" \
        --form-string "title=${title}" \
        --form-string "message=${message}" \
        --form-string "timestamp=${when}" \
        --form-string "url=${url}" \
        --form-string "url_title=Open netdata dashboard to view the alarm" \
        --form-string "priority=${priority}" \
        https://api.pushover.net/1/messages.json)

      if [ "${httpcode}" = "200" ]; then
        info "sent pushover notification for: ${host} ${chart}.${name} is ${status} to '${user}'"
        sent=$((sent + 1))
      else
        error "failed to send pushover notification for: ${host} ${chart}.${name} is ${status} to '${user}' with HTTP response status code ${httpcode}."
      fi
    done

    [ ${sent} -gt 0 ] && return 0
  fi

  return 1
}

# -----------------------------------------------------------------------------
# pushbullet sender

send_pushbullet() {
  local userapikey="${1}" source_device="${2}" recipients="${3}" url="${4}" title="${5}" message="${6}" httpcode sent=0 user
  if [ "${SEND_PUSHBULLET}" = "YES" ] && [ -n "${userapikey}" ] && [ -n "${recipients}" ] && [ -n "${message}" ] && [ -n "${title}" ]; then
    #https://docs.pushbullet.com/#create-push
    for user in ${recipients}; do
      httpcode=$(docurl \
        --header 'Access-Token: '${userapikey}'' \
        --header 'Content-Type: application/json' \
        --data-binary @<(
          cat <<EOF
                              {"title": "${title}",
                              "type": "link",
                              "email": "${user}",
                              "body": "$(echo -n ${message})",
                              "url": "${url}",
                              "source_device_iden": "${source_device}"}
EOF
        ) "https://api.pushbullet.com/v2/pushes" -X POST)

      if [ "${httpcode}" = "200" ]; then
        info "sent pushbullet notification for: ${host} ${chart}.${name} is ${status} to '${user}'"
        sent=$((sent + 1))
      else
        error "failed to send pushbullet notification for: ${host} ${chart}.${name} is ${status} to '${user}' with HTTP response status code ${httpcode}."
      fi
    done

    [ ${sent} -gt 0 ] && return 0
  fi

  return 1
}

# -----------------------------------------------------------------------------
# kafka sender

send_kafka() {
  local httpcode sent=0
  if [ "${SEND_KAFKA}" = "YES" ]; then
    httpcode=$(docurl -X POST \
      --data "{host_ip:\"${KAFKA_SENDER_IP}\",when:${when},name:\"${name}\",chart:\"${chart}\",family:\"${family}\",status:\"${status}\",old_status:\"${old_status}\",value:${value},old_value:${old_value},duration:${duration},non_clear_duration:${non_clear_duration},units:\"${units}\",info:\"${info}\"}" \
      "${KAFKA_URL}")

    if [ "${httpcode}" = "204" ]; then
      info "sent kafka data for: ${host} ${chart}.${name} is ${status} and ip '${KAFKA_SENDER_IP}'"
      sent=$((sent + 1))
    else
      error "failed to send kafka data for: ${host} ${chart}.${name} is ${status} and ip '${KAFKA_SENDER_IP}' with HTTP response status code ${httpcode}."
    fi

    [ ${sent} -gt 0 ] && return 0
  fi

  return 1
}

# -----------------------------------------------------------------------------
# pagerduty.com sender

send_pd() {
  local recipients="${1}" sent=0 severity current_time payload url response_code
  unset t
  case ${status} in
  CLEAR) t='resolve' ; severity='info' ;;
  WARNING) t='trigger' ; severity='warning' ;;
  CRITICAL) t='trigger' ; severity='critical' ;;
  esac

  if [ ${SEND_PD} = "YES" ] && [ -n "${t}" ]; then
    if [ "$(uname)" == "Linux" ]; then
      current_time=$(date -d @${when} +'%Y-%m-%dT%H:%M:%S.000')
    else
      current_time=$(date -r ${when} +'%Y-%m-%dT%H:%M:%S.000')
    fi
    for PD_SERVICE_KEY in ${recipients}; do
      d="${status} ${name} = ${value_string} - ${host}, ${family}"
      if [ ${USE_PD_VERSION} = "2" ]; then
        payload="$(
          cat <<EOF
              {
                "payload" : {
                  "summary": "${info:0:1024}",
                  "source" : "${args_host}",
                  "severity" : "${severity}",
                  "timestamp" : "${current_time}",
                  "group" : "${family}",
                  "class" : "${chart}",
                  "custom_details": {
                    "value_w_units": "${value_string}",
                    "when": "${when}",
                    "duration" : "${duration}",
                    "roles": "${roles}",
                    "alarm_id" : "${alarm_id}",
                    "name" : "${name}",
                    "chart" : "${chart}",
                    "family" : "${family}",
                    "status" : "${status}",
                    "old_status" : "${old_status}",
                    "value" : "${value}",
                    "old_value" : "${old_value}",
                    "src" : "${src}",
                    "non_clear_duration" : "${non_clear_duration}",
                    "units" : "${units}",
                    "info" : "${info}"
                  }
                },
                "routing_key": "${PD_SERVICE_KEY}",
                "event_action": "${t}",
                "dedup_key": "${unique_id}"
              }
EOF
        )"
        url="https://events.pagerduty.com/v2/enqueue"
        response_code="202"
      else
        payload="$(
          cat <<EOF
            {
              "service_key": "${PD_SERVICE_KEY}",
              "event_type": "${t}",
              "incident_key" : "${alarm_id}",
              "description": "${d}",
              "details": {
                "value_w_units": "${value_string}",
                "when": "${when}",
                "duration" : "${duration}",
                "roles": "${roles}",
                "alarm_id" : "${alarm_id}",
                "name" : "${name}",
                "chart" : "${chart}",
                "family" : "${family}",
                "status" : "${status}",
                "old_status" : "${old_status}",
                "value" : "${value}",
                "old_value" : "${old_value}",
                "src" : "${src}",
                "non_clear_duration" : "${non_clear_duration}",
                "units" : "${units}",
                "info" : "${info}"
              }
            }
EOF
        )"
        url="https://events.pagerduty.com/generic/2010-04-15/create_event.json"
        response_code="200"
      fi
      httpcode=$(docurl -X POST --data "${payload}" ${url})
      if [ "${httpcode}" = "${response_code}" ]; then
        info "sent pagerduty notification for: ${host} ${chart}.${name} is ${status}'"
        sent=$((sent + 1))
      else
        error "failed to send pagerduty notification for: ${host} ${chart}.${name} is ${status}, with HTTP response status code ${httpcode}."
      fi
    done

    [ ${sent} -gt 0 ] && return 0
  fi

  return 1
}

# -----------------------------------------------------------------------------
# twilio sender

send_twilio() {
  local accountsid="${1}" accounttoken="${2}" twilionumber="${3}" recipients="${4}" title="${5}" message="${6}" httpcode sent=0 user
  if [ "${SEND_TWILIO}" = "YES" ] && [ -n "${accountsid}" ] && [ -n "${accounttoken}" ] && [ -n "${twilionumber}" ] && [ -n "${recipients}" ] && [ -n "${message}" ] && [ -n "${title}" ]; then
    #https://www.twilio.com/packages/labs/code/bash/twilio-sms
    for user in ${recipients}; do
      httpcode=$(docurl -X POST \
        --data-urlencode "From=${twilionumber}" \
        --data-urlencode "To=${user}" \
        --data-urlencode "Body=${title} ${message}" \
        -u "${accountsid}:${accounttoken}" \
        "https://api.twilio.com/2010-04-01/Accounts/${accountsid}/Messages.json")

      if [ "${httpcode}" = "201" ]; then
        info "sent Twilio SMS for: ${host} ${chart}.${name} is ${status} to '${user}'"
        sent=$((sent + 1))
      else
        error "failed to send Twilio SMS for: ${host} ${chart}.${name} is ${status} to '${user}' with HTTP response status code ${httpcode}."
      fi
    done

    [ ${sent} -gt 0 ] && return 0
  fi

  return 1
}

# -----------------------------------------------------------------------------
# hipchat sender

send_hipchat() {
  local authtoken="${1}" recipients="${2}" message="${3}" httpcode sent=0 room color msg_format notify

  # remove <small></small> from the message
  message="${message//<small>/}"
  message="${message//<\/small>/}"

  if [ "${SEND_HIPCHAT}" = "YES" ] && [ -n "${HIPCHAT_SERVER}" ] && [ -n "${authtoken}" ] && [ -n "${recipients}" ] && [ -n "${message}" ]; then
    # Valid values: html, text.
    # Defaults to 'html'.
    msg_format="html"

    # Background color for message. Valid values: yellow, green, red, purple, gray, random. Defaults to 'yellow'.
    case "${status}" in
    WARNING) color="yellow" ;;
    CRITICAL) color="red" ;;
    CLEAR) color="green" ;;
    *) color="gray" ;;
    esac

    # Whether this message should trigger a user notification (change the tab color, play a sound, notify mobile phones, etc).
    # Each recipient's notification preferences are taken into account.
    # Defaults to false.
    notify="true"

    for room in ${recipients}; do
      httpcode=$(docurl -X POST \
        -H "Content-type: application/json" \
        -H "Authorization: Bearer ${authtoken}" \
        -d "{\"color\": \"${color}\", \"from\": \"${host}\", \"message_format\": \"${msg_format}\", \"message\": \"${message}\", \"notify\": \"${notify}\"}" \
        "https://${HIPCHAT_SERVER}/v2/room/${room}/notification")

      if [ "${httpcode}" = "204" ]; then
        info "sent HipChat notification for: ${host} ${chart}.${name} is ${status} to '${room}'"
        sent=$((sent + 1))
      else
        error "failed to send HipChat notification for: ${host} ${chart}.${name} is ${status} to '${room}' with HTTP response status code ${httpcode}."
      fi
    done

    [ ${sent} -gt 0 ] && return 0
  fi

  return 1
}

# -----------------------------------------------------------------------------
# messagebird sender

send_messagebird() {
  local accesskey="${1}" messagebirdnumber="${2}" recipients="${3}" title="${4}" message="${5}" httpcode sent=0 user
  if [ "${SEND_MESSAGEBIRD}" = "YES" ] && [ -n "${accesskey}" ] && [ -n "${messagebirdnumber}" ] && [ -n "${recipients}" ] && [ -n "${message}" ] && [ -n "${title}" ]; then
    #https://developers.messagebird.com/docs/messaging
    for user in ${recipients}; do
      httpcode=$(docurl -X POST \
        --data-urlencode "originator=${messagebirdnumber}" \
        --data-urlencode "recipients=${user}" \
        --data-urlencode "body=${title} ${message}" \
        --data-urlencode "datacoding=auto" \
        -H "Authorization: AccessKey ${accesskey}" \
        "https://rest.messagebird.com/messages")

      if [ "${httpcode}" = "201" ]; then
        info "sent Messagebird SMS for: ${host} ${chart}.${name} is ${status} to '${user}'"
        sent=$((sent + 1))
      else
        error "failed to send Messagebird SMS for: ${host} ${chart}.${name} is ${status} to '${user}' with HTTP response status code ${httpcode}."
      fi
    done

    [ ${sent} -gt 0 ] && return 0
  fi

  return 1
}

# -----------------------------------------------------------------------------
# kavenegar sender

send_kavenegar() {
  local API_KEY="${1}" kavenegarsender="${2}" recipients="${3}" title="${4}" message="${5}" httpcode sent=0 user
  if [ "${SEND_KAVENEGAR}" = "YES" ] && [ -n "${API_KEY}" ] && [ -n "${kavenegarsender}" ] && [ -n "${recipients}" ] && [ -n "${message}" ] && [ -n "${title}" ]; then
    # http://api.kavenegar.com/v1/{API-KEY}/sms/send.json
    for user in ${recipients}; do
      httpcode=$(docurl -X POST http://api.kavenegar.com/v1/${API_KEY}/sms/send.json \
        --data-urlencode "sender=${kavenegarsender}" \
        --data-urlencode "receptor=${user}" \
        --data-urlencode "message=${title} ${message}")

      if [ "${httpcode}" = "200" ]; then
        info "sent Kavenegar SMS for: ${host} ${chart}.${name} is ${status} to '${user}'"
        sent=$((sent + 1))
      else
        error "failed to send Kavenegar SMS for: ${host} ${chart}.${name} is ${status} to '${user}' with HTTP response status code ${httpcode}."
      fi
    done

    [ ${sent} -gt 0 ] && return 0
  fi

  return 1
}

# -----------------------------------------------------------------------------
# telegram sender

send_telegram() {
  local bottoken="${1}" chatids="${2}" message="${3}" httpcode sent=0 chatid emoji disableNotification=""

  if [ "${status}" = "CLEAR" ]; then disableNotification="--data-urlencode disable_notification=true"; fi

  case "${status}" in
  WARNING) emoji="⚠️" ;;
  CRITICAL) emoji="🔴" ;;
  CLEAR) emoji="✅" ;;
  *) emoji="⚪️" ;;
  esac

  if [ "${SEND_TELEGRAM}" = "YES" ] && [ -n "${bottoken}" ] && [ -n "${chatids}" ] && [ -n "${message}" ]; then
    for chatid in ${chatids}; do
      # https://core.telegram.org/bots/api#sendmessage
      httpcode=$(docurl ${disableNotification} \
        --data-urlencode "parse_mode=HTML" \
        --data-urlencode "disable_web_page_preview=true" \
        --data-urlencode "text=${emoji} ${message}" \
        "https://api.telegram.org/bot${bottoken}/sendMessage?chat_id=${chatid}")

      if [ "${httpcode}" = "200" ]; then
        info "sent telegram notification for: ${host} ${chart}.${name} is ${status} to '${chatid}'"
        sent=$((sent + 1))
      elif [ "${httpcode}" = "401" ]; then
        error "failed to send telegram notification for: ${host} ${chart}.${name} is ${status} to '${chatid}': Wrong bot token."
      else
        error "failed to send telegram notification for: ${host} ${chart}.${name} is ${status} to '${chatid}' with HTTP response status code ${httpcode}."
      fi
    done

    [ ${sent} -gt 0 ] && return 0
  fi

  return 1
}

# -----------------------------------------------------------------------------
# Microsoft Team sender

send_msteam() {

  local webhook="${1}" channels="${2}" httpcode sent=0 channel color payload

  [ "${SEND_MSTEAM}" != "YES" ] && return 1

  case "${status}" in
  WARNING) icon="${MSTEAM_ICON_WARNING}" && color="${MSTEAM_COLOR_WARNING}" ;;
  CRITICAL) icon="${MSTEAM_ICON_CRITICAL}" && color="${MSTEAM_COLOR_CRITICAL}" ;;
  CLEAR) icon="${MSTEAM_ICON_CLEAR}" && color="${MSTEAM_COLOR_CLEAR}" ;;
  *) icon="${MSTEAM_ICON_DEFAULT}" && color="${MSTEAM_COLOR_DEFAULT}" ;;
  esac

  for channel in ${channels}; do
    ## More details are available here regarding the payload syntax options : https://docs.microsoft.com/en-us/outlook/actionable-messages/message-card-reference
    ## Online designer : https://acdesignerbeta.azurewebsites.net/
    payload="$(
      cat <<EOF
        {
            "@context": "http://schema.org/extensions",
            "@type": "MessageCard",
            "themeColor": "${color}",
            "title": "$icon Alert ${status} from netdata for ${host}",
            "text": "${host} ${status_message}, ${chart} (_${family}_), *${alarm}*",
            "potentialAction": [
            {
                "@type": "OpenUri",
                "name": "Netdata",
                "targets": [
                { "os": "default", "uri": "${goto_url}" }
                ]
            }
            ]
        }
EOF
    )"

    # Replacing in the webhook CHANNEL string by the MS Teams channel name from conf file.
    webhook="${webhook//CHANNEL/${channel}}"

    httpcode=$(docurl -H "Content-Type: application/json" -d "${payload}" "${webhook}")

    if [ "${httpcode}" = "200" ]; then
      info "sent Microsoft team notification for: ${host} ${chart}.${name} is ${status} to '${webhook}'"
      sent=$((sent + 1))
    else
      error "failed to send Microsoft team notification for: ${host} ${chart}.${name} is ${status} to '${webhook}', with HTTP response status code ${httpcode}."
    fi
  done

  [ ${sent} -gt 0 ] && return 0

  return 1
}

# slack sender

send_slack() {
  local webhook="${1}" channels="${2}" httpcode sent=0 channel color payload

  [ "${SEND_SLACK}" != "YES" ] && return 1

  case "${status}" in
  WARNING) color="warning" ;;
  CRITICAL) color="danger" ;;
  CLEAR) color="good" ;;
  *) color="#777777" ;;
  esac

  for channel in ${channels}; do
    # Default entry in the recipient is without a hash in front (backwards-compatible). Accept specification of channel or user.
    if [ "${channel::1}" != "#" ] && [ "${channel::1}" != "@" ]; then channel="#$channel"; fi

    # If channel is equal to "#" then do not send the channel attribute at all. Slack also defines channels and users in webhooks.
    if [ "${channel}" = "#" ]; then
      ch=""
      chstr="without specifying a channel"
    else
      ch="\"channel\": \"${channel}\","
      chstr="to '${channel}'"
    fi

    payload="$(
      cat <<EOF
        {
            $ch
            "username": "netdata on ${host}",
            "icon_url": "${images_base_url}/images/banner-icon-144x144.png",
            "text": "${host} ${status_message}, \`${chart}\` (_${family}_), *${alarm}*",
            "attachments": [
                {
                    "fallback": "${alarm} - ${chart} (${family}) - ${info}",
                    "color": "${color}",
                    "title": "${alarm}",
                    "title_link": "${goto_url}",
                    "text": "${info}",
                    "fields": [
                        {
                            "title": "${chart}",
                            "short": true
                        },
                        {
                            "title": "${family}",
                            "short": true
                        }
                    ],
                    "thumb_url": "${image}",
                    "footer": "by ${host}",
                    "ts": ${when}
                }
            ]
        }
EOF
    )"

    httpcode=$(docurl -X POST --data-urlencode "payload=${payload}" "${webhook}")
    if [ "${httpcode}" = "200" ]; then
      info "sent slack notification for: ${host} ${chart}.${name} is ${status} ${chstr}"
      sent=$((sent + 1))
    else
      error "failed to send slack notification for: ${host} ${chart}.${name} is ${status} ${chstr}, with HTTP response status code ${httpcode}."
    fi
  done

  [ ${sent} -gt 0 ] && return 0

  return 1
}

# -----------------------------------------------------------------------------
# rocketchat sender

send_rocketchat() {
  local webhook="${1}" channels="${2}" httpcode sent=0 channel color payload

  [ "${SEND_ROCKETCHAT}" != "YES" ] && return 1

  case "${status}" in
  WARNING) color="warning" ;;
  CRITICAL) color="danger" ;;
  CLEAR) color="good" ;;
  *) color="#777777" ;;
  esac

  for channel in ${channels}; do
    payload="$(
      cat <<EOF
        {
            "channel": "#${channel}",
            "alias": "netdata on ${host}",
            "avatar": "${images_base_url}/images/banner-icon-144x144.png",
            "text": "${host} ${status_message}, \`${chart}\` (_${family}_), *${alarm}*",
            "attachments": [
                {
                    "color": "${color}",
                    "title": "${alarm}",
                    "title_link": "${goto_url}",
                    "text": "${info}",
                    "fields": [
                        {
                            "title": "${chart}",
                            "short": true,
                            "value": "chart"
                        },
                        {
                            "title": "${family}",
                            "short": true,
                            "value": "family"
                        }
                    ],
                    "thumb_url": "${image}",
                    "ts": "${when}"
                }
            ]
        }
EOF
    )"

    httpcode=$(docurl -X POST --data-urlencode "payload=${payload}" "${webhook}")
    if [ "${httpcode}" = "200" ]; then
      info "sent rocketchat notification for: ${host} ${chart}.${name} is ${status} to '${channel}'"
      sent=$((sent + 1))
    else
      error "failed to send rocketchat notification for: ${host} ${chart}.${name} is ${status} to '${channel}', with HTTP response status code ${httpcode}."
    fi
  done

  [ ${sent} -gt 0 ] && return 0

  return 1
}

# -----------------------------------------------------------------------------
# alerta sender

send_alerta() {
  local webhook="${1}" channels="${2}" httpcode sent=0 channel severity resource event payload auth

  [ "${SEND_ALERTA}" != "YES" ] && return 1

  case "${status}" in
  CRITICAL) severity="critical" ;;
  WARNING) severity="warning" ;;
  CLEAR) severity="cleared" ;;
  *) severity="indeterminate" ;;
  esac

  if [[ ${chart} == httpcheck* ]]; then
    resource=$chart
    event=$name
  else
    resource="${host}:${family}"
    event="${chart}.${name}"
  fi

  for channel in ${channels}; do
    payload="$(
      cat <<EOF
        {
            "resource": "${resource}",
            "event": "${event}",
            "environment": "${channel}",
            "severity": "${severity}",
            "service": ["Netdata"],
            "group": "Performance",
            "value": "${value_string}",
            "text": "${info}",
            "tags": ["alarm_id:${alarm_id}"],
            "attributes": {
                "roles": "${roles}",
                "name": "${name}",
                "chart": "${chart}",
                "family": "${family}",
                "source": "${src}",
                "moreInfo": "<a href=\"${goto_url}\">View Netdata</a>"
            },
            "origin": "netdata/${host}",
            "type": "netdataAlarm",
            "rawData": "${BASH_ARGV[@]}"
        }
EOF
    )"

    if [ -n "${ALERTA_API_KEY}" ]; then
      auth="Key ${ALERTA_API_KEY}"
    fi

    httpcode=$(docurl -X POST "${webhook}/alert" -H "Content-Type: application/json" -H "Authorization: $auth" --data "${payload}")

    if [ "${httpcode}" = "200" ] || [ "${httpcode}" = "201" ]; then
      info "sent alerta notification for: ${host} ${chart}.${name} is ${status} to '${channel}'"
      sent=$((sent + 1))
    elif [ "${httpcode}" = "202" ]; then
      info "suppressed alerta notification for: ${host} ${chart}.${name} is ${status} to '${channel}'"
    else
      error "failed to send alerta notification for: ${host} ${chart}.${name} is ${status} to '${channel}', with HTTP response status code ${httpcode}."
    fi
  done

  [ ${sent} -gt 0 ] && return 0

  return 1
}

# -----------------------------------------------------------------------------
# flock sender

send_flock() {
  local webhook="${1}" channels="${2}" httpcode sent=0 channel color payload

  [ "${SEND_FLOCK}" != "YES" ] && return 1

  case "${status}" in
  WARNING) color="warning" ;;
  CRITICAL) color="danger" ;;
  CLEAR) color="good" ;;
  *) color="#777777" ;;
  esac

  for channel in ${channels}; do
    httpcode=$(docurl -X POST "${webhook}" -H "Content-Type: application/json" -d "{
            \"sendAs\": {
                \"name\" : \"netdata on ${host}\",
                \"profileImage\" : \"${images_base_url}/images/banner-icon-144x144.png\"
            },
            \"text\": \"${host} *${status_message}*\",
            \"timestamp\": \"${when}\",
            \"attachments\": [
                {
                    \"description\": \"${chart} (${family}) - ${info}\",
                    \"color\": \"${color}\",
                    \"title\": \"${alarm}\",
                    \"url\": \"${goto_url}\",
                    \"text\": \"${info}\",
                    \"views\": {
                        \"image\": {
                            \"original\": { \"src\": \"${image}\", \"width\": 400, \"height\": 400 },
                            \"thumbnail\": { \"src\": \"${image}\", \"width\": 50, \"height\": 50 },
                            \"filename\": \"${image}\"
                            }
                    }
                }
            ]
        }")
    if [ "${httpcode}" = "200" ]; then
      info "sent flock notification for: ${host} ${chart}.${name} is ${status} to '${channel}'"
      sent=$((sent + 1))
    else
      error "failed to send flock notification for: ${host} ${chart}.${name} is ${status} to '${channel}', with HTTP response status code ${httpcode}."
    fi
  done

  [ ${sent} -gt 0 ] && return 0

  return 1
}

# -----------------------------------------------------------------------------
# discord sender

send_discord() {
  local webhook="${1}/slack" channels="${2}" httpcode sent=0 channel color payload username

  [ "${SEND_DISCORD}" != "YES" ] && return 1

  case "${status}" in
  WARNING) color="warning" ;;
  CRITICAL) color="danger" ;;
  CLEAR) color="good" ;;
  *) color="#777777" ;;
  esac

  for channel in ${channels}; do
    username="netdata on ${host}"
    [ ${#username} -gt 32 ] && username="${username:0:29}..."

    payload="$(
      cat <<EOF
        {
            "channel": "#${channel}",
            "username": "${username}",
            "text": "${host} ${status_message}, \`${chart}\` (_${family}_), *${alarm}*",
            "icon_url": "${images_base_url}/images/banner-icon-144x144.png",
            "attachments": [
                {
                    "color": "${color}",
                    "title": "${alarm}",
                    "title_link": "${goto_url}",
                    "text": "${info}",
                    "fields": [
                        {
                            "title": "${chart}",
                            "value": "${family}"
                        }
                    ],
                    "thumb_url": "${image}",
                    "footer_icon": "${images_base_url}/images/banner-icon-144x144.png",
                    "footer": "${host}",
                    "ts": ${when}
                }
            ]
        }
EOF
    )"

    httpcode=$(docurl -X POST --data-urlencode "payload=${payload}" "${webhook}")
    if [ "${httpcode}" = "200" ]; then
      info "sent discord notification for: ${host} ${chart}.${name} is ${status} to '${channel}'"
      sent=$((sent + 1))
    else
      error "failed to send discord notification for: ${host} ${chart}.${name} is ${status} to '${channel}', with HTTP response status code ${httpcode}."
    fi
  done

  [ ${sent} -gt 0 ] && return 0

  return 1
}

# -----------------------------------------------------------------------------
# fleep sender

send_fleep() {
  local httpcode sent=0 webhooks="${1}" data message
  if [ "${SEND_FLEEP}" = "YES" ]; then
    message="${host} ${status_message}, \`${chart}\` (${family}), *${alarm}*\\n${info}"

    for hook in ${webhooks}; do
      data="{ "
      data="${data} 'message': '${message}', "
      data="${data} 'user': '${FLEEP_SENDER}' "
      data="${data} }"

      httpcode=$(docurl -X POST --data "${data}" "https://fleep.io/hook/${hook}")

      if [ "${httpcode}" = "200" ]; then
        info "sent fleep data for: ${host} ${chart}.${name} is ${status} and user '${FLEEP_SENDER}'"
        sent=$((sent + 1))
      else
        error "failed to send fleep data for: ${host} ${chart}.${name} is ${status} and user '${FLEEP_SENDER}' with HTTP response status code ${httpcode}."
      fi
    done

    [ ${sent} -gt 0 ] && return 0
  fi

  return 1
}

# -----------------------------------------------------------------------------
# Prowl sender

send_prowl() {
  local httpcode sent=0 data message keys prio=0 alarm_url event
  if [ "${SEND_PROWL}" = "YES" ]; then
    message="$(urlencode "${host} ${status_message}, \`${chart}\` (${family}), *${alarm}*\\n${info}")"
    message="description=${message}"
    keys="$(urlencode "$(echo "${1}" | tr ' ' ,)")"
    keys="apikey=${keys}"
    app="application=Netdata"

    case "${status}" in
    CRITICAL)
      prio=2
      ;;
    WARNING)
      prio=1
      ;;
    esac
    prio="priority=${prio}"

    alarm_url="$(urlencode ${goto_url})"
    alarm_url="url=${alarm_url}"
    event="$(urlencode "${host} ${status_message}")"
    event="event=${event}"

    data="${keys}&${prio}&${alarm_url}&${app}&${event}&${message}"

    httpcode=$(docurl -X POST --data "${data}" "https://api.prowlapp.com/publicapi/add")

    if [ "${httpcode}" = "200" ]; then
      info "sent prowl data for: ${host} ${chart}.${name} is ${status}"
      sent=1
    else
      error "failed to send prowl data for: ${host} ${chart}.${name} is ${status} with with error code ${httpcode}."
    fi

    [ ${sent} -gt 0 ] && return 0
  fi

  return 1
}

# -----------------------------------------------------------------------------
# irc sender

send_irc() {
  local NICKNAME="${1}" REALNAME="${2}" CHANNELS="${3}" NETWORK="${4}" PORT="${5}" SERVERNAME="${6}" MESSAGE="${7}" sent=0 channel color send_alarm reply_codes error

  if [ "${SEND_IRC}" = "YES" ] && [ -n "${NICKNAME}" ] && [ -n "${REALNAME}" ] && [ -n "${CHANNELS}" ] && [ -n "${NETWORK}" ] && [ -n "${SERVERNAME}" ] && [ -n "${PORT}" ]; then
    case "${status}" in
    WARNING) color="warning" ;;
    CRITICAL) color="danger" ;;
    CLEAR) color="good" ;;
    *) color="#777777" ;;
    esac

    SNDMESSAGE="${MESSAGE//$'\n'/", "}"
    for CHANNEL in ${CHANNELS}; do
      error=0
      send_alarm=$(echo -e "USER ${NICKNAME} guest ${REALNAME} ${SERVERNAME}\\nNICK ${NICKNAME}\\nJOIN ${CHANNEL}\\nPRIVMSG ${CHANNEL} :${SNDMESSAGE}\\nQUIT\\n" \  | nc "${NETWORK}" "${PORT}")
      reply_codes=$(echo "${send_alarm}" | cut -d ' ' -f 2 | grep -o '[0-9]*')
      for code in ${reply_codes}; do
        if [ "${code}" -ge 400 ] && [ "${code}" -le 599 ]; then
          error=1
          break
        fi
      done

      if [ "${error}" -eq 0 ]; then
        info "sent irc notification for: ${host} ${chart}.${name} is ${status} to '${CHANNEL}'"
        sent=$((sent + 1))
      else
        error "failed to send irc notification for: ${host} ${chart}.${name} is ${status} to '${CHANNEL}', with error code ${code}."
      fi
    done
  fi

  [ ${sent} -gt 0 ] && return 0

  return 1
}

# -----------------------------------------------------------------------------
# Amazon SNS sender

send_awssns() {
  local targets="${1}" message='' sent=0 region=''
  local default_format="${status} on ${host} at ${date}: ${chart} ${value_string}"

  [ "${SEND_AWSSNS}" = "YES" ] || return 1

  message=${AWSSNS_MESSAGE_FORMAT:-${default_format}}

  for target in ${targets}; do
    # Extract the region from the target ARN.  We need to explicitly specify the region so that it matches up correctly.
    region="$(echo ${target} | cut -f 4 -d ':')"
    if ${aws} sns publish --region "${region}" --subject "${host} ${status_message} - ${name//_/ } - ${chart}" --message "${message}" --target-arn ${target} &>/dev/null; then
      info "sent Amazon SNS notification for: ${host} ${chart}.${name} is ${status} to '${target}'"
      sent=$((sent + 1))
    else
      error "failed to send Amazon SNS notification for: ${host} ${chart}.${name} is ${status} to '${target}'"
    fi
  done

  [ ${sent} -gt 0 ] && return 0

  return 1
}

# -----------------------------------------------------------------------------
# Matrix sender

send_matrix() {
  local homeserver="${1}" webhook accesstoken rooms="${2}" httpcode sent=0 payload

  [ "${SEND_MATRIX}" != "YES" ] && return 1
  [ -z "${MATRIX_ACCESSTOKEN}" ] && return 1

  accesstoken="${MATRIX_ACCESSTOKEN}"

  case "${status}" in
  WARNING) emoji="⚠️" ;;
  CRITICAL) emoji="🔴" ;;
  CLEAR) emoji="✅" ;;
  *) emoji="⚪️" ;;
  esac

  for room in ${rooms}; do
    webhook="$homeserver/_matrix/client/r0/rooms/$(urlencode $room)/send/m.room.message?access_token=$accesstoken"
    payload="$(
  cat <<EOF
  {
    "msgtype": "m.notice",
    "format": "org.matrix.custom.html",
      "formatted_body": "${emoji} ${host} ${status_message} - <b>${name//_/ }</b><br>${chart} (${family})<br><a href=\"${goto_url}\">${alarm}</a><br><i>${info}</i>",
      "body": "${emoji} ${host} ${status_message} - ${name//_/ } ${chart} (${family}) ${goto_url} ${alarm} ${info}"
  }
EOF
    )"

    httpcode=$(docurl -X POST --data "${payload}" "${webhook}")
    if [ "${httpcode}" == "200" ]; then
      info "sent Matrix notification for: ${host} ${chart}.${name} is ${status} to '${room}'"
      sent=$((sent + 1))
    else
      error "failed to send Matrix notification for: ${host} ${chart}.${name} is ${status} to '${room}', with HTTP response status code ${httpcode}."
    fi
  done

  [ ${sent} -gt 0 ] && return 0

  return 1
}

# -----------------------------------------------------------------------------
# syslog sender

send_syslog() {
  local facility=${SYSLOG_FACILITY:-"local6"} level='info' targets="${1}"
  local priority='' message='' server='' port='' prefix=''
  local temp1='' temp2=''

  [ "${SEND_SYSLOG}" = "YES" ] || return 1

  if [ "${status}" = "CRITICAL" ]; then
    level='crit'
  elif [ "${status}" = "WARNING" ]; then
    level='warning'
  fi

  for target in ${targets}; do
    priority="${facility}.${level}"
    message=''
    server=''
    port=''
    prefix=''
    temp1=''
    temp2=''

    prefix=$(echo ${target} | cut -d '/' -f 2)
    temp1=$(echo ${target} | cut -d '/' -f 1)

    if [ ${prefix} != ${temp1} ]; then
      if (echo ${temp1} | grep -q '@'); then
        temp2=$(echo ${temp1} | cut -d '@' -f 1)
        server=$(echo ${temp1} | cut -d '@' -f 2)

        if [ ${temp2} != ${server} ]; then
          priority=${temp2}
        fi

        port=$(echo ${server} | rev | cut -d ':' -f 1 | rev)

        if (echo ${server} | grep -E -q '\[.*\]'); then
          if (echo ${port} | grep -q ']'); then
            port=''
          else
            server=$(echo ${server} | rev | cut -d ':' -f 2- | rev)
          fi
        else
          if [ ${port} = ${server} ]; then
            port=''
          else
            server=$(echo ${server} | cut -d ':' -f 1)
          fi
        fi
      else
        priority=${temp1}
      fi
    fi

    message="${prefix} ${status} on ${host} at ${date}: ${chart} ${value_string}"

    if [ ${server} ]; then
      logger_options="${logger_options} -n ${server}"
      if [ ${port} ]; then
        logger_options="${logger_options} -P ${port}"
      fi
    fi

    ${logger} -p ${priority} ${logger_options} "${message}"
  done

  return $?
}

# -----------------------------------------------------------------------------
# SMS sender

send_sms() {
  local recipients="${1}" errcode errmessage sent=0

    # Human readable SMS
    local msg="${host} ${status_message}: ${chart} (${family}), ${alarm}"

    # limit it to 160 characters
    msg="${msg:0:160}"

  if [ "${SEND_SMS}" = "YES" ] && [ -n "${sendsms}" ] && [ -n "${recipients}" ] && [ -n "${msg}" ]; then
    # http://api.kavenegar.com/v1/{API-KEY}/sms/send.json
    for phone in ${recipients}; do
      errmessage=$($sendsms $phone "$msg" 2>&1)
      errcode=$?
      if [ ${errcode} -eq 0 ]; then
        info "sent smstools3 SMS for: ${host} ${chart}.${name} is ${status} to '${user}'"
        sent=$((sent + 1))
      else
        error "failed to send smstools3 SMS for: ${host} ${chart}.${name} is ${status} to '${user}' with error code ${errcode}: ${errmessage}."
      fi
    done

    [ ${sent} -gt 0 ] && return 0
  fi

  return 1
}

# -----------------------------------------------------------------------------
# hangouts sender

send_hangouts() {
  local rooms="${1}" httpcode sent=0 room color payload webhook thread

  [ "${SEND_HANGOUTS}" != "YES" ] && return 1

  case "${status}" in
  WARNING) color="#ffa700" ;;
  CRITICAL) color="#d62d20" ;;
  CLEAR) color="#008744" ;;
  *) color="#777777" ;;
  esac

  for room in ${rooms}; do
    if [ -z "${HANGOUTS_WEBHOOK_URI[$room]}" ] ; then
      info "Can't send Hangouts notification for: ${host} ${chart}.${name} to room ${room}. HANGOUTS_WEBHOOK_URI[$room] not defined"
    else
      if [ -n "${HANGOUTS_WEBHOOK_THREAD[$room]}" ]; then
        thread="\"name\" : \"${HANGOUTS_WEBHOOK_THREAD[$room]}\""
      fi
      webhook="${HANGOUTS_WEBHOOK_URI[$room]}"
      payload="$(
        cat <<EOF
        {
          "cards": [
            {
              "header": {
                "title": "Netdata on ${host}",
                "imageUrl": "${images_base_url}/images/banner-icon-144x144.png",
                "imageStyle": "IMAGE"
              },
              "sections": [
                {
                  "header": "<b>${host}</b>",
                  "widgets": [
                    {
                      "keyValue": {
                        "topLabel": "Status Message",
                        "content": "<b>${status_message}</b>",
                        "contentMultiline": "true",
                        "iconUrl": "${image}",
                        "onClick": {
                          "openLink": {
                            "url": "${goto_url}"
                          }
                        }
                      }
                    },
                    {
                      "keyValue": {
                        "topLabel": "${chart} | ${family}",
                        "content": "<font color=${color}>${alarm}</font>",
                        "contentMultiline": "true"
                      }
                    }
                  ]
                },
                {
                  "widgets": [
                    {
                      "textParagraph": {
                      "text": "<font color=\"#0057e7\">@ ${date}\n<b>${info}</b></font>"
                      }
                    }
                  ]
                },
                {
                  "widgets": [
                    {
                      "buttons": [
                        {
                          "textButton": {
                            "text": "Go to ${host}",
                            "onClick": {
                              "openLink": {
                                "url": "${goto_url}"
                              }
                            }
                          }
                        }
                      ]
                    }
                  ]
                }
              ]
            }
          ],
          "thread": {
            $thread
          }
        }
EOF
        )"

      httpcode=$(docurl -H "Content-Type: application/json" -X POST -d "${payload}" "${webhook}")

      if [ "${httpcode}" = "200" ]; then
        info "sent hangouts notification for: ${host} ${chart}.${name} is ${status} to '${room}'"
        sent=$((sent + 1))
      else
        error "failed to send hangouts notification for: ${host} ${chart}.${name} is ${status} to '${room}', with HTTP response status code ${httpcode}."
      fi
    fi
  done

  [ ${sent} -gt 0 ] && return 0

  return 1
}

# -----------------------------------------------------------------------------
# Dynatrace sender

send_dynatrace() {
  [ "${SEND_DYNATRACE}" != "YES" ] && return 1

  local dynatrace_url="${DYNATRACE_SERVER}/e/${DYNATRACE_SPACE}/api/v1/events"
  local description="NetData Notification for: ${host} ${chart}.${name} is ${status}"
  local payload=""

  payload=$(cat <<EOF
{
  "title": "NetData Alarm from ${host}",
  "source" : "${DYNATRACE_ANNOTATION_TYPE}",
  "description" : "${description}",
  "eventType": "${DYNATRACE_EVENT}",
   "attachRules":{
     "tagRule":[{
        "meTypes":["HOST"],
        "tags":["${DYNATRACE_TAG_VALUE}"]
     }]
  },
  "customProperties":{
    "description": "${description}"
  }
}
EOF
)

  # echo ${payload}

  httpcode=$(docurl -X POST  -H "Authorization: Api-token ${DYNATRACE_TOKEN}"  -H "Content-Type: application/json" -d "${payload}"    ${dynatrace_url})
  ret=$?


  if [ ${ret} -eq 0 ]; then
     if [ "${httpcode}" = "200" ]; then
        info "sent ${DYNATRACE_EVENT} to ${DYNATRACE_SERVER}"
        return 0
     else
        warning "Dynatrace ${DYNATRACE_SERVER} responded ${httpcode} notification for: ${host} ${chart}.${name} is ${status} was not sent!"
        return 1
     fi
  else
     error  "failed to sent ${DYNATRACE_EVENT} notification for: ${host} ${chart}.${name} is ${status} to  ${DYNATRACE_SERVER} with error code ${ret}."
     return 1
  fi
}


# -----------------------------------------------------------------------------
# Stackpulse sender

send_stackpulse() {
  local payload httpcode oldv currv
  [ "${SEND_STACKPULSE}" != "YES" ] && return 1

  # We are sending null when values are nan to avoid errors while JSON message is parsed
  [ "${old_value}" != "nan" ] && oldv="${old_value}" ||  oldv="null"
  [ "${value}" != "nan" ] && currv="${value}" || currv="null"

  payload=$(cat <<EOF
  {
    "Node" : "${host}",
    "Chart" : "${chart}",
    "OldValue" : ${oldv},
    "Value" : ${currv},
    "Units" : "${units}",
    "OldStatus" : "${old_status}",
    "Status" : "${status}",
    "Alarm" : "${name}",
    "Date": ${when},
    "Duration": ${duration},
    "NonClearDuration": ${non_clear_duration},
    "Description" : "${status_message}, ${info}",
    "CalcExpression" : "${calc_expression}",
    "CalcParamValues" : "${calc_param_values}",
    "TotalWarnings" : "${total_warnings}",
    "TotalCritical" : "${total_critical}",
    "ID" : ${alarm_id}
  }
EOF
)

  httpcode=$(docurl -X POST -H "Content-Type: application/json" -d "${payload}" ${STACKPULSE_WEBHOOK})
  if [ "${httpcode}" = "200" ]; then
    info "sent stackpulse notification for: ${host} ${chart}.${name} is ${status}"
  else
    error "failed to send stackpulse notification for: ${host} ${chart}.${name} is ${status}, with HTTP response status code ${httpcode}."
    return 1
  fi

  return 0
}
# -----------------------------------------------------------------------------
# Opsgenie sender

send_opsgenie() {
  local payload httpcode oldv currv
  [ "${SEND_OPSGENIE}" != "YES" ] && return 1

  if [ -z "${OPSGENIE_API_KEY}" ] ; then
    info "Can't send Opsgenie notification, because OPSGENIE_API_KEY is not defined"
    return 1
  fi

  # We are sending null when values are nan to avoid errors while JSON message is parsed
  [ "${old_value}" != "nan" ] && oldv="${old_value}" ||  oldv="null"
  [ "${value}" != "nan" ] && currv="${value}" || currv="null"

  payload=$(cat <<EOF
  {
    "host" : "${host}",
    "unique_id" : "${unique_id}",
    "alarmId" : ${alarm_id},
    "eventId" : ${event_id},
    "chart" : "${chart}",
    "when": ${when},
    "name" : "${name}",
    "family" : "${family}",
    "status" : "${status}",
    "old_status" : "${old_status}",
    "value" : ${currv},
    "old_value" : ${oldv},
    "duration": ${duration},
    "non_clear_duration": ${non_clear_duration},
    "units" : "${units}",
    "info" : "${status_message}, ${info}",
    "calc_expression" : "${calc_expression}",
    "total_warnings" : "${total_warnings}",
    "total_critical" : "${total_critical}",
    "src" : "${src}"
  }
EOF
)

  httpcode=$(docurl -X POST -H "Content-Type: application/json" -d "${payload}" "${OPSGENIE_API_URL}/v1/json/integrations/webhooks/netdata?apiKey=${OPSGENIE_API_KEY}")
  # https://docs.opsgenie.com/docs/alert-api#create-alert
  if [ "${httpcode}" = "200" ]; then
    info "sent opsgenie notification for: ${host} ${chart}.${name} is ${status}"
  else
    error "failed to send opsgenie notification for: ${host} ${chart}.${name} is ${status}, with HTTP error code ${httpcode}."
    return 1
  fi

  return 0
}

# -----------------------------------------------------------------------------
# prepare the content of the notification

# the url to send the user on click
urlencode "${args_host}" >/dev/null
url_host="${REPLY}"
urlencode "${chart}" >/dev/null
url_chart="${REPLY}"
urlencode "${family}" >/dev/null
url_family="${REPLY}"
urlencode "${name}" >/dev/null
url_name="${REPLY}"
urlencode "${value_string}" >/dev/null
url_value_string="${REPLY}"


redirect_params="host=${url_host}&chart=${url_chart}&family=${url_family}&alarm=${url_name}&alarm_unique_id=${unique_id}&alarm_id=${alarm_id}&alarm_event_id=${event_id}&alarm_when=${when}&alarm_status=${status}&alarm_chart=${chart}&alarm_value=${url_value_string}"
GOTOCLOUD=0

if [ "${NETDATA_REGISTRY_URL}" == "https://registry.my-netdata.io" ]; then
  if [ -z "${NETDATA_REGISTRY_UNIQUE_ID}" ]; then
    if [ -f "@registrydir_POST@/netdata.public.unique.id" ]; then
      NETDATA_REGISTRY_UNIQUE_ID="$(cat "@registrydir_POST@/netdata.public.unique.id")"
    fi
  fi
  if [ -n "${NETDATA_REGISTRY_UNIQUE_ID}" ]; then
    GOTOCLOUD=1
  fi
fi

if [ ${GOTOCLOUD} -eq 0 ]; then
  goto_url="${NETDATA_REGISTRY_URL}/goto-host-from-alarm.html?${redirect_params}"
else
  # Temporarily disable alarm redirection, as the cloud endpoint no longer exists. This functionality will be restored after discussion on #9487. For now, just lead to netdata.cloud
  goto_url="${NETDATA_REGISTRY_CLOUD_BASE_URL}/alarms/redirect?agentId=${NETDATA_REGISTRY_UNIQUE_ID}&${redirect_params}"
fi

# the severity of the alarm
severity="${status}"

# the time the alarm was raised
duration4human ${duration} >/dev/null
duration_txt="${REPLY}"
duration4human ${non_clear_duration} >/dev/null
non_clear_duration_txt="${REPLY}"
raised_for="(was ${old_status,,} for ${duration_txt})"

# the key status message
status_message="status unknown"

# the color of the alarm
color="grey"

# the alarm value
alarm="${name//_/ } = ${value_string}"

# the image of the alarm
image="${images_base_url}/images/banner-icon-144x144.png"

# prepare the title based on status
case "${status}" in
CRITICAL)
  image="${images_base_url}/images/alert-128-red.png"
  alarm_badge="${NETDATA_REGISTRY_CLOUD_BASE_URL}/static/email/img/label_critical.png"
  status_message="is critical"
  color="#ca414b"

  background_color="#FFEBEF"
  border_color="#FF4136"
  text_color="#FF4136"
  action_text_color="#FFFFFF"
  ;;

WARNING)
  image="${images_base_url}/images/alert-128-orange.png"
  alarm_badge="${NETDATA_REGISTRY_CLOUD_BASE_URL}/static/email/img/label_warning.png"
  status_message="needs attention"
  color="#ffc107"

  background_color="#FFF8E1"
  border_color="#FFC300"
  text_color="#536775"
  action_text_color="#35414A"
  ;;

CLEAR)
  image="${images_base_url}/images/check-mark-2-128-green.png"
  alarm_badge="${NETDATA_REGISTRY_CLOUD_BASE_URL}/static/email/img/label_recovered.png"
  status_message="recovered"
  color="#77ca6d"

  background_color="#E5F5E8"
  border_color="#68C47D"
  text_color="#00AB44"
  action_text_color="#FFFFFF"

  ;;
esac

if [ "${status}" = "CLEAR" ]; then
  severity="Recovered from ${old_status}"
  if [ ${non_clear_duration} -gt ${duration} ]; then
    raised_for="(alarm was raised for ${non_clear_duration_txt})"
  fi

  # don't show the value when the status is CLEAR
  # for certain alarms, this value might not have any meaning
  alarm="${name//_/ } ${raised_for}"

elif { [ "${old_status}" = "WARNING" ] && [ "${status}" = "CRITICAL" ]; }; then
  severity="Escalated to ${status}"
  if [ ${non_clear_duration} -gt ${duration} ]; then
    raised_for="(alarm is raised for ${non_clear_duration_txt})"
  fi

elif { [ "${old_status}" = "CRITICAL" ] && [ "${status}" = "WARNING" ]; }; then
  severity="Demoted to ${status}"
  if [ ${non_clear_duration} -gt ${duration} ]; then
    raised_for="(alarm is raised for ${non_clear_duration_txt})"
  fi

else
  raised_for=
fi

# prepare HTML versions of elements
info_html=
[ -n "${info}" ] && info_html=" <small><br/>${info}</small>"

raised_for_html=
[ -n "${raised_for}" ] && raised_for_html="<br/><small>${raised_for}</small>"

# -----------------------------------------------------------------------------
# send the slack notification

# slack aggregates posts from the same username
# so we use "${host} ${status}" as the bot username, to make them diff

send_slack "${SLACK_WEBHOOK_URL}" "${to_slack}"
SENT_SLACK=$?

# -----------------------------------------------------------------------------
# send the hangouts notification

# hangouts aggregates posts from the same room
# so we use "${host} ${status}" as the room, to make them diff

send_hangouts "${to_hangouts}"
SENT_HANGOUTS=$?

# -----------------------------------------------------------------------------
# send the Microsoft notification

# Microsoft team aggregates posts from the same username
# so we use "${host} ${status}" as the bot username, to make them diff

send_msteam "${MSTEAM_WEBHOOK_URL}" "${to_msteam}"
SENT_MSTEAM=$?

# -----------------------------------------------------------------------------
# send the rocketchat notification

# rocketchat aggregates posts from the same username
# so we use "${host} ${status}" as the bot username, to make them diff

send_rocketchat "${ROCKETCHAT_WEBHOOK_URL}" "${to_rocketchat}"
SENT_ROCKETCHAT=$?

# -----------------------------------------------------------------------------
# send the alerta notification

# alerta aggregates posts from the same username
# so we use "${host} ${status}" as the bot username, to make them diff

send_alerta "${ALERTA_WEBHOOK_URL}" "${to_alerta}"
SENT_ALERTA=$?

# -----------------------------------------------------------------------------
# send the flock notification

# flock aggregates posts from the same username
# so we use "${host} ${status}" as the bot username, to make them diff

send_flock "${FLOCK_WEBHOOK_URL}" "${to_flock}"
SENT_FLOCK=$?

# -----------------------------------------------------------------------------
# send the discord notification

# discord aggregates posts from the same username
# so we use "${host} ${status}" as the bot username, to make them diff

send_discord "${DISCORD_WEBHOOK_URL}" "${to_discord}"
SENT_DISCORD=$?

# -----------------------------------------------------------------------------
# send the pushover notification

send_pushover "${PUSHOVER_APP_TOKEN}" "${to_pushover}" "${when}" "${goto_url}" "${status}" "${host} ${status_message} - ${name//_/ } - ${chart}" "
<font color=\"${color}\"><b>${alarm}</b></font>${info_html}<br/>&nbsp;
<small><b>${chart}</b><br/>Chart<br/>&nbsp;</small>
<small><b>${family}</b><br/>Family<br/>&nbsp;</small>
<small><b>${severity}</b><br/>Severity<br/>&nbsp;</small>
<small><b>${date}${raised_for_html}</b><br/>Time<br/>&nbsp;</small>
<a href=\"${goto_url}\">View Netdata</a><br/>&nbsp;
<small><small>The source of this alarm is line ${src}</small></small>
"

SENT_PUSHOVER=$?

# -----------------------------------------------------------------------------
# send the pushbullet notification

send_pushbullet "${PUSHBULLET_ACCESS_TOKEN}" "${PUSHBULLET_SOURCE_DEVICE}" "${to_pushbullet}" "${goto_url}" "${host} ${status_message} - ${name//_/ } - ${chart}" "${alarm}\\n
Severity: ${severity}\\n
Chart: ${chart}\\n
Family: ${family}\\n
${date}\\n
The source of this alarm is line ${src}"

SENT_PUSHBULLET=$?

# -----------------------------------------------------------------------------
# send the twilio SMS

send_twilio "${TWILIO_ACCOUNT_SID}" "${TWILIO_ACCOUNT_TOKEN}" "${TWILIO_NUMBER}" "${to_twilio}" "${host} ${status_message} - ${name//_/ } - ${chart}" "${alarm}
Severity: ${severity}
Chart: ${chart}
Family: ${family}
${info}"

SENT_TWILIO=$?

# -----------------------------------------------------------------------------
# send the messagebird SMS

send_messagebird "${MESSAGEBIRD_ACCESS_KEY}" "${MESSAGEBIRD_NUMBER}" "${to_messagebird}" "${host} ${status_message} - ${name//_/ } - ${chart}" "${alarm}
Severity: ${severity}
Chart: ${chart}
Family: ${family}
${info}"

SENT_MESSAGEBIRD=$?

# -----------------------------------------------------------------------------
# send the kavenegar SMS

send_kavenegar "${KAVENEGAR_API_KEY}" "${KAVENEGAR_SENDER}" "${to_kavenegar}" "${host} ${status_message} - ${name//_/ } - ${chart}" "${alarm}
Severity: ${severity}
Chart: ${chart}
Family: ${family}
${info}"

SENT_KAVENEGAR=$?

# -----------------------------------------------------------------------------
# send the telegram.org message

# https://core.telegram.org/bots/api#formatting-options
send_telegram "${TELEGRAM_BOT_TOKEN}" "${to_telegram}" "${host} ${status_message} - <b>${name//_/ }</b>
${chart} (${family})
<a href=\"${goto_url}\">${alarm}</a>
<i>${info}</i>"

SENT_TELEGRAM=$?

# -----------------------------------------------------------------------------
# send the kafka message

send_kafka
SENT_KAFKA=$?

# -----------------------------------------------------------------------------
# send the pagerduty.com message

send_pd "${to_pd}"
SENT_PD=$?

# -----------------------------------------------------------------------------
# send the fleep message

send_fleep "${to_fleep}"
SENT_FLEEP=$?

# -----------------------------------------------------------------------------
# send the Prowl message

send_prowl "${to_prowl}"
SENT_PROWL=$?

# -----------------------------------------------------------------------------
# send the irc message

send_irc "${IRC_NICKNAME}" "${IRC_REALNAME}" "${to_irc}" "${IRC_NETWORK}" "${IRC_PORT}" "${host}" "${host} ${status_message} - ${name//_/ } - ${chart} ----- ${alarm}
Severity: ${severity}
Chart: ${chart}
Family: ${family}
${info}"

SENT_IRC=$?

# -----------------------------------------------------------------------------
# send the SMS message with smstools3

send_sms "${to_sms}"

SENT_SMS=$?

# -----------------------------------------------------------------------------
# send the custom message

send_custom() {
  # is it enabled?
  [ "${SEND_CUSTOM}" != "YES" ] && return 1

  # do we have any sender?
  [ -z "${1}" ] && return 1

  # call the custom_sender function
  custom_sender "${@}"
}

send_custom "${to_custom}"
SENT_CUSTOM=$?

# -----------------------------------------------------------------------------
# send hipchat message

send_hipchat "${HIPCHAT_AUTH_TOKEN}" "${to_hipchat}" " \
${host} ${status_message}<br/> \
<b>${alarm}</b> ${info_html}<br/> \
<b>${chart}</b> (family <b>${family}</b>)<br/> \
<b>${date}${raised_for_html}</b><br/> \
<a href=\\\"${goto_url}\\\">View netdata dashboard</a> \
(source of alarm ${src}) \
"

SENT_HIPCHAT=$?

# -----------------------------------------------------------------------------
# send the Amazon SNS message

send_awssns "${to_awssns}"

SENT_AWSSNS=$?

# -----------------------------------------------------------------------------
#  send the Matrix message
send_matrix "${MATRIX_HOMESERVER}" "${to_matrix}"

SENT_MATRIX=$?


# -----------------------------------------------------------------------------
# send the syslog message

send_syslog "${to_syslog}"

SENT_SYSLOG=$?

# -----------------------------------------------------------------------------
# send the email

IFS='' read -r -d '' email_plaintext_part <<EOF
Content-Type: text/plain; encoding=${EMAIL_CHARSET}
Content-Disposition: inline
Content-Transfer-Encoding: 8bit

${host} ${status_message}

${alarm} ${info}
${raised_for}

Chart   : ${chart}
Family  : ${family}
Severity: ${severity}
URL     : ${goto_url}
Source  : ${src}
Date    : ${date}
Notification generated on ${host}

Evaluated Expression :  ${calc_expression}
Expression Variables :  ${calc_param_values}

The host has ${total_warnings} WARNING and ${total_critical} CRITICAL alarm(s) raised.
EOF

if [[ "${EMAIL_PLAINTEXT_ONLY}" == "YES" ]]; then

send_email <<EOF
To: ${to_email}
Subject: ${host} ${status_message} - ${name//_/ } - ${chart}
MIME-Version: 1.0
Content-Type: multipart/alternative; boundary="multipart-boundary"
${email_thread_headers}

This is a MIME-encoded multipart message

--multipart-boundary
${email_plaintext_part}
--multipart-boundary--
EOF

else

if [ -n "$total_warn_alarms" ]; then
   while read -d, -r pair; do
       IFS='=' read -r key val <<<"$pair"

       date=$(date --date=@${val} "${date_format}" 2>/dev/null)
       [ -z "${date}" ] && date=$(date "${date_format}" 2>/dev/null)
       [ -z "${date}" ] && date=$(date --date=@${val} 2>/dev/null)
       [ -z "${date}" ] && date=$(date 2>/dev/null)

       now=$(date "+%s")
       elapsed=$(( now - val))

       duration4human ${elapsed} >/dev/null
       elapsed_txt="${REPLY}"

       WARN_ALARMS+="
       <div class=\"set-font\" style=\"font-family: 'IBM Plex Sans', sans-serif; background: #FFFFFF; background-color: #FFFFFF; margin: 0px auto; max-width: 600px;\">

            <table align=\"center\" border=\"0\" cellpadding=\"0\" cellspacing=\"0\" role=\"presentation\" style=\"background:#FFFFFF;background-color:#FFFFFF;width:100%;\">
              <tbody>
              <tr>
                <td style=\"border-top:8px solid #F7F8F8;direction:ltr;font-size:0px;padding:20px 0;text-align:center;\">
                  <!--[if mso | IE]><table role=\"presentation\" border=\"0\" cellpadding=\"0\" cellspacing=\"0\"><tr><td class=\"\" style=\"vertical-align:top;width:300px;\" ><![endif]-->

                  <div class=\"mj-column-per-50 mj-outlook-group-fix\" style=\"font-size:0px;text-align:left;direction:ltr;display:inline-block;vertical-align:top;width:50%;\">

                    <table border=\"0\" cellpadding=\"0\" cellspacing=\"0\" role=\"presentation\" style=\"vertical-align:top;\" width=\"100%\">
                      <tbody>

                      <tr>
                        <td align=\"left\" style=\"font-size:0px;padding:10px 25px;word-break:break-word;\">

                          <div style=\"font-family:'IBM Plex Sans', Helvetica, Arial, sans-serif;font-size:14px;font-weight:600;line-height:1;text-align:left;color:#555555;\">${key}</div>

                        </td>
                      </tr>

                      <tr>
                        <td align=\"left\" style=\"font-size:0px;padding:10px 25px;padding-top:2px;word-break:break-word;\">

                          <div style=\"font-family:'IBM Plex Sans', Helvetica, Arial, sans-serif;font-size:12px;line-height:1;text-align:left;color:#555555;\">${date}</div>

                        </td>
                      </tr>

                      </tbody>
                    </table>

                  </div>

                  <!--[if mso | IE]></td><td class=\"\" style=\"vertical-align:top;width:300px;\" ><![endif]-->

                  <div class=\"mj-column-per-50 mj-outlook-group-fix\" style=\"font-size:0px;text-align:left;direction:ltr;display:inline-block;vertical-align:top;width:50%;\">

                    <table border=\"0\" cellpadding=\"0\" cellspacing=\"0\" role=\"presentation\" width=\"100%\">
                      <tbody>
                      <tr>
                        <td style=\"vertical-align:top;padding-top:13px;\">

                          <table border=\"0\" cellpadding=\"0\" cellspacing=\"0\" role=\"presentation\" style width=\"100%\">
                            <tbody>

                            <tr>
<<<<<<< HEAD
                              <td align=\"right\" style=\"font-size:0px;padding:10px 2px 10px 0;word-break:break-word;\">
=======
                              <td align=\"right\" style=\"font-size:0px;padding:10px 25px 10px 0;word-break:break-word;\">
>>>>>>> 83acd11d

                                <div style=\"font-family:'IBM Plex Sans', Helvetica, Arial, sans-serif;font-size:13px;line-height:1;text-align:center;color:#555555;\"><span style=\"background-color:#FFF8E1; border: 1px solid #FFC300; border-radius:36px; padding: 2px 12px; margin-top: 20px\">
              Warning for ${elapsed_txt}
           </span></div>

                              </td>
                            </tr>

                            </tbody>
                          </table>

                        </td>
                      </tr>
                      </tbody>
                    </table>

                  </div>

                  <!--[if mso | IE]></td></tr></table><![endif]-->
                </td>
              </tr>
              </tbody>
            </table>

          </div>
       "

   done <<<"$total_warn_alarms,"
fi

if [ -n "$total_crit_alarms" ]; then
   while read -d, -r pair; do
       IFS='=' read -r key val <<<"$pair"

       date=$(date --date=@${val} "${date_format}" 2>/dev/null)
       [ -z "${date}" ] && date=$(date "${date_format}" 2>/dev/null)
       [ -z "${date}" ] && date=$(date --date=@${val} 2>/dev/null)
       [ -z "${date}" ] && date=$(date 2>/dev/null)

       now=$(date "+%s")
       elapsed=$(( now - val))

       duration4human ${elapsed} >/dev/null
       elapsed_txt="${REPLY}"

       CRIT_ALARMS+="
       <div class=\"set-font\" style=\"font-family: 'IBM Plex Sans', sans-serif; background: #FFFFFF; background-color: #FFFFFF; margin: 0px auto; max-width: 600px;\">

            <table align=\"center\" border=\"0\" cellpadding=\"0\" cellspacing=\"0\" role=\"presentation\" style=\"background:#FFFFFF;background-color:#FFFFFF;width:100%;\">
              <tbody>
              <tr>
                <td style=\"border-top:8px solid #F7F8F8;direction:ltr;font-size:0px;padding:20px 0;text-align:center;\">
                  <!--[if mso | IE]><table role=\"presentation\" border=\"0\" cellpadding=\"0\" cellspacing=\"0\"><tr><td class=\"\" style=\"vertical-align:top;width:300px;\" ><![endif]-->

                  <div
                    class=\"mj-column-per-50 mj-outlook-group-fix\" style=\"font-size:0px;text-align:left;direction:ltr;display:inline-block;vertical-align:top;width:50%;\"
                  >

                    <table border=\"0\" cellpadding=\"0\" cellspacing=\"0\" role=\"presentation\" style=\"vertical-align:top;\" width=\"100%\">
                      <tbody>

                      <tr>
                        <td align=\"left\" style=\"font-size:0px;padding:10px 25px;word-break:break-word;\">

                          <div
                            style=\"font-family:'IBM Plex Sans', Helvetica, Arial, sans-serif;font-size:14px;font-weight:600;line-height:1;text-align:left;color:#555555;\"
                          >${key}</div>

                        </td>
                      </tr>

                      <tr>
                        <td align=\"left\" style=\"font-size:0px;padding:10px 25px;padding-top:2px;word-break:break-word;\">

                          <div
                            style=\"font-family:'IBM Plex Sans', Helvetica, Arial, sans-serif;font-size:12px;line-height:1;text-align:left;color:#555555;\"
                          >${date}</div>

                        </td>
                      </tr>

                      </tbody>
                    </table>

                  </div>

                  <!--[if mso | IE]></td><td class=\"\" style=\"vertical-align:top;width:300px;\" ><![endif]-->

                  <div
                    class=\"mj-column-per-50 mj-outlook-group-fix\" style=\"font-size:0px;text-align:left;direction:ltr;display:inline-block;vertical-align:top;width:50%;\"
                  >

                    <table border=\"0\" cellpadding=\"0\" cellspacing=\"0\" role=\"presentation\" width=\"100%\">
                      <tbody>
                      <tr>
                        <td style=\"vertical-align:top;padding-top:13px;\">

                          <table border=\"0\" cellpadding=\"0\" cellspacing=\"0\" role=\"presentation\" style width=\"100%\">
                            <tbody>

                            <tr>
<<<<<<< HEAD
                              <td align=\"right\" style=\"font-size:0px;padding:10px 2px 10px 0;word-break:break-word;\">
=======
                              <td align=\"right\" style=\"font-size:0px;padding:10px 25px 10px 0;word-break:break-word;\">
>>>>>>> 83acd11d

                                <div style=\"font-family:'IBM Plex Sans', Helvetica, Arial, sans-serif;font-size:13px;line-height:1;text-align:center;color:#555555;\"><span style=\"background-color:#FFEBEF; border: 1px solid #FF4136; border-radius:36px; padding: 2px 12px; margin-top: 20px\">
              Critical for ${elapsed_txt}
           </span></div>

                              </td>
                            </tr>

                            </tbody>
                          </table>

                        </td>
                      </tr>
                      </tbody>
                    </table>

                  </div>

                  <!--[if mso | IE]></td></tr></table><![endif]-->
                </td>
              </tr>
              </tbody>
            </table>

          </div>
       "

   done <<<"$total_crit_alarms,"
fi

if [ -n "$edit_command_line" ]; then
    IFS='=' read -r edit_command line <<<"$edit_command_line"
fi

IFS='' read -r -d '' email_html_part <<EOF
Content-Type: text/html; encoding=${EMAIL_CHARSET}
Content-Disposition: inline
Content-Transfer-Encoding: 8bit




<!doctype html>
<html xmlns="http://www.w3.org/1999/xhtml" xmlns:v="urn:schemas-microsoft-com:vml" xmlns:o="urn:schemas-microsoft-com:office:office">
<head>
  <title>

  </title>
  <!--[if !mso]><!-->
  <meta http-equiv="X-UA-Compatible" content="IE=edge">
  <!--<![endif]-->
  <meta http-equiv="Content-Type" content="text/html; charset=UTF-8">
  <meta name="viewport" content="width=device-width, initial-scale=1">
  <style type="text/css">
      #outlook a { padding:0; }
      body { margin:0;padding:0;-webkit-text-size-adjust:100%;-ms-text-size-adjust:100%; }
      table, td { border-collapse:collapse;mso-table-lspace:0pt;mso-table-rspace:0pt; }
      img { border:0;height:auto;line-height:100%; outline:none;text-decoration:none;-ms-interpolation-mode:bicubic; }
      p { display:block;margin:13px 0; }
  </style>
  <!--[if mso]>
  <xml>
    <o:OfficeDocumentSettings>
      <o:AllowPNG/>
      <o:PixelsPerInch>96</o:PixelsPerInch>
    </o:OfficeDocumentSettings>
  </xml>
  <![endif]-->
  <!--[if lte mso 11]>
  <style type="text/css">
    .mj-outlook-group-fix { width:100% !important; }
  </style>
  <![endif]-->

  <!--[if !mso]><!-->
  <link href="https://fonts.googleapis.com/css?family=Ubuntu:300,400,500,700" rel="stylesheet" type="text/css">
  <link href="https://fonts.googleapis.com/css2?family=IBM+Plex+Sans:wght@300;400;500;600;700&display=swap" rel="stylesheet" type="text/css">
  <style type="text/css">
      @import url(https://fonts.googleapis.com/css?family=Ubuntu:300,400,500,700);
      @import url(https://fonts.googleapis.com/css2?family=IBM+Plex+Sans:wght@300;400;500;600;700&display=swap);
  </style>
  <!--<![endif]-->



  <style type="text/css">
      @media only screen and (min-width:100px) {
          .mj-column-per-100 { width:100% !important; max-width: 100%; }
          .mj-column-per-70 { width:70% !important; max-width: 70%; }
          .mj-column-per-30 { width:30% !important; max-width: 30%; }
          .mj-column-per-50 { width:50% !important; max-width: 50%; }
          .mj-column-px-100 { width:100px !important; max-width: 100px; }
          .mj-column-per-80 { width:80% !important; max-width: 80%; }
      }
  </style>


  <style type="text/css">



      @media only screen and (max-width:100px) {
          table.mj-full-width-mobile { width: 100% !important; }
          td.mj-full-width-mobile { width: auto !important; }
      }

  </style>


</head>
<body style="word-spacing:normal;">


<div style>


  <!--[if mso | IE]><table align="center" border="0" cellpadding="0" cellspacing="0" class="" style="width:600px;" width="600" ><tr><td style="line-height:0px;font-size:0px;mso-line-height-rule:exactly;"><![endif]-->


  <div style="margin:0px auto;max-width:600px;">

    <table align="center" border="0" cellpadding="0" cellspacing="0" role="presentation" style="width:100%;">
      <tbody>
      <tr>
        <td style="direction:ltr;font-size:0px;padding:20px 0;padding-bottom:50px;text-align:center;">
          <!--[if mso | IE]><table role="presentation" border="0" cellpadding="0" cellspacing="0"><tr><td class="" style="vertical-align:top;width:600px;" ><![endif]-->

          <div class="mj-column-per-100 mj-outlook-group-fix" style="font-size:0px;text-align:left;direction:ltr;display:inline-block;vertical-align:top;width:100%;">

            <table border="0" cellpadding="0" cellspacing="0" role="presentation" style="vertical-align:top;" width="100%">
              <tbody>

              <tr>
                <td align="left" style="font-size:0px;padding:10px 25px;padding-left:0;word-break:break-word;">

                  <table border="0" cellpadding="0" cellspacing="0" role="presentation" style="border-collapse:collapse;border-spacing:0px;">
                    <tbody>
                    <tr>
                      <td style="width:575px;">

                        <img height="auto" src="https://app.netdata.cloud/static/email/img/header.png" style="border:0;display:block;outline:none;text-decoration:none;height:auto;width:100%;font-size:13px;" width="575">

                      </td>
                    </tr>
                    </tbody>
                  </table>

                </td>
              </tr>

              </tbody>
            </table>

          </div>

          <!--[if mso | IE]></td></tr></table><![endif]-->
        </td>
      </tr>
      </tbody>
    </table>

  </div>


  <!--[if mso | IE]></td></tr></table><table align="center" border="0" cellpadding="0" cellspacing="0" class="" style="width:600px;" width="600" ><tr><td style="line-height:0px;font-size:0px;mso-line-height-rule:exactly;"><![endif]-->


  <div style="margin:0px auto;max-width:600px;">

    <table align="center" border="0" cellpadding="0" cellspacing="0" role="presentation" style="width:100%;">
      <tbody>
      <tr>
        <td style="border:1px solid ${border_color};direction:ltr;font-size:0px;padding:20px 0;text-align:center;">
          <!--[if mso | IE]><table role="presentation" border="0" cellpadding="0" cellspacing="0"><tr><td class="set-font-outlook" width="600px" ><table align="center" border="0" cellpadding="0" cellspacing="0" class="set-font-outlook" style="width:598px;" width="598" ><tr><td style="line-height:0px;font-size:0px;mso-line-height-rule:exactly;"><![endif]-->


          <div class="set-font" style="font-family: 'IBM Plex Sans', sans-serif; margin: 0px auto; max-width: 598px;">

            <table align="center" border="0" cellpadding="0" cellspacing="0" role="presentation" style="width:100%;">
              <tbody>
              <tr>
                <td style="direction:ltr;font-size:0px;padding:20px 0;padding-bottom:0;padding-top:0;text-align:center;">
                  <!--[if mso | IE]><table role="presentation" border="0" cellpadding="0" cellspacing="0"><tr><td class="" style="vertical-align:top;width:418.6px;" ><![endif]-->

                  <div
                    class="mj-column-per-70 mj-outlook-group-fix" style="font-size:0px;text-align:left;direction:ltr;display:inline-block;vertical-align:top;width:70%;"
                  >

                    <table border="0" cellpadding="0" cellspacing="0" role="presentation" style="vertical-align:top;" width="100%">
                      <tbody>

                      <tr>
                        <td align="left" style="font-size:0px;padding:10px 25px;padding-top:15px;word-break:break-word;">

                          <div
                            style="font-family:'IBM Plex Sans', Helvetica, Arial, sans-serif;font-size:20px;font-weight:700;line-height:1;text-align:left;color:#555555;"
                          >${name}</div>

                        </td>
                      </tr>

                      </tbody>
                    </table>

                  </div>

                  <!--[if mso | IE]></td><td class="" style="vertical-align:top;width:179.4px;" ><![endif]-->

                  <div class="mj-column-per-30 mj-outlook-group-fix" style="font-size:0px;text-align:left;direction:ltr;display:inline-block;vertical-align:top;width:30%;">

                    <table border="0" cellpadding="0" cellspacing="0" role="presentation" style="vertical-align:top;" width="100%">
                      <tbody>

                      <tr>
                        <td align="center" style="font-size:0px;padding:10px 25px;word-break:break-word;">

                          <table border="0" cellpadding="0" cellspacing="0" role="presentation" style="border-collapse:collapse;border-spacing:0px;">
                            <tbody>
                            <tr>
                              <td style="width:100px;">

                                <img
                                  height="auto" src="${alarm_badge}" style="border:0;display:block;outline:none;text-decoration:none;height:auto;width:100%;font-size:13px;" width="100"
                                />

                              </td>
                            </tr>
                            </tbody>
                          </table>

                        </td>
                      </tr>

                      </tbody>
                    </table>

                  </div>

                  <!--[if mso | IE]></td></tr></table><![endif]-->
                </td>
              </tr>
              </tbody>
            </table>

          </div>


          <!--[if mso | IE]></td></tr></table></td></tr><tr><td class="set-font-outlook" width="600px" ><table align="center" border="0" cellpadding="0" cellspacing="0" class="set-font-outlook" style="width:598px;" width="598" ><tr><td style="line-height:0px;font-size:0px;mso-line-height-rule:exactly;"><![endif]-->


          <div class="set-font" style="font-family: 'IBM Plex Sans', sans-serif; margin: 0px auto; max-width: 598px;">

            <table align="center" border="0" cellpadding="0" cellspacing="0" role="presentation" style="width:100%;">
              <tbody>
              <tr>
                <td style="direction:ltr;font-size:0px;padding:0;text-align:center;">
                  <!--[if mso | IE]><table role="presentation" border="0" cellpadding="0" cellspacing="0"><tr><td class="" style="vertical-align:top;width:598px;" ><![endif]-->

                  <div class="mj-column-per-100 mj-outlook-group-fix" style="font-size:0px;text-align:left;direction:ltr;display:inline-block;vertical-align:top;width:100%;">

                    <table border="0" cellpadding="0" cellspacing="0" role="presentation" style="vertical-align:top;" width="100%">
                      <tbody>

                      <tr>
                        <td align="left" style="font-size:0px;padding:10px 25px;padding-top:0;word-break:break-word;">

                          <div style="font-family:IBM Plex Sans, sans-serif;font-size:13px;line-height:1;text-align:left;color:#555555;">on ${host}</div>

                        </td>
                      </tr>

                      </tbody>
                    </table>

                  </div>

                  <!--[if mso | IE]></td></tr></table><![endif]-->
                </td>
              </tr>
              </tbody>
            </table>

          </div>


          <!--[if mso | IE]></td></tr></table></td></tr><tr><td class="set-font-outlook" width="600px" ><table align="center" border="0" cellpadding="0" cellspacing="0" class="set-font-outlook" style="width:598px;" width="598" ><tr><td style="line-height:0px;font-size:0px;mso-line-height-rule:exactly;"><![endif]-->


          <div class="set-font" style="font-family: 'IBM Plex Sans', sans-serif; margin: 0px auto; max-width: 598px;">

            <table align="center" border="0" cellpadding="0" cellspacing="0" role="presentation" style="width:100%;">
              <tbody>
              <tr>
                <td style="direction:ltr;font-size:0px;padding:20px 0;text-align:center;">
                  <!--[if mso | IE]><table role="presentation" border="0" cellpadding="0" cellspacing="0"><tr><td class="" style="vertical-align:top;width:598px;" ><![endif]-->

                  <div class="mj-column-per-100 mj-outlook-group-fix" style="font-size:0px;text-align:left;direction:ltr;display:inline-block;vertical-align:top;width:100%;">

                    <table border="0" cellpadding="0" cellspacing="0" role="presentation" style="vertical-align:top;" width="100%">
                      <tbody>

                      <tr>
                        <td align="left" style="font-size:0px;padding:10px 25px;padding-top:0;word-break:break-word;">

                          <div style="font-family:'IBM Plex Sans', Helvetica, Arial, sans-serif;font-size:26px;font-weight:700;line-height:1;text-align:left;color:#555555;"><span style="color: ${text_color}; font-size:26px; background: ${background_color}; padding:4px 24px; border-radius: 36px">${value_string}
            </span></div>

                        </td>
                      </tr>

                      </tbody>
                    </table>

                  </div>

                  <!--[if mso | IE]></td></tr></table><![endif]-->
                </td>
              </tr>
              </tbody>
            </table>

          </div>


          <!--[if mso | IE]></td></tr></table></td></tr><tr><td class="set-font-outlook" width="600px" ><table align="center" border="0" cellpadding="0" cellspacing="0" class="set-font-outlook" style="width:598px;" width="598" ><tr><td style="line-height:0px;font-size:0px;mso-line-height-rule:exactly;"><![endif]-->


          <div class="set-font" style="font-family: 'IBM Plex Sans', sans-serif; margin: 0px auto; max-width: 598px;">

            <table align="center" border="0" cellpadding="0" cellspacing="0" role="presentation" style="width:100%;">
              <tbody>
              <tr>
                <td style="direction:ltr;font-size:0px;padding:20px 0;padding-bottom:0;padding-top:0;text-align:center;">
                  <!--[if mso | IE]><table role="presentation" border="0" cellpadding="0" cellspacing="0"><tr><td class="" style="vertical-align:top;width:598px;" ><![endif]-->

                  <div class="mj-column-per-100 mj-outlook-group-fix" style="font-size:0px;text-align:left;direction:ltr;display:inline-block;vertical-align:top;width:100%;">

                    <table border="0" cellpadding="0" cellspacing="0" role="presentation" style="vertical-align:top;" width="100%">
                      <tbody>

                      <tr>
                        <td align="left" style="font-size:0px;padding:10px 25px;padding-top:0;word-break:break-word;">

                          <div style="font-family:'IBM Plex Sans', Helvetica, Arial, sans-serif;font-size:16px;line-height:21px;text-align:left;color:#555555;">Details: ${info}</div>

                        </td>
                      </tr>

                      </tbody>
                    </table>

                  </div>

                  <!--[if mso | IE]></td></tr></table><![endif]-->
                </td>
              </tr>
              </tbody>
            </table>

          </div>


          <!--[if mso | IE]></td></tr></table></td></tr><tr><td class="set-font-outlook" width="600px" ><table align="center" border="0" cellpadding="0" cellspacing="0" class="set-font-outlook" style="width:598px;" width="598" ><tr><td style="line-height:0px;font-size:0px;mso-line-height-rule:exactly;"><![endif]-->


          <div class="set-font" style="font-family: 'IBM Plex Sans', sans-serif; margin: 0px auto; max-width: 598px;">

            <table align="center" border="0" cellpadding="0" cellspacing="0" role="presentation" style="width:100%;">
              <tbody>
              <tr>
                <td style="direction:ltr;font-size:0px;padding:20px 0;padding-bottom:0;padding-top:0;text-align:center;">
                  <!--[if mso | IE]><table role="presentation" border="0" cellpadding="0" cellspacing="0"><tr><td class="" style="vertical-align:top;width:598px;" ><![endif]-->

                  <div class="mj-column-per-100 mj-outlook-group-fix" style="font-size:0px;text-align:left;direction:ltr;display:inline-block;vertical-align:top;width:100%;">

                    <table border="0" cellpadding="0" cellspacing="0" role="presentation" style="vertical-align:top;" width="100%">
                      <tbody>

                      <tr>
                        <td align="center" vertical-align="middle" style="font-size:0px;padding:10px 25px;word-break:break-word;">

                          <table border="0" cellpadding="0" cellspacing="0" role="presentation" style="border-collapse:separate;width:100%;line-height:100%;">
                            <tr>
                              <td
                                align="center" bgcolor="${border_color}" role="presentation" style="border:none;border-radius:3px;cursor:auto;height:44px;background:${border_color};" valign="middle"
                              >
                                <p
                                  style="display:block;background:${border_color};color:#ffffff;font-size:13px;font-weight:600;line-height:44px;margin:0;text-decoration:none;text-transform:none;mso-padding-alt:0px;border-radius:3px;"
                                >
                                  <a href="${goto_url}" style="color: ${action_text_color}; text-decoration: none; width: 100%; display: inline-block">GO TO CHART</a>
                                </p>
                              </td>
                            </tr>
                          </table>

                        </td>
                      </tr>

                      </tbody>
                    </table>

                  </div>

                  <!--[if mso | IE]></td></tr></table><![endif]-->
                </td>
              </tr>
              </tbody>
            </table>

          </div>


          <!--[if mso | IE]></td></tr></table></td></tr></table><![endif]-->
        </td>
      </tr>
      </tbody>
    </table>

  </div>


  <!--[if mso | IE]></td></tr></table><![endif]-->


  <div style="height:32px;line-height:32px;">&#8202;</div>


  <!--[if mso | IE]><table align="center" border="0" cellpadding="0" cellspacing="0" class="set-font-outlook" style="width:600px;" width="600" ><tr><td style="line-height:0px;font-size:0px;mso-line-height-rule:exactly;"><![endif]-->


  <div class="set-font" style="font-family: 'IBM Plex Sans', sans-serif; background: ${background_color}; background-color: ${background_color}; margin: 0px auto; max-width: 600px;">

    <table align="center" border="0" cellpadding="0" cellspacing="0" role="presentation" style="background:${background_color};background-color:${background_color};width:100%;">
      <tbody>
      <tr>
        <td style="direction:ltr;font-size:0px;padding:20px 0;text-align:center;">
          <!--[if mso | IE]><table role="presentation" border="0" cellpadding="0" cellspacing="0"><tr><td class="" style="vertical-align:top;width:600px;" ><![endif]-->

          <div class="mj-column-per-100 mj-outlook-group-fix" style="font-size:0px;text-align:left;direction:ltr;display:inline-block;vertical-align:top;width:100%;">

            <table border="0" cellpadding="0" cellspacing="0" role="presentation" style="vertical-align:top;" width="100%">
              <tbody>

              <tr>
                <td align="left" style="font-size:0px;padding:10px 25px;padding-bottom:6px;word-break:break-word;">

                  <div style="font-family:'IBM Plex Sans', Helvetica, Arial, sans-serif;font-size:18px;line-height:1;text-align:left;color:#555555;">Chart:
                    <span style="font-weight:700">${chart}</span></div>

                </td>
              </tr>

              <tr>
                <td align="left" style="font-size:0px;padding:10px 25px;padding-top:0;word-break:break-word;">

                  <div style="font-family:'IBM Plex Sans', Helvetica, Arial, sans-serif;font-size:18px;line-height:1;text-align:left;color:#555555;">Family:
                    <span style="font-weight:700">${family}</span></div>

                </td>
              </tr>

              <tr>
                <td align="left" style="font-size:0px;padding:10px 25px;padding-top:4px;word-break:break-word;">

                  <div
                    style="font-family:'IBM Plex Sans', Helvetica, Arial, sans-serif;font-size:14px;line-height:1;text-align:left;color:#555555;"
                  >${severity} ${raised_for}</div>

                </td>
              </tr>

              <tr>
                <td align="center" style="font-size:0px;padding:10px 25px;word-break:break-word;">

                  <p style="border-top:solid 1px lightgrey;font-size:1px;margin:0px auto;width:100%;">
                  </p>

                  <!--[if mso | IE]><table align="center" border="0" cellpadding="0" cellspacing="0" style="border-top:solid 1px lightgrey;font-size:1px;margin:0px auto;width:550px;" role="presentation" width="550px" ><tr><td style="height:0;line-height:0;"> &nbsp;
            </td></tr></table><![endif]-->


                </td>
              </tr>

              <tr>
                <td align="left" style="font-size:0px;padding:10px 25px;padding-bottom:6px;word-break:break-word;">

                  <div style="font-family:'IBM Plex Sans', Helvetica, Arial, sans-serif;font-size:16px;line-height:1;text-align:left;color:#555555;">On
                    <span style="font-weight:500">${date}</span></div>

                </td>
              </tr>

              <tr>
                <td align="left" style="font-size:0px;padding:10px 25px;padding-top:0;word-break:break-word;">

                  <div style="font-family:'IBM Plex Sans', Helvetica, Arial, sans-serif;font-size:16px;line-height:1;text-align:left;color:#555555;">By:
                    <span style="font-weight:500">${host}</span></div>

                </td>
              </tr>

              <tr>
                <td align="left" style="font-size:0px;padding:10px 25px;padding-top:4px;word-break:break-word;">

                  <div style="font-family:'IBM Plex Sans', Helvetica, Arial, sans-serif;font-size:14px;line-height:1;text-align:left;color:#555555;">Global time:
                    <span style="font-weight:500">${date_utc}</span></div>

                </td>
              </tr>

              <tr>
                <td align="center" style="font-size:0px;padding:10px 25px;word-break:break-word;">

                  <p style="border-top:solid 1px lightgrey;font-size:1px;margin:0px auto;width:100%;">
                  </p>

                  <!--[if mso | IE]><table align="center" border="0" cellpadding="0" cellspacing="0" style="border-top:solid 1px lightgrey;font-size:1px;margin:0px auto;width:550px;" role="presentation" width="550px" ><tr><td style="height:0;line-height:0;"> &nbsp;
            </td></tr></table><![endif]-->


                </td>
              </tr>

              <tr>
                <td align="left" style="font-size:0px;padding:10px 25px;padding-bottom:6px;word-break:break-word;">

                  <div style="font-family:'IBM Plex Sans', Helvetica, Arial, sans-serif;font-size:16px;line-height:1;text-align:left;color:#555555;">Classification:
                    <span style="font-weight:500">${classification}</span></div>

                </td>
              </tr>

              <tr>
                <td align="left" style="font-size:0px;padding:10px 25px;padding-top:0;word-break:break-word;">

                  <div style="font-family:'IBM Plex Sans', Helvetica, Arial, sans-serif;font-size:16px;line-height:1;text-align:left;color:#555555;">Role:
                    <span style="font-weight:500">${roles}</span></div>

                </td>
              </tr>

              </tbody>
            </table>

          </div>

          <!--[if mso | IE]></td></tr></table><![endif]-->
        </td>
      </tr>
      </tbody>
    </table>

  </div>


  <!--[if mso | IE]></td></tr></table><table align="center" border="0" cellpadding="0" cellspacing="0" class="set-font-outlook" style="width:600px;" width="600" ><tr><td style="line-height:0px;font-size:0px;mso-line-height-rule:exactly;"><![endif]-->


  <div class="set-font" style="font-family: 'IBM Plex Sans', sans-serif; margin: 0px auto; max-width: 600px;">

    <table align="center" border="0" cellpadding="0" cellspacing="0" role="presentation" style="width:100%;">
      <tbody>
      <tr>
        <td style="direction:ltr;font-size:0px;padding:20px 0;padding-left:0;text-align:center;">
          <!--[if mso | IE]><table role="presentation" border="0" cellpadding="0" cellspacing="0"><tr><td class="" style="vertical-align:top;width:100px;" ><![endif]-->

          <div
            class="mj-column-px-100 mj-outlook-group-fix" style="font-size:0px;text-align:left;direction:ltr;display:inline-block;vertical-align:top;width:100px;"
          >

            <table border="0" cellpadding="0" cellspacing="0" role="presentation" width="100%">
              <tbody>
              <tr>
                <td style="vertical-align:top;padding:0;">

                  <table border="0" cellpadding="0" cellspacing="0" role="presentation" style width="100%">
                    <tbody>

                    <tr>
                      <td align="left" style="font-size:0px;padding:10px 25px;word-break:break-word;">

                        <table border="0" cellpadding="0" cellspacing="0" role="presentation" style="border-collapse:collapse;border-spacing:0px;">
                          <tbody>
                          <tr>
                            <td style="width:50px;">

                              <img height="auto" src="https://app.netdata.cloud/static/email/img/community_icon.png" style="border:0;display:block;outline:none;text-decoration:none;height:auto;width:100%;font-size:13px;" width="50">

                            </td>
                          </tr>
                          </tbody>
                        </table>

                      </td>
                    </tr>

                    </tbody>
                  </table>

                </td>
              </tr>
              </tbody>
            </table>

          </div>

          <!--[if mso | IE]></td><td align="left" class="" style="vertical-align:top;width:480px;" ><![endif]-->

          <div
            class="mj-column-per-80 mj-outlook-group-fix" style="font-size:0px;text-align:left;direction:ltr;display:inline-block;vertical-align:top;width:80%;"
          >

            <table border="0" cellpadding="0" cellspacing="0" role="presentation" style="vertical-align:top;" width="100%">
              <tbody>

              <tr>
                <td align="left" style="font-size:0px;padding:10px 25px;word-break:break-word;">

                  <div style="font-family:'IBM Plex Sans', Helvetica, Arial, sans-serif;font-size:16px;font-weight:700;line-height:1;text-align:left;color:#555555;">Want to know more about this alert?</div>

                </td>
              </tr>

              <tr>
                <td align="left" style="font-size:0px;padding:10px 25px;word-break:break-word;">

                  <div style="font-family:'IBM Plex Sans', Helvetica, Arial, sans-serif;font-size:14px;line-height:1.3;text-align:left;color:#555555;">Discuss and troubleshoot with others on the Netdata <a href="https://community.netdata.cloud/" class="link" style="color: #00AB44; text-decoration: none;">community forums</a></div>

                </td>
              </tr>

              </tbody>
            </table>

          </div>

          <!--[if mso | IE]></td></tr></table><![endif]-->
        </td>
      </tr>
      </tbody>
    </table>

  </div>


  <!--[if mso | IE]></td></tr></table><table align="center" border="0" cellpadding="0" cellspacing="0" class="set-font-outlook" style="width:600px;" width="600" ><tr><td style="line-height:0px;font-size:0px;mso-line-height-rule:exactly;"><![endif]-->


  <div class="set-font" style="font-family: 'IBM Plex Sans', sans-serif; margin: 0px auto; max-width: 600px;">

    <table align="center" border="0" cellpadding="0" cellspacing="0" role="presentation" style="width:100%;">
      <tbody>
      <tr>
        <td style="direction:ltr;font-size:0px;padding:20px 0;padding-left:0;text-align:center;">
          <!--[if mso | IE]><table role="presentation" border="0" cellpadding="0" cellspacing="0"><tr><td class="" style="vertical-align:top;width:100px;" ><![endif]-->

          <div
            class="mj-column-px-100 mj-outlook-group-fix" style="font-size:0px;text-align:left;direction:ltr;display:inline-block;vertical-align:top;width:100px;"
          >

            <table border="0" cellpadding="0" cellspacing="0" role="presentation" width="100%">
              <tbody>
              <tr>
                <td style="vertical-align:top;padding:0;">

                  <table border="0" cellpadding="0" cellspacing="0" role="presentation" style width="100%">
                    <tbody>

                    <tr>
                      <td align="left" style="font-size:0px;padding:10px 25px;word-break:break-word;">

                        <table border="0" cellpadding="0" cellspacing="0" role="presentation" style="border-collapse:collapse;border-spacing:0px;">
                          <tbody>
                          <tr>
                            <td style="width:50px;">

                              <img height="auto" src="https://app.netdata.cloud/static/email/img/configure_icon.png" style="border:0;display:block;outline:none;text-decoration:none;height:auto;width:100%;font-size:13px;" width="50">

                            </td>
                          </tr>
                          </tbody>
                        </table>

                      </td>
                    </tr>

                    </tbody>
                  </table>

                </td>
              </tr>
              </tbody>
            </table>

          </div>

          <!--[if mso | IE]></td><td align="left" class="" style="vertical-align:top;width:480px;" ><![endif]-->

          <div
            class="mj-column-per-80 mj-outlook-group-fix" style="font-size:0px;text-align:left;direction:ltr;display:inline-block;vertical-align:top;width:80%;"
          >

            <table border="0" cellpadding="0" cellspacing="0" role="presentation" style="vertical-align:top;" width="100%">
              <tbody>

              <tr>
                <td align="left" style="font-size:0px;padding:10px 25px;word-break:break-word;">

                  <div style="font-family:'IBM Plex Sans', Helvetica, Arial, sans-serif;font-size:16px;font-weight:700;line-height:1;text-align:left;color:#555555;">Need to configure this alert?</div>

                </td>
              </tr>

              <tr>
                <td align="left" style="font-size:0px;padding:10px 25px;word-break:break-word;">

                  <div style="font-family:'IBM Plex Sans', Helvetica, Arial, sans-serif;font-size:14px;line-height:1.3;text-align:left;color:#555555;"><span style="color: #00AB44">Edit</span> this alert's configuration file by logging into $host and running the following command:</div>

                </td>
              </tr>

              <tr>
                <td align="left" style="font-size:0px;padding:10px 25px;padding-top:8px;word-break:break-word;">

                  <div style="font-family:'IBM Plex Sans', Helvetica, Arial, sans-serif;font-size:12px;line-height:1.3;text-align:left;color:#555555;">${edit_command} <br>
                    The alarm to edit is at line {${line}}</div>

                </td>
              </tr>

              </tbody>
            </table>

          </div>

          <!--[if mso | IE]></td></tr></table><![endif]-->
        </td>
      </tr>
      </tbody>
    </table>

  </div>


  <!--[if mso | IE]></td></tr></table><table align="center" border="0" cellpadding="0" cellspacing="0" class="history-wrapper-outlook" style="width:600px;" width="600" ><tr><td style="line-height:0px;font-size:0px;mso-line-height-rule:exactly;"><![endif]-->


  <div class="history-wrapper" style="background: #F7F8F8; background-color: #F7F8F8; margin: 0px auto; max-width: 100%;">

    <table align="center" border="0" cellpadding="0" cellspacing="0" role="presentation" style="background:#F7F8F8;background-color:#F7F8F8;width:100%;">
      <tbody>
      <tr>
        <td style="direction:ltr;font-size:0px;padding:0;padding-bottom:24px;text-align:center;">
          <!--[if mso | IE]><table role="presentation" border="0" cellpadding="0" cellspacing="0"><tr><td class="set-font-outlook" width="600px" ><table align="center" border="0" cellpadding="0" cellspacing="0" class="set-font-outlook" style="width:600px;" width="600" ><tr><td style="line-height:0px;font-size:0px;mso-line-height-rule:exactly;"><![endif]-->


          <div class="set-font" style="font-family: 'IBM Plex Sans', sans-serif; margin: 0px auto; max-width: 600px;">

            <table align="center" border="0" cellpadding="0" cellspacing="0" role="presentation" style="width:100%;">
              <tbody>
              <tr>
                <td style="direction:ltr;font-size:0px;padding:20px 0;text-align:center;">
                  <!--[if mso | IE]><table role="presentation" border="0" cellpadding="0" cellspacing="0"><tr><td class="" style="vertical-align:top;width:600px;" ><![endif]-->

                  <div class="mj-column-per-100 mj-outlook-group-fix" style="font-size:0px;text-align:left;direction:ltr;display:inline-block;vertical-align:top;width:100%;">

                    <table border="0" cellpadding="0" cellspacing="0" role="presentation" style="vertical-align:top;" width="100%">
                      <tbody>

                      <tr>
                        <td align="left" style="font-size:0px;padding:10px 25px;word-break:break-word;">

                          <div style="font-family:'IBM Plex Sans', Helvetica, Arial, sans-serif;font-size:16px;line-height:1;text-align:center;color:#555555;">The node has
                            <span style="font-weight:600">${total_warnings} warning</span>
                            and
                            <span style="font-weight:600">${total_critical} critical</span>
                            alert(s)</div>

                        </td>
                      </tr>

                      </tbody>
                    </table>

                  </div>

                  <!--[if mso | IE]></td></tr></table><![endif]-->
                </td>
              </tr>
              </tbody>
            </table>

          </div>

          <div style="font-family:'IBM Plex Sans', Helvetica, Arial, sans-serif;font-size:16px;line-height:1;text-align:center;color:#555555;">Alerts active for the last 30 minutes:</div>

          ${CRIT_ALARMS}

          ${WARN_ALARMS}

          <!--[if mso | IE]></td></tr></table></td></tr></table><![endif]-->
        </td>
      </tr>
      </tbody>
    </table>

  </div>


  <!--[if mso | IE]></td></tr></table><table align="center" border="0" cellpadding="0" cellspacing="0" class="set-font-outlook" style="width:600px;" width="600" ><tr><td style="line-height:0px;font-size:0px;mso-line-height-rule:exactly;"><![endif]-->


  <div class="set-font" style="font-family: 'IBM Plex Sans', sans-serif; margin: 0px auto; max-width: 600px;">

    <table align="center" border="0" cellpadding="0" cellspacing="0" role="presentation" style="width:100%;">
      <tbody>
      <tr>
        <td style="direction:ltr;font-size:0px;padding:20px 0;text-align:center;">
          <!--[if mso | IE]><table role="presentation" border="0" cellpadding="0" cellspacing="0"><tr><td class="" style="vertical-align:top;width:600px;" ><![endif]-->

          <div class="mj-column-per-100 mj-outlook-group-fix" style="font-size:0px;text-align:left;direction:ltr;display:inline-block;vertical-align:top;width:100%;">

            <table border="0" cellpadding="0" cellspacing="0" role="presentation" style="vertical-align:top;" width="100%">
              <tbody>

              <tr>
                <td align="left" style="font-size:0px;padding:10px 25px;word-break:break-word;">

                  <div style="font-family:'IBM Plex Sans', Helvetica, Arial, sans-serif;font-size:13px;line-height:1;text-align:center;color:#555555;">© Netdata 2021 - The real-time performance and health monitoring</div>

                </td>
              </tr>

              </tbody>
            </table>

          </div>

          <!--[if mso | IE]></td></tr></table><![endif]-->
        </td>
      </tr>
      </tbody>
    </table>

  </div>


  <!--[if mso | IE]></td></tr></table><![endif]-->


</div>

</body>
</html>
EOF

send_email <<EOF
To: ${to_email}
Subject: ${status}: ${alarm}, on ${host}
MIME-Version: 1.0
Content-Type: multipart/alternative; boundary="multipart-boundary"
${email_thread_headers}

This is a MIME-encoded multipart message

--multipart-boundary
${email_plaintext_part}
--multipart-boundary
${email_html_part}
--multipart-boundary--
EOF

fi

SENT_EMAIL=$?

# -----------------------------------------------------------------------------
# send the EVENT to Dynatrace
send_dynatrace "${host}" "${chart}" "${name}"  "${status}"
SENT_DYNATRACE=$?

# -----------------------------------------------------------------------------
# send the EVENT to Stackpulse
send_stackpulse
SENT_STACKPULSE=$?

# -----------------------------------------------------------------------------
# send messages to Opsgenie
send_opsgenie
SENT_OPSGENIE=$?

# -----------------------------------------------------------------------------
# let netdata know
for state in "${SENT_EMAIL}" \
  "${SENT_PUSHOVER}" \
  "${SENT_TELEGRAM}" \
  "${SENT_SLACK}" \
  "${SENT_HANGOUTS}" \
  "${SENT_ROCKETCHAT}" \
  "${SENT_ALERTA}" \
  "${SENT_FLOCK}" \
  "${SENT_DISCORD}" \
  "${SENT_TWILIO}" \
  "${SENT_HIPCHAT}" \
  "${SENT_MESSAGEBIRD}" \
  "${SENT_KAVENEGAR}" \
  "${SENT_PUSHBULLET}" \
  "${SENT_KAFKA}" \
  "${SENT_PD}" \
  "${SENT_FLEEP}" \
  "${SENT_PROWL}" \
  "${SENT_CUSTOM}" \
  "${SENT_IRC}" \
  "${SENT_AWSSNS}" \
  "${SENT_MATRIX}" \
  "${SENT_SYSLOG}" \
  "${SENT_SMS}" \
  "${SENT_MSTEAM}" \
  "${SENT_DYNATRACE}" \
  "${SENT_STACKPULSE}" \
  "${SENT_OPSGENIE}"; do
  if [ "${state}" -eq 0 ]; then
    # we sent something
    exit 0
  fi
done
# we did not send anything
exit 1<|MERGE_RESOLUTION|>--- conflicted
+++ resolved
@@ -2696,11 +2696,8 @@
                             <tbody>
 
                             <tr>
-<<<<<<< HEAD
+
                               <td align=\"right\" style=\"font-size:0px;padding:10px 2px 10px 0;word-break:break-word;\">
-=======
-                              <td align=\"right\" style=\"font-size:0px;padding:10px 25px 10px 0;word-break:break-word;\">
->>>>>>> 83acd11d
 
                                 <div style=\"font-family:'IBM Plex Sans', Helvetica, Arial, sans-serif;font-size:13px;line-height:1;text-align:center;color:#555555;\"><span style=\"background-color:#FFF8E1; border: 1px solid #FFC300; border-radius:36px; padding: 2px 12px; margin-top: 20px\">
               Warning for ${elapsed_txt}
@@ -2802,11 +2799,8 @@
                             <tbody>
 
                             <tr>
-<<<<<<< HEAD
+
                               <td align=\"right\" style=\"font-size:0px;padding:10px 2px 10px 0;word-break:break-word;\">
-=======
-                              <td align=\"right\" style=\"font-size:0px;padding:10px 25px 10px 0;word-break:break-word;\">
->>>>>>> 83acd11d
 
                                 <div style=\"font-family:'IBM Plex Sans', Helvetica, Arial, sans-serif;font-size:13px;line-height:1;text-align:center;color:#555555;\"><span style=\"background-color:#FFEBEF; border: 1px solid #FF4136; border-radius:36px; padding: 2px 12px; margin-top: 20px\">
               Critical for ${elapsed_txt}
