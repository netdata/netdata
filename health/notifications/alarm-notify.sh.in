--- conflicted
+++ resolved
@@ -164,11 +164,8 @@
 kavenegar
 prowl
 awssns
-<<<<<<< HEAD
 matrix
-=======
 rocketchat
->>>>>>> 86ed3869
 "
 
 # -----------------------------------------------------------------------------
@@ -503,7 +500,7 @@
 { [ -z "${FLEEP_SERVER}" ] || [ -z "${FLEEP_SENDER}" ]; } && SEND_FLEEP="NO"
 
 # check matrix
-{ [ -z "${MATRIX_HOMESERVER}" ] || [ -z "${MATRIX_ACCESSTOKEN}" ] && [ -z "${MATRIX_USERID}" ]; } && SEND_MATRIX="NO"
+{ [ -z "${MATRIX_HOMESERVER}" ] && { [ -z "${MATRIX_ACCESSTOKEN}" ] || [ -z "${MATRIX_USERID}" ]; }; } && SEND_MATRIX="NO"
 
 if [ "${SEND_PUSHOVER}" = "YES" ] ||
 	[ "${SEND_SLACK}" = "YES" ] ||
