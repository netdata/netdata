#!/usr/bin/env bash
#shellcheck source=/dev/null disable=SC2086,SC2154

# netdata
# real-time performance and health monitoring, done right!
# (C) 2017 Costa Tsaousis <costa@tsaousis.gr>
# SPDX-License-Identifier: GPL-3.0-or-later
#
# Script to send alarm notifications for netdata
#
# Features:
#  - multiple notification methods
#  - multiple roles per alarm
#  - multiple recipients per role
#  - severity filtering per recipient
#
# Supported notification methods:
#  - emails by @ktsaou
#  - slack.com notifications by @ktsaou
#  - alerta.io notifications by @kattunga
#  - discordapp.com notifications by @lowfive
#  - pushover.net notifications by @ktsaou
#  - pushbullet.com push notifications by Tiago Peralta @tperalta82 #1070
#  - telegram.org notifications by @hashworks #1002
#  - twilio.com notifications by Levi Blaney @shadycuz #1211
#  - kafka notifications by @ktsaou #1342
#  - pagerduty.com notifications by Jim Cooley @jimcooley #1373
#  - messagebird.com notifications by @tech_no_logical #1453
#  - hipchat notifications by @ktsaou #1561
#  - fleep notifications by @Ferroin
#  - prowlapp.com notifications by @Ferroin
#  - irc notifications by @manosf
#  - custom notifications by @ktsaou
#  - syslog messages by @Ferroin
#  - Microsoft Team notification by @tioumen
#  - RocketChat notifications by @Hermsi1337 #3777
#  - Google Hangouts Chat notifications by @EnzoAkira and @hendrikhofstadt
#  - Dynatrace Event by @illumine
#  - Stackpulse Event by @thiagoftsm
#  - Opsgenie by @thiaoftsm #9858

# -----------------------------------------------------------------------------
# testing notifications

if { [ "${1}" = "test" ] || [ "${2}" = "test" ]; } && [ "${#}" -le 2 ]; then
  if [ "${2}" = "test" ]; then
    recipient="${1}"
  else
    recipient="${2}"
  fi

  [ -z "${recipient}" ] && recipient="sysadmin"

  id=1
  last="CLEAR"
  test_res=0
  for x in "WARNING" "CRITICAL" "CLEAR"; do
    echo >&2
    echo >&2 "# SENDING TEST ${x} ALARM TO ROLE: ${recipient}"

    "${0}" "${recipient}" "$(hostname)" 1 1 "${id}" "$(date +%s)" "test_alarm" "test.chart" "test.family" "${x}" "${last}" 100 90 "${0}" 1 $((0 + id)) "units" "this is a test alarm to verify notifications work" "new value" "old value" "evaluated expression" "expression variable values" 0 0
    #shellcheck disable=SC2181
    if [ $? -ne 0 ]; then
      echo >&2 "# FAILED"
      test_res=1
    else
      echo >&2 "# OK"
    fi

    last="${x}"
    id=$((id + 1))
  done

  exit $test_res
fi

export PATH="${PATH}:/sbin:/usr/sbin:/usr/local/sbin"
export LC_ALL=C

# -----------------------------------------------------------------------------

PROGRAM_NAME="$(basename "${0}")"

logdate() {
  date "+%Y-%m-%d %H:%M:%S"
}

log() {
  local status="${1}"
  shift

  echo >&2 "$(logdate): ${PROGRAM_NAME}: ${status}: ${*}"

}

warning() {
  log WARNING "${@}"
}

error() {
  log ERROR "${@}"
}

info() {
  log INFO "${@}"
}

fatal() {
  log FATAL "${@}"
  exit 1
}

debug=${NETDATA_ALARM_NOTIFY_DEBUG-0}
debug() {
  [ "${debug}" = "1" ] && log DEBUG "${@}"
}

docurl() {
  if [ -z "${curl}" ]; then
    error "${curl} is unset."
    return 1
  fi

  if [ "${debug}" = "1" ]; then
    echo >&2 "--- BEGIN curl command ---"
    printf >&2 "%q " ${curl} "${@}"
    echo >&2
    echo >&2 "--- END curl command ---"

    local out code ret
    out=$(mktemp /tmp/netdata-health-alarm-notify-XXXXXXXX)
    code=$(${curl} ${curl_options} --write-out "%{http_code}" --output "${out}" --silent --show-error "${@}")
    ret=$?
    echo >&2 "--- BEGIN received response ---"
    cat >&2 "${out}"
    echo >&2
    echo >&2 "--- END received response ---"
    echo >&2 "RECEIVED HTTP RESPONSE CODE: ${code}"
    rm "${out}"
    echo "${code}"
    return ${ret}
  fi

  ${curl} ${curl_options} --write-out "%{http_code}" --output /dev/null --silent --show-error "${@}"
  return $?
}

# -----------------------------------------------------------------------------
# List of all the notification mechanisms we support.
# Used in a couple of places to write more compact code.

method_names="
email
pushover
pushbullet
telegram
slack
alerta
flock
discord
hipchat
twilio
messagebird
pd
fleep
syslog
custom
msteams
kavenegar
prowl
irc
awssns
rocketchat
sms
hangouts
dynatrace
matrix
"

# -----------------------------------------------------------------------------
# this is to be overwritten by the config file

custom_sender() {
  info "not sending custom notification for ${status} of '${host}.${chart}.${name}'"
}

# -----------------------------------------------------------------------------

# check for BASH v4+ (required for associative arrays)
if [ ${BASH_VERSINFO[0]} -lt 4 ]; then
  fatal "BASH version 4 or later is required (this is ${BASH_VERSION})."
fi

# -----------------------------------------------------------------------------
# defaults to allow running this script by hand

[ -z "${NETDATA_USER_CONFIG_DIR}" ] && NETDATA_USER_CONFIG_DIR="@configdir_POST@"
[ -z "${NETDATA_STOCK_CONFIG_DIR}" ] && NETDATA_STOCK_CONFIG_DIR="@libconfigdir_POST@"
[ -z "${NETDATA_CACHE_DIR}" ] && NETDATA_CACHE_DIR="@cachedir_POST@"
[ -z "${NETDATA_REGISTRY_URL}" ] && NETDATA_REGISTRY_URL="https://registry.my-netdata.io"
[ -z "${NETDATA_REGISTRY_CLOUD_BASE_URL}" ] && NETDATA_REGISTRY_CLOUD_BASE_URL="https://app.netdata.cloud"

# -----------------------------------------------------------------------------
# parse command line parameters

if [[ ${1} = "unittest" ]]; then
  unittest=1        # enable unit testing mode
  roles="${2}"      # the role that should be used for unit testing
  cfgfile="${3}"    # the location of the config file to use for unit testing
  status="${4}"     # the current status : REMOVED, UNINITIALIZED, UNDEFINED, CLEAR, WARNING, CRITICAL
  old_status="${5}" # the previous status: REMOVED, UNINITIALIZED, UNDEFINED, CLEAR, WARNING, CRITICAL
elif [[ ${1} = "dump_methods" ]]; then
    dump_methods=1
    status="WARNING"
else
  roles="${1}"               # the roles that should be notified for this event
  args_host="${2}"           # the host generated this event
  unique_id="${3}"           # the unique id of this event
  alarm_id="${4}"            # the unique id of the alarm that generated this event
  event_id="${5}"            # the incremental id of the event, for this alarm id
  when="${6}"                # the timestamp this event occurred
  name="${7}"                # the name of the alarm, as given in netdata health.d entries
  chart="${8}"               # the name of the chart (type.id)
  family="${9}"              # the family of the chart
  status="${10}"             # the current status : REMOVED, UNINITIALIZED, UNDEFINED, CLEAR, WARNING, CRITICAL
  old_status="${11}"         # the previous status: REMOVED, UNINITIALIZED, UNDEFINED, CLEAR, WARNING, CRITICAL
  value="${12}"              # the current value of the alarm
  old_value="${13}"          # the previous value of the alarm
  src="${14}"                # the line number and file the alarm has been configured
  duration="${15}"           # the duration in seconds of the previous alarm state
  non_clear_duration="${16}" # the total duration in seconds this is/was non-clear
  units="${17}"              # the units of the value
  info="${18}"               # a short description of the alarm
  value_string="${19}"       # friendly value (with units)
  # shellcheck disable=SC2034
  # variable is unused, but https://github.com/netdata/netdata/pull/5164#discussion_r255572947
  old_value_string="${20}"   # friendly old value (with units), previously named "old_value_string"
  calc_expression="${21}"    # contains the expression that was evaluated to trigger the alarm
  calc_param_values="${22}"  # the values of the parameters in the expression, at the time of the evaluation
  total_warnings="${23}"     # Total number of alarms in WARNING state
  total_critical="${24}"     # Total number of alarms in CRITICAL state
fi

# -----------------------------------------------------------------------------
# find a suitable hostname to use, if netdata did not supply a hostname

if [ -z ${args_host} ]; then
  this_host=$(hostname -s 2>/dev/null)
  host="${this_host}"
  args_host="${this_host}"
else
  host="${args_host}"
fi

# -----------------------------------------------------------------------------
# screen statuses we don't need to send a notification

# don't do anything if this is not WARNING, CRITICAL or CLEAR
if [ "${status}" != "WARNING" ] && [ "${status}" != "CRITICAL" ] && [ "${status}" != "CLEAR" ]; then
  info "not sending notification for ${status} of '${host}.${chart}.${name}'"
  exit 1
fi

# don't do anything if this is CLEAR, but it was not WARNING or CRITICAL
if [ "${clear_alarm_always}" != "YES" ] && [ "${old_status}" != "WARNING" ] && [ "${old_status}" != "CRITICAL" ] && [ "${status}" = "CLEAR" ]; then
  info "not sending notification for ${status} of '${host}.${chart}.${name}' (last status was ${old_status})"
  exit 1
fi

# -----------------------------------------------------------------------------
# load configuration

# By default fetch images from the global public registry.
# This is required by default, since all notification methods need to download
# images via the Internet, and private registries might not be reachable.
# This can be overwritten at the configuration file.
images_base_url="https://registry.my-netdata.io"

# curl options to use
curl_options=""

# hostname handling
use_fqdn="NO"

# needed commands
# if empty they will be searched in the system path
curl=
sendmail=

# enable / disable features
for method_name in ${method_names^^}; do
  declare SEND_${method_name}="YES"
  declare DEFAULT_RECIPIENT_${method_name}
done

for method_name in ${method_names}; do
  declare -A role_recipients_${method_name}
done

# slack configs
SLACK_WEBHOOK_URL=

# Microsoft Teams configs
MSTEAMS_WEBHOOK_URL=

# Legacy Microsoft Teams configs for backwards compatability:
declare -A role_recipients_msteam

# rocketchat configs
ROCKETCHAT_WEBHOOK_URL=

# alerta configs
ALERTA_WEBHOOK_URL=
ALERTA_API_KEY=

# flock configs
FLOCK_WEBHOOK_URL=

# discord configs
DISCORD_WEBHOOK_URL=

# pushover configs
PUSHOVER_APP_TOKEN=

# pushbullet configs
PUSHBULLET_ACCESS_TOKEN=
PUSHBULLET_SOURCE_DEVICE=

# twilio configs
TWILIO_ACCOUNT_SID=
TWILIO_ACCOUNT_TOKEN=
TWILIO_NUMBER=

# hipchat configs
HIPCHAT_SERVER=
HIPCHAT_AUTH_TOKEN=

# messagebird configs
MESSAGEBIRD_ACCESS_KEY=
MESSAGEBIRD_NUMBER=

# kavenegar configs
KAVENEGAR_API_KEY=
KAVENEGAR_SENDER=

# telegram configs
TELEGRAM_BOT_TOKEN=

# kafka configs
SEND_KAFKA="YES"
KAFKA_URL=
KAFKA_SENDER_IP=

# pagerduty.com configs
PD_SERVICE_KEY=
USE_PD_VERSION=

# fleep.io configs
FLEEP_SENDER="${host}"

# Amazon SNS configs
AWSSNS_MESSAGE_FORMAT=

# Matrix configs
MATRIX_HOMESERVER=
MATRIX_ACCESSTOKEN=

# syslog configs
SYSLOG_FACILITY=

# email configs
EMAIL_SENDER=
EMAIL_CHARSET=$(locale charmap 2>/dev/null)
EMAIL_THREADING=
EMAIL_PLAINTEXT_ONLY=

# irc configs
IRC_NICKNAME=
IRC_REALNAME=
IRC_NETWORK=
IRC_PORT=6667

# hangouts configs
declare -A HANGOUTS_WEBHOOK_URI
declare -A HANGOUTS_WEBHOOK_THREAD

# dynatrace configs
DYNATRACE_SPACE=
DYNATRACE_SERVER=
DYNATRACE_TOKEN=
DYNATRACE_TAG_VALUE=
DYNATRACE_ANNOTATION_TYPE=
DYNATRACE_EVENT=
SEND_DYNATRACE=

# stackpulse configs
STACKPULSE_WEBHOOK=

# opsgenie configs
OPSGENIE_API_KEY=

# load the stock and user configuration files
# these will overwrite the variables above

if [ ${unittest} ]; then
  if source "${cfgfile}"; then
    error "Failed to load requested config file."
    exit 1
  fi
else
  for CONFIG in "${NETDATA_STOCK_CONFIG_DIR}/health_alarm_notify.conf" "${NETDATA_USER_CONFIG_DIR}/health_alarm_notify.conf"; do
    if [ -f "${CONFIG}" ]; then
      debug "Loading config file '${CONFIG}'..."
      source "${CONFIG}" || error "Failed to load config file '${CONFIG}'."
    else
      warning "Cannot find file '${CONFIG}'."
    fi
  done
fi

OPSGENIE_API_URL=${OPSGENIE_API_URL:-"https://api.opsgenie.com"}

# If we didn't autodetect the character set for e-mail and it wasn't
# set by the user, we need to set it to a reasonable default.  UTF-8
# should be correct for almost all modern UNIX systems.
if [ -z ${EMAIL_CHARSET} ]; then
  EMAIL_CHARSET="UTF-8"
fi

# If we've been asked to use FQDN's for the URL's in the alarm, do so,
# unless we're sending an alarm for a child system which we can't get the
# FQDN of easily.
if [ "${use_fqdn}" = "YES" ] && [ "${host}" = "$(hostname -s 2>/dev/null)" ]; then
  host="$(hostname -f 2>/dev/null)"
fi


# -----------------------------------------------------------------------------
# migrate old Microsoft Teams configuration keys after loading configuration

SEND_MSTEAMS=${SEND_MSTEAM:-$SEND_MSTEAMS}
DEFAULT_RECIPIENT_MSTEAMS=${DEFAULT_RECIPIENT_MSTEAM:-$DEFAULT_RECIPIENT_MSTEAMS}
MSTEAMS_WEBHOOK_URL=${MSTEAM_WEBHOOK_URL:-$MSTEAMS_WEBHOOK_URL}
MSTEAMS_ICON_DEFAULT=${MSTEAM_ICON_DEFAULT:-$MSTEAMS_ICON_DEFAULT}
MSTEAMS_ICON_CLEAR=${MSTEAM_ICON_CLEAR:-$MSTEAMS_ICON_CLEAR}
MSTEAMS_ICON_WARNING=${MSTEAM_ICON_WARNING:-$MSTEAMS_ICON_WARNING}
MSTEAMS_ICON_CRITICAL=${MSTEAM_ICON_CRITICAL:-$MSTEAMS_ICON_CRITICAL}
MSTEAMS_COLOR_DEFAULT=${MSTEAM_COLOR_DEFAULT:-$MSTEAMS_COLOR_DEFAULT}
MSTEAMS_COLOR_CLEAR=${MSTEAM_COLOR_CLEAR:-$MSTEAMS_COLOR_CLEAR}
MSTEAMS_COLOR_WARNING=${MSTEAM_COLOR_WARNING:-$MSTEAMS_COLOR_WARNING}
MSTEAMS_COLOR_CRITICAL=${MSTEAM_COLOR_CRITICAL:-$MSTEAMS_COLOR_CRITICAL}

# migrate role specific recipients:
for key in "${!role_recipients_msteam[@]}"; do
    # Disable check, if role_recipients_msteams is ever used:
    # The role_recipients_$method are created and used programmatically
    # by iterating over $methods. shellcheck therefore doesn't realize
    # that role_recipients_msteams is actually used in the block
    # "find the recipients' addresses per method".
    # shellcheck disable=SC2034
    role_recipients_msteams["$key"]="${role_recipients_msteam["$key"]}"
done

# -----------------------------------------------------------------------------
# filter a recipient based on alarm event severity

filter_recipient_by_criticality() {
  local method="${1}" x="${2}" r s
  shift

  r="${x/|*/}" # the recipient
  s="${x/*|/}" # the severity required for notifying this recipient

  # no severity filtering for this person
  [ "${r}" = "${s}" ] && return 0

  # the severity is invalid
  s="${s^^}"
  if [ "${s}" != "CRITICAL" ]; then
    error "SEVERITY FILTERING for ${x} VIA ${method}: invalid severity '${s,,}', only 'critical' is supported."
    return 0
  fi

  # create the status tracking directory for this user
  [ ! -d "${NETDATA_CACHE_DIR}/alarm-notify/${method}/${r}" ] &&
    mkdir -p "${NETDATA_CACHE_DIR}/alarm-notify/${method}/${r}"

  case "${status}" in
  CRITICAL)
    # make sure he will get future notifications for this alarm too
    touch "${NETDATA_CACHE_DIR}/alarm-notify/${method}/${r}/${alarm_id}"
    debug "SEVERITY FILTERING for ${x} VIA ${method}: ALLOW: the alarm is CRITICAL (will now receive next status change)"
    return 0
    ;;

  WARNING)
    if [ -f "${NETDATA_CACHE_DIR}/alarm-notify/${method}/${r}/${alarm_id}" ]; then
      # we do not remove the file, so that he will get future notifications of this alarm
      debug "SEVERITY FILTERING for ${x} VIA ${method}: ALLOW: recipient has been notified for this alarm in the past (will still receive next status change)"
      return 0
    fi
    ;;

  *)
    if [ -f "${NETDATA_CACHE_DIR}/alarm-notify/${method}/${r}/${alarm_id}" ]; then
      # remove the file, so that he will only receive notifications for CRITICAL states for this alarm
      rm "${NETDATA_CACHE_DIR}/alarm-notify/${method}/${r}/${alarm_id}"
      debug "SEVERITY FILTERING for ${x} VIA ${method}: ALLOW: recipient has been notified for this alarm (will only receive CRITICAL notifications from now on)"
      return 0
    fi
    ;;
  esac

  debug "SEVERITY FILTERING for ${x} VIA ${method}: BLOCK: recipient should not receive this notification"
  return 1
}

# -----------------------------------------------------------------------------
# verify the delivery methods supported

# check slack
[ -z "${SLACK_WEBHOOK_URL}" ] && SEND_SLACK="NO"

# check rocketchat
[ -z "${ROCKETCHAT_WEBHOOK_URL}" ] && SEND_ROCKETCHAT="NO"

# check alerta
[ -z "${ALERTA_WEBHOOK_URL}" ] && SEND_ALERTA="NO"

# check flock
[ -z "${FLOCK_WEBHOOK_URL}" ] && SEND_FLOCK="NO"

# check discord
[ -z "${DISCORD_WEBHOOK_URL}" ] && SEND_DISCORD="NO"

# check pushover
[ -z "${PUSHOVER_APP_TOKEN}" ] && SEND_PUSHOVER="NO"

# check pushbullet
[ -z "${PUSHBULLET_ACCESS_TOKEN}" ] && SEND_PUSHBULLET="NO"

# check twilio
{ [ -z "${TWILIO_ACCOUNT_TOKEN}" ] || [ -z "${TWILIO_ACCOUNT_SID}" ] || [ -z "${TWILIO_NUMBER}" ]; } && SEND_TWILIO="NO"

# check hipchat
[ -z "${HIPCHAT_AUTH_TOKEN}" ] && SEND_HIPCHAT="NO"

# check messagebird
{ [ -z "${MESSAGEBIRD_ACCESS_KEY}" ] || [ -z "${MESSAGEBIRD_NUMBER}" ]; } && SEND_MESSAGEBIRD="NO"

# check kavenegar
{ [ -z "${KAVENEGAR_API_KEY}" ] || [ -z "${KAVENEGAR_SENDER}" ]; } && SEND_KAVENEGAR="NO"

# check telegram
[ -z "${TELEGRAM_BOT_TOKEN}" ] && SEND_TELEGRAM="NO"

# check kafka
{ [ -z "${KAFKA_URL}" ] || [ -z "${KAFKA_SENDER_IP}" ]; } && SEND_KAFKA="NO"

# check irc
[ -z "${IRC_NETWORK}" ] && SEND_IRC="NO"

# check hangouts
[ ${#HANGOUTS_WEBHOOK_URI[@]} -eq 0 ] && SEND_HANGOUTS="NO"

# check fleep
#shellcheck disable=SC2153
{ [ -z "${FLEEP_SERVER}" ] || [ -z "${FLEEP_SENDER}" ]; } && SEND_FLEEP="NO"

# check dynatrace
{ [ -z "${DYNATRACE_SPACE}" ] ||
  [ -z "${DYNATRACE_SERVER}" ] ||
  [ -z "${DYNATRACE_TOKEN}" ] ||
  [ -z "${DYNATRACE_TAG_VALUE}" ] ||
  [ -z "${DYNATRACE_EVENT}" ]; } && SEND_DYNATRACE="NO"

# check opsgenie
[ -z "${OPSGENIE_API_KEY}" ] && SEND_OPSGENIE="NO"

# check matrix
{ [ -z "${MATRIX_HOMESERVER}" ] || [ -z "${MATRIX_ACCESSTOKEN}" ]; } && SEND_MATRIX="NO"

# check stackpulse
[ -z "${STACKPULSE_WEBHOOK}" ] && SEND_STACKPULSE="NO"

# check msteam
[ -z "${MSTEAM_WEBHOOK_URL}" ] && SEND_MSTEAM="NO"

# check pd
[ -z "${DEFAULT_RECIPIENT_PD}" ] && SEND_PD="NO"

# check prowl
[ -z "${DEFAULT_RECIPIENT_PROWL}" ] && SEND_PROWL="NO"

if [ "${SEND_PUSHOVER}" = "YES" ] ||
<<<<<<< HEAD
	[ "${SEND_SLACK}" = "YES" ] ||
	[ "${SEND_ROCKETCHAT}" = "YES" ] ||
	[ "${SEND_ALERTA}" = "YES" ] ||
	[ "${SEND_PD}" = "YES" ] ||
	[ "${SEND_FLOCK}" = "YES" ] ||
	[ "${SEND_DISCORD}" = "YES" ] ||
	[ "${SEND_HIPCHAT}" = "YES" ] ||
	[ "${SEND_TWILIO}" = "YES" ] ||
	[ "${SEND_MESSAGEBIRD}" = "YES" ] ||
	[ "${SEND_KAVENEGAR}" = "YES" ] ||
	[ "${SEND_TELEGRAM}" = "YES" ] ||
	[ "${SEND_PUSHBULLET}" = "YES" ] ||
	[ "${SEND_KAFKA}" = "YES" ] ||
	[ "${SEND_FLEEP}" = "YES" ] ||
	[ "${SEND_PROWL}" = "YES" ] ||
	[ "${SEND_HANGOUTS}" = "YES" ] ||
	[ "${SEND_MATRIX}" = "YES" ] ||
	[ "${SEND_CUSTOM}" = "YES" ] ||
	[ "${SEND_MSTEAMS}" = "YES" ] ||
	[ "${SEND_DYNATRACE}" = "YES" ]; then
	# if we need curl, check for the curl command
	if [ -z "${curl}" ]; then
		curl="$(command -v curl 2>/dev/null)"
	fi
	if [ -z "${curl}" ]; then
		error "Cannot find curl command in the system path. Disabling all curl based notifications."
		SEND_PUSHOVER="NO"
		SEND_PUSHBULLET="NO"
		SEND_TELEGRAM="NO"
		SEND_SLACK="NO"
		SEND_MSTEAMS="NO"
		SEND_ROCKETCHAT="NO"
		SEND_ALERTA="NO"
		SEND_PD="NO"
		SEND_FLOCK="NO"
		SEND_DISCORD="NO"
		SEND_TWILIO="NO"
		SEND_HIPCHAT="NO"
		SEND_MESSAGEBIRD="NO"
		SEND_KAVENEGAR="NO"
		SEND_KAFKA="NO"
		SEND_FLEEP="NO"
		SEND_PROWL="NO"
		SEND_HANGOUTS="NO"
		SEND_MATRIX="NO"
		SEND_CUSTOM="NO"
		SEND_DYNATRACE="NO"
	fi
=======
  [ "${SEND_SLACK}" = "YES" ] ||
  [ "${SEND_ROCKETCHAT}" = "YES" ] ||
  [ "${SEND_ALERTA}" = "YES" ] ||
  [ "${SEND_PD}" = "YES" ] ||
  [ "${SEND_FLOCK}" = "YES" ] ||
  [ "${SEND_DISCORD}" = "YES" ] ||
  [ "${SEND_HIPCHAT}" = "YES" ] ||
  [ "${SEND_TWILIO}" = "YES" ] ||
  [ "${SEND_MESSAGEBIRD}" = "YES" ] ||
  [ "${SEND_KAVENEGAR}" = "YES" ] ||
  [ "${SEND_TELEGRAM}" = "YES" ] ||
  [ "${SEND_PUSHBULLET}" = "YES" ] ||
  [ "${SEND_KAFKA}" = "YES" ] ||
  [ "${SEND_FLEEP}" = "YES" ] ||
  [ "${SEND_PROWL}" = "YES" ] ||
  [ "${SEND_HANGOUTS}" = "YES" ] ||
  [ "${SEND_MATRIX}" = "YES" ] ||
  [ "${SEND_CUSTOM}" = "YES" ] ||
  [ "${SEND_MSTEAM}" = "YES" ] ||
  [ "${SEND_DYNATRACE}" = "YES" ] ||
  [ "${SEND_STACKPULSE}" = "YES" ] ||
  [ "${SEND_OPSGENIE}" = "YES" ]; then
  # if we need curl, check for the curl command
  if [ -z "${curl}" ]; then
    curl="$(command -v curl 2>/dev/null)"
  fi
  if [ -z "${curl}" ]; then
    error "Cannot find curl command in the system path. Disabling all curl based notifications."
    SEND_PUSHOVER="NO"
    SEND_PUSHBULLET="NO"
    SEND_TELEGRAM="NO"
    SEND_SLACK="NO"
    SEND_MSTEAM="NO"
    SEND_ROCKETCHAT="NO"
    SEND_ALERTA="NO"
    SEND_PD="NO"
    SEND_FLOCK="NO"
    SEND_DISCORD="NO"
    SEND_TWILIO="NO"
    SEND_HIPCHAT="NO"
    SEND_MESSAGEBIRD="NO"
    SEND_KAVENEGAR="NO"
    SEND_KAFKA="NO"
    SEND_FLEEP="NO"
    SEND_PROWL="NO"
    SEND_HANGOUTS="NO"
    SEND_MATRIX="NO"
    SEND_CUSTOM="NO"
    SEND_DYNATRACE="NO"
    SEND_STACKPULSE="NO"
    SEND_OPSGENIE="NO"
  fi
>>>>>>> a94408c0
fi

if [ "${SEND_SMS}" = "YES" ]; then
  if [ -z "${sendsms}" ]; then
    sendsms="$(command -v sendsms 2>/dev/null)"
  fi
  if [ -z "${sendsms}" ]; then
    SEND_SMS="NO"
  fi
fi
# if we need sendmail, check for the sendmail command
if [ "${SEND_EMAIL}" = "YES" ] && [ -z "${sendmail}" ]; then
  sendmail="$(command -v sendmail 2>/dev/null)"
  if [ -z "${sendmail}" ]; then
    debug "Cannot find sendmail command in the system path. Disabling email notifications."
    SEND_EMAIL="NO"
  fi
fi

# if we need logger, check for the logger command
if [ "${SEND_SYSLOG}" = "YES" ] && [ -z "${logger}" ]; then
  logger="$(command -v logger 2>/dev/null)"
  if [ -z "${logger}" ]; then
    debug "Cannot find logger command in the system path. Disabling syslog notifications."
    SEND_SYSLOG="NO"
  fi
fi

# if we need aws, check for the aws command
if [ "${SEND_AWSSNS}" = "YES" ] && [ -z "${aws}" ]; then
  aws="$(command -v aws 2>/dev/null)"
  if [ -z "${aws}" ]; then
    debug "Cannot find aws command in the system path.  Disabling Amazon SNS notifications."
    SEND_AWSSNS="NO"
  fi
fi

if [ ${dump_methods} ]; then
    for name in "${!SEND_@}"; do
        if [ "${!name}" = "YES" ]; then
            echo "$name"
        fi
    done
    exit
fi

# -----------------------------------------------------------------------------
# find the recipients' addresses per method

# netdata may call us with multiple roles, and roles may have multiple but
# overlapping recipients - so, here we find the unique recipients.
for method_name in ${method_names}; do
  send_var="SEND_${method_name^^}"
  if [ "${!send_var}" = "NO" ]; then
    continue
  fi

  declare -A arr_var=()

  for x in ${roles//,/ }; do
    # the roles 'silent' and 'disabled' mean:
    # don't send a notification for this role
    if [ "${x}" = "silent" ] || [ "${x}" = "disabled" ]; then
      continue
    fi

    role_recipients="role_recipients_${method_name}[$x]"
    default_recipient_var="DEFAULT_RECIPIENT_${method_name^^}"

    a="${!role_recipients}"
    [ -z "${a}" ] && a="${!default_recipient_var}"
    for r in ${a//,/ }; do
      [ "${r}" != "disabled" ] && filter_recipient_by_criticality ${method_name} "${r}" && arr_var[${r/|*/}]="1"
    done
  done

  # build the list of recipients
  to_var="to_${method_name}"
  declare to_${method_name}="${!arr_var[*]}"

  [ -z "${!to_var}" ] && declare ${send_var}="NO"
done

# -----------------------------------------------------------------------------
# handle fixup of the email recipient list.

fix_to_email() {
  to_email=
  while [ -n "${1}" ]; do
    [ -n "${to_email}" ] && to_email="${to_email}, "
    to_email="${to_email}${1}"
    shift 1
  done
}

# ${to_email} without quotes here
fix_to_email ${to_email}

# -----------------------------------------------------------------------------
# handle output if we're running in unit test mode
if [ ${unittest} ]; then
  for method_name in ${method_names}; do
    to_var="to_${method_name}"
    echo "results: ${method_name}: ${!to_var}"
  done
  exit 0
fi

# -----------------------------------------------------------------------------
# check that we have at least a method enabled
proceed=0
for method in "${SEND_EMAIL}" \
<<<<<<< HEAD
	"${SEND_PUSHOVER}" \
	"${SEND_TELEGRAM}" \
	"${SEND_SLACK}" \
	"${SEND_ROCKETCHAT}" \
	"${SEND_ALERTA}" \
	"${SEND_FLOCK}" \
	"${SEND_DISCORD}" \
	"${SEND_TWILIO}" \
	"${SEND_HIPCHAT}" \
	"${SEND_MESSAGEBIRD}" \
	"${SEND_KAVENEGAR}" \
	"${SEND_PUSHBULLET}" \
	"${SEND_KAFKA}" \
	"${SEND_PD}" \
	"${SEND_FLEEP}" \
	"${SEND_PROWL}" \
	"${SEND_MATRIX}" \
	"${SEND_CUSTOM}" \
	"${SEND_IRC}" \
	"${SEND_HANGOUTS}" \
	"${SEND_AWSSNS}" \
	"${SEND_SYSLOG}" \
	"${SEND_SMS}" \
	"${SEND_MSTEAMS}" \
	"${SEND_DYNATRACE}"; do
	
	if [ "${method}" == "YES" ]; then
		proceed=1
		break
	fi
=======
  "${SEND_PUSHOVER}" \
  "${SEND_TELEGRAM}" \
  "${SEND_SLACK}" \
  "${SEND_ROCKETCHAT}" \
  "${SEND_ALERTA}" \
  "${SEND_FLOCK}" \
  "${SEND_DISCORD}" \
  "${SEND_TWILIO}" \
  "${SEND_HIPCHAT}" \
  "${SEND_MESSAGEBIRD}" \
  "${SEND_KAVENEGAR}" \
  "${SEND_PUSHBULLET}" \
  "${SEND_KAFKA}" \
  "${SEND_PD}" \
  "${SEND_FLEEP}" \
  "${SEND_PROWL}" \
  "${SEND_MATRIX}" \
  "${SEND_CUSTOM}" \
  "${SEND_IRC}" \
  "${SEND_HANGOUTS}" \
  "${SEND_AWSSNS}" \
  "${SEND_SYSLOG}" \
  "${SEND_SMS}" \
  "${SEND_MSTEAM}" \
  "${SEND_DYNATRACE}" \
  "${SEND_STACKPULSE}" \
  "${SEND_OPSGENIE}" ; do

  if [ "${method}" == "YES" ]; then
    proceed=1
    break
  fi
>>>>>>> a94408c0
done
if [ "$proceed" -eq 0 ]; then
  fatal "All notification methods are disabled. Not sending notification for host '${host}', chart '${chart}' to '${roles}' for '${name}' = '${value}' for status '${status}'."
fi

# -----------------------------------------------------------------------------
# get the date the alarm happened

date=$(date --date=@${when} "${date_format}" 2>/dev/null)
[ -z "${date}" ] && date=$(date "${date_format}" 2>/dev/null)
[ -z "${date}" ] && date=$(date --date=@${when} 2>/dev/null)
[ -z "${date}" ] && date=$(date 2>/dev/null)

# ----------------------------------------------------------------------------
# prepare some extra headers if we've been asked to thread e-mails
if [ "${SEND_EMAIL}" == "YES" ] && [ "${EMAIL_THREADING}" != "NO" ]; then
  email_thread_headers="In-Reply-To: <${chart}-${name}@${host}>\\r\\nReferences: <${chart}-${name}@${host}>"
else
  email_thread_headers=
fi

# -----------------------------------------------------------------------------
# function to URL encode a string

urlencode() {
  local string="${1}" strlen encoded pos c o

  strlen=${#string}
  for ((pos = 0; pos < strlen; pos++)); do
    c=${string:pos:1}
    case "${c}" in
    [-_.~a-zA-Z0-9])
      o="${c}"
      ;;

    *)
      printf -v o '%%%02x' "'${c}"
      ;;
    esac
    encoded+="${o}"
  done

  REPLY="${encoded}"
  echo "${REPLY}"
}

# -----------------------------------------------------------------------------
# function to convert a duration in seconds, to a human readable duration
# using DAYS, MINUTES, SECONDS

duration4human() {
  local s="${1}" d=0 h=0 m=0 ds="day" hs="hour" ms="minute" ss="second" ret
  d=$((s / 86400))
  s=$((s - (d * 86400)))
  h=$((s / 3600))
  s=$((s - (h * 3600)))
  m=$((s / 60))
  s=$((s - (m * 60)))

  if [ ${d} -gt 0 ]; then
    [ ${m} -ge 30 ] && h=$((h + 1))
    [ ${d} -gt 1 ] && ds="days"
    [ ${h} -gt 1 ] && hs="hours"
    if [ ${h} -gt 0 ]; then
      ret="${d} ${ds} and ${h} ${hs}"
    else
      ret="${d} ${ds}"
    fi
  elif [ ${h} -gt 0 ]; then
    [ ${s} -ge 30 ] && m=$((m + 1))
    [ ${h} -gt 1 ] && hs="hours"
    [ ${m} -gt 1 ] && ms="minutes"
    if [ ${m} -gt 0 ]; then
      ret="${h} ${hs} and ${m} ${ms}"
    else
      ret="${h} ${hs}"
    fi
  elif [ ${m} -gt 0 ]; then
    [ ${m} -gt 1 ] && ms="minutes"
    [ ${s} -gt 1 ] && ss="seconds"
    if [ ${s} -gt 0 ]; then
      ret="${m} ${ms} and ${s} ${ss}"
    else
      ret="${m} ${ms}"
    fi
  else
    [ ${s} -gt 1 ] && ss="seconds"
    ret="${s} ${ss}"
  fi

  REPLY="${ret}"
  echo "${REPLY}"
}

# -----------------------------------------------------------------------------
# email sender

send_email() {
  local ret opts=() sender_email="${EMAIL_SENDER}" sender_name=
  if [ "${SEND_EMAIL}" = "YES" ]; then

    if [ -n "${EMAIL_SENDER}" ]; then
      if [[ ${EMAIL_SENDER} =~ ^\".*\"\ \<.*\>$ ]]; then
        # the name includes double quotes
        sender_email="$(echo "${EMAIL_SENDER}" | cut -d '<' -f 2 | cut -d '>' -f 1)"
        sender_name="$(echo "${EMAIL_SENDER}" | cut -d '"' -f 2)"
      elif [[ ${EMAIL_SENDER} =~ ^\'.*\'\ \<.*\>$ ]]; then
        # the name includes single quotes
        sender_email="$(echo "${EMAIL_SENDER}" | cut -d '<' -f 2 | cut -d '>' -f 1)"
        sender_name="$(echo "${EMAIL_SENDER}" | cut -d "'" -f 2)"
      elif [[ ${EMAIL_SENDER} =~ ^.*\ \<.*\>$ ]]; then
        # the name does not have any quotes
        sender_email="$(echo "${EMAIL_SENDER}" | cut -d '<' -f 2 | cut -d '>' -f 1)"
        sender_name="$(echo "${EMAIL_SENDER}" | cut -d '<' -f 1)"
      fi
    fi

    [ -n "${sender_email}" ] && opts+=(-f "${sender_email}")
    [ -n "${sender_name}" ] && sendmail --help 2>&1 | grep -q "\-F " && opts+=(-F "${sender_name}")

    if [ "${debug}" = "1" ]; then
      echo >&2 "--- BEGIN sendmail command ---"
      printf >&2 "%q " "${sendmail}" -t "${opts[@]}"
      echo >&2
      echo >&2 "--- END sendmail command ---"
    fi

    local cmd_output
    cmd_output=$("${sendmail}" -t "${opts[@]}" 2>&1)
    ret=$?

    if [ ${ret} -eq 0 ]; then
      info "sent email notification for: ${host} ${chart}.${name} is ${status} to '${to_email}'"
      return 0
    else
      error "failed to send email notification for: ${host} ${chart}.${name} is ${status} to '${to_email}' with error code ${ret} (${cmd_output})."
      return 1
    fi
  fi

  return 1
}

# -----------------------------------------------------------------------------
# pushover sender

send_pushover() {
  local apptoken="${1}" usertokens="${2}" when="${3}" url="${4}" status="${5}" title="${6}" message="${7}" httpcode sent=0 user priority

  if [ "${SEND_PUSHOVER}" = "YES" ] && [ -n "${apptoken}" ] && [ -n "${usertokens}" ] && [ -n "${title}" ] && [ -n "${message}" ]; then

    # https://pushover.net/api
    priority=-2
    case "${status}" in
    CLEAR) priority=-1 ;; # low priority: no sound or vibration
    WARNING) priority=0 ;; # normal priority: respect quiet hours
    CRITICAL) priority=1 ;; # high priority: bypass quiet hours
    *) priority=-2 ;; # lowest priority: no notification at all
    esac

    for user in ${usertokens}; do
      httpcode=$(docurl \
        --form-string "token=${apptoken}" \
        --form-string "user=${user}" \
        --form-string "html=1" \
        --form-string "title=${title}" \
        --form-string "message=${message}" \
        --form-string "timestamp=${when}" \
        --form-string "url=${url}" \
        --form-string "url_title=Open netdata dashboard to view the alarm" \
        --form-string "priority=${priority}" \
        https://api.pushover.net/1/messages.json)

      if [ "${httpcode}" = "200" ]; then
        info "sent pushover notification for: ${host} ${chart}.${name} is ${status} to '${user}'"
        sent=$((sent + 1))
      else
        error "failed to send pushover notification for: ${host} ${chart}.${name} is ${status} to '${user}' with HTTP response status code ${httpcode}."
      fi
    done

    [ ${sent} -gt 0 ] && return 0
  fi

  return 1
}

# -----------------------------------------------------------------------------
# pushbullet sender

send_pushbullet() {
  local userapikey="${1}" source_device="${2}" recipients="${3}" url="${4}" title="${5}" message="${6}" httpcode sent=0 user
  if [ "${SEND_PUSHBULLET}" = "YES" ] && [ -n "${userapikey}" ] && [ -n "${recipients}" ] && [ -n "${message}" ] && [ -n "${title}" ]; then
    #https://docs.pushbullet.com/#create-push
    for user in ${recipients}; do
      httpcode=$(docurl \
        --header 'Access-Token: '${userapikey}'' \
        --header 'Content-Type: application/json' \
        --data-binary @<(
          cat <<EOF
                              {"title": "${title}",
                              "type": "link",
                              "email": "${user}",
                              "body": "$(echo -n ${message})",
                              "url": "${url}",
                              "source_device_iden": "${source_device}"}
EOF
        ) "https://api.pushbullet.com/v2/pushes" -X POST)

      if [ "${httpcode}" = "200" ]; then
        info "sent pushbullet notification for: ${host} ${chart}.${name} is ${status} to '${user}'"
        sent=$((sent + 1))
      else
        error "failed to send pushbullet notification for: ${host} ${chart}.${name} is ${status} to '${user}' with HTTP response status code ${httpcode}."
      fi
    done

    [ ${sent} -gt 0 ] && return 0
  fi

  return 1
}

# -----------------------------------------------------------------------------
# kafka sender

send_kafka() {
  local httpcode sent=0
  if [ "${SEND_KAFKA}" = "YES" ]; then
    httpcode=$(docurl -X POST \
      --data "{host_ip:\"${KAFKA_SENDER_IP}\",when:${when},name:\"${name}\",chart:\"${chart}\",family:\"${family}\",status:\"${status}\",old_status:\"${old_status}\",value:${value},old_value:${old_value},duration:${duration},non_clear_duration:${non_clear_duration},units:\"${units}\",info:\"${info}\"}" \
      "${KAFKA_URL}")

    if [ "${httpcode}" = "204" ]; then
      info "sent kafka data for: ${host} ${chart}.${name} is ${status} and ip '${KAFKA_SENDER_IP}'"
      sent=$((sent + 1))
    else
      error "failed to send kafka data for: ${host} ${chart}.${name} is ${status} and ip '${KAFKA_SENDER_IP}' with HTTP response status code ${httpcode}."
    fi

    [ ${sent} -gt 0 ] && return 0
  fi

  return 1
}

# -----------------------------------------------------------------------------
# pagerduty.com sender

send_pd() {
  local recipients="${1}" sent=0 severity current_time payload url response_code
  unset t
  case ${status} in
  CLEAR) t='resolve' ; severity='info' ;;
  WARNING) t='trigger' ; severity='warning' ;;
  CRITICAL) t='trigger' ; severity='critical' ;;
  esac

  if [ ${SEND_PD} = "YES" ] && [ -n "${t}" ]; then
    if [ "$(uname)" == "Linux" ]; then
      current_time=$(date -d @${when} +'%Y-%m-%dT%H:%M:%S.000')
    else
      current_time=$(date -r ${when} +'%Y-%m-%dT%H:%M:%S.000')
    fi
    for PD_SERVICE_KEY in ${recipients}; do
      d="${status} ${name} = ${value_string} - ${host}, ${family}"
      if [ ${USE_PD_VERSION} = "2" ]; then
        payload="$(
          cat <<EOF
              {
                "payload" : {
                  "summary": "${info:0:1024}",
                  "source" : "${args_host}",
                  "severity" : "${severity}",
                  "timestamp" : "${current_time}",
                  "group" : "${family}",
                  "class" : "${chart}",
                  "custom_details": {
                    "value_w_units": "${value_string}",
                    "when": "${when}",
                    "duration" : "${duration}",
                    "roles": "${roles}",
                    "alarm_id" : "${alarm_id}",
                    "name" : "${name}",
                    "chart" : "${chart}",
                    "family" : "${family}",
                    "status" : "${status}",
                    "old_status" : "${old_status}",
                    "value" : "${value}",
                    "old_value" : "${old_value}",
                    "src" : "${src}",
                    "non_clear_duration" : "${non_clear_duration}",
                    "units" : "${units}",
                    "info" : "${info}"
                  }
                },
                "routing_key": "${PD_SERVICE_KEY}",
                "event_action": "${t}",
                "dedup_key": "${unique_id}"
              }
EOF
        )"
        url="https://events.pagerduty.com/v2/enqueue"
        response_code="202"
      else
        payload="$(
          cat <<EOF
            {
              "service_key": "${PD_SERVICE_KEY}",
              "event_type": "${t}",
              "incident_key" : "${alarm_id}",
              "description": "${d}",
              "details": {
                "value_w_units": "${value_string}",
                "when": "${when}",
                "duration" : "${duration}",
                "roles": "${roles}",
                "alarm_id" : "${alarm_id}",
                "name" : "${name}",
                "chart" : "${chart}",
                "family" : "${family}",
                "status" : "${status}",
                "old_status" : "${old_status}",
                "value" : "${value}",
                "old_value" : "${old_value}",
                "src" : "${src}",
                "non_clear_duration" : "${non_clear_duration}",
                "units" : "${units}",
                "info" : "${info}"
              }
            }
EOF
        )"
        url="https://events.pagerduty.com/generic/2010-04-15/create_event.json"
        response_code="200"
      fi
      httpcode=$(docurl -X POST --data "${payload}" ${url})
      if [ "${httpcode}" = "${response_code}" ]; then
        info "sent pagerduty notification for: ${host} ${chart}.${name} is ${status}'"
        sent=$((sent + 1))
      else
        error "failed to send pagerduty notification for: ${host} ${chart}.${name} is ${status}, with HTTP response status code ${httpcode}."
      fi
    done

    [ ${sent} -gt 0 ] && return 0
  fi

  return 1
}

# -----------------------------------------------------------------------------
# twilio sender

send_twilio() {
  local accountsid="${1}" accounttoken="${2}" twilionumber="${3}" recipients="${4}" title="${5}" message="${6}" httpcode sent=0 user
  if [ "${SEND_TWILIO}" = "YES" ] && [ -n "${accountsid}" ] && [ -n "${accounttoken}" ] && [ -n "${twilionumber}" ] && [ -n "${recipients}" ] && [ -n "${message}" ] && [ -n "${title}" ]; then
    #https://www.twilio.com/packages/labs/code/bash/twilio-sms
    for user in ${recipients}; do
      httpcode=$(docurl -X POST \
        --data-urlencode "From=${twilionumber}" \
        --data-urlencode "To=${user}" \
        --data-urlencode "Body=${title} ${message}" \
        -u "${accountsid}:${accounttoken}" \
        "https://api.twilio.com/2010-04-01/Accounts/${accountsid}/Messages.json")

      if [ "${httpcode}" = "201" ]; then
        info "sent Twilio SMS for: ${host} ${chart}.${name} is ${status} to '${user}'"
        sent=$((sent + 1))
      else
        error "failed to send Twilio SMS for: ${host} ${chart}.${name} is ${status} to '${user}' with HTTP response status code ${httpcode}."
      fi
    done

    [ ${sent} -gt 0 ] && return 0
  fi

  return 1
}

# -----------------------------------------------------------------------------
# hipchat sender

send_hipchat() {
  local authtoken="${1}" recipients="${2}" message="${3}" httpcode sent=0 room color msg_format notify

  # remove <small></small> from the message
  message="${message//<small>/}"
  message="${message//<\/small>/}"

  if [ "${SEND_HIPCHAT}" = "YES" ] && [ -n "${HIPCHAT_SERVER}" ] && [ -n "${authtoken}" ] && [ -n "${recipients}" ] && [ -n "${message}" ]; then
    # Valid values: html, text.
    # Defaults to 'html'.
    msg_format="html"

    # Background color for message. Valid values: yellow, green, red, purple, gray, random. Defaults to 'yellow'.
    case "${status}" in
    WARNING) color="yellow" ;;
    CRITICAL) color="red" ;;
    CLEAR) color="green" ;;
    *) color="gray" ;;
    esac

    # Whether this message should trigger a user notification (change the tab color, play a sound, notify mobile phones, etc).
    # Each recipient's notification preferences are taken into account.
    # Defaults to false.
    notify="true"

    for room in ${recipients}; do
      httpcode=$(docurl -X POST \
        -H "Content-type: application/json" \
        -H "Authorization: Bearer ${authtoken}" \
        -d "{\"color\": \"${color}\", \"from\": \"${host}\", \"message_format\": \"${msg_format}\", \"message\": \"${message}\", \"notify\": \"${notify}\"}" \
        "https://${HIPCHAT_SERVER}/v2/room/${room}/notification")

      if [ "${httpcode}" = "204" ]; then
        info "sent HipChat notification for: ${host} ${chart}.${name} is ${status} to '${room}'"
        sent=$((sent + 1))
      else
        error "failed to send HipChat notification for: ${host} ${chart}.${name} is ${status} to '${room}' with HTTP response status code ${httpcode}."
      fi
    done

    [ ${sent} -gt 0 ] && return 0
  fi

  return 1
}

# -----------------------------------------------------------------------------
# messagebird sender

send_messagebird() {
  local accesskey="${1}" messagebirdnumber="${2}" recipients="${3}" title="${4}" message="${5}" httpcode sent=0 user
  if [ "${SEND_MESSAGEBIRD}" = "YES" ] && [ -n "${accesskey}" ] && [ -n "${messagebirdnumber}" ] && [ -n "${recipients}" ] && [ -n "${message}" ] && [ -n "${title}" ]; then
    #https://developers.messagebird.com/docs/messaging
    for user in ${recipients}; do
      httpcode=$(docurl -X POST \
        --data-urlencode "originator=${messagebirdnumber}" \
        --data-urlencode "recipients=${user}" \
        --data-urlencode "body=${title} ${message}" \
        --data-urlencode "datacoding=auto" \
        -H "Authorization: AccessKey ${accesskey}" \
        "https://rest.messagebird.com/messages")

      if [ "${httpcode}" = "201" ]; then
        info "sent Messagebird SMS for: ${host} ${chart}.${name} is ${status} to '${user}'"
        sent=$((sent + 1))
      else
        error "failed to send Messagebird SMS for: ${host} ${chart}.${name} is ${status} to '${user}' with HTTP response status code ${httpcode}."
      fi
    done

    [ ${sent} -gt 0 ] && return 0
  fi

  return 1
}

# -----------------------------------------------------------------------------
# kavenegar sender

send_kavenegar() {
  local API_KEY="${1}" kavenegarsender="${2}" recipients="${3}" title="${4}" message="${5}" httpcode sent=0 user
  if [ "${SEND_KAVENEGAR}" = "YES" ] && [ -n "${API_KEY}" ] && [ -n "${kavenegarsender}" ] && [ -n "${recipients}" ] && [ -n "${message}" ] && [ -n "${title}" ]; then
    # http://api.kavenegar.com/v1/{API-KEY}/sms/send.json
    for user in ${recipients}; do
      httpcode=$(docurl -X POST http://api.kavenegar.com/v1/${API_KEY}/sms/send.json \
        --data-urlencode "sender=${kavenegarsender}" \
        --data-urlencode "receptor=${user}" \
        --data-urlencode "message=${title} ${message}")

      if [ "${httpcode}" = "200" ]; then
        info "sent Kavenegar SMS for: ${host} ${chart}.${name} is ${status} to '${user}'"
        sent=$((sent + 1))
      else
        error "failed to send Kavenegar SMS for: ${host} ${chart}.${name} is ${status} to '${user}' with HTTP response status code ${httpcode}."
      fi
    done

    [ ${sent} -gt 0 ] && return 0
  fi

  return 1
}

# -----------------------------------------------------------------------------
# telegram sender

send_telegram() {
  local bottoken="${1}" chatids="${2}" message="${3}" httpcode sent=0 chatid emoji disableNotification=""

  if [ "${status}" = "CLEAR" ]; then disableNotification="--data-urlencode disable_notification=true"; fi

  case "${status}" in
  WARNING) emoji="⚠️" ;;
  CRITICAL) emoji="🔴" ;;
  CLEAR) emoji="✅" ;;
  *) emoji="⚪️" ;;
  esac

  if [ "${SEND_TELEGRAM}" = "YES" ] && [ -n "${bottoken}" ] && [ -n "${chatids}" ] && [ -n "${message}" ]; then
    for chatid in ${chatids}; do
      # https://core.telegram.org/bots/api#sendmessage
      httpcode=$(docurl ${disableNotification} \
        --data-urlencode "parse_mode=HTML" \
        --data-urlencode "disable_web_page_preview=true" \
        --data-urlencode "text=${emoji} ${message}" \
        "https://api.telegram.org/bot${bottoken}/sendMessage?chat_id=${chatid}")

      if [ "${httpcode}" = "200" ]; then
        info "sent telegram notification for: ${host} ${chart}.${name} is ${status} to '${chatid}'"
        sent=$((sent + 1))
      elif [ "${httpcode}" = "401" ]; then
        error "failed to send telegram notification for: ${host} ${chart}.${name} is ${status} to '${chatid}': Wrong bot token."
      else
        error "failed to send telegram notification for: ${host} ${chart}.${name} is ${status} to '${chatid}' with HTTP response status code ${httpcode}."
      fi
    done

    [ ${sent} -gt 0 ] && return 0
  fi

  return 1
}

# -----------------------------------------------------------------------------
# Microsoft Team sender

send_msteams() {

  local webhook="${1}" channels="${2}" httpcode sent=0 channel color payload

<<<<<<< HEAD
	[ "${SEND_MSTEAMS}" != "YES" ] && return 1

	case "${status}" in
	WARNING) icon="${MSTEAMS_ICON_WARNING}" && color="${MSTEAMS_COLOR_WARNING}" ;;
	CRITICAL) icon="${MSTEAMS_ICON_CRITICAL}" && color="${MSTEAMS_COLOR_CRITICAL}" ;;
	CLEAR) icon="${MSTEAMS_ICON_CLEAR}" && color="${MSTEAMS_COLOR_CLEAR}" ;;
	*) icon="${MSTEAMS_ICON_DEFAULT}" && color="${MSTEAMS_COLOR_DEFAULT}" ;;
	esac

	for channel in ${channels}; do
		## More details are available here regarding the payload syntax options : https://docs.microsoft.com/en-us/outlook/actionable-messages/message-card-reference
		## Online designer : https://adaptivecards.io/designer/
		payload="$(
			cat <<EOF
=======
  [ "${SEND_MSTEAM}" != "YES" ] && return 1

  case "${status}" in
  WARNING) icon="${MSTEAM_ICON_WARNING}" && color="${MSTEAM_COLOR_WARNING}" ;;
  CRITICAL) icon="${MSTEAM_ICON_CRITICAL}" && color="${MSTEAM_COLOR_CRITICAL}" ;;
  CLEAR) icon="${MSTEAM_ICON_CLEAR}" && color="${MSTEAM_COLOR_CLEAR}" ;;
  *) icon="${MSTEAM_ICON_DEFAULT}" && color="${MSTEAM_COLOR_DEFAULT}" ;;
  esac

  for channel in ${channels}; do
    ## More details are available here regarding the payload syntax options : https://docs.microsoft.com/en-us/outlook/actionable-messages/message-card-reference
    ## Online designer : https://acdesignerbeta.azurewebsites.net/
    payload="$(
      cat <<EOF
>>>>>>> a94408c0
        {
            "@context": "http://schema.org/extensions",
            "@type": "MessageCard",
            "themeColor": "${color}",
            "title": "$icon Alert ${status} from netdata for ${host}",
            "text": "${host} ${status_message}, ${chart} (_${family}_), *${alarm}*",
            "potentialAction": [
            {
                "@type": "OpenUri",
                "name": "Netdata",
                "targets": [
                { "os": "default", "uri": "${goto_url}" }
                ]
            }
            ]
        }
EOF
    )"

    # Replacing in the webhook CHANNEL string by the MS Teams channel name from conf file.
    webhook="${webhook//CHANNEL/${channel}}"

    httpcode=$(docurl -H "Content-Type: application/json" -d "${payload}" "${webhook}")

    if [ "${httpcode}" = "200" ]; then
      info "sent Microsoft team notification for: ${host} ${chart}.${name} is ${status} to '${webhook}'"
      sent=$((sent + 1))
    else
      error "failed to send Microsoft team notification for: ${host} ${chart}.${name} is ${status} to '${webhook}', with HTTP response status code ${httpcode}."
    fi
  done

  [ ${sent} -gt 0 ] && return 0

  return 1
}

# slack sender

send_slack() {
  local webhook="${1}" channels="${2}" httpcode sent=0 channel color payload

  [ "${SEND_SLACK}" != "YES" ] && return 1

  case "${status}" in
  WARNING) color="warning" ;;
  CRITICAL) color="danger" ;;
  CLEAR) color="good" ;;
  *) color="#777777" ;;
  esac

  for channel in ${channels}; do
    # Default entry in the recipient is without a hash in front (backwards-compatible). Accept specification of channel or user.
    if [ "${channel::1}" != "#" ] && [ "${channel::1}" != "@" ]; then channel="#$channel"; fi

    # If channel is equal to "#" then do not send the channel attribute at all. Slack also defines channels and users in webhooks.
    if [ "${channel}" = "#" ]; then
      ch=""
      chstr="without specifying a channel"
    else
      ch="\"channel\": \"${channel}\","
      chstr="to '${channel}'"
    fi

    payload="$(
      cat <<EOF
        {
            $ch
            "username": "netdata on ${host}",
            "icon_url": "${images_base_url}/images/banner-icon-144x144.png",
            "text": "${host} ${status_message}, \`${chart}\` (_${family}_), *${alarm}*",
            "attachments": [
                {
                    "fallback": "${alarm} - ${chart} (${family}) - ${info}",
                    "color": "${color}",
                    "title": "${alarm}",
                    "title_link": "${goto_url}",
                    "text": "${info}",
                    "fields": [
                        {
                            "title": "${chart}",
                            "short": true
                        },
                        {
                            "title": "${family}",
                            "short": true
                        }
                    ],
                    "thumb_url": "${image}",
                    "footer": "by ${host}",
                    "ts": ${when}
                }
            ]
        }
EOF
    )"

    httpcode=$(docurl -X POST --data-urlencode "payload=${payload}" "${webhook}")
    if [ "${httpcode}" = "200" ]; then
      info "sent slack notification for: ${host} ${chart}.${name} is ${status} ${chstr}"
      sent=$((sent + 1))
    else
      error "failed to send slack notification for: ${host} ${chart}.${name} is ${status} ${chstr}, with HTTP response status code ${httpcode}."
    fi
  done

  [ ${sent} -gt 0 ] && return 0

  return 1
}

# -----------------------------------------------------------------------------
# rocketchat sender

send_rocketchat() {
  local webhook="${1}" channels="${2}" httpcode sent=0 channel color payload

  [ "${SEND_ROCKETCHAT}" != "YES" ] && return 1

  case "${status}" in
  WARNING) color="warning" ;;
  CRITICAL) color="danger" ;;
  CLEAR) color="good" ;;
  *) color="#777777" ;;
  esac

  for channel in ${channels}; do
    payload="$(
      cat <<EOF
        {
            "channel": "#${channel}",
            "alias": "netdata on ${host}",
            "avatar": "${images_base_url}/images/banner-icon-144x144.png",
            "text": "${host} ${status_message}, \`${chart}\` (_${family}_), *${alarm}*",
            "attachments": [
                {
                    "color": "${color}",
                    "title": "${alarm}",
                    "title_link": "${goto_url}",
                    "text": "${info}",
                    "fields": [
                        {
                            "title": "${chart}",
                            "short": true,
                            "value": "chart"
                        },
                        {
                            "title": "${family}",
                            "short": true,
                            "value": "family"
                        }
                    ],
                    "thumb_url": "${image}",
                    "ts": "${when}"
                }
            ]
        }
EOF
    )"

    httpcode=$(docurl -X POST --data-urlencode "payload=${payload}" "${webhook}")
    if [ "${httpcode}" = "200" ]; then
      info "sent rocketchat notification for: ${host} ${chart}.${name} is ${status} to '${channel}'"
      sent=$((sent + 1))
    else
      error "failed to send rocketchat notification for: ${host} ${chart}.${name} is ${status} to '${channel}', with HTTP response status code ${httpcode}."
    fi
  done

  [ ${sent} -gt 0 ] && return 0

  return 1
}

# -----------------------------------------------------------------------------
# alerta sender

send_alerta() {
  local webhook="${1}" channels="${2}" httpcode sent=0 channel severity resource event payload auth

  [ "${SEND_ALERTA}" != "YES" ] && return 1

  case "${status}" in
  CRITICAL) severity="critical" ;;
  WARNING) severity="warning" ;;
  CLEAR) severity="cleared" ;;
  *) severity="indeterminate" ;;
  esac

  if [[ ${chart} == httpcheck* ]]; then
    resource=$chart
    event=$name
  else
    resource="${host}:${family}"
    event="${chart}.${name}"
  fi

  for channel in ${channels}; do
    payload="$(
      cat <<EOF
        {
            "resource": "${resource}",
            "event": "${event}",
            "environment": "${channel}",
            "severity": "${severity}",
            "service": ["Netdata"],
            "group": "Performance",
            "value": "${value_string}",
            "text": "${info}",
            "tags": ["alarm_id:${alarm_id}"],
            "attributes": {
                "roles": "${roles}",
                "name": "${name}",
                "chart": "${chart}",
                "family": "${family}",
                "source": "${src}",
                "moreInfo": "<a href=\"${goto_url}\">View Netdata</a>"
            },
            "origin": "netdata/${host}",
            "type": "netdataAlarm",
            "rawData": "${BASH_ARGV[@]}"
        }
EOF
    )"

    if [ -n "${ALERTA_API_KEY}" ]; then
      auth="Key ${ALERTA_API_KEY}"
    fi

    httpcode=$(docurl -X POST "${webhook}/alert" -H "Content-Type: application/json" -H "Authorization: $auth" --data "${payload}")

    if [ "${httpcode}" = "200" ] || [ "${httpcode}" = "201" ]; then
      info "sent alerta notification for: ${host} ${chart}.${name} is ${status} to '${channel}'"
      sent=$((sent + 1))
    elif [ "${httpcode}" = "202" ]; then
      info "suppressed alerta notification for: ${host} ${chart}.${name} is ${status} to '${channel}'"
    else
      error "failed to send alerta notification for: ${host} ${chart}.${name} is ${status} to '${channel}', with HTTP response status code ${httpcode}."
    fi
  done

  [ ${sent} -gt 0 ] && return 0

  return 1
}

# -----------------------------------------------------------------------------
# flock sender

send_flock() {
  local webhook="${1}" channels="${2}" httpcode sent=0 channel color payload

  [ "${SEND_FLOCK}" != "YES" ] && return 1

  case "${status}" in
  WARNING) color="warning" ;;
  CRITICAL) color="danger" ;;
  CLEAR) color="good" ;;
  *) color="#777777" ;;
  esac

  for channel in ${channels}; do
    httpcode=$(docurl -X POST "${webhook}" -H "Content-Type: application/json" -d "{
            \"sendAs\": {
                \"name\" : \"netdata on ${host}\",
                \"profileImage\" : \"${images_base_url}/images/banner-icon-144x144.png\"
            },
            \"text\": \"${host} *${status_message}*\",
            \"timestamp\": \"${when}\",
            \"attachments\": [
                {
                    \"description\": \"${chart} (${family}) - ${info}\",
                    \"color\": \"${color}\",
                    \"title\": \"${alarm}\",
                    \"url\": \"${goto_url}\",
                    \"text\": \"${info}\",
                    \"views\": {
                        \"image\": {
                            \"original\": { \"src\": \"${image}\", \"width\": 400, \"height\": 400 },
                            \"thumbnail\": { \"src\": \"${image}\", \"width\": 50, \"height\": 50 },
                            \"filename\": \"${image}\"
                            }
                    }
                }
            ]
        }")
    if [ "${httpcode}" = "200" ]; then
      info "sent flock notification for: ${host} ${chart}.${name} is ${status} to '${channel}'"
      sent=$((sent + 1))
    else
      error "failed to send flock notification for: ${host} ${chart}.${name} is ${status} to '${channel}', with HTTP response status code ${httpcode}."
    fi
  done

  [ ${sent} -gt 0 ] && return 0

  return 1
}

# -----------------------------------------------------------------------------
# discord sender

send_discord() {
  local webhook="${1}/slack" channels="${2}" httpcode sent=0 channel color payload username

  [ "${SEND_DISCORD}" != "YES" ] && return 1

  case "${status}" in
  WARNING) color="warning" ;;
  CRITICAL) color="danger" ;;
  CLEAR) color="good" ;;
  *) color="#777777" ;;
  esac

  for channel in ${channels}; do
    username="netdata on ${host}"
    [ ${#username} -gt 32 ] && username="${username:0:29}..."

    payload="$(
      cat <<EOF
        {
            "channel": "#${channel}",
            "username": "${username}",
            "text": "${host} ${status_message}, \`${chart}\` (_${family}_), *${alarm}*",
            "icon_url": "${images_base_url}/images/banner-icon-144x144.png",
            "attachments": [
                {
                    "color": "${color}",
                    "title": "${alarm}",
                    "title_link": "${goto_url}",
                    "text": "${info}",
                    "fields": [
                        {
                            "title": "${chart}",
                            "value": "${family}"
                        }
                    ],
                    "thumb_url": "${image}",
                    "footer_icon": "${images_base_url}/images/banner-icon-144x144.png",
                    "footer": "${host}",
                    "ts": ${when}
                }
            ]
        }
EOF
    )"

    httpcode=$(docurl -X POST --data-urlencode "payload=${payload}" "${webhook}")
    if [ "${httpcode}" = "200" ]; then
      info "sent discord notification for: ${host} ${chart}.${name} is ${status} to '${channel}'"
      sent=$((sent + 1))
    else
      error "failed to send discord notification for: ${host} ${chart}.${name} is ${status} to '${channel}', with HTTP response status code ${httpcode}."
    fi
  done

  [ ${sent} -gt 0 ] && return 0

  return 1
}

# -----------------------------------------------------------------------------
# fleep sender

send_fleep() {
  local httpcode sent=0 webhooks="${1}" data message
  if [ "${SEND_FLEEP}" = "YES" ]; then
    message="${host} ${status_message}, \`${chart}\` (${family}), *${alarm}*\\n${info}"

    for hook in ${webhooks}; do
      data="{ "
      data="${data} 'message': '${message}', "
      data="${data} 'user': '${FLEEP_SENDER}' "
      data="${data} }"

      httpcode=$(docurl -X POST --data "${data}" "https://fleep.io/hook/${hook}")

      if [ "${httpcode}" = "200" ]; then
        info "sent fleep data for: ${host} ${chart}.${name} is ${status} and user '${FLEEP_SENDER}'"
        sent=$((sent + 1))
      else
        error "failed to send fleep data for: ${host} ${chart}.${name} is ${status} and user '${FLEEP_SENDER}' with HTTP response status code ${httpcode}."
      fi
    done

    [ ${sent} -gt 0 ] && return 0
  fi

  return 1
}

# -----------------------------------------------------------------------------
# Prowl sender

send_prowl() {
  local httpcode sent=0 data message keys prio=0 alarm_url event
  if [ "${SEND_PROWL}" = "YES" ]; then
    message="$(urlencode "${host} ${status_message}, \`${chart}\` (${family}), *${alarm}*\\n${info}")"
    message="description=${message}"
    keys="$(urlencode "$(echo "${1}" | tr ' ' ,)")"
    keys="apikey=${keys}"
    app="application=Netdata"

    case "${status}" in
    CRITICAL)
      prio=2
      ;;
    WARNING)
      prio=1
      ;;
    esac
    prio="priority=${prio}"

    alarm_url="$(urlencode ${goto_url})"
    alarm_url="url=${alarm_url}"
    event="$(urlencode "${host} ${status_message}")"
    event="event=${event}"

    data="${keys}&${prio}&${alarm_url}&${app}&${event}&${message}"

    httpcode=$(docurl -X POST --data "${data}" "https://api.prowlapp.com/publicapi/add")

    if [ "${httpcode}" = "200" ]; then
      info "sent prowl data for: ${host} ${chart}.${name} is ${status}"
      sent=1
    else
      error "failed to send prowl data for: ${host} ${chart}.${name} is ${status} with with error code ${httpcode}."
    fi

    [ ${sent} -gt 0 ] && return 0
  fi

  return 1
}

# -----------------------------------------------------------------------------
# irc sender

send_irc() {
  local NICKNAME="${1}" REALNAME="${2}" CHANNELS="${3}" NETWORK="${4}" PORT="${5}" SERVERNAME="${6}" MESSAGE="${7}" sent=0 channel color send_alarm reply_codes error

  if [ "${SEND_IRC}" = "YES" ] && [ -n "${NICKNAME}" ] && [ -n "${REALNAME}" ] && [ -n "${CHANNELS}" ] && [ -n "${NETWORK}" ] && [ -n "${SERVERNAME}" ] && [ -n "${PORT}" ]; then
    case "${status}" in
    WARNING) color="warning" ;;
    CRITICAL) color="danger" ;;
    CLEAR) color="good" ;;
    *) color="#777777" ;;
    esac

    SNDMESSAGE="${MESSAGE//$'\n'/", "}"
    for CHANNEL in ${CHANNELS}; do
      error=0
      send_alarm=$(echo -e "USER ${NICKNAME} guest ${REALNAME} ${SERVERNAME}\\nNICK ${NICKNAME}\\nJOIN ${CHANNEL}\\nPRIVMSG ${CHANNEL} :${SNDMESSAGE}\\nQUIT\\n" \  | nc "${NETWORK}" "${PORT}")
      reply_codes=$(echo "${send_alarm}" | cut -d ' ' -f 2 | grep -o '[0-9]*')
      for code in ${reply_codes}; do
        if [ "${code}" -ge 400 ] && [ "${code}" -le 599 ]; then
          error=1
          break
        fi
      done

      if [ "${error}" -eq 0 ]; then
        info "sent irc notification for: ${host} ${chart}.${name} is ${status} to '${CHANNEL}'"
        sent=$((sent + 1))
      else
        error "failed to send irc notification for: ${host} ${chart}.${name} is ${status} to '${CHANNEL}', with error code ${code}."
      fi
    done
  fi

  [ ${sent} -gt 0 ] && return 0

  return 1
}

# -----------------------------------------------------------------------------
# Amazon SNS sender

send_awssns() {
  local targets="${1}" message='' sent=0 region=''
  local default_format="${status} on ${host} at ${date}: ${chart} ${value_string}"

  [ "${SEND_AWSSNS}" = "YES" ] || return 1

  message=${AWSSNS_MESSAGE_FORMAT:-${default_format}}

  for target in ${targets}; do
    # Extract the region from the target ARN.  We need to explicitly specify the region so that it matches up correctly.
    region="$(echo ${target} | cut -f 4 -d ':')"
    if ${aws} sns publish --region "${region}" --subject "${host} ${status_message} - ${name//_/ } - ${chart}" --message "${message}" --target-arn ${target} &>/dev/null; then
      info "sent Amazon SNS notification for: ${host} ${chart}.${name} is ${status} to '${target}'"
      sent=$((sent + 1))
    else
      error "failed to send Amazon SNS notification for: ${host} ${chart}.${name} is ${status} to '${target}'"
    fi
  done

  [ ${sent} -gt 0 ] && return 0

  return 1
}

# -----------------------------------------------------------------------------
# Matrix sender

send_matrix() {
  local homeserver="${1}" webhook accesstoken rooms="${2}" httpcode sent=0 payload

  [ "${SEND_MATRIX}" != "YES" ] && return 1
  [ -z "${MATRIX_ACCESSTOKEN}" ] && return 1

  accesstoken="${MATRIX_ACCESSTOKEN}"

  case "${status}" in
  WARNING) emoji="⚠️" ;;
  CRITICAL) emoji="🔴" ;;
  CLEAR) emoji="✅" ;;
  *) emoji="⚪️" ;;
  esac

  for room in ${rooms}; do
    webhook="$homeserver/_matrix/client/r0/rooms/$(urlencode $room)/send/m.room.message?access_token=$accesstoken"
    payload="$(
  cat <<EOF
  {
    "msgtype": "m.notice",
    "format": "org.matrix.custom.html",
      "formatted_body": "${emoji} ${host} ${status_message} - <b>${name//_/ }</b><br>${chart} (${family})<br><a href=\"${goto_url}\">${alarm}</a><br><i>${info}</i>",
      "body": "${emoji} ${host} ${status_message} - ${name//_/ } ${chart} (${family}) ${goto_url} ${alarm} ${info}"
  }
EOF
    )"

    httpcode=$(docurl -X POST --data "${payload}" "${webhook}")
    if [ "${httpcode}" == "200" ]; then
      info "sent Matrix notification for: ${host} ${chart}.${name} is ${status} to '${room}'"
      sent=$((sent + 1))
    else
      error "failed to send Matrix notification for: ${host} ${chart}.${name} is ${status} to '${room}', with HTTP response status code ${httpcode}."
    fi
  done

  [ ${sent} -gt 0 ] && return 0

  return 1
}

# -----------------------------------------------------------------------------
# syslog sender

send_syslog() {
  local facility=${SYSLOG_FACILITY:-"local6"} level='info' targets="${1}"
  local priority='' message='' server='' port='' prefix=''
  local temp1='' temp2=''

  [ "${SEND_SYSLOG}" = "YES" ] || return 1

  if [ "${status}" = "CRITICAL" ]; then
    level='crit'
  elif [ "${status}" = "WARNING" ]; then
    level='warning'
  fi

  for target in ${targets}; do
    priority="${facility}.${level}"
    message=''
    server=''
    port=''
    prefix=''
    temp1=''
    temp2=''

    prefix=$(echo ${target} | cut -d '/' -f 2)
    temp1=$(echo ${target} | cut -d '/' -f 1)

    if [ ${prefix} != ${temp1} ]; then
      if (echo ${temp1} | grep -q '@'); then
        temp2=$(echo ${temp1} | cut -d '@' -f 1)
        server=$(echo ${temp1} | cut -d '@' -f 2)

        if [ ${temp2} != ${server} ]; then
          priority=${temp2}
        fi

        port=$(echo ${server} | rev | cut -d ':' -f 1 | rev)

        if (echo ${server} | grep -E -q '\[.*\]'); then
          if (echo ${port} | grep -q ']'); then
            port=''
          else
            server=$(echo ${server} | rev | cut -d ':' -f 2- | rev)
          fi
        else
          if [ ${port} = ${server} ]; then
            port=''
          else
            server=$(echo ${server} | cut -d ':' -f 1)
          fi
        fi
      else
        priority=${temp1}
      fi
    fi

    message="${prefix} ${status} on ${host} at ${date}: ${chart} ${value_string}"

    if [ ${server} ]; then
      logger_options="${logger_options} -n ${server}"
      if [ ${port} ]; then
        logger_options="${logger_options} -P ${port}"
      fi
    fi

    ${logger} -p ${priority} ${logger_options} "${message}"
  done

  return $?
}

# -----------------------------------------------------------------------------
# SMS sender

send_sms() {
  local recipients="${1}" errcode errmessage sent=0

    # Human readable SMS
    local msg="${host} ${status_message}: ${chart} (${family}), ${alarm}"

    # limit it to 160 characters
    msg="${msg:0:160}"

  if [ "${SEND_SMS}" = "YES" ] && [ -n "${sendsms}" ] && [ -n "${recipients}" ] && [ -n "${msg}" ]; then
    # http://api.kavenegar.com/v1/{API-KEY}/sms/send.json
    for phone in ${recipients}; do
      errmessage=$($sendsms $phone "$msg" 2>&1)
      errcode=$?
      if [ ${errcode} -eq 0 ]; then
        info "sent smstools3 SMS for: ${host} ${chart}.${name} is ${status} to '${user}'"
        sent=$((sent + 1))
      else
        error "failed to send smstools3 SMS for: ${host} ${chart}.${name} is ${status} to '${user}' with error code ${errcode}: ${errmessage}."
      fi
    done

    [ ${sent} -gt 0 ] && return 0
  fi

  return 1
}

# -----------------------------------------------------------------------------
# hangouts sender

send_hangouts() {
  local rooms="${1}" httpcode sent=0 room color payload webhook thread

  [ "${SEND_HANGOUTS}" != "YES" ] && return 1

  case "${status}" in
  WARNING) color="#ffa700" ;;
  CRITICAL) color="#d62d20" ;;
  CLEAR) color="#008744" ;;
  *) color="#777777" ;;
  esac

  for room in ${rooms}; do
    if [ -z "${HANGOUTS_WEBHOOK_URI[$room]}" ] ; then
      info "Can't send Hangouts notification for: ${host} ${chart}.${name} to room ${room}. HANGOUTS_WEBHOOK_URI[$room] not defined"
    else
      if [ -n "${HANGOUTS_WEBHOOK_THREAD[$room]}" ]; then
        thread="\"name\" : \"${HANGOUTS_WEBHOOK_THREAD[$room]}\""
      fi
      webhook="${HANGOUTS_WEBHOOK_URI[$room]}"
      payload="$(
        cat <<EOF
        {
          "cards": [
            {
              "header": {
                "title": "Netdata on ${host}",
                "imageUrl": "${images_base_url}/images/banner-icon-144x144.png",
                "imageStyle": "IMAGE"
              },
              "sections": [
                {
                  "header": "<b>${host}</b>",
                  "widgets": [
                    {
                      "keyValue": {
                        "topLabel": "Status Message",
                        "content": "<b>${status_message}</b>",
                        "contentMultiline": "true",
                        "iconUrl": "${image}",
                        "onClick": {
                          "openLink": {
                            "url": "${goto_url}"
                          }
                        }
                      }
                    },
                    {
                      "keyValue": {
                        "topLabel": "${chart} | ${family}",
                        "content": "<font color=${color}>${alarm}</font>",
                        "contentMultiline": "true"
                      }
                    }
                  ]
                },
                {
                  "widgets": [
                    {
                      "textParagraph": {
                      "text": "<font color=\"#0057e7\">@ ${date}\n<b>${info}</b></font>"
                      }
                    }
                  ]
                },
                {
                  "widgets": [
                    {
                      "buttons": [
                        {
                          "textButton": {
                            "text": "Go to ${host}",
                            "onClick": {
                              "openLink": {
                                "url": "${goto_url}"
                              }
                            }
                          }
                        }
                      ]
                    }
                  ]
                }
              ]
            }
          ],
          "thread": {
            $thread
          }
        }
EOF
        )"

      httpcode=$(docurl -H "Content-Type: application/json" -X POST -d "${payload}" "${webhook}")

      if [ "${httpcode}" = "200" ]; then
        info "sent hangouts notification for: ${host} ${chart}.${name} is ${status} to '${room}'"
        sent=$((sent + 1))
      else
        error "failed to send hangouts notification for: ${host} ${chart}.${name} is ${status} to '${room}', with HTTP response status code ${httpcode}."
      fi
    fi
  done

  [ ${sent} -gt 0 ] && return 0

  return 1
}

# -----------------------------------------------------------------------------
# Dynatrace sender

send_dynatrace() {
  [ "${SEND_DYNATRACE}" != "YES" ] && return 1

  local dynatrace_url="${DYNATRACE_SERVER}/e/${DYNATRACE_SPACE}/api/v1/events"
  local description="NetData Notification for: ${host} ${chart}.${name} is ${status}"
  local payload=""

  payload=$(cat <<EOF
{
  "title": "NetData Alarm from ${host}",
  "source" : "${DYNATRACE_ANNOTATION_TYPE}",
  "description" : "${description}",
  "eventType": "${DYNATRACE_EVENT}",
   "attachRules":{
     "tagRule":[{
        "meTypes":["HOST"],
        "tags":["${DYNATRACE_TAG_VALUE}"]
     }]
  },
  "customProperties":{
    "description": "${description}"
  }
}
EOF
)

  # echo ${payload}

  httpcode=$(docurl -X POST  -H "Authorization: Api-token ${DYNATRACE_TOKEN}"  -H "Content-Type: application/json" -d "${payload}"    ${dynatrace_url})
  ret=$?


  if [ ${ret} -eq 0 ]; then
     if [ "${httpcode}" = "200" ]; then
        info "sent ${DYNATRACE_EVENT} to ${DYNATRACE_SERVER}"
        return 0
     else
        warning "Dynatrace ${DYNATRACE_SERVER} responded ${httpcode} notification for: ${host} ${chart}.${name} is ${status} was not sent!"
        return 1
     fi
  else
     error  "failed to sent ${DYNATRACE_EVENT} notification for: ${host} ${chart}.${name} is ${status} to  ${DYNATRACE_SERVER} with error code ${ret}."
     return 1
  fi
}


# -----------------------------------------------------------------------------
# Stackpulse sender

send_stackpulse() {
  local payload httpcode oldv currv
  [ "${SEND_STACKPULSE}" != "YES" ] && return 1

  # We are sending null when values are nan to avoid errors while JSON message is parsed
  [ "${old_value}" != "nan" ] && oldv="${old_value}" ||  oldv="null"
  [ "${value}" != "nan" ] && currv="${value}" || currv="null"

  payload=$(cat <<EOF
  {
    "Node" : "${host}",
    "Chart" : "${chart}",
    "OldValue" : ${oldv},
    "Value" : ${currv},
    "Units" : "${units}",
    "OldStatus" : "${old_status}",
    "Status" : "${status}",
    "Alarm" : "${name}",
    "Date": ${when},
    "Duration": ${duration},
    "NonClearDuration": ${non_clear_duration},
    "Description" : "${status_message}, ${info}",
    "CalcExpression" : "${calc_expression}",
    "CalcParamValues" : "${calc_param_values}",
    "TotalWarnings" : "${total_warnings}",
    "TotalCritical" : "${total_critical}",
    "ID" : ${alarm_id}
  }
EOF
)

  httpcode=$(docurl -X POST -H "Content-Type: application/json" -d "${payload}" ${STACKPULSE_WEBHOOK})
  if [ "${httpcode}" = "200" ]; then
    info "sent stackpulse notification for: ${host} ${chart}.${name} is ${status}"
  else
    error "failed to send stackpulse notification for: ${host} ${chart}.${name} is ${status}, with HTTP response status code ${httpcode}."
    return 1
  fi

  return 0
}
# -----------------------------------------------------------------------------
# Opsgenie sender

send_opsgenie() {
  local payload httpcode oldv currv
  [ "${SEND_OPSGENIE}" != "YES" ] && return 1

  if [ -z "${OPSGENIE_API_KEY}" ] ; then
    info "Can't send Opsgenie notification, because OPSGENIE_API_KEY is not defined"
    return 1
  fi

  # We are sending null when values are nan to avoid errors while JSON message is parsed
  [ "${old_value}" != "nan" ] && oldv="${old_value}" ||  oldv="null"
  [ "${value}" != "nan" ] && currv="${value}" || currv="null"

  payload=$(cat <<EOF
  {
    "host" : "${host}",
    "unique_id" : "${unique_id}",
    "alarmId" : ${alarm_id},
    "eventId" : ${event_id},
    "chart" : "${chart}",
    "when": ${when},
    "name" : "${name}",
    "family" : "${family}",
    "status" : "${status}",
    "old_status" : "${old_status}",
    "value" : ${currv},
    "old_value" : ${oldv},
    "duration": ${duration},
    "non_clear_duration": ${non_clear_duration},
    "units" : "${units}",
    "info" : "${status_message}, ${info}",
    "calc_expression" : "${calc_expression}",
    "total_warnings" : "${total_warnings}",
    "total_critical" : "${total_critical}",
    "src" : "${src}"
  }
EOF
)

  httpcode=$(docurl -X POST -H "Content-Type: application/json" -d "${payload}" "${OPSGENIE_API_URL}/v1/json/integrations/webhooks/netdata?apiKey=${OPSGENIE_API_KEY}")
  # https://docs.opsgenie.com/docs/alert-api#create-alert
  if [ "${httpcode}" = "200" ]; then
    info "sent opsgenie notification for: ${host} ${chart}.${name} is ${status}"
  else
    error "failed to send opsgenie notification for: ${host} ${chart}.${name} is ${status}, with HTTP error code ${httpcode}."
    return 1
  fi

  return 0
}

# -----------------------------------------------------------------------------
# prepare the content of the notification

# the url to send the user on click
urlencode "${args_host}" >/dev/null
url_host="${REPLY}"
urlencode "${chart}" >/dev/null
url_chart="${REPLY}"
urlencode "${family}" >/dev/null
url_family="${REPLY}"
urlencode "${name}" >/dev/null
url_name="${REPLY}"

redirect_params="host=${url_host}&chart=${url_chart}&family=${url_family}&alarm=${url_name}&alarm_unique_id=${unique_id}&alarm_id=${alarm_id}&alarm_event_id=${event_id}&alarm_when=${when}"
GOTOCLOUD=0

if [ "${NETDATA_REGISTRY_URL}" == "https://registry.my-netdata.io" ]; then
  if [ -z "${NETDATA_REGISTRY_UNIQUE_ID}" ]; then
    if [ -f "@registrydir_POST@/netdata.public.unique.id" ]; then
      NETDATA_REGISTRY_UNIQUE_ID="$(cat "@registrydir_POST@/netdata.public.unique.id")"
    fi
  fi
  if [ -n "${NETDATA_REGISTRY_UNIQUE_ID}" ]; then
    GOTOCLOUD=1
  fi
fi

if [ ${GOTOCLOUD} -eq 0 ]; then
  goto_url="${NETDATA_REGISTRY_URL}/goto-host-from-alarm.html?${redirect_params}"
else
  # Temporarily disable alarm redirection, as the cloud endpoint no longer exists. This functionality will be restored after discussion on #9487. For now, just lead to netdata.cloud
  #goto_url="${NETDATA_REGISTRY_CLOUD_BASE_URL}/alarms/redirect?agentID=${NETDATA_REGISTRY_UNIQUE_ID}&${redirect_params}"
  goto_url="${NETDATA_REGISTRY_CLOUD_BASE_URL}"
fi

# the severity of the alarm
severity="${status}"

# the time the alarm was raised
duration4human ${duration} >/dev/null
duration_txt="${REPLY}"
duration4human ${non_clear_duration} >/dev/null
non_clear_duration_txt="${REPLY}"
raised_for="(was ${old_status,,} for ${duration_txt})"

# the key status message
status_message="status unknown"

# the color of the alarm
color="grey"

# the alarm value
alarm="${name//_/ } = ${value_string}"

# the image of the alarm
image="${images_base_url}/images/banner-icon-144x144.png"

# prepare the title based on status
case "${status}" in
CRITICAL)
  image="${images_base_url}/images/alert-128-red.png"
  status_message="is critical"
  color="#ca414b"
  ;;

WARNING)
  image="${images_base_url}/images/alert-128-orange.png"
  status_message="needs attention"
  color="#ffc107"
  ;;

CLEAR)
  image="${images_base_url}/images/check-mark-2-128-green.png"
  status_message="recovered"
  color="#77ca6d"
  ;;
esac

if [ "${status}" = "CLEAR" ]; then
  severity="Recovered from ${old_status}"
  if [ ${non_clear_duration} -gt ${duration} ]; then
    raised_for="(alarm was raised for ${non_clear_duration_txt})"
  fi

  # don't show the value when the status is CLEAR
  # for certain alarms, this value might not have any meaning
  alarm="${name//_/ } ${raised_for}"

elif { [ "${old_status}" = "WARNING" ] && [ "${status}" = "CRITICAL" ]; }; then
  severity="Escalated to ${status}"
  if [ ${non_clear_duration} -gt ${duration} ]; then
    raised_for="(alarm is raised for ${non_clear_duration_txt})"
  fi

elif { [ "${old_status}" = "CRITICAL" ] && [ "${status}" = "WARNING" ]; }; then
  severity="Demoted to ${status}"
  if [ ${non_clear_duration} -gt ${duration} ]; then
    raised_for="(alarm is raised for ${non_clear_duration_txt})"
  fi

else
  raised_for=
fi

# prepare HTML versions of elements
info_html=
[ -n "${info}" ] && info_html=" <small><br/>${info}</small>"

raised_for_html=
[ -n "${raised_for}" ] && raised_for_html="<br/><small>${raised_for}</small>"

# -----------------------------------------------------------------------------
# send the slack notification

# slack aggregates posts from the same username
# so we use "${host} ${status}" as the bot username, to make them diff

send_slack "${SLACK_WEBHOOK_URL}" "${to_slack}"
SENT_SLACK=$?

# -----------------------------------------------------------------------------
# send the hangouts notification

# hangouts aggregates posts from the same room
# so we use "${host} ${status}" as the room, to make them diff

send_hangouts "${to_hangouts}"
SENT_HANGOUTS=$?

# -----------------------------------------------------------------------------
# send the Microsoft Teams notification

# Microsoft teams aggregates posts from the same username
# so we use "${host} ${status}" as the bot username, to make them diff

send_msteams "${MSTEAMS_WEBHOOK_URL}" "${to_msteams}"
SENT_MSTEAMS=$?

# -----------------------------------------------------------------------------
# send the rocketchat notification

# rocketchat aggregates posts from the same username
# so we use "${host} ${status}" as the bot username, to make them diff

send_rocketchat "${ROCKETCHAT_WEBHOOK_URL}" "${to_rocketchat}"
SENT_ROCKETCHAT=$?

# -----------------------------------------------------------------------------
# send the alerta notification

# alerta aggregates posts from the same username
# so we use "${host} ${status}" as the bot username, to make them diff

send_alerta "${ALERTA_WEBHOOK_URL}" "${to_alerta}"
SENT_ALERTA=$?

# -----------------------------------------------------------------------------
# send the flock notification

# flock aggregates posts from the same username
# so we use "${host} ${status}" as the bot username, to make them diff

send_flock "${FLOCK_WEBHOOK_URL}" "${to_flock}"
SENT_FLOCK=$?

# -----------------------------------------------------------------------------
# send the discord notification

# discord aggregates posts from the same username
# so we use "${host} ${status}" as the bot username, to make them diff

send_discord "${DISCORD_WEBHOOK_URL}" "${to_discord}"
SENT_DISCORD=$?

# -----------------------------------------------------------------------------
# send the pushover notification

send_pushover "${PUSHOVER_APP_TOKEN}" "${to_pushover}" "${when}" "${goto_url}" "${status}" "${host} ${status_message} - ${name//_/ } - ${chart}" "
<font color=\"${color}\"><b>${alarm}</b></font>${info_html}<br/>&nbsp;
<small><b>${chart}</b><br/>Chart<br/>&nbsp;</small>
<small><b>${family}</b><br/>Family<br/>&nbsp;</small>
<small><b>${severity}</b><br/>Severity<br/>&nbsp;</small>
<small><b>${date}${raised_for_html}</b><br/>Time<br/>&nbsp;</small>
<a href=\"${goto_url}\">View Netdata</a><br/>&nbsp;
<small><small>The source of this alarm is line ${src}</small></small>
"

SENT_PUSHOVER=$?

# -----------------------------------------------------------------------------
# send the pushbullet notification

send_pushbullet "${PUSHBULLET_ACCESS_TOKEN}" "${PUSHBULLET_SOURCE_DEVICE}" "${to_pushbullet}" "${goto_url}" "${host} ${status_message} - ${name//_/ } - ${chart}" "${alarm}\\n
Severity: ${severity}\\n
Chart: ${chart}\\n
Family: ${family}\\n
${date}\\n
The source of this alarm is line ${src}"

SENT_PUSHBULLET=$?

# -----------------------------------------------------------------------------
# send the twilio SMS

send_twilio "${TWILIO_ACCOUNT_SID}" "${TWILIO_ACCOUNT_TOKEN}" "${TWILIO_NUMBER}" "${to_twilio}" "${host} ${status_message} - ${name//_/ } - ${chart}" "${alarm}
Severity: ${severity}
Chart: ${chart}
Family: ${family}
${info}"

SENT_TWILIO=$?

# -----------------------------------------------------------------------------
# send the messagebird SMS

send_messagebird "${MESSAGEBIRD_ACCESS_KEY}" "${MESSAGEBIRD_NUMBER}" "${to_messagebird}" "${host} ${status_message} - ${name//_/ } - ${chart}" "${alarm}
Severity: ${severity}
Chart: ${chart}
Family: ${family}
${info}"

SENT_MESSAGEBIRD=$?

# -----------------------------------------------------------------------------
# send the kavenegar SMS

send_kavenegar "${KAVENEGAR_API_KEY}" "${KAVENEGAR_SENDER}" "${to_kavenegar}" "${host} ${status_message} - ${name//_/ } - ${chart}" "${alarm}
Severity: ${severity}
Chart: ${chart}
Family: ${family}
${info}"

SENT_KAVENEGAR=$?

# -----------------------------------------------------------------------------
# send the telegram.org message

# https://core.telegram.org/bots/api#formatting-options
send_telegram "${TELEGRAM_BOT_TOKEN}" "${to_telegram}" "${host} ${status_message} - <b>${name//_/ }</b>
${chart} (${family})
<a href=\"${goto_url}\">${alarm}</a>
<i>${info}</i>"

SENT_TELEGRAM=$?

# -----------------------------------------------------------------------------
# send the kafka message

send_kafka
SENT_KAFKA=$?

# -----------------------------------------------------------------------------
# send the pagerduty.com message

send_pd "${to_pd}"
SENT_PD=$?

# -----------------------------------------------------------------------------
# send the fleep message

send_fleep "${to_fleep}"
SENT_FLEEP=$?

# -----------------------------------------------------------------------------
# send the Prowl message

send_prowl "${to_prowl}"
SENT_PROWL=$?

# -----------------------------------------------------------------------------
# send the irc message

send_irc "${IRC_NICKNAME}" "${IRC_REALNAME}" "${to_irc}" "${IRC_NETWORK}" "${IRC_PORT}" "${host}" "${host} ${status_message} - ${name//_/ } - ${chart} ----- ${alarm}
Severity: ${severity}
Chart: ${chart}
Family: ${family}
${info}"

SENT_IRC=$?

# -----------------------------------------------------------------------------
# send the SMS message with smstools3

send_sms "${to_sms}"

SENT_SMS=$?

# -----------------------------------------------------------------------------
# send the custom message

send_custom() {
  # is it enabled?
  [ "${SEND_CUSTOM}" != "YES" ] && return 1

  # do we have any sender?
  [ -z "${1}" ] && return 1

  # call the custom_sender function
  custom_sender "${@}"
}

send_custom "${to_custom}"
SENT_CUSTOM=$?

# -----------------------------------------------------------------------------
# send hipchat message

send_hipchat "${HIPCHAT_AUTH_TOKEN}" "${to_hipchat}" " \
${host} ${status_message}<br/> \
<b>${alarm}</b> ${info_html}<br/> \
<b>${chart}</b> (family <b>${family}</b>)<br/> \
<b>${date}${raised_for_html}</b><br/> \
<a href=\\\"${goto_url}\\\">View netdata dashboard</a> \
(source of alarm ${src}) \
"

SENT_HIPCHAT=$?

# -----------------------------------------------------------------------------
# send the Amazon SNS message

send_awssns "${to_awssns}"

SENT_AWSSNS=$?

# -----------------------------------------------------------------------------
#  send the Matrix message
send_matrix "${MATRIX_HOMESERVER}" "${to_matrix}"

SENT_MATRIX=$?


# -----------------------------------------------------------------------------
# send the syslog message

send_syslog "${to_syslog}"

SENT_SYSLOG=$?

# -----------------------------------------------------------------------------
# send the email

IFS='' read -r -d '' email_plaintext_part <<EOF
Content-Type: text/plain; encoding=${EMAIL_CHARSET}
Content-Disposition: inline
Content-Transfer-Encoding: 8bit

${host} ${status_message}

${alarm} ${info}
${raised_for}

Chart   : ${chart}
Family  : ${family}
Severity: ${severity}
URL     : ${goto_url}
Source  : ${src}
Date    : ${date}
Notification generated on ${host}

Evaluated Expression :  ${calc_expression}
Expression Variables :  ${calc_param_values}

The host has ${total_warnings} WARNING and ${total_critical} CRITICAL alarm(s) raised.
EOF

if [[ "${EMAIL_PLAINTEXT_ONLY}" == "YES" ]]; then

send_email <<EOF
To: ${to_email}
Subject: ${host} ${status_message} - ${name//_/ } - ${chart}
MIME-Version: 1.0
Content-Type: multipart/alternative; boundary="multipart-boundary"
${email_thread_headers}

This is a MIME-encoded multipart message

--multipart-boundary
${email_plaintext_part}
--multipart-boundary--
EOF

else

IFS='' read -r -d '' email_html_part <<EOF
Content-Type: text/html; encoding=${EMAIL_CHARSET}
Content-Disposition: inline
Content-Transfer-Encoding: 8bit

<!DOCTYPE html PUBLIC "-//W3C//DTD XHTML 1.0 Transitional//EN" "http://www.w3.org/TR/xhtml1/DTD/xhtml1-transitional.dtd">
<html xmlns="http://www.w3.org/1999/xhtml" style="font-family: 'Helvetica Neue', Helvetica, Arial, sans-serif; box-sizing: border-box; font-size: 14px; margin: 0; padding: 0;">
<body style="font-family: 'Helvetica Neue', Helvetica, Arial, sans-serif; font-size: 14px; width: 100% !important; min-height: 100%; line-height: 1.6; background: #f6f6f6; margin:0; padding: 0;">
<table>
    <tbody>
    <tr>
        <td style="vertical-align: top;" valign="top"></td>
        <td width="700" style="vertical-align: top; display: block !important; max-width: 700px !important; clear: both !important; margin: 0 auto; padding: 0;" valign="top">
            <div style="max-width: 700px; display: block; margin: 0 auto; padding: 20px;">
                <table width="100%" cellpadding="0" cellspacing="0" style="background: #fff; border: 1px solid #e9e9e9;">
                    <tbody>
                    <tr>
                        <td bgcolor="#eee" style="padding: 5px 20px 5px 20px; background-color: #eee;">
                            <div style="font-family: 'Helvetica Neue', Helvetica, Arial, sans-serif; font-size: 20px; color: #777; font-weight: bold;">netdata notification</div>
                        </td>
                    </tr>
                    <tr>
                        <td bgcolor="${color}" style="font-size: 16px; vertical-align: top; font-weight: 400; text-align: center; margin: 0; padding: 10px; color: #ffffff; background: ${color} !important; border: 1px solid ${color}; border-top-color: ${color};" align="center" valign="top">
                            <h1 style="font-family: 'Helvetica Neue', Helvetica, Arial, sans-serif; font-weight: 400; margin: 0;">${host} ${status_message}</h1>
                        </td>
                    </tr>
                    <tr>
                        <td style="vertical-align: top;" valign="top">
                            <div style="margin: 0; padding: 20px; max-width: 700px;">
                                <table width="100%" cellpadding="0" cellspacing="0" style="max-width:700px">
                                    <tbody>
                                    <tr>
                                        <td style="font-family: 'Helvetica Neue', Helvetica, Arial, sans-serif; font-size: 18px; vertical-align: top; margin: 0; padding:0 0 20px;" align="left" valign="top">
                                            <span>${chart}</span>
                                            <span style="display: block; color: #666666; font-size: 12px; font-weight: 300; line-height: 1; text-transform: uppercase;">Chart</span>
                                        </td>
                                    </tr>
                                    <tr style="margin: 0; padding: 0;">
                                        <td style="font-family: 'Helvetica Neue', Helvetica, Arial, sans-serif; font-size: 18px; vertical-align: top; margin: 0; padding: 0 0 20px;" align="left" valign="top">
                                            <span><b>${alarm}</b>${info_html}</span>
                                            <span style="display: block; color: #666666; font-size: 12px; font-weight: 300; line-height: 1; text-transform: uppercase;">Alarm</span>
                                        </td>
                                    </tr>
                                    <tr>
                                        <td style="font-family: 'Helvetica Neue', Helvetica, Arial, sans-serif; font-size: 18px; vertical-align: top; margin: 0; padding: 0 0 20px;" align="left" valign="top">
                                            <span>${family}</span>
                                            <span style="display: block; color: #666666; font-size: 12px; font-weight: 300; line-height: 1; text-transform: uppercase;">Family</span>
                                        </td>
                                    </tr>
                                    <tr style="margin: 0; padding: 0;">
                                        <td style="font-family: 'Helvetica Neue', Helvetica, Arial, sans-serif; font-size: 18px; vertical-align: top; margin: 0; padding: 0 0 20px;" align="left" valign="top">
                                            <span>${severity}</span>
                                            <span style="display: block; color: #666666; font-size: 12px; font-weight: 300; line-height: 1; text-transform: uppercase;">Severity</span>
                                        </td>
                                    </tr>
                                    <tr style="margin: 0; padding: 0;">
                                        <td style="font-family: 'Helvetica Neue', Helvetica, Arial, sans-serif; font-size: 18px; vertical-align: top; margin: 0; padding: 0 0 20px;" align="left" valign="top"><span>${date}</span>
                                            <span>${raised_for_html}</span> <span style="display: block; color: #666666; font-size: 12px; font-weight: 300; line-height: 1; text-transform: uppercase;">Time</span>
                                        </td>
                                    </tr>
                                    <tr style="margin: 0; padding: 0;">
                                        <td style="font-family: 'Helvetica Neue', Helvetica, Arial, sans-serif; font-size: 18px; vertical-align: top; margin: 0; padding: 0 0 20px;" align="left" valign="top">
                                            <span>${calc_expression}</span>
                                            <span style="display: block; color: #666666; font-size: 12px; font-weight: 300; line-height: 1; text-transform: uppercase;">Evaluated Expression</span>
                                        </td>
                                    </tr>
                                     <tr style="margin: 0; padding: 0;">
                                        <td style="font-family: 'Helvetica Neue', Helvetica, Arial, sans-serif; font-size: 18px; vertical-align: top; margin: 0; padding: 0 0 20px;" align="left" valign="top">
                                            <span>${calc_param_values}</span>
                                            <span style="display: block; color: #666666; font-size: 12px; font-weight: 300; line-height: 1; text-transform: uppercase;">Expression Variables</span>
                                        </td>
                                    </tr>
                                     <tr style="margin: 0; padding: 0;">
                                        <td style="font-family: 'Helvetica Neue', Helvetica, Arial, sans-serif; font-size: 18px; vertical-align: top; margin: 0; padding: 0 0 20px;" align="left" valign="top">
                                            The host has ${total_warnings} WARNING and ${total_critical} CRITICAL alarm(s) raised.
                                         </td>
                                    </tr>

                                    <tr style="margin: 0; padding: 0;">
                                        <td style="font-family: 'Helvetica Neue', Helvetica, Arial, sans-serif; font-size: 18px; vertical-align: top; margin: 0; padding: 0 0 20px;">
                                            <a href="${goto_url}" style="font-size: 14px; color: #ffffff; text-decoration: none; line-height: 1.5; font-weight: bold; text-align: center; display: inline-block; text-transform: capitalize; background: #35568d; border-width: 1px; border-style: solid; border-color: #2b4c86; margin: 0; padding: 10px 15px;" target="_blank">View Netdata</a>
                                        </td>
                                    </tr>
                                    <tr style="text-align: center; margin: 0; padding: 0;">
                                        <td style="font-family: 'Helvetica Neue', Helvetica, Arial, sans-serif; font-size: 11px; vertical-align: top; margin: 0; padding: 10px 0 0 0; color: #666666;" align="center" valign="bottom">The source of this alarm is line <code>${src}</code><br/>(alarms are configurable, edit this file to adapt the alarm to your needs)
                                        </td>
                                    </tr>
                                    <tr style="text-align: center; margin: 0; padding: 0;">
                                        <td style="font-family: 'Helvetica Neue', Helvetica, Arial, sans-serif; font-size: 12px; vertical-align: top; margin:0; padding: 20px 0 0 0; color: #666666; border-top: 1px solid #f0f0f0;" align="center" valign="bottom">Sent by
                                            <a href="https://mynetdata.io/" target="_blank">netdata</a>, the real-time performance and health monitoring, on <code>${host}</code>.
                                        </td>
                                    </tr>
                                    </tbody>
                                </table>
                            </div>
                        </td>
                    </tr>
                    </tbody>
                </table>
            </div>
        </td>
    </tr>
    </tbody>
</table>
</body>
</html>
EOF

send_email <<EOF
To: ${to_email}
Subject: ${host} ${status_message} - ${name//_/ } - ${chart}
MIME-Version: 1.0
Content-Type: multipart/alternative; boundary="multipart-boundary"
${email_thread_headers}

This is a MIME-encoded multipart message

--multipart-boundary
${email_plaintext_part}
--multipart-boundary
${email_html_part}
--multipart-boundary--
EOF

fi

SENT_EMAIL=$?

# -----------------------------------------------------------------------------
# send the EVENT to Dynatrace
send_dynatrace "${host}" "${chart}" "${name}"  "${status}"
SENT_DYNATRACE=$?

# -----------------------------------------------------------------------------
# send the EVENT to Stackpulse
send_stackpulse
SENT_STACKPULSE=$?

# -----------------------------------------------------------------------------
# send messages to Opsgenie
send_opsgenie
SENT_OPSGENIE=$?

# -----------------------------------------------------------------------------
# let netdata know
for state in "${SENT_EMAIL}" \
<<<<<<< HEAD
	"${SENT_PUSHOVER}" \
	"${SENT_TELEGRAM}" \
	"${SENT_SLACK}" \
	"${SENT_HANGOUTS}" \
	"${SENT_ROCKETCHAT}" \
	"${SENT_ALERTA}" \
	"${SENT_FLOCK}" \
	"${SENT_DISCORD}" \
	"${SENT_TWILIO}" \
	"${SENT_HIPCHAT}" \
	"${SENT_MESSAGEBIRD}" \
	"${SENT_KAVENEGAR}" \
	"${SENT_PUSHBULLET}" \
	"${SENT_KAFKA}" \
	"${SENT_PD}" \
	"${SENT_FLEEP}" \
	"${SENT_PROWL}" \
	"${SENT_CUSTOM}" \
	"${SENT_IRC}" \
	"${SENT_AWSSNS}" \
	"${SENT_MATRIX}" \
	"${SENT_SYSLOG}" \
	"${SENT_SMS}" \
	"${SENT_MSTEAMS}" \
    "${SENT_DYNATRACE}"; do	
	if [ "${state}" -eq 0 ]; then
		# we sent something
		exit 0
	fi
=======
  "${SENT_PUSHOVER}" \
  "${SENT_TELEGRAM}" \
  "${SENT_SLACK}" \
  "${SENT_HANGOUTS}" \
  "${SENT_ROCKETCHAT}" \
  "${SENT_ALERTA}" \
  "${SENT_FLOCK}" \
  "${SENT_DISCORD}" \
  "${SENT_TWILIO}" \
  "${SENT_HIPCHAT}" \
  "${SENT_MESSAGEBIRD}" \
  "${SENT_KAVENEGAR}" \
  "${SENT_PUSHBULLET}" \
  "${SENT_KAFKA}" \
  "${SENT_PD}" \
  "${SENT_FLEEP}" \
  "${SENT_PROWL}" \
  "${SENT_CUSTOM}" \
  "${SENT_IRC}" \
  "${SENT_AWSSNS}" \
  "${SENT_MATRIX}" \
  "${SENT_SYSLOG}" \
  "${SENT_SMS}" \
  "${SENT_MSTEAM}" \
  "${SENT_DYNATRACE}" \
  "${SENT_STACKPULSE}" \
  "${SENT_OPSGENIE}"; do
  if [ "${state}" -eq 0 ]; then
    # we sent something
    exit 0
  fi
>>>>>>> a94408c0
done
# we did not send anything
exit 1<|MERGE_RESOLUTION|>--- conflicted
+++ resolved
@@ -593,56 +593,6 @@
 [ -z "${DEFAULT_RECIPIENT_PROWL}" ] && SEND_PROWL="NO"
 
 if [ "${SEND_PUSHOVER}" = "YES" ] ||
-<<<<<<< HEAD
-	[ "${SEND_SLACK}" = "YES" ] ||
-	[ "${SEND_ROCKETCHAT}" = "YES" ] ||
-	[ "${SEND_ALERTA}" = "YES" ] ||
-	[ "${SEND_PD}" = "YES" ] ||
-	[ "${SEND_FLOCK}" = "YES" ] ||
-	[ "${SEND_DISCORD}" = "YES" ] ||
-	[ "${SEND_HIPCHAT}" = "YES" ] ||
-	[ "${SEND_TWILIO}" = "YES" ] ||
-	[ "${SEND_MESSAGEBIRD}" = "YES" ] ||
-	[ "${SEND_KAVENEGAR}" = "YES" ] ||
-	[ "${SEND_TELEGRAM}" = "YES" ] ||
-	[ "${SEND_PUSHBULLET}" = "YES" ] ||
-	[ "${SEND_KAFKA}" = "YES" ] ||
-	[ "${SEND_FLEEP}" = "YES" ] ||
-	[ "${SEND_PROWL}" = "YES" ] ||
-	[ "${SEND_HANGOUTS}" = "YES" ] ||
-	[ "${SEND_MATRIX}" = "YES" ] ||
-	[ "${SEND_CUSTOM}" = "YES" ] ||
-	[ "${SEND_MSTEAMS}" = "YES" ] ||
-	[ "${SEND_DYNATRACE}" = "YES" ]; then
-	# if we need curl, check for the curl command
-	if [ -z "${curl}" ]; then
-		curl="$(command -v curl 2>/dev/null)"
-	fi
-	if [ -z "${curl}" ]; then
-		error "Cannot find curl command in the system path. Disabling all curl based notifications."
-		SEND_PUSHOVER="NO"
-		SEND_PUSHBULLET="NO"
-		SEND_TELEGRAM="NO"
-		SEND_SLACK="NO"
-		SEND_MSTEAMS="NO"
-		SEND_ROCKETCHAT="NO"
-		SEND_ALERTA="NO"
-		SEND_PD="NO"
-		SEND_FLOCK="NO"
-		SEND_DISCORD="NO"
-		SEND_TWILIO="NO"
-		SEND_HIPCHAT="NO"
-		SEND_MESSAGEBIRD="NO"
-		SEND_KAVENEGAR="NO"
-		SEND_KAFKA="NO"
-		SEND_FLEEP="NO"
-		SEND_PROWL="NO"
-		SEND_HANGOUTS="NO"
-		SEND_MATRIX="NO"
-		SEND_CUSTOM="NO"
-		SEND_DYNATRACE="NO"
-	fi
-=======
   [ "${SEND_SLACK}" = "YES" ] ||
   [ "${SEND_ROCKETCHAT}" = "YES" ] ||
   [ "${SEND_ALERTA}" = "YES" ] ||
@@ -661,7 +611,7 @@
   [ "${SEND_HANGOUTS}" = "YES" ] ||
   [ "${SEND_MATRIX}" = "YES" ] ||
   [ "${SEND_CUSTOM}" = "YES" ] ||
-  [ "${SEND_MSTEAM}" = "YES" ] ||
+  [ "${SEND_MSTEAMS}" = "YES" ] ||
   [ "${SEND_DYNATRACE}" = "YES" ] ||
   [ "${SEND_STACKPULSE}" = "YES" ] ||
   [ "${SEND_OPSGENIE}" = "YES" ]; then
@@ -675,7 +625,7 @@
     SEND_PUSHBULLET="NO"
     SEND_TELEGRAM="NO"
     SEND_SLACK="NO"
-    SEND_MSTEAM="NO"
+    SEND_MSTEAMS="NO"
     SEND_ROCKETCHAT="NO"
     SEND_ALERTA="NO"
     SEND_PD="NO"
@@ -695,7 +645,6 @@
     SEND_STACKPULSE="NO"
     SEND_OPSGENIE="NO"
   fi
->>>>>>> a94408c0
 fi
 
 if [ "${SEND_SMS}" = "YES" ]; then
@@ -808,38 +757,6 @@
 # check that we have at least a method enabled
 proceed=0
 for method in "${SEND_EMAIL}" \
-<<<<<<< HEAD
-	"${SEND_PUSHOVER}" \
-	"${SEND_TELEGRAM}" \
-	"${SEND_SLACK}" \
-	"${SEND_ROCKETCHAT}" \
-	"${SEND_ALERTA}" \
-	"${SEND_FLOCK}" \
-	"${SEND_DISCORD}" \
-	"${SEND_TWILIO}" \
-	"${SEND_HIPCHAT}" \
-	"${SEND_MESSAGEBIRD}" \
-	"${SEND_KAVENEGAR}" \
-	"${SEND_PUSHBULLET}" \
-	"${SEND_KAFKA}" \
-	"${SEND_PD}" \
-	"${SEND_FLEEP}" \
-	"${SEND_PROWL}" \
-	"${SEND_MATRIX}" \
-	"${SEND_CUSTOM}" \
-	"${SEND_IRC}" \
-	"${SEND_HANGOUTS}" \
-	"${SEND_AWSSNS}" \
-	"${SEND_SYSLOG}" \
-	"${SEND_SMS}" \
-	"${SEND_MSTEAMS}" \
-	"${SEND_DYNATRACE}"; do
-	
-	if [ "${method}" == "YES" ]; then
-		proceed=1
-		break
-	fi
-=======
   "${SEND_PUSHOVER}" \
   "${SEND_TELEGRAM}" \
   "${SEND_SLACK}" \
@@ -863,7 +780,7 @@
   "${SEND_AWSSNS}" \
   "${SEND_SYSLOG}" \
   "${SEND_SMS}" \
-  "${SEND_MSTEAM}" \
+  "${SEND_MSTEAMS}" \
   "${SEND_DYNATRACE}" \
   "${SEND_STACKPULSE}" \
   "${SEND_OPSGENIE}" ; do
@@ -872,7 +789,6 @@
     proceed=1
     break
   fi
->>>>>>> a94408c0
 done
 if [ "$proceed" -eq 0 ]; then
   fatal "All notification methods are disabled. Not sending notification for host '${host}', chart '${chart}' to '${roles}' for '${name}' = '${value}' for status '${status}'."
@@ -1406,37 +1322,20 @@
 
   local webhook="${1}" channels="${2}" httpcode sent=0 channel color payload
 
-<<<<<<< HEAD
-	[ "${SEND_MSTEAMS}" != "YES" ] && return 1
-
-	case "${status}" in
-	WARNING) icon="${MSTEAMS_ICON_WARNING}" && color="${MSTEAMS_COLOR_WARNING}" ;;
-	CRITICAL) icon="${MSTEAMS_ICON_CRITICAL}" && color="${MSTEAMS_COLOR_CRITICAL}" ;;
-	CLEAR) icon="${MSTEAMS_ICON_CLEAR}" && color="${MSTEAMS_COLOR_CLEAR}" ;;
-	*) icon="${MSTEAMS_ICON_DEFAULT}" && color="${MSTEAMS_COLOR_DEFAULT}" ;;
-	esac
-
-	for channel in ${channels}; do
-		## More details are available here regarding the payload syntax options : https://docs.microsoft.com/en-us/outlook/actionable-messages/message-card-reference
-		## Online designer : https://adaptivecards.io/designer/
-		payload="$(
-			cat <<EOF
-=======
-  [ "${SEND_MSTEAM}" != "YES" ] && return 1
+  [ "${SEND_MSTEAMS}" != "YES" ] && return 1
 
   case "${status}" in
-  WARNING) icon="${MSTEAM_ICON_WARNING}" && color="${MSTEAM_COLOR_WARNING}" ;;
-  CRITICAL) icon="${MSTEAM_ICON_CRITICAL}" && color="${MSTEAM_COLOR_CRITICAL}" ;;
-  CLEAR) icon="${MSTEAM_ICON_CLEAR}" && color="${MSTEAM_COLOR_CLEAR}" ;;
-  *) icon="${MSTEAM_ICON_DEFAULT}" && color="${MSTEAM_COLOR_DEFAULT}" ;;
+  WARNING) icon="${MSTEAMS_ICON_WARNING}" && color="${MSTEAMS_COLOR_WARNING}" ;;
+  CRITICAL) icon="${MSTEAMS_ICON_CRITICAL}" && color="${MSTEAMS_COLOR_CRITICAL}" ;;
+  CLEAR) icon="${MSTEAMS_ICON_CLEAR}" && color="${MSTEAMS_COLOR_CLEAR}" ;;
+  *) icon="${MSTEAMS_ICON_DEFAULT}" && color="${MSTEAMS_COLOR_DEFAULT}" ;;
   esac
 
   for channel in ${channels}; do
     ## More details are available here regarding the payload syntax options : https://docs.microsoft.com/en-us/outlook/actionable-messages/message-card-reference
-    ## Online designer : https://acdesignerbeta.azurewebsites.net/
+    ## Online designer : https://adaptivecards.io/designer/
     payload="$(
       cat <<EOF
->>>>>>> a94408c0
         {
             "@context": "http://schema.org/extensions",
             "@type": "MessageCard",
@@ -2877,37 +2776,6 @@
 # -----------------------------------------------------------------------------
 # let netdata know
 for state in "${SENT_EMAIL}" \
-<<<<<<< HEAD
-	"${SENT_PUSHOVER}" \
-	"${SENT_TELEGRAM}" \
-	"${SENT_SLACK}" \
-	"${SENT_HANGOUTS}" \
-	"${SENT_ROCKETCHAT}" \
-	"${SENT_ALERTA}" \
-	"${SENT_FLOCK}" \
-	"${SENT_DISCORD}" \
-	"${SENT_TWILIO}" \
-	"${SENT_HIPCHAT}" \
-	"${SENT_MESSAGEBIRD}" \
-	"${SENT_KAVENEGAR}" \
-	"${SENT_PUSHBULLET}" \
-	"${SENT_KAFKA}" \
-	"${SENT_PD}" \
-	"${SENT_FLEEP}" \
-	"${SENT_PROWL}" \
-	"${SENT_CUSTOM}" \
-	"${SENT_IRC}" \
-	"${SENT_AWSSNS}" \
-	"${SENT_MATRIX}" \
-	"${SENT_SYSLOG}" \
-	"${SENT_SMS}" \
-	"${SENT_MSTEAMS}" \
-    "${SENT_DYNATRACE}"; do	
-	if [ "${state}" -eq 0 ]; then
-		# we sent something
-		exit 0
-	fi
-=======
   "${SENT_PUSHOVER}" \
   "${SENT_TELEGRAM}" \
   "${SENT_SLACK}" \
@@ -2931,7 +2799,7 @@
   "${SENT_MATRIX}" \
   "${SENT_SYSLOG}" \
   "${SENT_SMS}" \
-  "${SENT_MSTEAM}" \
+  "${SENT_MSTEAMS}" \
   "${SENT_DYNATRACE}" \
   "${SENT_STACKPULSE}" \
   "${SENT_OPSGENIE}"; do
@@ -2939,7 +2807,6 @@
     # we sent something
     exit 0
   fi
->>>>>>> a94408c0
 done
 # we did not send anything
 exit 1