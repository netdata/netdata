--- conflicted
+++ resolved
@@ -221,14 +221,10 @@
 
      The format of the metrics is: `CONTEXT{chart="CHART",family="FAMILY",dimension="DIMENSION"}`.
 
-<<<<<<< HEAD
-   If the metric is a counter (`incremental` in netdata lingo), `_total` is appended the context.
+     If the metric is a counter (`incremental` in netdata lingo), `_total` is appended the context.
    
-   To change the data source to `sum` or `as-collected` you need to specify the source(`source=as-collected`) in the URL:
-   `http://your.netdata.ip:19999/api/v1/allmetrics?format=prometheus&help=yes&source=as-collected`
-=======
-     If the metric is a counter (`incremental` in Netdata lingo), `_total` is appended the context.
->>>>>>> 2b8bb23b
+     To change the data source to `sum` or `as-collected` you need to specify the source(`source=as-collected`) in the URL:
+     `http://your.netdata.ip:19999/api/v1/allmetrics?format=prometheus&help=yes&source=as-collected`
 
      Unlike prometheus, Netdata allows each dimension of a chart to have a different algorithm and conversion constants (`multiplier` and `divisor`). In this case, that the dimensions of a charts are heterogeneous, Netdata will use this format: `CONTEXT_DIMENSION{chart="CHART",family="FAMILY"}`
 
