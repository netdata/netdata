# Using Netdata with Prometheus

> IMPORTANT: the format Netdata sends metrics to prometheus has changed since Netdata v1.7. The new prometheus backend for Netdata supports a lot more features and is aligned to the development of the rest of the Netdata backends.

Prometheus is a distributed monitoring system which offers a very simple setup along with a robust data model. Recently Netdata added support for Prometheus. I'm going to quickly show you how to install both Netdata and prometheus on the same server. We can then use grafana pointed at Prometheus to obtain long term metrics Netdata offers. I'm assuming we are starting at a fresh ubuntu shell (whether you'd like to follow along in a VM or a cloud instance is up to you).

## Installing Netdata and prometheus

### Installing Netdata

There are number of ways to install Netdata according to [Installation](../../packaging/installer/#installation)\
The suggested way of installing the latest Netdata and keep it upgrade automatically. Using one line installation:

```sh
bash <(curl -Ss https://my-netdata.io/kickstart.sh)
```

At this point we should have Netdata listening on port 19999. Attempt to take your browser here:

```
http://your.netdata.ip:19999
```

_(replace `your.netdata.ip` with the IP or hostname of the server running Netdata)_

### Installing Prometheus

In order to install prometheus we are going to introduce our own systemd startup script along with an example of prometheus.yaml configuration. Prometheus needs to be pointed to your server at a specific target url for it to scrape Netdata's api. Prometheus is always a pull model meaning Netdata is the passive client within this architecture. Prometheus always initiates the connection with Netdata.

#### Download Prometheus

```sh
cd /tmp && curl -s https://api.github.com/repos/prometheus/prometheus/releases/latest \
| grep "browser_download_url.*linux-amd64.tar.gz" \
| cut -d '"' -f 4 \
| wget -qi -
```

#### Create prometheus system user

```sh
sudo useradd -r prometheus
```

#### Create prometheus directory

```sh
sudo mkdir /opt/prometheus
sudo chown prometheus:prometheus /opt/prometheus
```

#### Untar prometheus directory

```sh
sudo tar -xvf /tmp/prometheus-*linux-amd64.tar.gz -C /opt/prometheus --strip=1
```

#### Install prometheus.yml

We will use the following `prometheus.yml` file. Save it at `/opt/prometheus/prometheus.yml`.

Make sure to replace `your.netdata.ip` with the IP or hostname of the host running Netdata. 

```yaml
# my global config
global:
  scrape_interval:     5s # Set the scrape interval to every 5 seconds. Default is every 1 minute.
  evaluation_interval: 5s # Evaluate rules every 5 seconds. The default is every 1 minute.
  # scrape_timeout is set to the global default (10s).

  # Attach these labels to any time series or alerts when communicating with
  # external systems (federation, remote storage, Alertmanager).
  external_labels:
      monitor: 'codelab-monitor'

# Load rules once and periodically evaluate them according to the global 'evaluation_interval'.
rule_files:
  # - "first.rules"
  # - "second.rules"

# A scrape configuration containing exactly one endpoint to scrape:
# Here it's Prometheus itself.
scrape_configs:
  # The job name is added as a label `job=<job_name>` to any timeseries scraped from this config.
  - job_name: 'prometheus'

    # metrics_path defaults to '/metrics'
    # scheme defaults to 'http'.

    static_configs:
      - targets: ['0.0.0.0:9090']

  - job_name: 'netdata-scrape'

    metrics_path: '/api/v1/allmetrics'
    params:
      # format: prometheus | prometheus_all_hosts
      # You can use `prometheus_all_hosts` if you want Prometheus to set the `instance` to your hostname instead of IP 
      format: [prometheus]
      #
      # sources: as-collected | raw | average | sum | volume
      # default is: average
      #source: [as-collected]
      #
      # server name for this prometheus - the default is the client IP
      # for Netdata to uniquely identify it
      #server: ['prometheus1']
    honor_labels: true

    static_configs:
      - targets: ['{your.netdata.ip}:19999']
```

#### Install nodes.yml

<<<<<<< HEAD
The following is completely optional, it will enable Prometheus to generate alerts from some NetData sources. Tweak the values to your own needs. We will use the following `nodes.yml` file below. Save it at `/opt/prometheus/nodes.yml`, and add a *- "nodes.yml"* entry under the *rule_files:* section in the example prometheus.yml file above.

```
=======
The following is completely optional, it will enable Prometheus to generate alerts from some NetData sources. Tweak the values to your own needs. We will use the following `nodes.yml` file below. Save it at `/opt/prometheus/nodes.yml`, and add a _- "nodes.yml"_ entry under the _rule_files:_ section in the example prometheus.yml file above.
```yaml
>>>>>>> 2fbc25e1
groups:
- name: nodes

  rules:
  - alert: node_high_cpu_usage_70
    expr: avg(rate(netdata_cpu_cpu_percentage_average{dimension="idle"}[1m])) by (job) > 70
    for: 1m
    annotations:
      description: '{{ $labels.job }} on ''{{ $labels.job }}'' CPU usage is at {{ humanize $value }}%.'
      summary: CPU alert for container node '{{ $labels.job }}'

  - alert: node_high_memory_usage_70
    expr: 100 / sum(netdata_system_ram_MB_average) by (job) 
      * sum(netdata_system_ram_MB_average{dimension=~"free|cached"}) by (job) < 30
    for: 1m
    annotations:
      description: '{{ $labels.job }} memory usage is {{ humanize $value}}%.'
      summary: Memory alert for container node '{{ $labels.job }}'

  - alert: node_low_root_filesystem_space_20
    expr: 100 / sum(netdata_disk_space_GB_average{family="/"}) by (job)
      * sum(netdata_disk_space_GB_average{family="/",dimension=~"avail|cached"}) by (job) < 20
    for: 1m
    annotations:
      description: '{{ $labels.job }} root filesystem space is {{ humanize $value}}%.'
      summary: Root filesystem alert for container node '{{ $labels.job }}'

  - alert: node_root_filesystem_fill_rate_6h
    expr: predict_linear(netdata_disk_space_GB_average{family="/",dimension=~"avail|cached"}[1h], 6 * 3600) < 0
    for: 1h
    labels:
      severity: critical
    annotations:
      description: Container node {{ $labels.job }} root filesystem is going to fill up in 6h.
      summary: Disk fill alert for Swarm node '{{ $labels.job }}'
```

#### Install prometheus.service

Save this service file as `/etc/systemd/system/prometheus.service`:

```
[Unit]
Description=Prometheus Server
AssertPathExists=/opt/prometheus

[Service]
Type=simple
WorkingDirectory=/opt/prometheus
User=prometheus
Group=prometheus
ExecStart=/opt/prometheus/prometheus --config.file=/opt/prometheus/prometheus.yml --log.level=info
ExecReload=/bin/kill -SIGHUP $MAINPID
ExecStop=/bin/kill -SIGINT $MAINPID

[Install]
WantedBy=multi-user.target
```

##### Start Prometheus

```sh
sudo systemctl start prometheus
sudo systemctl enable prometheus
```

Prometheus should now start and listen on port 9090. Attempt to head there with your browser. 

If everything is working correctly when you fetch `http://your.prometheus.ip:9090` you will see a 'Status' tab. Click this and click on 'targets' We should see the Netdata host as a scraped target. 

- - -

## Netdata support for prometheus

> IMPORTANT: the format Netdata sends metrics to prometheus has changed since Netdata v1.6. The new format allows easier queries for metrics and supports both `as collected` and normalized metrics.

Before explaining the changes, we have to understand the key differences between Netdata and prometheus.

### understanding Netdata metrics

#### charts

Each chart in Netdata has several properties (common to all its metrics):

-   `chart_id` - uniquely identifies a chart.

-   `chart_name` - a more human friendly name for `chart_id`, also unique.

-   `context` - this is the template of the chart. All disk I/O charts have the same context, all mysql requests charts have the same context, etc. This is used for alarm templates to match all the charts they should be attached to.

-   `family` groups a set of charts together. It is used as the submenu of the dashboard.

-   `units` is the units for all the metrics attached to the chart.

#### dimensions

Then each Netdata chart contains metrics called `dimensions`. All the dimensions of a chart have the same units of measurement, and are contextually in the same category (ie. the metrics for disk bandwidth are `read` and `write` and they are both in the same chart).

### Netdata data source

Netdata can send metrics to prometheus from 3 data sources:

-   `as collected` or `raw` - this data source sends the metrics to prometheus as they are collected. No conversion is done by Netdata. The latest value for each metric is just given to prometheus. This is the most preferred method by prometheus, but it is also the harder to work with. To work with this data source, you will need to understand how to get meaningful values out of them.

     The format of the metrics is: `CONTEXT{chart="CHART",family="FAMILY",dimension="DIMENSION"}`.

     If the metric is a counter (`incremental` in Netdata lingo), `_total` is appended the context.

     Unlike prometheus, Netdata allows each dimension of a chart to have a different algorithm and conversion constants (`multiplier` and `divisor`). In this case, that the dimensions of a charts are heterogeneous, Netdata will use this format: `CONTEXT_DIMENSION{chart="CHART",family="FAMILY"}`

-   `average` - this data source uses the Netdata database to send the metrics to prometheus as they are presented on the Netdata dashboard. So, all the metrics are sent as gauges, at the units they are presented in the Netdata dashboard charts. This is the easiest to work with.

     The format of the metrics is: `CONTEXT_UNITS_average{chart="CHART",family="FAMILY",dimension="DIMENSION"}`.

     When this source is used, Netdata keeps track of the last access time for each prometheus server fetching the metrics. This last access time is used at the subsequent queries of the same prometheus server to identify the time-frame the `average` will be calculated. So, no matter how frequently prometheus scrapes Netdata, it will get all the database data. To identify each prometheus server, Netdata uses by default the IP of the client fetching the metrics. If there are multiple prometheus servers fetching data from the same Netdata, using the same IP, each prometheus server can append `server=NAME` to the URL. Netdata will use this `NAME` to uniquely identify the prometheus server.

-   `sum` or `volume`, is like `average` but instead of averaging the values, it sums them.

     The format of the metrics is: `CONTEXT_UNITS_sum{chart="CHART",family="FAMILY",dimension="DIMENSION"}`.
     All the other operations are the same with `average`. 

Keep in mind that early versions of Netdata were sending the metrics as: `CHART_DIMENSION{}`.

### Querying Metrics

Fetch with your web browser this URL:

`http://your.netdata.ip:19999/api/v1/allmetrics?format=prometheus&help=yes`

_(replace `your.netdata.ip` with the ip or hostname of your Netdata server)_

Netdata will respond with all the metrics it sends to prometheus.

If you search that page for `"system.cpu"` you will find all the metrics Netdata is exporting to prometheus for this chart.  `system.cpu` is the chart name on the Netdata dashboard (on the Netdata dashboard all charts have a text heading such as : `Total CPU utilization (system.cpu)`. What we are interested here in the chart name: `system.cpu`).

Searching for `"system.cpu"` reveals:

```sh
# COMMENT homogeneous chart "system.cpu", context "system.cpu", family "cpu", units "percentage"
# COMMENT netdata_system_cpu_percentage_average: dimension "guest_nice", value is percentage, gauge, dt 1500066653 to 1500066662 inclusive
netdata_system_cpu_percentage_average{chart="system.cpu",family="cpu",dimension="guest_nice"} 0.0000000 1500066662000
# COMMENT netdata_system_cpu_percentage_average: dimension "guest", value is percentage, gauge, dt 1500066653 to 1500066662 inclusive
netdata_system_cpu_percentage_average{chart="system.cpu",family="cpu",dimension="guest"} 1.7837326 1500066662000
# COMMENT netdata_system_cpu_percentage_average: dimension "steal", value is percentage, gauge, dt 1500066653 to 1500066662 inclusive
netdata_system_cpu_percentage_average{chart="system.cpu",family="cpu",dimension="steal"} 0.0000000 1500066662000
# COMMENT netdata_system_cpu_percentage_average: dimension "softirq", value is percentage, gauge, dt 1500066653 to 1500066662 inclusive
netdata_system_cpu_percentage_average{chart="system.cpu",family="cpu",dimension="softirq"} 0.5275442 1500066662000
# COMMENT netdata_system_cpu_percentage_average: dimension "irq", value is percentage, gauge, dt 1500066653 to 1500066662 inclusive
netdata_system_cpu_percentage_average{chart="system.cpu",family="cpu",dimension="irq"} 0.2260836 1500066662000
# COMMENT netdata_system_cpu_percentage_average: dimension "user", value is percentage, gauge, dt 1500066653 to 1500066662 inclusive
netdata_system_cpu_percentage_average{chart="system.cpu",family="cpu",dimension="user"} 2.3362762 1500066662000
# COMMENT netdata_system_cpu_percentage_average: dimension "system", value is percentage, gauge, dt 1500066653 to 1500066662 inclusive
netdata_system_cpu_percentage_average{chart="system.cpu",family="cpu",dimension="system"} 1.7961062 1500066662000
# COMMENT netdata_system_cpu_percentage_average: dimension "nice", value is percentage, gauge, dt 1500066653 to 1500066662 inclusive
netdata_system_cpu_percentage_average{chart="system.cpu",family="cpu",dimension="nice"} 0.0000000 1500066662000
# COMMENT netdata_system_cpu_percentage_average: dimension "iowait", value is percentage, gauge, dt 1500066653 to 1500066662 inclusive
netdata_system_cpu_percentage_average{chart="system.cpu",family="cpu",dimension="iowait"} 0.9671802 1500066662000
# COMMENT netdata_system_cpu_percentage_average: dimension "idle", value is percentage, gauge, dt 1500066653 to 1500066662 inclusive
netdata_system_cpu_percentage_average{chart="system.cpu",family="cpu",dimension="idle"} 92.3630770 1500066662000
```

<<<<<<< HEAD
*(Netdata response for `system.cpu` with source=`average`)*
=======
_(Netdata response for `system.cpu` with source=`average`)_
>>>>>>> 2fbc25e1

In `average` or `sum` data sources, all values are normalized and are reported to prometheus as gauges. Now, use the 'expression' text form in prometheus. Begin to type the metrics we are looking for: `netdata_system_cpu`. You should see that the text form begins to auto-fill as prometheus knows about this metric.

If the data source was `as collected`, the response would be:

```sh
# COMMENT homogeneous chart "system.cpu", context "system.cpu", family "cpu", units "percentage"
# COMMENT netdata_system_cpu_total: chart "system.cpu", context "system.cpu", family "cpu", dimension "guest_nice", value * 1 / 1 delta gives percentage (counter)
netdata_system_cpu_total{chart="system.cpu",family="cpu",dimension="guest_nice"} 0 1500066716438
# COMMENT netdata_system_cpu_total: chart "system.cpu", context "system.cpu", family "cpu", dimension "guest", value * 1 / 1 delta gives percentage (counter)
netdata_system_cpu_total{chart="system.cpu",family="cpu",dimension="guest"} 63945 1500066716438
# COMMENT netdata_system_cpu_total: chart "system.cpu", context "system.cpu", family "cpu", dimension "steal", value * 1 / 1 delta gives percentage (counter)
netdata_system_cpu_total{chart="system.cpu",family="cpu",dimension="steal"} 0 1500066716438
# COMMENT netdata_system_cpu_total: chart "system.cpu", context "system.cpu", family "cpu", dimension "softirq", value * 1 / 1 delta gives percentage (counter)
netdata_system_cpu_total{chart="system.cpu",family="cpu",dimension="softirq"} 8295 1500066716438
# COMMENT netdata_system_cpu_total: chart "system.cpu", context "system.cpu", family "cpu", dimension "irq", value * 1 / 1 delta gives percentage (counter)
netdata_system_cpu_total{chart="system.cpu",family="cpu",dimension="irq"} 4079 1500066716438
# COMMENT netdata_system_cpu_total: chart "system.cpu", context "system.cpu", family "cpu", dimension "user", value * 1 / 1 delta gives percentage (counter)
netdata_system_cpu_total{chart="system.cpu",family="cpu",dimension="user"} 116488 1500066716438
# COMMENT netdata_system_cpu_total: chart "system.cpu", context "system.cpu", family "cpu", dimension "system", value * 1 / 1 delta gives percentage (counter)
netdata_system_cpu_total{chart="system.cpu",family="cpu",dimension="system"} 35084 1500066716438
# COMMENT netdata_system_cpu_total: chart "system.cpu", context "system.cpu", family "cpu", dimension "nice", value * 1 / 1 delta gives percentage (counter)
netdata_system_cpu_total{chart="system.cpu",family="cpu",dimension="nice"} 505 1500066716438
# COMMENT netdata_system_cpu_total: chart "system.cpu", context "system.cpu", family "cpu", dimension "iowait", value * 1 / 1 delta gives percentage (counter)
netdata_system_cpu_total{chart="system.cpu",family="cpu",dimension="iowait"} 23314 1500066716438
# COMMENT netdata_system_cpu_total: chart "system.cpu", context "system.cpu", family "cpu", dimension "idle", value * 1 / 1 delta gives percentage (counter)
netdata_system_cpu_total{chart="system.cpu",family="cpu",dimension="idle"} 918470 1500066716438
```

_(Netdata response for `system.cpu` with source=`as-collected`)_

For more information check prometheus documentation.

### Streaming data from upstream hosts

The `format=prometheus` parameter only exports the host's Netdata metrics.  If you are using the master/slave functionality of Netdata this ignores any upstream hosts - so you should consider using the below in your **prometheus.yml**:

```yaml
    metrics_path: '/api/v1/allmetrics'
    params:
      format: [prometheus_all_hosts]
    honor_labels: true
```

This will report all upstream host data, and `honor_labels` will make Prometheus take note of the instance names provided.

### Timestamps

To pass the metrics through prometheus pushgateway, Netdata supports the option `&timestamps=no` to send the metrics without timestamps.

## Netdata host variables

Netdata collects various system configuration metrics, like the max number of TCP sockets supported, the max number of files allowed system-wide, various IPC sizes, etc. These metrics are not exposed to prometheus by default.

To expose them, append `variables=yes` to the Netdata URL.

### TYPE and HELP

To save bandwidth, and because prometheus does not use them anyway, `# TYPE` and `# HELP` lines are suppressed. If wanted they can be re-enabled via `types=yes` and `help=yes`, e.g. `/api/v1/allmetrics?format=prometheus&types=yes&help=yes`

### Names and IDs

Netdata supports names and IDs for charts and dimensions. Usually IDs are unique identifiers as read by the system and names are human friendly labels (also unique).

Most charts and metrics have the same ID and name, but in several cases they are different: disks with device-mapper, interrupts, QoS classes, statsd synthetic charts, etc.

The default is controlled in `netdata.conf`:

```
[backend]
	send names instead of ids = yes | no
```

You can overwrite it from prometheus, by appending to the URL:

-   `&names=no` to get IDs (the old behaviour)
-   `&names=yes` to get names

### Filtering metrics sent to prometheus

Netdata can filter the metrics it sends to prometheus with this setting:

```
[backend]
	send charts matching = *
```

This settings accepts a space separated list of patterns to match the **charts** to be sent to prometheus. Each pattern can use `*` as wildcard, any number of times (e.g `*a*b*c*` is valid). Patterns starting with `!` give a negative match (e.g `!*.bad users.* groups.*` will send all the users and groups except `bad` user and `bad` group). The order is important: the first match (positive or negative) left to right, is used.

### Changing the prefix of Netdata metrics

Netdata sends all metrics prefixed with `netdata_`. You can change this in `netdata.conf`, like this:

```
[backend]
	prefix = netdata
```

It can also be changed from the URL, by appending `&prefix=netdata`.

### Metric Units

The default source `average` adds the unit of measurement to the name of each metric (e.g. `_KiB_persec`).
To hide the units and get the same metric names as with the other sources, append to the URL `&hideunits=yes`.

The units were standardized in v1.12, with the effect of changing the metric names. 
To get the metric names as they were before v1.12, append to the URL `&oldunits=yes`

### Accuracy of `average` and `sum` data sources

When the data source is set to `average` or `sum`, Netdata remembers the last access of each client accessing prometheus metrics and uses this last access time to respond with the `average` or `sum` of all the entries in the database since that. This means that prometheus servers are not losing data when they access Netdata with data source = `average` or `sum`.

To uniquely identify each prometheus server, Netdata uses the IP of the client accessing the metrics. If however the IP is not good enough for identifying a single prometheus server (e.g. when prometheus servers are accessing Netdata through a web proxy, or when multiple prometheus servers are NATed to a single IP), each prometheus may append `&server=NAME` to the URL. This `NAME` is used by Netdata to uniquely identify each prometheus server and keep track of its last access time.

[![analytics](https://www.google-analytics.com/collect?v=1&aip=1&t=pageview&_s=1&ds=github&dr=https%3A%2F%2Fgithub.com%2Fnetdata%2Fnetdata&dl=https%3A%2F%2Fmy-netdata.io%2Fgithub%2Fbackends%2Fprometheus%2FREADME&_u=MAC~&cid=5792dfd7-8dc4-476b-af31-da2fdb9f93d2&tid=UA-64295674-3)](<>)<|MERGE_RESOLUTION|>--- conflicted
+++ resolved
@@ -113,14 +113,8 @@
 
 #### Install nodes.yml
 
-<<<<<<< HEAD
-The following is completely optional, it will enable Prometheus to generate alerts from some NetData sources. Tweak the values to your own needs. We will use the following `nodes.yml` file below. Save it at `/opt/prometheus/nodes.yml`, and add a *- "nodes.yml"* entry under the *rule_files:* section in the example prometheus.yml file above.
-
-```
-=======
 The following is completely optional, it will enable Prometheus to generate alerts from some NetData sources. Tweak the values to your own needs. We will use the following `nodes.yml` file below. Save it at `/opt/prometheus/nodes.yml`, and add a _- "nodes.yml"_ entry under the _rule_files:_ section in the example prometheus.yml file above.
 ```yaml
->>>>>>> 2fbc25e1
 groups:
 - name: nodes
 
@@ -282,11 +276,7 @@
 netdata_system_cpu_percentage_average{chart="system.cpu",family="cpu",dimension="idle"} 92.3630770 1500066662000
 ```
 
-<<<<<<< HEAD
-*(Netdata response for `system.cpu` with source=`average`)*
-=======
 _(Netdata response for `system.cpu` with source=`average`)_
->>>>>>> 2fbc25e1
 
 In `average` or `sum` data sources, all values are normalized and are reported to prometheus as gauges. Now, use the 'expression' text form in prometheus. Begin to type the metrics we are looking for: `netdata_system_cpu`. You should see that the text form begins to auto-fill as prometheus knows about this metric.
 
