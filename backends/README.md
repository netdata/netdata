--- conflicted
+++ resolved
@@ -76,11 +76,7 @@
 ```
 [backend]
     enabled = yes | no
-<<<<<<< HEAD
     type = graphite | opentsdb:telnet | opentsdb:http | opentsdb:https | json | kinesis
-=======
-    type = graphite | opentsdb | json | prometheus_remote_write | kinesis
->>>>>>> f3edd43b
     host tags = list of TAG=VALUE
     destination = space separated list of [PROTOCOL:]HOST[:PORT] - the first working will be used, or a region for kinesis
     data source = average | sum | as collected
