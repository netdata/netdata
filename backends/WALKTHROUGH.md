# Netdata, Prometheus, Grafana stack

## Intro

In this article I will walk you through the basics of getting Netdata,
Prometheus and Grafana all working together and monitoring your application
servers. This article will be using docker on your local workstation. We will be
working with docker in an ad-hoc way, launching containers that run ‘/bin/bash’
and attaching a TTY to them. I use docker here in a purely academic fashion and
do not condone running Netdata in a container. I pick this method so individuals
without cloud accounts or access to VMs can try this out and for it’s speed of
deployment.

## Why Netdata, Prometheus, and Grafana

Some time ago I was introduced to Netdata by a coworker. We were attempting to
troubleshoot python code which seemed to be bottlenecked. I was instantly
impressed by the amount of metrics Netdata exposes to you. I quickly added
Netdata to my set of go-to tools when troubleshooting systems performance.

Some time ago, even later, I was introduced to Prometheus. Prometheus is a
monitoring application which flips the normal architecture around and polls
rest endpoints for its metrics. This architectural change greatly simplifies
and decreases the time necessary to begin monitoring your applications.
Compared to current monitoring solutions the time spent on designing the
infrastructure is greatly reduced. Running a single Prometheus server per
application becomes feasible with the help of Grafana.

Grafana has been the go to graphing tool for… some time now. It’s awesome,
anyone that has used it knows it’s awesome. We can point Grafana at Prometheus
and use Prometheus as a data source. This allows a pretty simple overall
monitoring architecture: Install Netdata on your application servers, point
Prometheus at Netdata, and then point Grafana at Prometheus.

I’m omitting an important ingredient in this stack in order to keep this tutorial
simple and that is service discovery. My personal preference is to use Consul.
Prometheus can plug into consul and automatically begin to scrape new hosts that
register a Netdata client with Consul.

At the end of this tutorial you will understand how each technology fits
together to create a modern monitoring stack. This stack will offer you
visibility into your application and systems performance.

## Getting Started - Netdata

To begin let’s create our container which we will install Netdata on. We need
to run a container, forward the necessary port that Netdata listens on, and
attach a tty so we can interact with the bash shell on the container. But
before we do this we want name resolution between the two containers to work.
In order to accomplish this we will create a user-defined network and attach
both containers to this network. The first command we should run is: 

```sh
docker network create --driver bridge netdata-tutorial
```

With this user-defined network created we can now launch our container we will
install Netdata on and point it to this network.

```sh
docker run -it --name netdata --hostname netdata --network=netdata-tutorial -p 19999:19999  centos:latest '/bin/bash'
```

This command creates an interactive tty session (-it), gives the container both
a name in relation to the docker daemon and a hostname (this is so you know what
container is which when working in the shells and docker maps hostname
resolution to this container), forwards the local port 19999 to the container’s
port 19999 (-p 19999:19999), sets the command to run (/bin/bash) and then
chooses the base container images (centos:latest). After running this you should
be sitting inside the shell of the container.

After we have entered the shell we can install Netdata. This process could not
be easier. If you take a look at [this link](../packaging/installer/#installation), the Netdata devs give us
several one-liners to install Netdata. I have not had any issues with these one
liners and their bootstrapping scripts so far (If you guys run into anything do
share). Run the following command in your container.

```sh
bash <(curl -Ss https://my-netdata.io/kickstart.sh) --dont-wait
```

After the install completes you should be able to hit the Netdata dashboard at
<http://localhost:19999/> (replace localhost if you’re doing this on a VM or have
the docker container hosted on a machine not on your local system). If this is
your first time using Netdata I suggest you take a look around. The amount of
time I’ve spent digging through /proc and calculating my own metrics has been
greatly reduced by this tool. Take it all in.

Next I want to draw your attention to a particular endpoint. Navigate to
<http://localhost:19999/api/v1/allmetrics?format=prometheus&help=yes> In your
browser. This is the endpoint which publishes all the metrics in a format which
Prometheus understands. Let’s take a look at one of these metrics.
`netdata_system_cpu_percentage_average{chart="system.cpu",family="cpu",dimension="system"}
0.0831255 1501271696000` This metric is representing several things which I will
go in more details in the section on prometheus. For now understand that this
metric: `netdata_system_cpu_percentage_average` has several labels: [chart,
family, dimension]. This corresponds with the first cpu chart you see on the
Netdata dashboard.

![](https://github.com/ldelossa/NetdataTutorial/raw/master/Screen%20Shot%202017-07-28%20at%204.00.45%20PM.png)

This CHART is called ‘system.cpu’, The FAMILY is cpu, and the DIMENSION we are
observing is “system”. You can begin to draw links between the charts in Netdata
to the prometheus metrics format in this manner.

## Prometheus

We will be installing prometheus in a container for purpose of demonstration.
While prometheus does have an official container I would like to walk through
the install process and setup on a fresh container. This will allow anyone
reading to migrate this tutorial to a VM or Server of any sort.

Let’s start another container in the same fashion as we did the Netdata
container. 

```sh
docker run -it --name prometheus --hostname prometheus
--network=netdata-tutorial -p 9090:9090  centos:latest '/bin/bash'
``` 

<<<<<<< HEAD
Prometheus provides a tarball of their latest stable versions here:
<https://prometheus.io/download/>. Let’s download the latest version and install
into your container.
=======
This should drop you into a shell once again. Once there quickly install your favorite editor as we will be editing files later in this tutorial. 
>>>>>>> 2fbc25e1

```sh
yum install vim -y
```

Prometheus provides a tarball of their latest stable versions [here](https://prometheus.io/download/).

Let’s download the latest version and install into your container.

```sh
cd /tmp && curl -s https://api.github.com/repos/prometheus/prometheus/releases/latest \
| grep "browser_download_url.*linux-amd64.tar.gz" \
| cut -d '"' -f 4 \
| wget -qi -

mkdir /opt/prometheus

sudo tar -xvf /tmp/prometheus-*linux-amd64.tar.gz -C /opt/prometheus --strip=1
```

This should get prometheus installed into the container. Let’s test that we can run prometheus and connect to it’s web interface.

```sh
/opt/prometheus/prometheus
```

Now attempt to go to <http://localhost:9090/>. You should be presented with the
prometheus homepage. This is a good point to talk about Prometheus’s data model
which can be viewed here: <https://prometheus.io/docs/concepts/data_model/>  As
explained we have two key elements in Prometheus metrics. We have the ‘metric’
and its ‘labels’. Labels allow for granularity between metrics. Let’s use our
previous example to further explain.

```
netdata_system_cpu_percentage_average{chart="system.cpu",family="cpu",dimension="system"} 0.0831255 1501271696000
```

Here our metric is
‘netdata_system_cpu_percentage_average’ and our labels are ‘chart’, ‘family’,
and ‘dimension. The last two values constitute the actual metric value for the
metric type (gauge, counter, etc…). We can begin graphing system metrics with
this information, but first we need to hook up Prometheus to poll Netdata stats.

Let’s move our attention to Prometheus’s configuration. Prometheus gets it
config from the file located (in our example) at
`/opt/prometheus/prometheus.yml`. I won’t spend an extensive amount of time
going over the configuration values documented here:
<https://prometheus.io/docs/operating/configuration/>. We will be adding a new
“job” under the “scrape_configs”. Let’s make the “scrape_configs” section look
like this (we can use the dns name Netdata due to the custom user-defined
network we created in docker beforehand).

```yml
scrape_configs:
  # The job name is added as a label `job=<job_name>` to any timeseries scraped from this config.
  - job_name: 'prometheus'

    # metrics_path defaults to '/metrics'
    # scheme defaults to 'http'.

    static_configs:
      - targets: ['localhost:9090']

  - job_name: 'netdata'

    metrics_path: /api/v1/allmetrics
    params:
      format: [ prometheus ]

    static_configs:
      - targets: ['netdata:19999']
```

Let’s start prometheus once again by running `/opt/prometheus/prometheus`. If we
<<<<<<< HEAD
now navigate to prometheus at ‘<http://localhost:9090/targets’> we should see our
=======
now navigate to prometheus at ‘<http://localhost:9090/targets>’ we should see our
>>>>>>> 2fbc25e1
target being successfully scraped. If we now go back to the Prometheus’s
homepage and begin to type ‘netdata\_’  Prometheus should auto complete metrics
it is now scraping.

![](https://github.com/ldelossa/NetdataTutorial/raw/master/Screen%20Shot%202017-07-28%20at%205.13.43%20PM.png)

Let’s now start exploring how we can graph some metrics. Back in our NetData
container lets get the CPU spinning with a pointless busy loop. On the shell do
the following:

```
[root@netdata /]# while true; do echo "HOT HOT HOT CPU"; done
```

Our NetData cpu graph should be showing some activity. Let’s represent this in
Prometheus. In order to do this let’s keep our metrics page open for reference:
<http://localhost:19999/api/v1/allmetrics?format=prometheus&help=yes>  We are
setting out to graph the data in the CPU chart so let’s search for “system.cpu”
in the metrics page above. We come across a section of metrics with the first
comments  `# COMMENT homogeneous chart "system.cpu", context "system.cpu", family
"cpu", units "percentage"` Followed by the metrics. This is a good start now let
us drill down to the specific metric we would like to graph.

```
# COMMENT
netdata_system_cpu_percentage_average: dimension "system", value is percentage, gauge, dt 1501275951 to 1501275951 inclusive
netdata_system_cpu_percentage_average{chart="system.cpu",family="cpu",dimension="system"} 0.0000000 1501275951000
```

Here we learn that the metric name we care about is
‘netdata_system_cpu_percentage_average’ so throw this into Prometheus and see
what we get.  We should see something similar to this (I shut off my busy loop)

![](https://github.com/ldelossa/NetdataTutorial/raw/master/Screen%20Shot%202017-07-28%20at%205.47.53%20PM.png)

This is a good step toward what we want. Also make note that Prometheus will tag
on an ‘instance’ label for us which corresponds to our statically defined job in
the configuration file. This allows us to tailor our queries to specific
instances. Now we need to isolate the dimension we want in our query. To do this
let us refine the query slightly. Let’s query the dimension also. Place this
into our query text box.
`netdata_system_cpu_percentage_average{dimension="system"}` We now wind up with
the following graph.

![](https://github.com/ldelossa/NetdataTutorial/raw/master/Screen%20Shot%202017-07-28%20at%205.54.40%20PM.png)

Awesome, this is exactly what we wanted. If you haven’t caught on yet we can
emulate entire charts from NetData by using the `chart` dimension. If you’d like
you can combine the ‘chart’ and ‘instance’ dimension to create per-instance
charts. Let’s give this a try:
`netdata_system_cpu_percentage_average{chart="system.cpu", instance="netdata:19999"}`

This is the basics of using Prometheus to query NetData. I’d advise everyone at
this point to read [this page](../backends/prometheus/#using-netdata-with-prometheus).
The key point here is that NetData can export metrics from its internal DB or
can send metrics “as-collected” by specifying the ‘source=as-collected’ url
parameter like so.
<http://localhost:19999/api/v1/allmetrics?format=prometheus&help=yes&types=yes&source=as-collected>
If you choose to use this method you will need to use Prometheus's set of
functions here: <https://prometheus.io/docs/querying/functions/> to obtain useful
metrics as you are now dealing with raw counters from the system. For example
you will have to use the `irate()` function over a counter to get that metric's
rate per second. If your graphing needs are met by using the metrics returned by
NetData's internal database (not specifying any source= url parameter) then use
that. If you find limitations then consider re-writing your queries using the
raw data and using Prometheus functions to get the desired chart.

## Grafana

Finally we make it to grafana. This is the easiest part in my opinion. This time
we will actually run the official grafana docker container as all configuration
we need to do is done via the GUI. Let’s run the following command:

```
docker run -i -p 3000:3000 --network=netdata-tutorial grafana/grafana
```

<<<<<<< HEAD
This will get grafana running at ‘<http://localhost:3000/’> Let’s go there and
=======
This will get grafana running at ‘<http://localhost:3000/>’ Let’s go there and
>>>>>>> 2fbc25e1
login using the credentials Admin:Admin.

The first thing we want to do is click ‘Add data source’. Let’s make it look
like the following screenshot

![](https://github.com/ldelossa/NetdataTutorial/raw/master/Screen%20Shot%202017-07-28%20at%206.36.55%20PM.png)

With this completed let’s graph! Create a new Dashboard by clicking on the top
left Grafana Icon and create a new graph in that dashboard. Fill in the query
like we did above and save.

![](https://github.com/ldelossa/NetdataTutorial/raw/master/Screen%20Shot%202017-07-28%20at%206.39.38%20PM.png)

## Conclusion

There you have it, a complete systems monitoring stack which is very easy to
deploy. From here I would begin to understand how Prometheus and a service
discovery mechanism such as Consul can play together nicely. My current prod
deployments automatically register Netdata services into Consul and Prometheus
automatically begins to scrape them. Once achieved you do not have to think
about the monitoring system until Prometheus cannot keep up with your scale.
Once this happens there are options presented in the Prometheus documentation
for solving this. Hope this was helpful, happy monitoring.

[![analytics](https://www.google-analytics.com/collect?v=1&aip=1&t=pageview&_s=1&ds=github&dr=https%3A%2F%2Fgithub.com%2Fnetdata%2Fnetdata&dl=https%3A%2F%2Fmy-netdata.io%2Fgithub%2Fbackends%2FWALKTHROUGH&_u=MAC~&cid=5792dfd7-8dc4-476b-af31-da2fdb9f93d2&tid=UA-64295674-3)](<>)<|MERGE_RESOLUTION|>--- conflicted
+++ resolved
@@ -118,13 +118,7 @@
 --network=netdata-tutorial -p 9090:9090  centos:latest '/bin/bash'
 ``` 
 
-<<<<<<< HEAD
-Prometheus provides a tarball of their latest stable versions here:
-<https://prometheus.io/download/>. Let’s download the latest version and install
-into your container.
-=======
 This should drop you into a shell once again. Once there quickly install your favorite editor as we will be editing files later in this tutorial. 
->>>>>>> 2fbc25e1
 
 ```sh
 yum install vim -y
@@ -199,11 +193,9 @@
 ```
 
 Let’s start prometheus once again by running `/opt/prometheus/prometheus`. If we
-<<<<<<< HEAD
+
 now navigate to prometheus at ‘<http://localhost:9090/targets’> we should see our
-=======
-now navigate to prometheus at ‘<http://localhost:9090/targets>’ we should see our
->>>>>>> 2fbc25e1
+
 target being successfully scraped. If we now go back to the Prometheus’s
 homepage and begin to type ‘netdata\_’  Prometheus should auto complete metrics
 it is now scraping.
@@ -281,11 +273,8 @@
 docker run -i -p 3000:3000 --network=netdata-tutorial grafana/grafana
 ```
 
-<<<<<<< HEAD
 This will get grafana running at ‘<http://localhost:3000/’> Let’s go there and
-=======
-This will get grafana running at ‘<http://localhost:3000/>’ Let’s go there and
->>>>>>> 2fbc25e1
+
 login using the credentials Admin:Admin.
 
 The first thing we want to do is click ‘Add data source’. Let’s make it look
