# SPDX-License-Identifier: GPL-3.0-or-later

AUTOMAKE_OPTIONS = foreign subdir-objects 1.11
ACLOCAL_AMFLAGS = -I build/m4

MAINTAINERCLEANFILES = \
    config.log config.status \
    $(srcdir)/Makefile.in \
    $(srcdir)/config.h.in $(srcdir)/config.h.in~ $(srcdir)/configure \
    $(srcdir)/install-sh $(srcdir)/ltmain.sh $(srcdir)/missing \
    $(srcdir)/compile $(srcdir)/depcomp $(srcdir)/aclocal.m4 \
    $(srcdir)/config.guess $(srcdir)/config.sub \
    $(srcdir)/m4/ltsugar.m4 $(srcdir)/m4/libtool.m4 \
    $(srcdir)/m4/ltversion.m4 $(srcdir)/m4/lt~obsolete.m4 \
    $(srcdir)/m4/ltoptions.m4 \
    $(srcdir)/pkcs11-helper.spec $(srcdir)/config-w32-vc.h

CLEANFILES = \
    $(srcdir)/$(distdir).tar.gz

EXTRA_DIST = \
    .gitignore \
    .csslintrc \
    .eslintignore \
    .eslintrc \
    .github/CODEOWNERS \
    build/m4/jemalloc.m4 \
    build/m4/ax_c___atomic.m4 \
    build/m4/ax_check_enable_debug.m4 \
    build/m4/ax_c_mallinfo.m4 \
    build/m4/ax_gcc_func_attribute.m4 \
    build/m4/ax_check_compile_flag.m4 \
    build/m4/ax_c_statement_expressions.m4 \
    build/m4/ax_pthread.m4 \
    build/m4/ax_c_lto.m4 \
    build/m4/ax_c_mallopt.m4 \
    build/m4/tcmalloc.m4 \
    build/m4/ax_c__generic.m4 \
    README.md \
    CONTRIBUTORS.md \
    CODE_OF_CONDUCT.md \
    LICENSE \
    REDISTRIBUTED.md \
    CONTRIBUTING.md \
    $(NULL)

SUBDIRS = \
    diagrams \
    system \
    tests \
    $(NULL)

dist_noinst_DATA = \
    CHANGELOG.md \
    cppcheck.sh \
    configs.signatures \
    contrib \
    netdata.cppcheck \
    netdata.spec \
    package.json \
    docs \
    packaging/version \
    packaging/go.d.version \
    packaging/go.d.checksums \
    packaging/installer/README.md \
    packaging/installer/UNINSTALL.md \
    packaging/installer/UPDATE.md \
    netlify.toml \
    $(NULL)

# until integrated within build
# should be proper init.d/openrc/systemd usable
dist_noinst_SCRIPTS = \
    coverity-scan.sh \
    packaging/installer/netdata-updater.sh \
    packaging/installer/netdata-uninstaller.sh \
    packaging/installer/kickstart.sh \
    packaging/installer/kickstart-static64.sh \
    packaging/installer/functions.sh \
    netdata-installer.sh \
    docs/generator/buildhtml.sh \
    docs/generator/buildyaml.sh \
    docs/generator/checklinks.sh \
    docs/generator/requirements.txt \
    docs/generator/runtime.txt \
    $(NULL)

# -----------------------------------------------------------------------------
# Compile netdata binaries

SUBDIRS += \
    backends \
    collectors \
    daemon \
    database \
    exporting \
    health \
    libnetdata \
    registry \
    streaming \
    web \
    $(NULL)


AM_CFLAGS = \
    $(OPTIONAL_MATH_CFLAGS) \
    $(OPTIONAL_NFACCT_CFLAGS) \
    $(OPTIONAL_ZLIB_CFLAGS) \
    $(OPTIONAL_UUID_CFLAGS) \
    $(OPTIONAL_LIBCAP_LIBS) \
    $(OPTIONAL_IPMIMONITORING_CFLAGS) \
    $(OPTIONAL_CUPS_CFLAGS) \
    $(OPTIONAL_XENSTAT_CFLAGS) \
    $(NULL)

sbin_PROGRAMS =
dist_cache_DATA = packaging/installer/.keep
dist_varlib_DATA = packaging/installer/.keep
dist_registry_DATA = packaging/installer/.keep
dist_log_DATA = packaging/installer/.keep
plugins_PROGRAMS =

LIBNETDATA_FILES = \
    libnetdata/adaptive_resortable_list/adaptive_resortable_list.c \
    libnetdata/adaptive_resortable_list/adaptive_resortable_list.h \
    libnetdata/config/appconfig.c \
    libnetdata/config/appconfig.h \
    libnetdata/avl/avl.c \
    libnetdata/avl/avl.h \
    libnetdata/buffer/buffer.c \
    libnetdata/buffer/buffer.h \
    libnetdata/clocks/clocks.c \
    libnetdata/clocks/clocks.h \
    libnetdata/dictionary/dictionary.c \
    libnetdata/dictionary/dictionary.h \
    libnetdata/eval/eval.c \
    libnetdata/eval/eval.h \
    libnetdata/inlined.h \
    libnetdata/libnetdata.c \
    libnetdata/libnetdata.h \
    libnetdata/required_dummies.h \
    libnetdata/locks/locks.c \
    libnetdata/locks/locks.h \
    libnetdata/log/log.c \
    libnetdata/log/log.h \
    libnetdata/popen/popen.c \
    libnetdata/popen/popen.h \
    libnetdata/procfile/procfile.c \
    libnetdata/procfile/procfile.h \
    libnetdata/os.c \
    libnetdata/os.h \
    libnetdata/simple_pattern/simple_pattern.c \
    libnetdata/simple_pattern/simple_pattern.h \
    libnetdata/socket/socket.c \
    libnetdata/socket/socket.h \
    libnetdata/socket/security.c \
    libnetdata/socket/security.h \
    libnetdata/statistical/statistical.c \
    libnetdata/statistical/statistical.h \
    libnetdata/storage_number/storage_number.c \
    libnetdata/storage_number/storage_number.h \
    libnetdata/threads/threads.c \
    libnetdata/threads/threads.h \
    libnetdata/url/url.c \
    libnetdata/url/url.h \
    libnetdata/json/json.c \
    libnetdata/json/json.h \
    libnetdata/json/jsmn.c \
    libnetdata/json/jsmn.h \
    libnetdata/health/health.c \
    libnetdata/health/health.h \
    libnetdata/string/utf8.h \
    $(NULL)

APPS_PLUGIN_FILES = \
    collectors/apps.plugin/apps_plugin.c \
    $(LIBNETDATA_FILES) \
    $(NULL)

CHECKS_PLUGIN_FILES = \
    collectors/checks.plugin/plugin_checks.c \
    collectors/checks.plugin/plugin_checks.h \
    $(NULL)

FREEBSD_PLUGIN_FILES = \
    collectors/freebsd.plugin/plugin_freebsd.c \
    collectors/freebsd.plugin/plugin_freebsd.h \
    collectors/freebsd.plugin/freebsd_sysctl.c \
    collectors/freebsd.plugin/freebsd_getmntinfo.c \
    collectors/freebsd.plugin/freebsd_getifaddrs.c \
    collectors/freebsd.plugin/freebsd_devstat.c \
    collectors/freebsd.plugin/freebsd_kstat_zfs.c \
    collectors/freebsd.plugin/freebsd_ipfw.c \
    collectors/proc.plugin/zfs_common.c \
    collectors/proc.plugin/zfs_common.h \
    $(NULL)

HEALTH_PLUGIN_FILES = \
    health/health.c \
    health/health.h \
    health/health_config.c \
    health/health_json.c \
    health/health_log.c \
    $(NULL)

IDLEJITTER_PLUGIN_FILES = \
    collectors/idlejitter.plugin/plugin_idlejitter.c \
    collectors/idlejitter.plugin/plugin_idlejitter.h \
    $(NULL)

CGROUPS_PLUGIN_FILES = \
    collectors/cgroups.plugin/sys_fs_cgroup.c \
    collectors/cgroups.plugin/sys_fs_cgroup.h \
    $(NULL)

CGROUP_NETWORK_FILES = \
    collectors/cgroups.plugin/cgroup-network.c \
    $(LIBNETDATA_FILES) \
    $(NULL)

DISKSPACE_PLUGIN_FILES = \
    collectors/diskspace.plugin/plugin_diskspace.h \
    collectors/diskspace.plugin/plugin_diskspace.c \
    $(NULL)

FREEIPMI_PLUGIN_FILES = \
    collectors/freeipmi.plugin/freeipmi_plugin.c \
    $(LIBNETDATA_FILES) \
    $(NULL)

CUPS_PLUGIN_FILES = \
    collectors/cups.plugin/cups_plugin.c \
    $(LIBNETDATA_FILES) \
    $(NULL)

NFACCT_PLUGIN_FILES = \
    collectors/nfacct.plugin/plugin_nfacct.c \
    $(LIBNETDATA_FILES) \
    $(NULL)

SLABINFO_PLUGIN_FILES = \
    collectors/slabinfo.plugin/slabinfo.c \
    $(LIBNETDATA_FILES)
    $(NULL)

XENSTAT_PLUGIN_FILES = \
    collectors/xenstat.plugin/xenstat_plugin.c \
    $(LIBNETDATA_FILES) \
    $(NULL)

PERF_PLUGIN_FILES = \
    collectors/perf.plugin/perf_plugin.c \
    $(LIBNETDATA_FILES) \
    $(NULL)

PROC_PLUGIN_FILES = \
    collectors/proc.plugin/ipc.c \
    collectors/proc.plugin/plugin_proc.c \
    collectors/proc.plugin/plugin_proc.h \
    collectors/proc.plugin/proc_diskstats.c \
    collectors/proc.plugin/proc_mdstat.c \
    collectors/proc.plugin/proc_interrupts.c \
    collectors/proc.plugin/proc_softirqs.c \
    collectors/proc.plugin/proc_loadavg.c \
    collectors/proc.plugin/proc_meminfo.c \
    collectors/proc.plugin/proc_pagetypeinfo.c \
    collectors/proc.plugin/proc_net_dev.c \
    collectors/proc.plugin/proc_net_ip_vs_stats.c \
    collectors/proc.plugin/proc_net_netstat.c \
    collectors/proc.plugin/proc_net_rpc_nfs.c \
    collectors/proc.plugin/proc_net_rpc_nfsd.c \
    collectors/proc.plugin/proc_net_snmp.c \
    collectors/proc.plugin/proc_net_snmp6.c \
    collectors/proc.plugin/proc_net_sctp_snmp.c \
    collectors/proc.plugin/proc_net_sockstat.c \
    collectors/proc.plugin/proc_net_sockstat6.c \
    collectors/proc.plugin/proc_net_softnet_stat.c \
    collectors/proc.plugin/proc_net_stat_conntrack.c \
    collectors/proc.plugin/proc_net_stat_synproxy.c \
    collectors/proc.plugin/proc_self_mountinfo.c \
    collectors/proc.plugin/proc_self_mountinfo.h \
    collectors/proc.plugin/zfs_common.c \
    collectors/proc.plugin/zfs_common.h \
    collectors/proc.plugin/proc_spl_kstat_zfs.c \
    collectors/proc.plugin/proc_stat.c \
    collectors/proc.plugin/proc_sys_kernel_random_entropy_avail.c \
    collectors/proc.plugin/proc_vmstat.c \
    collectors/proc.plugin/proc_uptime.c \
    collectors/proc.plugin/sys_kernel_mm_ksm.c \
    collectors/proc.plugin/sys_block_zram.c \
    collectors/proc.plugin/sys_devices_system_edac_mc.c \
    collectors/proc.plugin/sys_devices_system_node.c \
    collectors/proc.plugin/sys_fs_btrfs.c \
    collectors/proc.plugin/sys_class_power_supply.c \
    $(NULL)

TC_PLUGIN_FILES = \
    collectors/tc.plugin/plugin_tc.c \
    collectors/tc.plugin/plugin_tc.h \
    $(NULL)

MACOS_PLUGIN_FILES = \
    collectors/macos.plugin/plugin_macos.c \
    collectors/macos.plugin/plugin_macos.h \
    collectors/macos.plugin/macos_sysctl.c \
    collectors/macos.plugin/macos_mach_smi.c \
    collectors/macos.plugin/macos_fw.c \
    $(NULL)

PLUGINSD_PLUGIN_FILES = \
    collectors/plugins.d/plugins_d.c \
    collectors/plugins.d/plugins_d.h \
    $(NULL)

RRD_PLUGIN_FILES = \
    database/rrdcalc.c \
    database/rrdcalc.h \
    database/rrdcalctemplate.c \
    database/rrdcalctemplate.h \
    database/rrddim.c \
    database/rrddimvar.c \
    database/rrddimvar.h \
    database/rrdfamily.c \
    database/rrdhost.c \
    database/rrd.c \
    database/rrd.h \
    database/rrdset.c \
    database/rrdsetvar.c \
    database/rrdsetvar.h \
    database/rrdvar.c \
    database/rrdvar.h \
    $(NULL)

if ENABLE_DBENGINE
    RRD_PLUGIN_FILES += \
        database/engine/rrdengine.c \
        database/engine/rrdengine.h \
        database/engine/rrddiskprotocol.h \
        database/engine/datafile.c \
        database/engine/datafile.h \
        database/engine/journalfile.c \
        database/engine/journalfile.h \
        database/engine/rrdenginelib.c \
        database/engine/rrdenginelib.h \
        database/engine/rrdengineapi.c \
        database/engine/rrdengineapi.h \
        database/engine/pagecache.c \
        database/engine/pagecache.h \
        database/engine/rrdenglocking.c \
        database/engine/rrdenglocking.h \
        $(NULL)
endif

API_PLUGIN_FILES = \
    web/api/badges/web_buffer_svg.c \
    web/api/badges/web_buffer_svg.h \
    web/api/exporters/allmetrics.c \
    web/api/exporters/allmetrics.h \
    web/api/exporters/shell/allmetrics_shell.c \
    web/api/exporters/shell/allmetrics_shell.h \
    web/api/queries/average/average.c \
    web/api/queries/average/average.h \
    web/api/queries/des/des.c \
    web/api/queries/des/des.h \
    web/api/queries/incremental_sum/incremental_sum.c \
    web/api/queries/incremental_sum/incremental_sum.h \
    web/api/queries/max/max.c \
    web/api/queries/max/max.h \
    web/api/queries/median/median.c \
    web/api/queries/median/median.h \
    web/api/queries/min/min.c \
    web/api/queries/min/min.h \
    web/api/queries/query.c \
    web/api/queries/query.h \
    web/api/queries/rrdr.c \
    web/api/queries/rrdr.h \
    web/api/queries/ses/ses.c \
    web/api/queries/ses/ses.h \
    web/api/queries/stddev/stddev.c \
    web/api/queries/stddev/stddev.h \
    web/api/queries/sum/sum.c \
    web/api/queries/sum/sum.h \
    web/api/formatters/rrd2json.c \
    web/api/formatters/rrd2json.h \
    web/api/formatters/csv/csv.c \
    web/api/formatters/csv/csv.h \
    web/api/formatters/json/json.c \
    web/api/formatters/json/json.h \
    web/api/formatters/ssv/ssv.c \
    web/api/formatters/ssv/ssv.h \
    web/api/formatters/value/value.c \
    web/api/formatters/value/value.h \
    web/api/formatters/json_wrapper.c \
    web/api/formatters/json_wrapper.h \
    web/api/formatters/charts2json.c \
    web/api/formatters/charts2json.h \
    web/api/formatters/rrdset2json.c \
    web/api/formatters/rrdset2json.h \
    web/api/health/health_cmdapi.c \
    web/api/health/health_cmdapi.h \
    web/api/web_api_v1.c \
    web/api/web_api_v1.h \
    $(NULL)

STREAMING_PLUGIN_FILES = \
    streaming/rrdpush.c \
    streaming/rrdpush.h \
    $(NULL)

REGISTRY_PLUGIN_FILES = \
    registry/registry.c \
    registry/registry.h \
    registry/registry_db.c \
    registry/registry_init.c \
    registry/registry_internals.c \
    registry/registry_internals.h \
    registry/registry_log.c \
    registry/registry_machine.c \
    registry/registry_machine.h \
    registry/registry_person.c \
    registry/registry_person.h \
    registry/registry_url.c \
    registry/registry_url.h \
    $(NULL)

STATSD_PLUGIN_FILES = \
    collectors/statsd.plugin/statsd.c \
    collectors/statsd.plugin/statsd.h \
    $(NULL)

WEB_PLUGIN_FILES = \
    web/server/web_client.c \
    web/server/web_client.h \
    web/server/web_server.c \
    web/server/web_server.h \
    web/server/web_client_cache.c \
    web/server/web_client_cache.h \
    web/server/static/static-threaded.c \
    web/server/static/static-threaded.h \
    $(NULL)

BACKENDS_PLUGIN_FILES = \
    backends/backends.c \
    backends/backends.h \
    backends/json/json.c \
    backends/json/json.h \
    backends/opentsdb/opentsdb.c \
    backends/opentsdb/opentsdb.h \
    backends/prometheus/backend_prometheus.c \
    backends/prometheus/backend_prometheus.h \
    $(NULL)

EXPORTING_ENGINE_FILES = \
    exporting/exporting_engine.c \
    exporting/exporting_engine.h \
    exporting/graphite/graphite.c \
    exporting/graphite/graphite.h \
    exporting/read_config.c \
    exporting/init_connectors.c \
    exporting/process_data.c \
    exporting/send_data.c \
    exporting/send_internal_metrics.c \
    $(NULL)

KINESIS_BACKEND_FILES = \
    backends/aws_kinesis/aws_kinesis.c \
    backends/aws_kinesis/aws_kinesis.h \
    backends/aws_kinesis/aws_kinesis_put_record.cc \
    backends/aws_kinesis/aws_kinesis_put_record.h \
    $(NULL)

PROMETHEUS_REMOTE_WRITE_BACKEND_FILES = \
    backends/prometheus/remote_write/remote_write.cc \
    backends/prometheus/remote_write/remote_write.h \
    backends/prometheus/remote_write/remote_write.proto \
    $(NULL)

MONGODB_BACKEND_FILES = \
    backends/mongodb/mongodb.c \
    backends/mongodb/mongodb.h \
    $(NULL)

DAEMON_FILES = \
    daemon/common.c \
    daemon/common.h \
    daemon/daemon.c \
    daemon/daemon.h \
    daemon/global_statistics.c \
    daemon/global_statistics.h \
    daemon/main.c \
    daemon/main.h \
    daemon/signals.c \
    daemon/signals.h \
    daemon/unit_test.c \
    daemon/unit_test.h \
    $(NULL)

NETDATA_FILES = \
    collectors/all.h \
    $(DAEMON_FILES) \
    $(LIBNETDATA_FILES) \
    $(API_PLUGIN_FILES) \
    $(BACKENDS_PLUGIN_FILES) \
    $(CHECKS_PLUGIN_FILES) \
    $(HEALTH_PLUGIN_FILES) \
    $(IDLEJITTER_PLUGIN_FILES) \
    $(PLUGINSD_PLUGIN_FILES) \
    $(REGISTRY_PLUGIN_FILES) \
    $(RRD_PLUGIN_FILES) \
    $(STREAMING_PLUGIN_FILES) \
    $(STATSD_PLUGIN_FILES) \
    $(WEB_PLUGIN_FILES) \
    $(NULL)

if FREEBSD
    NETDATA_FILES += \
        $(FREEBSD_PLUGIN_FILES) \
        $(NULL)
endif

if MACOS
    NETDATA_FILES += \
        $(MACOS_PLUGIN_FILES) \
        $(NULL)
endif

if LINUX
    NETDATA_FILES += \
        $(CGROUPS_PLUGIN_FILES) \
        $(DISKSPACE_PLUGIN_FILES) \
        $(PROC_PLUGIN_FILES) \
        $(TC_PLUGIN_FILES) \
        $(NULL)

endif

if ENABLE_EXPORTING
    NETDATA_FILES += \
        $(EXPORTING_ENGINE_FILES) \
        $(NULL)
endif

NETDATA_COMMON_LIBS = \
    $(OPTIONAL_MATH_LIBS) \
    $(OPTIONAL_ZLIB_LIBS) \
    $(OPTIONAL_SSL_LIBS) \
    $(OPTIONAL_UUID_LIBS) \
    $(OPTIONAL_UV_LIBS) \
    $(OPTIONAL_LZ4_LIBS) \
    $(OPTIONAL_JUDY_LIBS) \
    $(OPTIONAL_SSL_LIBS) \
    $(OPTIONAL_JSONC_LIBS) \
    $(NULL)

sbin_PROGRAMS += netdata
netdata_SOURCES = $(NETDATA_FILES)
netdata_LDADD = \
    $(NETDATA_COMMON_LIBS) \
    $(NULL)
if ENABLE_CXX_LINKER
    netdata_LINK = $(CXXLD) $(CXXFLAGS) $(LDFLAGS) -o $@
else
    netdata_LINK = $(CCLD) $(CFLAGS) $(LDFLAGS) -o $@
endif

if ENABLE_PLUGIN_APPS
    plugins_PROGRAMS += apps.plugin
    apps_plugin_SOURCES = $(APPS_PLUGIN_FILES)
    apps_plugin_LDADD = \
        $(NETDATA_COMMON_LIBS) \
        $(OPTIONAL_LIBCAP_LIBS) \
        $(NULL)
endif

if ENABLE_PLUGIN_CGROUP_NETWORK
    plugins_PROGRAMS += cgroup-network
    cgroup_network_SOURCES = $(CGROUP_NETWORK_FILES)
    cgroup_network_LDADD = \
        $(NETDATA_COMMON_LIBS) \
        $(NULL)
endif

if ENABLE_PLUGIN_FREEIPMI
    plugins_PROGRAMS += freeipmi.plugin
    freeipmi_plugin_SOURCES = $(FREEIPMI_PLUGIN_FILES)
    freeipmi_plugin_LDADD = \
        $(NETDATA_COMMON_LIBS) \
        $(OPTIONAL_IPMIMONITORING_LIBS) \
        $(NULL)
endif

if ENABLE_PLUGIN_CUPS
    plugins_PROGRAMS += cups.plugin
    cups_plugin_SOURCES = $(CUPS_PLUGIN_FILES)
    cups_plugin_LDADD = \
        $(NETDATA_COMMON_LIBS) \
        $(OPTIONAL_CUPS_LIBS) \
        $(NULL)
endif

if ENABLE_PLUGIN_NFACCT
    plugins_PROGRAMS += nfacct.plugin
    nfacct_plugin_SOURCES = $(NFACCT_PLUGIN_FILES)
    nfacct_plugin_LDADD = \
        $(NETDATA_COMMON_LIBS) \
        $(OPTIONAL_NFACCT_LIBS) \
        $(NULL)
endif

if ENABLE_PLUGIN_XENSTAT
    plugins_PROGRAMS += xenstat.plugin
    xenstat_plugin_SOURCES = $(XENSTAT_PLUGIN_FILES)
    xenstat_plugin_LDADD = \
        $(NETDATA_COMMON_LIBS) \
        $(OPTIONAL_XENSTAT_LIBS) \
        $(NULL)
endif

if ENABLE_PLUGIN_PERF
    plugins_PROGRAMS += perf.plugin
    perf_plugin_SOURCES = $(PERF_PLUGIN_FILES)
    perf_plugin_LDADD = \
        $(NETDATA_COMMON_LIBS) \
        $(NULL)
endif

if ENABLE_PLUGIN_SLABINFO
    plugins_PROGRAMS += slabinfo.plugin
    slabinfo_plugin_SOURCES = $(SLABINFO_PLUGIN_FILES)
    slabinfo_plugin_LDADD = \
        $(NETDATA_COMMON_LIBS) \
        $(NULL)
endif

if ENABLE_BACKEND_KINESIS
    netdata_SOURCES += $(KINESIS_BACKEND_FILES)
    netdata_LDADD += $(OPTIONAL_KINESIS_LIBS)
endif

if ENABLE_BACKEND_PROMETHEUS_REMOTE_WRITE
    netdata_SOURCES += $(PROMETHEUS_REMOTE_WRITE_BACKEND_FILES)
    netdata_LDADD += $(OPTIONAL_PROMETHEUS_REMOTE_WRITE_LIBS)
    BUILT_SOURCES = \
        backends/prometheus/remote_write/remote_write.pb.cc \
        backends/prometheus/remote_write/remote_write.pb.h \
        $(NULL)
    nodist_netdata_SOURCES = $(BUILT_SOURCES)

backends/prometheus/remote_write/remote_write.pb.cc \
backends/prometheus/remote_write/remote_write.pb.h: backends/prometheus/remote_write/remote_write.proto
	$(PROTOC) --proto_path=$(srcdir) --cpp_out=$(builddir) $^

endif

if ENABLE_BACKEND_MONGODB
    netdata_SOURCES += $(MONGODB_BACKEND_FILES)
    netdata_LDADD += $(OPTIONAL_MONGOC_LIBS)
endif

if ENABLE_UNITTESTS
    check_PROGRAMS = \
        libnetdata/tests/str2ld_testdriver \
        libnetdata/storage_number/tests/storage_number_testdriver \
<<<<<<< HEAD
        exporting/tests/exporting_engine_testdriver \
=======
        web/api/tests/web_api_testdriver \
>>>>>>> 1094175c
        $(NULL)

    TESTS = $(check_PROGRAMS)

    web_api_tests_web_api_testdriver_LDFLAGS = \
        -Wl,--wrap=rrdhost_find_by_hostname \
        -Wl,--wrap=finished_web_request_statistics \
        -Wl,--wrap=config_get \
        -Wl,--wrap=web_client_api_request_v1 \
        -Wl,--wrap=rrdhost_find_by_guid \
        -Wl,--wrap=rrdset_find_byname \
        -Wl,--wrap=rrdset_find \
        -Wl,--wrap=rrdpush_receiver_thread_spawn \
        -Wl,--wrap=debug_int \
        -Wl,--wrap=error_int \
        -Wl,--wrap=info_int \
        $(TEST_LDFLAGS) \
        $(NULL)
    web_api_tests_web_api_testdriver_SOURCES = \
        web/api/tests/web_api.c \
        web/server/web_client.c \
        $(LIBNETDATA_FILES) \
        $(NULL)
    web_api_tests_web_api_testdriver_LDADD = $(NETDATA_COMMON_LIBS) $(TEST_LIBS)

    libnetdata_tests_str2ld_testdriver_SOURCES = \
        libnetdata/tests/test_str2ld.c \
        $(LIBNETDATA_FILES) \
        $(NULL)
    libnetdata_tests_str2ld_testdriver_LDADD = $(NETDATA_COMMON_LIBS) $(TEST_LIBS)

    libnetdata_storage_number_tests_storage_number_testdriver_SOURCES = \
        libnetdata/storage_number/tests/test_storage_number.c \
        $(LIBNETDATA_FILES) \
        $(NULL)
    libnetdata_storage_number_tests_storage_number_testdriver_LDADD = $(NETDATA_COMMON_LIBS) $(TEST_LIBS)

    exporting_tests_exporting_engine_testdriver_SOURCES = \
        exporting/tests/test_exporting_engine.c \
        $(EXPORTING_ENGINE_FILES) \
        $(LIBNETDATA_FILES) \
        $(NULL)
    exporting_tests_exporting_engine_testdriver_CFLAGS = \
        $(AM_CFLAGS) \
        -DUNIT_TESTING \
        $(NULL)
    exporting_tests_exporting_engine_testdriver_LDFLAGS = \
        -Wl,--wrap=read_exporting_config \
        -Wl,--wrap=init_connectors \
        -Wl,--wrap=mark_scheduled_instances \
        -Wl,--wrap=prepare_buffers \
        -Wl,--wrap=notify_workers \
        -Wl,--wrap=send_internal_metrics \
        -Wl,--wrap=now_realtime_sec \
        -Wl,--wrap=uv_thread_create \
        -Wl,--wrap=uv_mutex_lock \
        -Wl,--wrap=uv_mutex_unlock \
        -Wl,--wrap=uv_cond_signal \
        -Wl,--wrap=uv_cond_wait \
        -Wl,--wrap=strdupz \
        $(TEST_LDFLAGS) \
        $(NULL)
    exporting_tests_exporting_engine_testdriver_LDADD = $(NETDATA_COMMON_LIBS) $(TEST_LIBS)
endif<|MERGE_RESOLUTION|>--- conflicted
+++ resolved
@@ -661,11 +661,8 @@
     check_PROGRAMS = \
         libnetdata/tests/str2ld_testdriver \
         libnetdata/storage_number/tests/storage_number_testdriver \
-<<<<<<< HEAD
         exporting/tests/exporting_engine_testdriver \
-=======
         web/api/tests/web_api_testdriver \
->>>>>>> 1094175c
         $(NULL)
 
     TESTS = $(check_PROGRAMS)
