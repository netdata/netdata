# SPDX-License-Identifier: GPL-3.0-or-later

AUTOMAKE_OPTIONS = foreign subdir-objects 1.11
ACLOCAL_AMFLAGS = -I build/m4

nodist_netdata_SOURCES=$(NULL)
BUILT_SOURCES=$(NULL)

MAINTAINERCLEANFILES = \
    config.log config.status \
    $(srcdir)/Makefile.in \
    $(srcdir)/config.h.in $(srcdir)/config.h.in~ $(srcdir)/configure \
    $(srcdir)/install-sh $(srcdir)/ltmain.sh $(srcdir)/missing \
    $(srcdir)/compile $(srcdir)/depcomp $(srcdir)/aclocal.m4 \
    $(srcdir)/config.guess $(srcdir)/config.sub \
    $(srcdir)/m4/ltsugar.m4 $(srcdir)/m4/libtool.m4 \
    $(srcdir)/m4/ltversion.m4 $(srcdir)/m4/lt~obsolete.m4 \
    $(srcdir)/m4/ltoptions.m4 \
    $(srcdir)/pkcs11-helper.spec $(srcdir)/config-w32-vc.h

CLEANFILES = \
    $(srcdir)/$(distdir).tar.gz

EXTRA_DIST = \
    .gitignore \
    .eslintignore \
    .eslintrc \
    .github/CODEOWNERS \
    build/m4/jemalloc.m4 \
    build/m4/ax_check_enable_debug.m4 \
    build/m4/ax_c_mallinfo.m4 \
    build/m4/ax_gcc_func_attribute.m4 \
    build/m4/ax_check_compile_flag.m4 \
    build/m4/ax_c_statement_expressions.m4 \
    build/m4/ax_pthread.m4 \
    build/m4/ax_c_lto.m4 \
    build/m4/ax_c_mallopt.m4 \
    build/m4/tcmalloc.m4 \
    build/m4/ax_c__generic.m4 \
    build/m4/ax_compiler_vendor.m4 \
    build/m4/ax_cxx_compile_stdcxx.m4 \
    ml/dlib \
    README.md \
    LICENSE \
    REDISTRIBUTED.md \
    $(NULL)

SUBDIRS = \
    diagrams \
    system \
    tests \
    $(NULL)

dist_noinst_DATA = \
    CHANGELOG.md \
    cppcheck.sh \
    contrib \
    docs \
    mqtt_websockets \
    netdata.cppcheck \
    netdata.spec \
    packaging/bundle-ebpf.sh \
    packaging/bundle-ebpf-co-re.sh \
    packaging/bundle-libbpf.sh \
    packaging/check-kernel-config.sh \
    packaging/ebpf.checksums \
    packaging/ebpf.version \
    packaging/ebpf-co-re.checksums \
    packaging/ebpf-co-re.version \
    packaging/go.d.checksums \
    packaging/go.d.version \
    packaging/installer/README.md \
    packaging/installer/UNINSTALL.md \
    packaging/installer/UPDATE.md \
    packaging/jsonc.checksums \
    packaging/jsonc.version \
    packaging/yaml.checksums \
    packaging/yaml.version \
    packaging/current_libbpf.checksums \
    packaging/current_libbpf.version \
    packaging/libbpf_0_0_9.checksums \
    packaging/libbpf_0_0_9.version \
    packaging/protobuf.checksums \
    packaging/protobuf.version \
    packaging/version \
    database/engine/journalfile_v2.ksy.in \
    web/server/h2o/libh2o \
    $(NULL)

# until integrated within build
# should be proper init.d/openrc/systemd usable
dist_noinst_SCRIPTS = \
    coverity-scan.sh \
    packaging/installer/netdata-updater.sh \
    packaging/installer/netdata-uninstaller.sh \
    packaging/installer/kickstart.sh \
    packaging/installer/kickstart-static64.sh \
    packaging/installer/functions.sh \
    netdata-installer.sh
    $(NULL)

# -----------------------------------------------------------------------------
# Compile netdata binaries

SUBDIRS += \
    collectors \
    daemon \
    database \
    exporting \
    health \
    libnetdata \
    registry \
    streaming \
    web \
    claim \
    spawn \
    $(NULL)

AM_CFLAGS = \
    $(OPTIONAL_MATH_CFLAGS) \
    $(OPTIONAL_NFACCT_CFLAGS) \
    $(ZLIB_CFLAGS) \
    $(OPTIONAL_UUID_CFLAGS) \
    $(OPTIONAL_MQTT_CFLAGS) \
    $(OPTIONAL_LIBCAP_LIBS) \
    $(OPTIONAL_DATACHANNEL_CFLAGS) \
    $(OPTIONAL_IPMIMONITORING_CFLAGS) \
    $(OPTIONAL_CUPS_CFLAGS) \
    $(OPTIONAL_XENSTAT_CFLAGS) \
    $(OPTIONAL_BPF_CFLAGS) \
<<<<<<< HEAD
    $(OPTIONAL_SYSTEMD_CFLAGS) \
=======
    $(OPTIONAL_GTEST_CFLAGS) \
>>>>>>> b515c742
    $(NULL)

sbin_PROGRAMS =
plugins_PROGRAMS =

LIBNETDATA_FILES = \
    libnetdata/adaptive_resortable_list/adaptive_resortable_list.c \
    libnetdata/adaptive_resortable_list/adaptive_resortable_list.h \
    libnetdata/config/appconfig.c \
    libnetdata/config/appconfig.h \
    libnetdata/aral/aral.c \
    libnetdata/aral/aral.h \
    libnetdata/avl/avl.c \
    libnetdata/avl/avl.h \
    libnetdata/buffer/buffer.c \
    libnetdata/buffer/buffer.h \
    libnetdata/buffered_reader/buffered_reader.c \
    libnetdata/buffered_reader/buffered_reader.h \
    libnetdata/circular_buffer/circular_buffer.c \
    libnetdata/circular_buffer/circular_buffer.h \
    libnetdata/clocks/clocks.c \
    libnetdata/clocks/clocks.h \
    libnetdata/completion/completion.c \
    libnetdata/completion/completion.h \
    libnetdata/datetime/iso8601.c \
    libnetdata/datetime/iso8601.h \
    libnetdata/datetime/rfc7231.c \
    libnetdata/datetime/rfc7231.h \
    libnetdata/dictionary/dictionary.c \
    libnetdata/dictionary/dictionary.h \
    libnetdata/eval/eval.c \
    libnetdata/eval/eval.h \
    libnetdata/facets/facets.c \
    libnetdata/facets/facets.h \
    libnetdata/functions_evloop/functions_evloop.c \
    libnetdata/functions_evloop/functions_evloop.h \
    libnetdata/gorilla/gorilla.h \
    libnetdata/gorilla/gorilla.cc \
    libnetdata/inlined.h \
    libnetdata/july/july.c \
    libnetdata/july/july.h \
    libnetdata/libnetdata.c \
    libnetdata/libnetdata.h \
    libnetdata/required_dummies.h \
    libnetdata/line_splitter/line_splitter.c \
    libnetdata/line_splitter/line_splitter.h \
    libnetdata/locks/locks.c \
    libnetdata/locks/locks.h \
    libnetdata/log/journal.c \
    libnetdata/log/journal.h \
    libnetdata/log/log.c \
    libnetdata/log/log.h \
    libnetdata/onewayalloc/onewayalloc.c \
    libnetdata/onewayalloc/onewayalloc.h \
    libnetdata/popen/popen.c \
    libnetdata/popen/popen.h \
    libnetdata/procfile/procfile.c \
    libnetdata/procfile/procfile.h \
    libnetdata/os.c \
    libnetdata/os.h \
    libnetdata/simple_pattern/simple_pattern.c \
    libnetdata/simple_pattern/simple_pattern.h \
    libnetdata/socket/socket.c \
    libnetdata/socket/socket.h \
    libnetdata/socket/security.c \
    libnetdata/socket/security.h \
    libnetdata/statistical/statistical.c \
    libnetdata/statistical/statistical.h \
    libnetdata/string/string.c \
    libnetdata/string/string.h \
    libnetdata/storage_number/storage_number.c \
    libnetdata/storage_number/storage_number.h \
    libnetdata/threads/threads.c \
    libnetdata/threads/threads.h \
    libnetdata/url/url.c \
    libnetdata/url/url.h \
    libnetdata/uuid/uuid.c \
    libnetdata/uuid/uuid.h \
    libnetdata/json/json.c \
    libnetdata/json/json.h \
    libnetdata/json/jsmn.c \
    libnetdata/json/jsmn.h \
    libnetdata/health/health.c \
    libnetdata/health/health.h \
    libnetdata/string/utf8.h \
    libnetdata/worker_utilization/worker_utilization.c \
    libnetdata/worker_utilization/worker_utilization.h \
    libnetdata/xxhash.h \
    libnetdata/http/http_defs.h \
    libnetdata/dyn_conf/dyn_conf.c \
    libnetdata/dyn_conf/dyn_conf.h \
    $(NULL)

if ENABLE_PLUGIN_EBPF
    LIBNETDATA_FILES += \
        libnetdata/ebpf/ebpf.c \
        libnetdata/ebpf/ebpf.h \
        $(NULL)
endif

APPS_PLUGIN_FILES = \
    collectors/apps.plugin/apps_plugin.c \
    $(LIBNETDATA_FILES) \
    $(NULL)

DEBUGFS_PLUGIN_FILES = \
    collectors/debugfs.plugin/debugfs_plugin.c \
    collectors/debugfs.plugin/debugfs_plugin.h \
    collectors/debugfs.plugin/debugfs_extfrag.c \
    collectors/debugfs.plugin/debugfs_zswap.c \
    collectors/debugfs.plugin/sys_devices_virtual_powercap.c \
    $(LIBNETDATA_FILES) \
    $(NULL)

FREEBSD_PLUGIN_FILES = \
    collectors/freebsd.plugin/plugin_freebsd.c \
    collectors/freebsd.plugin/plugin_freebsd.h \
    collectors/freebsd.plugin/freebsd_sysctl.c \
    collectors/freebsd.plugin/freebsd_getmntinfo.c \
    collectors/freebsd.plugin/freebsd_getifaddrs.c \
    collectors/freebsd.plugin/freebsd_devstat.c \
    collectors/freebsd.plugin/freebsd_kstat_zfs.c \
    collectors/freebsd.plugin/freebsd_ipfw.c \
    collectors/proc.plugin/zfs_common.c \
    collectors/proc.plugin/zfs_common.h \
    $(NULL)

HEALTH_PLUGIN_FILES = \
    health/health.c \
    health/health.h \
    health/health_config.c \
    health/health_json.c \
    health/health_log.c \
    $(NULL)

ML_FILES = \
    ml/ml.h \
    ml/ml-dummy.c \
    $(NULL)

if ENABLE_ML

ML_FILES += \
    ml/ad_charts.h \
    ml/ad_charts.cc \
    ml/Config.cc \
    ml/dlib/dlib/all/source.cpp \
    ml/ml-private.h \
    ml/ml.cc \
    $(NULL)

# Disable warnings from dlib library
ml/dlib/dlib/all/source.$(OBJEXT) : CXXFLAGS += -Wno-sign-compare -Wno-type-limits -Wno-aggressive-loop-optimizations -Wno-stringop-overflow -Wno-psabi

# Disable ml warnings
ml/ml.$(OBJEXT) : CXXFLAGS += -Wno-psabi

endif

IDLEJITTER_PLUGIN_FILES = \
    collectors/idlejitter.plugin/plugin_idlejitter.c \
    $(NULL)

CGROUPS_PLUGIN_FILES = \
    collectors/cgroups.plugin/cgroup-internals.h \
    collectors/cgroups.plugin/cgroup-discovery.c \
    collectors/cgroups.plugin/cgroup-charts.c \
    collectors/cgroups.plugin/cgroup-top.c \
    collectors/cgroups.plugin/sys_fs_cgroup.c \
    collectors/cgroups.plugin/sys_fs_cgroup.h \
    $(NULL)

CGROUP_NETWORK_FILES = \
    collectors/cgroups.plugin/cgroup-network.c \
    $(LIBNETDATA_FILES) \
    $(NULL)

LOCAL_LISTENERS_FILES = \
    collectors/plugins.d/local_listeners.c \
    $(LIBNETDATA_FILES) \
    $(NULL)

DISKSPACE_PLUGIN_FILES = \
    collectors/diskspace.plugin/plugin_diskspace.c \
    $(NULL)

TIMEX_PLUGIN_FILES = \
    collectors/timex.plugin/plugin_timex.c \
    $(NULL)

FREEIPMI_PLUGIN_FILES = \
    collectors/freeipmi.plugin/freeipmi_plugin.c \
    $(LIBNETDATA_FILES) \
    $(NULL)

SYSTEMD_JOURNAL_PLUGIN_FILES = \
    collectors/systemd-journal.plugin/systemd-internals.h \
    collectors/systemd-journal.plugin/systemd-main.c \
    collectors/systemd-journal.plugin/systemd-units.c \
    collectors/systemd-journal.plugin/systemd-journal.c \
    collectors/systemd-journal.plugin/systemd-journal-annotations.c \
    collectors/systemd-journal.plugin/systemd-journal-files.c \
    collectors/systemd-journal.plugin/systemd-journal-fstat.c \
    $(LIBNETDATA_FILES) \
    $(NULL)

SYSTEMD_CAT_NATIVE_FILES = \
    libnetdata/log/systemd-cat-native.c \
    libnetdata/log/systemd-cat-native.h \
    $(LIBNETDATA_FILES) \
    $(NULL)

LOG2JOURNAL_FILES = \
    libnetdata/log/log2journal.c \
    $(NULL)

CUPS_PLUGIN_FILES = \
    collectors/cups.plugin/cups_plugin.c \
    $(LIBNETDATA_FILES) \
    $(NULL)

NFACCT_PLUGIN_FILES = \
    collectors/nfacct.plugin/plugin_nfacct.c \
    $(LIBNETDATA_FILES) \
    $(NULL)

SLABINFO_PLUGIN_FILES = \
    collectors/slabinfo.plugin/slabinfo.c \
    $(LIBNETDATA_FILES) \
    $(NULL)

XENSTAT_PLUGIN_FILES = \
    collectors/xenstat.plugin/xenstat_plugin.c \
    $(LIBNETDATA_FILES) \
    $(NULL)

PERF_PLUGIN_FILES = \
    collectors/perf.plugin/perf_plugin.c \
    $(LIBNETDATA_FILES) \
    $(NULL)

EBPF_PLUGIN_FILES = \
    collectors/ebpf.plugin/ebpf.c \
    collectors/ebpf.plugin/ebpf_cachestat.c \
    collectors/ebpf.plugin/ebpf_cachestat.h \
    collectors/ebpf.plugin/ebpf_dcstat.c \
    collectors/ebpf.plugin/ebpf_dcstat.h \
    collectors/ebpf.plugin/ebpf_disk.c \
    collectors/ebpf.plugin/ebpf_disk.h \
    collectors/ebpf.plugin/ebpf_fd.c \
    collectors/ebpf.plugin/ebpf_fd.h \
    collectors/ebpf.plugin/ebpf_filesystem.c \
    collectors/ebpf.plugin/ebpf_filesystem.h \
    collectors/ebpf.plugin/ebpf_hardirq.c \
    collectors/ebpf.plugin/ebpf_hardirq.h \
    collectors/ebpf.plugin/ebpf_mdflush.c \
    collectors/ebpf.plugin/ebpf_mdflush.h \
    collectors/ebpf.plugin/ebpf_mount.c \
    collectors/ebpf.plugin/ebpf_mount.h \
    collectors/ebpf.plugin/ebpf_oomkill.c \
    collectors/ebpf.plugin/ebpf_oomkill.h \
    collectors/ebpf.plugin/ebpf_process.c \
    collectors/ebpf.plugin/ebpf_process.h \
    collectors/ebpf.plugin/ebpf_shm.c \
    collectors/ebpf.plugin/ebpf_shm.h \
    collectors/ebpf.plugin/ebpf_socket.c \
    collectors/ebpf.plugin/ebpf_socket.h \
    collectors/ebpf.plugin/ebpf_softirq.c \
    collectors/ebpf.plugin/ebpf_softirq.h \
    collectors/ebpf.plugin/ebpf_sync.c \
    collectors/ebpf.plugin/ebpf_sync.h \
    collectors/ebpf.plugin/ebpf_swap.c \
    collectors/ebpf.plugin/ebpf_swap.h \
    collectors/ebpf.plugin/ebpf_vfs.c \
    collectors/ebpf.plugin/ebpf_vfs.h \
    collectors/ebpf.plugin/ebpf.h \
    collectors/ebpf.plugin/ebpf_apps.c \
    collectors/ebpf.plugin/ebpf_apps.h \
    collectors/ebpf.plugin/ebpf_cgroup.c \
    collectors/ebpf.plugin/ebpf_cgroup.h \
    collectors/ebpf.plugin/ebpf_unittest.c \
    collectors/ebpf.plugin/ebpf_unittest.h \
    collectors/ebpf.plugin/ebpf_functions.c \
    collectors/ebpf.plugin/ebpf_functions.h \
    $(LIBNETDATA_FILES) \
    $(NULL)

PROC_PLUGIN_FILES = \
    collectors/proc.plugin/ipc.c \
    collectors/proc.plugin/plugin_proc.c \
    collectors/proc.plugin/plugin_proc.h \
    collectors/proc.plugin/proc_diskstats.c \
    collectors/proc.plugin/proc_mdstat.c \
    collectors/proc.plugin/proc_interrupts.c \
    collectors/proc.plugin/proc_softirqs.c \
    collectors/proc.plugin/proc_loadavg.c \
    collectors/proc.plugin/proc_meminfo.c \
    collectors/proc.plugin/proc_pagetypeinfo.c \
    collectors/proc.plugin/proc_pressure.c \
    collectors/proc.plugin/proc_pressure.h \
    collectors/proc.plugin/proc_net_dev.c \
    collectors/proc.plugin/proc_net_wireless.c \
    collectors/proc.plugin/proc_net_ip_vs_stats.c \
    collectors/proc.plugin/proc_net_netstat.c \
    collectors/proc.plugin/proc_net_rpc_nfs.c \
    collectors/proc.plugin/proc_net_rpc_nfsd.c \
    collectors/proc.plugin/proc_net_sctp_snmp.c \
    collectors/proc.plugin/proc_net_sockstat.c \
    collectors/proc.plugin/proc_net_sockstat6.c \
    collectors/proc.plugin/proc_net_softnet_stat.c \
    collectors/proc.plugin/proc_net_stat_conntrack.c \
    collectors/proc.plugin/proc_net_stat_synproxy.c \
    collectors/proc.plugin/proc_self_mountinfo.c \
    collectors/proc.plugin/proc_self_mountinfo.h \
    collectors/proc.plugin/zfs_common.c \
    collectors/proc.plugin/zfs_common.h \
    collectors/proc.plugin/proc_spl_kstat_zfs.c \
    collectors/proc.plugin/proc_stat.c \
    collectors/proc.plugin/proc_sys_fs_file_nr.c \
    collectors/proc.plugin/proc_sys_kernel_random_entropy_avail.c \
    collectors/proc.plugin/proc_vmstat.c \
    collectors/proc.plugin/proc_uptime.c \
    collectors/proc.plugin/sys_kernel_mm_ksm.c \
    collectors/proc.plugin/sys_block_zram.c \
    collectors/proc.plugin/sys_devices_system_edac_mc.c \
    collectors/proc.plugin/sys_devices_pci_aer.c \
    collectors/proc.plugin/sys_devices_system_node.c \
    collectors/proc.plugin/sys_fs_btrfs.c \
    collectors/proc.plugin/sys_class_power_supply.c \
    collectors/proc.plugin/sys_class_infiniband.c \
    collectors/proc.plugin/sys_class_drm.c \
    $(NULL)

PROFILE_PLUGIN_FILES = \
    collectors/profile.plugin/plugin_profile.cc \
    $(NULL)

TC_PLUGIN_FILES = \
    collectors/tc.plugin/plugin_tc.c \
    $(NULL)

MACOS_PLUGIN_FILES = \
    collectors/macos.plugin/plugin_macos.c \
    collectors/macos.plugin/plugin_macos.h \
    collectors/macos.plugin/macos_sysctl.c \
    collectors/macos.plugin/macos_mach_smi.c \
    collectors/macos.plugin/macos_fw.c \
    $(NULL)

PLUGINSD_PLUGIN_FILES = \
    collectors/plugins.d/plugins_d.c \
    collectors/plugins.d/plugins_d.h \
    collectors/plugins.d/pluginsd_parser.c \
    collectors/plugins.d/pluginsd_parser.h \
    collectors/plugins.d/gperf-hashtable.h \
    $(NULL)

RRD_PLUGIN_FILES = \
    database/contexts/rrdcontext.c \
    database/contexts/rrdcontext.h \
    database/contexts/metric.c \
    database/contexts/instance.c \
    database/contexts/context.c \
    database/contexts/worker.c \
    database/contexts/query_target.c \
    database/contexts/query_scope.c \
    database/contexts/api_v1.c \
    database/contexts/api_v2.c \
    database/contexts/internal.h \
    database/rrdcalc.c \
    database/rrdcalc.h \
    database/rrdcalctemplate.c \
    database/rrdcalctemplate.h \
    database/rrddim.c \
    database/rrddimvar.c \
    database/rrddimvar.h \
    database/rrdfamily.c \
    database/rrdhost.c \
    database/rrdlabels.c \
    database/rrdlabels.h \
    database/rrd.c \
    database/rrd.h \
    database/rrdset.c \
    database/rrdfunctions.c \
    database/rrdfunctions.h \
    database/rrdsetvar.c \
    database/rrdsetvar.h \
    database/rrdvar.c \
    database/rrdvar.h \
    database/storage_engine.c \
    database/storage_engine.h \
    database/ram/rrddim_mem.c \
    database/ram/rrddim_mem.h \
    database/sqlite/sqlite_functions.c \
    database/sqlite/sqlite_functions.h \
    database/sqlite/sqlite_context.c \
    database/sqlite/sqlite_context.h \
    database/sqlite/sqlite_db_migration.c \
    database/sqlite/sqlite_db_migration.h \
    database/sqlite/sqlite_aclk.c \
	database/sqlite/sqlite_aclk.h \
    database/sqlite/sqlite_metadata.c \
    database/sqlite/sqlite_metadata.h \
    database/sqlite/sqlite_health.c \
    database/sqlite/sqlite_health.h \
    database/sqlite/sqlite_aclk_node.c \
    database/sqlite/sqlite_aclk_node.h \
    database/sqlite/sqlite_aclk_alert.c \
    database/sqlite/sqlite_aclk_alert.h \
    database/sqlite/sqlite3.c \
    database/sqlite/sqlite3.h \
    database/sqlite/sqlite3recover.c \
    database/sqlite/sqlite3recover.h \
    database/sqlite/dbdata.c \
    database/KolmogorovSmirnovDist.c \
    database/KolmogorovSmirnovDist.h \
    $(NULL)

database/sqlite/sqlite3.$(OBJEXT) : CFLAGS += -Wno-cast-function-type
database/KolmogorovSmirnovDist.$(OBJEXT) : CFLAGS += -Wno-maybe-uninitialized

noinst_LIBRARIES = libjudy.a

libjudy_a_SOURCES = libnetdata/libjudy/src/Judy.h \
    libnetdata/libjudy/src/JudyCommon/JudyMalloc.c \
    libnetdata/libjudy/src/JudyCommon/JudyPrivate.h \
    libnetdata/libjudy/src/JudyCommon/JudyPrivate1L.h \
    libnetdata/libjudy/src/JudyCommon/JudyPrivateBranch.h \
    libnetdata/libjudy/src/JudyL/JudyL.h \
    libnetdata/libjudy/src/JudyL/JudyLByCount.c \
    libnetdata/libjudy/src/JudyL/JudyLCascade.c \
    libnetdata/libjudy/src/JudyL/JudyLCount.c \
    libnetdata/libjudy/src/JudyL/JudyLCreateBranch.c \
    libnetdata/libjudy/src/JudyL/JudyLDecascade.c \
    libnetdata/libjudy/src/JudyL/JudyLDel.c \
    libnetdata/libjudy/src/JudyL/JudyLFirst.c \
    libnetdata/libjudy/src/JudyL/JudyLFreeArray.c \
    libnetdata/libjudy/src/JudyL/j__udyLGet.c \
    libnetdata/libjudy/src/JudyL/JudyLGet.c \
    libnetdata/libjudy/src/JudyL/JudyLInsArray.c \
    libnetdata/libjudy/src/JudyL/JudyLIns.c \
    libnetdata/libjudy/src/JudyL/JudyLInsertBranch.c \
    libnetdata/libjudy/src/JudyL/JudyLMallocIF.c \
    libnetdata/libjudy/src/JudyL/JudyLMemActive.c \
    libnetdata/libjudy/src/JudyL/JudyLMemUsed.c \
    libnetdata/libjudy/src/JudyL/JudyLNext.c \
    libnetdata/libjudy/src/JudyL/JudyLNextEmpty.c \
    libnetdata/libjudy/src/JudyL/JudyLPrev.c \
    libnetdata/libjudy/src/JudyL/JudyLPrevEmpty.c \
    libnetdata/libjudy/src/JudyL/JudyLTables.c \
    libnetdata/libjudy/src/JudyHS/JudyHS.c \
    $(NULL)

libjudy_a_CFLAGS = $(LIBJUDY_CFLAGS) -DJUDYL -I$(abs_top_srcdir)/libnetdata/libjudy/src -I$(abs_top_srcdir)/libnetdata/libjudy/src/JudyCommon -Wno-sign-compare -Wno-implicit-fallthrough

libnetdata/libjudy/src/JudyL/libjudy_a-JudyLPrev.$(OBJEXT) : CFLAGS += -DJUDYPREV
libnetdata/libjudy/src/JudyL/libjudy_a-JudyLPrevEmpty.$(OBJEXT) : CFLAGS += -DJUDYPREV
libnetdata/libjudy/src/JudyL/libjudy_a-JudyLNext.$(OBJEXT) : CFLAGS += -DJUDYNEXT
libnetdata/libjudy/src/JudyL/libjudy_a-JudyLNextEmpty.$(OBJEXT) : CFLAGS += -DJUDYNEXT
libnetdata/libjudy/src/JudyL/libjudy_a-JudyLByCount.$(OBJEXT) : CFLAGS +=  -DNOSMARTJBB -DNOSMARTJBU -DNOSMARTJLB
libnetdata/libjudy/src/JudyL/libjudy_a-j__udyLGet.$(OBJEXT) : CFLAGS +=  -DJUDYGETINLINE

libjudy_a-JudyLTables.$(OBJEXT) : CFLAGS += -I$(abs_top_srcdir)/libnetdata/libjudy/src/JudyL

if ENABLE_DBENGINE
    RRD_PLUGIN_FILES += \
        database/engine/rrdengine.c \
        database/engine/rrdengine.h \
        database/engine/rrddiskprotocol.h \
        database/engine/datafile.c \
        database/engine/datafile.h \
        database/engine/journalfile.c \
        database/engine/journalfile.h \
        database/engine/rrdenginelib.c \
        database/engine/rrdenginelib.h \
        database/engine/rrdengineapi.c \
        database/engine/rrdengineapi.h \
        database/engine/pagecache.c \
        database/engine/pagecache.h \
        database/engine/cache.c \
        database/engine/cache.h \
        database/engine/metric.c \
        database/engine/metric.h \
        database/engine/page.c \
        database/engine/page.h \
        database/engine/page_test.cc \
        database/engine/page_test.h \
        database/engine/pdc.c \
        database/engine/pdc.h \
        $(NULL)

    RRD_PLUGIN_KSY_BUILTFILES = \
        database/engine/journalfile_v2.ksy \
        database/engine/journalfile_v2_virtmemb.ksy \
        $(NULL)

    BUILT_SOURCES += $(RRD_PLUGIN_KSY_BUILTFILES)
    CLEANFILES += $(RRD_PLUGIN_KSY_BUILTFILES)

database/engine/journalfile_v2.ksy: $(abs_top_srcdir)/database/engine/journalfile_v2.ksy.in
	m4 $(abs_top_srcdir)/database/engine/journalfile_v2.ksy.in > $@

database/engine/journalfile_v2_virtmemb.ksy: $(abs_top_srcdir)/database/engine/journalfile_v2.ksy.in
	m4 -DVIRT_MEMBERS $(abs_top_srcdir)/database/engine/journalfile_v2.ksy.in > $@
endif

API_PLUGIN_FILES = \
    web/api/badges/web_buffer_svg.c \
    web/api/badges/web_buffer_svg.h \
    web/api/exporters/allmetrics.c \
    web/api/exporters/allmetrics.h \
    web/api/exporters/shell/allmetrics_shell.c \
    web/api/exporters/shell/allmetrics_shell.h \
    web/api/ilove/ilove.c \
    web/api/ilove/ilove.h \
    web/api/queries/average/average.c \
    web/api/queries/average/average.h \
    web/api/queries/countif/countif.c \
    web/api/queries/countif/countif.h \
    web/api/queries/des/des.c \
    web/api/queries/des/des.h \
    web/api/queries/incremental_sum/incremental_sum.c \
    web/api/queries/incremental_sum/incremental_sum.h \
    web/api/queries/max/max.c \
    web/api/queries/max/max.h \
    web/api/queries/median/median.c \
    web/api/queries/median/median.h \
    web/api/queries/min/min.c \
    web/api/queries/min/min.h \
    web/api/queries/percentile/percentile.c \
    web/api/queries/percentile/percentile.h \
    web/api/queries/trimmed_mean/trimmed_mean.c \
    web/api/queries/trimmed_mean/trimmed_mean.h \
    web/api/queries/query.c \
    web/api/queries/query.h \
    web/api/queries/rrdr.c \
    web/api/queries/rrdr.h \
    web/api/queries/ses/ses.c \
    web/api/queries/ses/ses.h \
    web/api/queries/stddev/stddev.c \
    web/api/queries/stddev/stddev.h \
    web/api/queries/sum/sum.c \
    web/api/queries/sum/sum.h \
    web/api/queries/weights.c \
    web/api/queries/weights.h \
    web/api/formatters/rrd2json.c \
    web/api/formatters/rrd2json.h \
    web/api/formatters/csv/csv.c \
    web/api/formatters/csv/csv.h \
    web/api/formatters/json/json.c \
    web/api/formatters/json/json.h \
    web/api/formatters/ssv/ssv.c \
    web/api/formatters/ssv/ssv.h \
    web/api/formatters/value/value.c \
    web/api/formatters/value/value.h \
    web/api/formatters/json_wrapper.c \
    web/api/formatters/json_wrapper.h \
    web/api/formatters/charts2json.c \
    web/api/formatters/charts2json.h \
    web/api/formatters/rrdset2json.c \
    web/api/formatters/rrdset2json.h \
    web/api/health/health_cmdapi.c \
    web/api/health/health_cmdapi.h \
    web/api/web_api.c \
    web/api/web_api.h \
    web/api/web_api_v1.c \
    web/api/web_api_v1.h \
    web/api/web_api_v2.c \
    web/api/web_api_v2.h \
    $(NULL)

STREAMING_PLUGIN_FILES = \
    streaming/rrdpush.c \
    streaming/compression.c \
    streaming/compression.h \
    streaming/compression_brotli.c \
    streaming/compression_brotli.h \
    streaming/compression_gzip.c \
    streaming/compression_gzip.h \
    streaming/compression_lz4.c \
    streaming/compression_lz4.h \
    streaming/compression_zstd.c \
    streaming/compression_zstd.h \
    streaming/sender.c \
    streaming/receiver.c \
    streaming/replication.h \
    streaming/replication.c \
    streaming/rrdpush.h \
    streaming/common.h \
    $(NULL)

REGISTRY_PLUGIN_FILES = \
    registry/registry.c \
    registry/registry.h \
    registry/registry_db.c \
    registry/registry_init.c \
    registry/registry_internals.c \
    registry/registry_internals.h \
    registry/registry_log.c \
    registry/registry_machine.c \
    registry/registry_machine.h \
    registry/registry_person.c \
    registry/registry_person.h \
    $(NULL)

STATSD_PLUGIN_FILES = \
    collectors/statsd.plugin/statsd.c \
    $(NULL)

WEB_PLUGIN_FILES = \
    web/rtc/webrtc.c \
    web/rtc/webrtc.h \
    web/server/web_client.c \
    web/server/web_client.h \
    web/server/web_server.c \
    web/server/web_server.h \
    web/server/web_client_cache.c \
    web/server/web_client_cache.h \
    web/server/static/static-threaded.c \
    web/server/static/static-threaded.h \
    $(NULL)

CLAIM_FILES = \
    claim/claim.c \
    claim/claim.h \
    $(NULL)

if ENABLE_ACLK
ACLK_FILES = \
    aclk/aclk_stats.c \
    aclk/aclk_stats.h \
    aclk/aclk_query.c \
    aclk/aclk_query.h \
    aclk/aclk_query_queue.c \
    aclk/aclk_query_queue.h \
    aclk/aclk_otp.c \
    aclk/aclk_otp.h \
    aclk/aclk_tx_msgs.c \
    aclk/aclk_tx_msgs.h \
    aclk/aclk_rx_msgs.c \
    aclk/aclk_rx_msgs.h \
    aclk/aclk_alarm_api.c \
    aclk/aclk_alarm_api.h \
    aclk/aclk_contexts_api.c \
    aclk/aclk_contexts_api.h \
    aclk/helpers/mqtt_wss_pal.h \
    aclk/helpers/ringbuffer_pal.h \
    aclk/schema-wrappers/connection.cc \
    aclk/schema-wrappers/connection.h \
    aclk/schema-wrappers/node_connection.cc \
    aclk/schema-wrappers/node_connection.h \
    aclk/schema-wrappers/node_creation.cc \
    aclk/schema-wrappers/node_creation.h \
    aclk/schema-wrappers/alarm_stream.cc \
    aclk/schema-wrappers/alarm_stream.h \
    aclk/schema-wrappers/alarm_config.cc \
    aclk/schema-wrappers/alarm_config.h \
    aclk/schema-wrappers/node_info.cc \
    aclk/schema-wrappers/node_info.h \
    aclk/schema-wrappers/capability.cc \
    aclk/schema-wrappers/capability.h \
    aclk/schema-wrappers/proto_2_json.cc \
    aclk/schema-wrappers/proto_2_json.h \
    aclk/schema-wrappers/schema_wrappers.h \
    aclk/schema-wrappers/schema_wrapper_utils.cc \
    aclk/schema-wrappers/schema_wrapper_utils.h \
    aclk/schema-wrappers/context_stream.cc \
    aclk/schema-wrappers/context_stream.h \
    aclk/schema-wrappers/context.cc \
    aclk/schema-wrappers/context.h \
    aclk/schema-wrappers/agent_cmds.cc \
    aclk/schema-wrappers/agent_cmds.h \
    $(NULL)

noinst_LIBRARIES += libmqttwebsockets.a

libmqttwebsockets_a_SOURCES = \
    mqtt_websockets/src/mqtt_wss_client.c \
    mqtt_websockets/src/include/mqtt_wss_client.h \
    mqtt_websockets/src/mqtt_wss_log.c \
    mqtt_websockets/src/include/mqtt_wss_log.h \
    mqtt_websockets/src/ws_client.c \
    mqtt_websockets/src/include/ws_client.h \
    mqtt_websockets/src/mqtt_ng.c \
    mqtt_websockets/src/include/mqtt_ng.h \
    mqtt_websockets/src/common_public.c \
    mqtt_websockets/src/include/common_public.h \
    mqtt_websockets/src/include/common_internal.h \
    $(NULL)

libmqttwebsockets_a_CFLAGS = $(CFLAGS) -DMQTT_WSS_CUSTOM_ALLOC -DMQTT_WSS_CPUSTATS -I$(srcdir)/aclk/helpers -I$(srcdir)/mqtt_websockets/c_rhash/include

if MQTT_WSS_DEBUG
libmqttwebsockets_a_CFLAGS += -DMQTT_WSS_DEBUG
endif

mqtt_websockets/src/mqtt_wss_client.$(OBJEXT) : CFLAGS += -Wno-unused-result

ACLK_PROTO_DEFINITIONS = \
    aclk/aclk-schemas/proto/aclk/v1/lib.proto \
    aclk/aclk-schemas/proto/agent/v1/disconnect.proto \
    aclk/aclk-schemas/proto/agent/v1/connection.proto \
    aclk/aclk-schemas/proto/alarm/v1/config.proto \
    aclk/aclk-schemas/proto/alarm/v1/stream.proto \
    aclk/aclk-schemas/proto/nodeinstance/connection/v1/connection.proto \
    aclk/aclk-schemas/proto/nodeinstance/create/v1/creation.proto \
    aclk/aclk-schemas/proto/nodeinstance/info/v1/info.proto \
    aclk/aclk-schemas/proto/context/v1/context.proto \
    aclk/aclk-schemas/proto/context/v1/stream.proto \
    aclk/aclk-schemas/proto/agent/v1/cmds.proto \
    $(NULL)

dist_noinst_DATA += $(ACLK_PROTO_DEFINITIONS)

ACLK_PROTO_BUILT_FILES = aclk/aclk-schemas/proto/agent/v1/connection.pb.cc \
    aclk/aclk-schemas/proto/agent/v1/connection.pb.h \
    aclk/aclk-schemas/proto/nodeinstance/connection/v1/connection.pb.cc \
    aclk/aclk-schemas/proto/nodeinstance/connection/v1/connection.pb.h \
    aclk/aclk-schemas/proto/nodeinstance/create/v1/creation.pb.cc \
    aclk/aclk-schemas/proto/nodeinstance/create/v1/creation.pb.h \
    aclk/aclk-schemas/proto/aclk/v1/lib.pb.cc \
    aclk/aclk-schemas/proto/aclk/v1/lib.pb.h \
    aclk/aclk-schemas/proto/agent/v1/disconnect.pb.cc \
    aclk/aclk-schemas/proto/agent/v1/disconnect.pb.h \
    aclk/aclk-schemas/proto/alarm/v1/config.pb.cc \
    aclk/aclk-schemas/proto/alarm/v1/config.pb.h \
    aclk/aclk-schemas/proto/alarm/v1/stream.pb.cc \
    aclk/aclk-schemas/proto/alarm/v1/stream.pb.h \
    aclk/aclk-schemas/proto/nodeinstance/info/v1/info.pb.cc \
    aclk/aclk-schemas/proto/nodeinstance/info/v1/info.pb.h \
    aclk/aclk-schemas/proto/context/v1/context.pb.cc \
    aclk/aclk-schemas/proto/context/v1/context.pb.h \
    aclk/aclk-schemas/proto/context/v1/stream.pb.cc \
    aclk/aclk-schemas/proto/context/v1/stream.pb.h \
    aclk/aclk-schemas/proto/agent/v1/cmds.pb.cc \
    aclk/aclk-schemas/proto/agent/v1/cmds.pb.h \
    $(NULL)

BUILT_SOURCES += $(ACLK_PROTO_BUILT_FILES)
nodist_netdata_SOURCES += $(ACLK_PROTO_BUILT_FILES)
CLEANFILES += $(ACLK_PROTO_BUILT_FILES)

aclk/aclk-schemas/proto/agent/v1/connection.pb.cc \
aclk/aclk-schemas/proto/agent/v1/connection.pb.h: aclk/aclk-schemas/proto/agent/v1/connection.proto
	$(PROTOC) -I=aclk/aclk-schemas --cpp_out=$(builddir)/aclk/aclk-schemas $^

aclk/aclk-schemas/proto/nodeinstance/connection/v1/connection.pb.cc \
aclk/aclk-schemas/proto/nodeinstance/connection/v1/connection.pb.h: aclk/aclk-schemas/proto/nodeinstance/connection/v1/connection.proto
	$(PROTOC) -I=aclk/aclk-schemas --cpp_out=$(builddir)/aclk/aclk-schemas $^

aclk/aclk-schemas/proto/nodeinstance/create/v1/creation.pb.cc \
aclk/aclk-schemas/proto/nodeinstance/create/v1/creation.pb.h: aclk/aclk-schemas/proto/nodeinstance/create/v1/creation.proto
	$(PROTOC) -I=aclk/aclk-schemas --cpp_out=$(builddir)/aclk/aclk-schemas $^

aclk/aclk-schemas/proto/aclk/v1/lib.pb.cc \
aclk/aclk-schemas/proto/aclk/v1/lib.pb.h: aclk/aclk-schemas/proto/aclk/v1/lib.proto
	$(PROTOC) -I=aclk/aclk-schemas --cpp_out=$(builddir)/aclk/aclk-schemas $^

aclk/aclk-schemas/proto/agent/v1/disconnect.pb.cc \
aclk/aclk-schemas/proto/agent/v1/disconnect.pb.h: aclk/aclk-schemas/proto/agent/v1/disconnect.proto
	$(PROTOC) -I=aclk/aclk-schemas --cpp_out=$(builddir)/aclk/aclk-schemas $^

aclk/aclk-schemas/proto/alarm/v1/config.pb.cc \
aclk/aclk-schemas/proto/alarm/v1/config.pb.h: aclk/aclk-schemas/proto/alarm/v1/config.proto
	$(PROTOC) -I=aclk/aclk-schemas --cpp_out=$(builddir)/aclk/aclk-schemas $^

aclk/aclk-schemas/proto/alarm/v1/stream.pb.cc \
aclk/aclk-schemas/proto/alarm/v1/stream.pb.h: aclk/aclk-schemas/proto/alarm/v1/stream.proto
	$(PROTOC) -I=aclk/aclk-schemas --cpp_out=$(builddir)/aclk/aclk-schemas $^

aclk/aclk-schemas/proto/nodeinstance/info/v1/info.pb.cc \
aclk/aclk-schemas/proto/nodeinstance/info/v1/info.pb.h: aclk/aclk-schemas/proto/nodeinstance/info/v1/info.proto
	$(PROTOC) -I=aclk/aclk-schemas --cpp_out=$(builddir)/aclk/aclk-schemas $^

aclk/aclk-schemas/proto/context/v1/context.pb.cc \
aclk/aclk-schemas/proto/context/v1/context.pb.h: aclk/aclk-schemas/proto/context/v1/context.proto
	$(PROTOC) -I=aclk/aclk-schemas --cpp_out=$(builddir)/aclk/aclk-schemas $^

aclk/aclk-schemas/proto/context/v1/stream.pb.cc \
aclk/aclk-schemas/proto/context/v1/stream.pb.h: aclk/aclk-schemas/proto/context/v1/stream.proto
	$(PROTOC) -I=aclk/aclk-schemas --cpp_out=$(builddir)/aclk/aclk-schemas $^

aclk/aclk-schemas/proto/agent/v1/cmds.pb.cc \
aclk/aclk-schemas/proto/agent/v1/cmds.pb.h: aclk/aclk-schemas/proto/agent/v1/cmds.proto
	$(PROTOC) -I=aclk/aclk-schemas --cpp_out=$(builddir)/aclk/aclk-schemas $^

endif #ENABLE_ACLK

ACLK_ALWAYS_BUILD_FILES = \
    aclk/aclk_rrdhost_state.h \
    aclk/aclk_proxy.c \
    aclk/aclk_proxy.h \
    aclk/aclk.c \
    aclk/aclk.h \
    aclk/aclk_capas.c \
    aclk/aclk_capas.h \
    aclk/aclk_util.c \
    aclk/aclk_util.h \
    aclk/https_client.c \
    aclk/https_client.h \
    $(NULL)

noinst_LIBRARIES += libcrutils.a

libcrutils_a_SOURCES = \
    mqtt_websockets/c-rbuf/src/ringbuffer.c \
    mqtt_websockets/c-rbuf/include/ringbuffer.h \
    mqtt_websockets/c-rbuf/src/ringbuffer_internal.h \
    mqtt_websockets/c_rhash/src/c_rhash.c \
    mqtt_websockets/c_rhash/include/c_rhash.h \
    mqtt_websockets/c_rhash/src/c_rhash_internal.h \
    $(NULL)

libcrutils_a_CFLAGS = $(CFLAGS) -DRBUF_CUSTOM_MALLOC -I$(srcdir)/aclk/helpers -I$(abs_top_srcdir)/mqtt_websockets/c-rbuf/include -I$(srcdir)/mqtt_websockets/c_rhash/include

SPAWN_PLUGIN_FILES = \
    spawn/spawn.c \
    spawn/spawn_server.c \
    spawn/spawn_client.c \
    spawn/spawn.h \
    $(NULL)

EXPORTING_ENGINE_FILES = \
    exporting/exporting_engine.c \
    exporting/exporting_engine.h \
    exporting/graphite/graphite.c \
    exporting/graphite/graphite.h \
    exporting/json/json.c \
    exporting/json/json.h \
    exporting/opentsdb/opentsdb.c \
    exporting/opentsdb/opentsdb.h \
    exporting/prometheus/prometheus.c \
    exporting/prometheus/prometheus.h \
    exporting/read_config.c \
    exporting/clean_connectors.c \
    exporting/init_connectors.c \
    exporting/process_data.c \
    exporting/check_filters.c \
    exporting/send_data.c \
    exporting/send_internal_metrics.c \
    $(NULL)

PROMETHEUS_REMOTE_WRITE_EXPORTING_FILES = \
    exporting/prometheus/remote_write/remote_write.c \
    exporting/prometheus/remote_write/remote_write.h \
    exporting/prometheus/remote_write/remote_write_request.cc \
    exporting/prometheus/remote_write/remote_write_request.h \
    exporting/prometheus/remote_write/remote_write.proto \
    $(NULL)

KINESIS_EXPORTING_FILES = \
    exporting/aws_kinesis/aws_kinesis.c \
    exporting/aws_kinesis/aws_kinesis.h \
    exporting/aws_kinesis/aws_kinesis_put_record.cc \
    exporting/aws_kinesis/aws_kinesis_put_record.h \
    $(NULL)

PUBSUB_EXPORTING_FILES = \
    exporting/pubsub/pubsub.c \
    exporting/pubsub/pubsub.h \
    exporting/pubsub/pubsub_publish.cc \
    exporting/pubsub/pubsub_publish.h \
    $(NULL)

MONGODB_EXPORTING_FILES = \
    exporting/mongodb/mongodb.c \
    exporting/mongodb/mongodb.h \
    $(NULL)

DAEMON_FILES = \
    daemon/buildinfo.c \
    daemon/buildinfo.h \
    daemon/common.c \
    daemon/common.h \
    daemon/daemon.c \
    daemon/daemon.h \
	daemon/event_loop.c \
    daemon/event_loop.h \
    daemon/global_statistics.c \
    daemon/global_statistics.h \
    daemon/analytics.c \
    daemon/analytics.h \
    daemon/main.c \
    daemon/main.h \
    daemon/signals.c \
    daemon/signals.h \
    daemon/service.c \
    daemon/static_threads.h \
    daemon/static_threads.c \
    daemon/commands.c \
    daemon/commands.h \
    daemon/pipename.c \
    daemon/pipename.h \
    daemon/unit_test.c \
    daemon/unit_test.h \
    $(NULL)

H2O_FILES = \
    web/server/h2o/http_server.c \
    web/server/h2o/http_server.h \
    web/server/h2o/h2o_utils.c \
    web/server/h2o/h2o_utils.h \
    web/server/h2o/streaming.c \
    web/server/h2o/streaming.h \
    web/server/h2o/connlist.c \
    web/server/h2o/connlist.h \
    $(NULL)

libh2o_a_SOURCES = \
    web/server/h2o/libh2o/deps/cloexec/cloexec.c \
    web/server/h2o/libh2o/deps/libgkc/gkc.c \
    web/server/h2o/libh2o/deps/libyrmcds/close.c \
    web/server/h2o/libh2o/deps/libyrmcds/connect.c \
    web/server/h2o/libh2o/deps/libyrmcds/recv.c \
    web/server/h2o/libh2o/deps/libyrmcds/send.c \
    web/server/h2o/libh2o/deps/libyrmcds/send_text.c \
    web/server/h2o/libh2o/deps/libyrmcds/socket.c \
    web/server/h2o/libh2o/deps/libyrmcds/strerror.c \
    web/server/h2o/libh2o/deps/libyrmcds/text_mode.c \
    web/server/h2o/libh2o/deps/picohttpparser/picohttpparser.c \
    web/server/h2o/libh2o/lib/common/cache.c \
    web/server/h2o/libh2o/lib/common/file.c \
    web/server/h2o/libh2o/lib/common/filecache.c \
    web/server/h2o/libh2o/lib/common/hostinfo.c \
    web/server/h2o/libh2o/lib/common/http1client.c \
    web/server/h2o/libh2o/lib/common/memcached.c \
    web/server/h2o/libh2o/lib/common/memory.c \
    web/server/h2o/libh2o/lib/common/multithread.c \
    web/server/h2o/libh2o/lib/common/serverutil.c \
    web/server/h2o/libh2o/lib/common/socket.c \
    web/server/h2o/libh2o/lib/common/socketpool.c \
    web/server/h2o/libh2o/lib/common/string.c \
    web/server/h2o/libh2o/lib/common/time.c \
    web/server/h2o/libh2o/lib/common/timeout.c \
    web/server/h2o/libh2o/lib/common/url.c \
    web/server/h2o/libh2o/lib/core/config.c \
    web/server/h2o/libh2o/lib/core/configurator.c \
    web/server/h2o/libh2o/lib/core/context.c \
    web/server/h2o/libh2o/lib/core/headers.c \
    web/server/h2o/libh2o/lib/core/logconf.c \
    web/server/h2o/libh2o/lib/core/proxy.c \
    web/server/h2o/libh2o/lib/core/request.c \
    web/server/h2o/libh2o/lib/core/token.c \
    web/server/h2o/libh2o/lib/core/util.c \
    web/server/h2o/libh2o/lib/handler/access_log.c \
    web/server/h2o/libh2o/lib/handler/chunked.c \
    web/server/h2o/libh2o/lib/handler/compress.c \
    web/server/h2o/libh2o/lib/handler/compress/gzip.c \
    web/server/h2o/libh2o/lib/handler/errordoc.c \
    web/server/h2o/libh2o/lib/handler/expires.c \
    web/server/h2o/libh2o/lib/handler/fastcgi.c \
    web/server/h2o/libh2o/lib/handler/file.c \
    web/server/h2o/libh2o/lib/handler/headers.c \
    web/server/h2o/libh2o/lib/handler/mimemap.c \
    web/server/h2o/libh2o/lib/handler/proxy.c \
    web/server/h2o/libh2o/lib/handler/redirect.c \
    web/server/h2o/libh2o/lib/handler/reproxy.c \
    web/server/h2o/libh2o/lib/handler/throttle_resp.c \
    web/server/h2o/libh2o/lib/handler/status.c \
    web/server/h2o/libh2o/lib/handler/headers_util.c \
    web/server/h2o/libh2o/lib/handler/status/events.c \
    web/server/h2o/libh2o/lib/handler/status/requests.c \
    web/server/h2o/libh2o/lib/handler/http2_debug_state.c \
    web/server/h2o/libh2o/lib/handler/status/durations.c \
    web/server/h2o/libh2o/lib/handler/configurator/access_log.c \
    web/server/h2o/libh2o/lib/handler/configurator/compress.c \
    web/server/h2o/libh2o/lib/handler/configurator/errordoc.c \
    web/server/h2o/libh2o/lib/handler/configurator/expires.c \
    web/server/h2o/libh2o/lib/handler/configurator/fastcgi.c \
    web/server/h2o/libh2o/lib/handler/configurator/file.c \
    web/server/h2o/libh2o/lib/handler/configurator/headers.c \
    web/server/h2o/libh2o/lib/handler/configurator/proxy.c \
    web/server/h2o/libh2o/lib/handler/configurator/redirect.c \
    web/server/h2o/libh2o/lib/handler/configurator/reproxy.c \
    web/server/h2o/libh2o/lib/handler/configurator/throttle_resp.c \
    web/server/h2o/libh2o/lib/handler/configurator/status.c \
    web/server/h2o/libh2o/lib/handler/configurator/http2_debug_state.c \
    web/server/h2o/libh2o/lib/handler/configurator/headers_util.c \
    web/server/h2o/libh2o/lib/http1.c \
    web/server/h2o/libh2o/lib/tunnel.c \
    web/server/h2o/libh2o/lib/http2/cache_digests.c \
    web/server/h2o/libh2o/lib/http2/casper.c \
    web/server/h2o/libh2o/lib/http2/connection.c \
    web/server/h2o/libh2o/lib/http2/frame.c \
    web/server/h2o/libh2o/lib/http2/hpack.c \
    web/server/h2o/libh2o/lib/http2/scheduler.c \
    web/server/h2o/libh2o/lib/http2/stream.c \
    web/server/h2o/libh2o/lib/http2/http2_debug_state.c \
    $(NULL)

libh2o_a_INCLUDES = \
    -I$(srcdir)/web/server/h2o/libh2o/include \
    -I$(srcdir)/web/server/h2o/libh2o/deps/cloexec \
    -I$(srcdir)/web/server/h2o/libh2o/deps/brotli/enc \
    -I$(srcdir)/web/server/h2o/libh2o/deps/golombset \
    -I$(srcdir)/web/server/h2o/libh2o/deps/libgkc \
    -I$(srcdir)/web/server/h2o/libh2o/deps/libyrmcds \
    -I$(srcdir)/web/server/h2o/libh2o/deps/klib \
    -I$(srcdir)/web/server/h2o/libh2o/deps/neverbleed \
    -I$(srcdir)/web/server/h2o/libh2o/deps/picohttpparser \
    -I$(srcdir)/web/server/h2o/libh2o/deps/picotest \
    -I$(srcdir)/web/server/h2o/libh2o/deps/yaml/include \
    -I$(srcdir)/web/server/h2o/libh2o/deps/yoml \
    $(NULL)

if ENABLE_H2O
noinst_LIBRARIES += libh2o.a

# until h2o updates support for OpenSSL 3.0 we silence the warnings
libh2o_a_CFLAGS = $(CFLAGS) -Wno-old-style-declaration -Wno-deprecated-declarations -Wno-unused-parameter -Wno-sign-compare -Wno-missing-field-initializers -DH2O_USE_LIBUV=0 $(libh2o_a_INCLUDES)

if LINUX
    libh2o_a_CFLAGS += -D_GNU_SOURCE
endif
endif #ENABLE_H2O

NETDATA_FILES = \
    collectors/all.h \
    $(DAEMON_FILES) \
    $(LIBNETDATA_FILES) \
    $(API_PLUGIN_FILES) \
    $(EXPORTING_ENGINE_FILES) \
    $(HEALTH_PLUGIN_FILES) \
    $(ML_FILES) \
    $(IDLEJITTER_PLUGIN_FILES) \
    $(PLUGINSD_PLUGIN_FILES) \
    $(REGISTRY_PLUGIN_FILES) \
    $(RRD_PLUGIN_FILES) \
    $(STREAMING_PLUGIN_FILES) \
    $(STATSD_PLUGIN_FILES) \
    $(WEB_PLUGIN_FILES) \
    $(CLAIM_FILES) \
    $(ACLK_ALWAYS_BUILD_FILES) \
    $(ACLK_FILES) \
    $(SPAWN_PLUGIN_FILES) \
    $(TIMEX_PLUGIN_FILES) \
    $(PROFILE_PLUGIN_FILES) \
    $(NULL)

if FREEBSD
    NETDATA_FILES += \
        daemon/static_threads_freebsd.c \
        $(FREEBSD_PLUGIN_FILES) \
        $(NULL)
endif

if MACOS
    NETDATA_FILES += \
        daemon/static_threads_macos.c \
        $(MACOS_PLUGIN_FILES) \
        $(NULL)
endif

if LINUX
    NETDATA_FILES += \
        daemon/static_threads_linux.c \
        $(CGROUPS_PLUGIN_FILES) \
        $(DISKSPACE_PLUGIN_FILES) \
        $(PROC_PLUGIN_FILES) \
        $(TC_PLUGIN_FILES) \
        $(NULL)
endif

NETDATA_COMMON_LIBS = \
    $(OPTIONAL_MATH_LIBS) \
    $(OPTIONAL_BPF_LIBS) \
    $(ZLIB_LIBS) \
    $(OPTIONAL_SSL_LIBS) \
    $(OPTIONAL_UUID_LIBS) \
    $(OPTIONAL_MQTT_LIBS) \
    $(OPTIONAL_UV_LIBS) \
    $(OPTIONAL_LZ4_LIBS) \
    $(OPTIONAL_CURL_LIBS) \
    $(OPTIONAL_ZSTD_LIBS) \
    $(OPTIONAL_BROTLIENC_LIBS) \
    $(OPTIONAL_BROTLIDEC_LIBS) \
    $(OPTIONAL_DATACHANNEL_LIBS) \
    libjudy.a \
    libcrutils.a \
    $(OPTIONAL_SSL_LIBS) \
    $(OPTIONAL_JSONC_LIBS) \
    $(OPTIONAL_YAML_LIBS) \
    $(OPTIONAL_ATOMIC_LIBS) \
    $(OPTIONAL_DL_LIBS) \
<<<<<<< HEAD
    $(OPTIONAL_SYSTEMD_LIBS) \
=======
    $(OPTIONAL_GTEST_LIBS) \
>>>>>>> b515c742
    $(NULL)

if ENABLE_ACLK
    NETDATA_COMMON_LIBS += libmqttwebsockets.a
endif

if ENABLE_H2O
    NETDATA_FILES += $(H2O_FILES)
    NETDATA_COMMON_LIBS += libh2o.a
endif

if LINK_STATIC_JSONC
    NETDATA_COMMON_LIBS += $(abs_top_srcdir)/externaldeps/jsonc/libjson-c.a
endif

if LINK_STATIC_YAML
    NETDATA_COMMON_LIBS += $(abs_top_srcdir)/externaldeps/libyaml/libyaml.a
endif

NETDATACLI_FILES = \
    daemon/commands.h \
    daemon/pipename.c \
    daemon/pipename.h \
    libnetdata/buffer/buffer.c \
    libnetdata/buffer/buffer.h \
    cli/cli.c \
    cli/cli.h \
    $(NULL)

sbin_PROGRAMS += netdata
netdata_SOURCES = $(NETDATA_FILES)

if LINUX
    NETDATA_COMMON_LIBS += -lrt
endif

netdata_LDADD = \
    $(NETDATA_COMMON_LIBS) \
    $(NULL)

if ENABLE_ACLK
    netdata_LDADD += $(OPTIONAL_PROTOBUF_LIBS) \
    $(OPTIONAL_ATOMIC_LIBS) \
    $(NULL)
endif

netdata_LINK = $(CXXLD) $(CXXFLAGS) $(LDFLAGS) -o $@

sbin_PROGRAMS += netdatacli
netdatacli_SOURCES = $(NETDATACLI_FILES)
netdatacli_LDADD = \
    $(NETDATA_COMMON_LIBS) \
    $(NULL)

netdatacli_LINK = $(CXXLD) $(CXXFLAGS) $(LDFLAGS) -o $@

if ENABLE_PLUGIN_APPS
    plugins_PROGRAMS += apps.plugin
    apps_plugin_SOURCES = $(APPS_PLUGIN_FILES)
    apps_plugin_LDADD = \
        $(NETDATA_COMMON_LIBS) \
        $(OPTIONAL_LIBCAP_LIBS) \
        $(NULL)
endif

if ENABLE_PLUGIN_DEBUGFS
    plugins_PROGRAMS += debugfs.plugin
    debugfs_plugin_SOURCES = $(DEBUGFS_PLUGIN_FILES)
    debugfs_plugin_LDADD = \
        $(NETDATA_COMMON_LIBS) \
        $(OPTIONAL_LIBCAP_LIBS) \
        $(NULL)
endif

if ENABLE_PLUGIN_CGROUP_NETWORK
    plugins_PROGRAMS += cgroup-network
    cgroup_network_SOURCES = $(CGROUP_NETWORK_FILES)
    cgroup_network_LDADD = \
        $(NETDATA_COMMON_LIBS) \
        $(NULL)
endif

if ENABLE_PLUGIN_LOCAL_LISTENERS
    plugins_PROGRAMS += local-listeners
    local_listeners_SOURCES = $(LOCAL_LISTENERS_FILES)
    local_listeners_LDADD = \
        $(NETDATA_COMMON_LIBS) \
        $(NULL)
endif

if ENABLE_PLUGIN_FREEIPMI
    plugins_PROGRAMS += freeipmi.plugin
    freeipmi_plugin_SOURCES = $(FREEIPMI_PLUGIN_FILES)
    freeipmi_plugin_LDADD = \
        $(NETDATA_COMMON_LIBS) \
        $(OPTIONAL_IPMIMONITORING_LIBS) \
        $(NULL)
endif

if ENABLE_LOG2JOURNAL
    sbin_PROGRAMS += log2journal
    log2journal_SOURCES = $(LOG2JOURNAL_FILES)
    log2journal_LDADD = \
            $(OPTIONAL_PCRE2_LIBS) \
            $(NULL)
endif

if ENABLE_PLUGIN_SYSTEMD_JOURNAL
    plugins_PROGRAMS += systemd-journal.plugin
    systemd_journal_plugin_SOURCES = $(SYSTEMD_JOURNAL_PLUGIN_FILES)
    systemd_journal_plugin_LDADD = \
        $(NETDATA_COMMON_LIBS) \
        $(OPTIONAL_SYSTEMD_LIBS) \
        $(NULL)
endif

sbin_PROGRAMS += systemd-cat-native
systemd_cat_native_SOURCES = $(SYSTEMD_CAT_NATIVE_FILES)
systemd_cat_native_LDADD = \
        $(NETDATA_COMMON_LIBS) \
        $(NULL)

if ENABLE_PLUGIN_EBPF
    plugins_PROGRAMS += ebpf.plugin
    ebpf_plugin_SOURCES = $(EBPF_PLUGIN_FILES)
    ebpf_plugin_LDADD = \
        $(NETDATA_COMMON_LIBS) \
        $(NULL)
endif

if ENABLE_PLUGIN_CUPS
    plugins_PROGRAMS += cups.plugin
    cups_plugin_SOURCES = $(CUPS_PLUGIN_FILES)
    cups_plugin_LDADD = \
        $(NETDATA_COMMON_LIBS) \
        $(OPTIONAL_CUPS_LIBS) \
        $(NULL)
endif

if ENABLE_PLUGIN_NFACCT
    plugins_PROGRAMS += nfacct.plugin
    nfacct_plugin_SOURCES = $(NFACCT_PLUGIN_FILES)
    nfacct_plugin_LDADD = \
        $(NETDATA_COMMON_LIBS) \
        $(OPTIONAL_NFACCT_LIBS) \
        $(NULL)
endif

if ENABLE_PLUGIN_XENSTAT
    plugins_PROGRAMS += xenstat.plugin
    xenstat_plugin_SOURCES = $(XENSTAT_PLUGIN_FILES)
    xenstat_plugin_LDADD = \
        $(NETDATA_COMMON_LIBS) \
        $(OPTIONAL_XENSTAT_LIBS) \
        $(NULL)
endif

if ENABLE_PLUGIN_PERF
    plugins_PROGRAMS += perf.plugin
    perf_plugin_SOURCES = $(PERF_PLUGIN_FILES)
    perf_plugin_LDADD = \
        $(NETDATA_COMMON_LIBS) \
        $(NULL)
endif

if ENABLE_PLUGIN_SLABINFO
    plugins_PROGRAMS += slabinfo.plugin
    slabinfo_plugin_SOURCES = $(SLABINFO_PLUGIN_FILES)
    slabinfo_plugin_LDADD = \
        $(NETDATA_COMMON_LIBS) \
        $(NULL)
endif

if ENABLE_EXPORTING_KINESIS
    netdata_SOURCES += $(KINESIS_EXPORTING_FILES)
    netdata_LDADD += $(OPTIONAL_KINESIS_LIBS)
endif

if ENABLE_EXPORTING_PUBSUB
    netdata_SOURCES += $(PUBSUB_EXPORTING_FILES)
    netdata_LDADD += $(OPTIONAL_PUBSUB_LIBS)
endif

if ENABLE_EXPORTING_PROMETHEUS_REMOTE_WRITE
    netdata_SOURCES += $(PROMETHEUS_REMOTE_WRITE_EXPORTING_FILES)
    netdata_LDADD += $(OPTIONAL_PROMETHEUS_REMOTE_WRITE_LIBS) \
        $(OPTIONAL_PROTOBUF_LIBS) \
        $(NULL)
    EXPORTING_PROMETHEUS_BUILT_SOURCES = \
        exporting/prometheus/remote_write/remote_write.pb.cc \
        exporting/prometheus/remote_write/remote_write.pb.h \
        $(NULL)
    BUILT_SOURCES += $(EXPORTING_PROMETHEUS_BUILT_SOURCES)
    nodist_netdata_SOURCES += $(EXPORTING_PROMETHEUS_BUILT_SOURCES)

exporting/prometheus/remote_write/remote_write.pb.cc \
exporting/prometheus/remote_write/remote_write.pb.h: exporting/prometheus/remote_write/remote_write.proto
	$(PROTOC) --proto_path=$(srcdir) --cpp_out=$(builddir) $^

endif

if ENABLE_EXPORTING_MONGODB
    netdata_SOURCES += $(MONGODB_EXPORTING_FILES)
    netdata_LDADD += $(OPTIONAL_MONGOC_LIBS)
endif

if ENABLE_UNITTESTS
    check_PROGRAMS = \
        libnetdata/tests/str2ld_testdriver \
        libnetdata/storage_number/tests/storage_number_testdriver \
        exporting/tests/exporting_engine_testdriver \
        web/api/tests/web_api_testdriver \
        web/api/tests/valid_urls_testdriver \
        collectors/cgroups_plugin/tests/cgroups_testdriver \
        $(NULL)

    TESTS = $(check_PROGRAMS)

    XFAIL_TESTS = \
        web/api/tests/web_api_testdriver \
        web/api/tests/valid_urls_testdriver \
        $(NULL)

    web_api_tests_valid_urls_testdriver_LDFLAGS = \
        -Wl,--wrap=rrdhost_find_by_hostname \
        -Wl,--wrap=finished_web_request_statistics \
        -Wl,--wrap=config_get \
        -Wl,--wrap=web_client_api_request_v1 \
        -Wl,--wrap=rrdhost_find_by_guid \
        -Wl,--wrap=rrdset_find_byname \
        -Wl,--wrap=rrdset_find \
        -Wl,--wrap=rrdpush_receiver_thread_spawn \
        -Wl,--wrap=debug_int \
        -Wl,--wrap=error_int \
        -Wl,--wrap=info_int \
        -Wl,--wrap=fatal_int \
        -Wl,--wrap=mysendfile \
        -DREMOVE_MYSENDFILE \
        $(TEST_LDFLAGS) \
        $(NULL)
    web_api_tests_valid_urls_testdriver_SOURCES = \
        web/api/tests/valid_urls.c \
        web/server/web_client.c \
        $(LIBNETDATA_FILES) \
        $(NULL)
    web_api_tests_valid_urls_testdriver_LDADD = $(NETDATA_COMMON_LIBS) $(TEST_LIBS)

    web_api_tests_web_api_testdriver_LDFLAGS = \
        -Wl,--wrap=rrdhost_find_by_hostname \
        -Wl,--wrap=finished_web_request_statistics \
        -Wl,--wrap=config_get \
        -Wl,--wrap=web_client_api_request_v1 \
        -Wl,--wrap=rrdhost_find_by_guid \
        -Wl,--wrap=rrdset_find_byname \
        -Wl,--wrap=rrdset_find \
        -Wl,--wrap=rrdpush_receiver_thread_spawn \
        -Wl,--wrap=debug_int \
        -Wl,--wrap=error_int \
        -Wl,--wrap=info_int \
        -Wl,--wrap=fatal_int \
        $(TEST_LDFLAGS) \
        $(NULL)
    web_api_tests_web_api_testdriver_SOURCES = \
        web/api/tests/web_api.c \
        web/server/web_client.c \
        $(LIBNETDATA_FILES) \
        $(NULL)
    web_api_tests_web_api_testdriver_LDADD = $(NETDATA_COMMON_LIBS) $(TEST_LIBS)

    libnetdata_tests_str2ld_testdriver_SOURCES = \
        libnetdata/tests/test_str2ld.c \
        $(LIBNETDATA_FILES) \
        $(NULL)
    libnetdata_tests_str2ld_testdriver_LDADD = $(NETDATA_COMMON_LIBS) $(TEST_LIBS)

    libnetdata_storage_number_tests_storage_number_testdriver_SOURCES = \
        libnetdata/storage_number/tests/test_storage_number.c \
        $(LIBNETDATA_FILES) \
        $(NULL)
    libnetdata_storage_number_tests_storage_number_testdriver_LDADD = $(NETDATA_COMMON_LIBS) $(TEST_LIBS)

    EXPORTING_ENGINE_TEST_FILES = \
        exporting/tests/test_exporting_engine.c \
        exporting/tests/test_exporting_engine.h \
        exporting/tests/exporting_fixtures.c \
        exporting/tests/exporting_doubles.c \
        exporting/tests/netdata_doubles.c \
        exporting/tests/system_doubles.c \
        $(NULL)
    exporting_tests_exporting_engine_testdriver_SOURCES = \
        $(EXPORTING_ENGINE_TEST_FILES) \
        $(EXPORTING_ENGINE_FILES) \
        $(LIBNETDATA_FILES) \
        database/rrdlabels.c \
        database/rrdvar.c \
        $(NULL)
    exporting_tests_exporting_engine_testdriver_CFLAGS = \
        $(AM_CFLAGS) \
        -DUNIT_TESTING \
        $(NULL)
    exporting_tests_exporting_engine_testdriver_LDFLAGS = \
        -Wl,--wrap=read_exporting_config \
        -Wl,--wrap=init_connectors \
        -Wl,--wrap=mark_scheduled_instances \
        -Wl,--wrap=rrdhost_is_exportable \
        -Wl,--wrap=rrdset_is_exportable \
        -Wl,--wrap=exporting_calculate_value_from_stored_data \
        -Wl,--wrap=prepare_buffers \
        -Wl,--wrap=send_internal_metrics \
        -Wl,--wrap=now_realtime_sec \
        -Wl,--wrap=uv_thread_set_name_np \
        -Wl,--wrap=uv_thread_create \
        -Wl,--wrap=uv_mutex_lock \
        -Wl,--wrap=uv_mutex_unlock \
        -Wl,--wrap=uv_cond_signal \
        -Wl,--wrap=uv_cond_wait \
        -Wl,--wrap=strdupz \
        -Wl,--wrap=info_int \
        -Wl,--wrap=recv \
        -Wl,--wrap=send \
        -Wl,--wrap=connect_to_one_of \
        -Wl,--wrap=create_main_rusage_chart \
        -Wl,--wrap=send_main_rusage \
        -Wl,--wrap=simple_connector_end_batch \
        $(TEST_LDFLAGS) \
        $(NULL)
    exporting_tests_exporting_engine_testdriver_LDADD = $(NETDATA_COMMON_LIBS) $(TEST_LIBS)
if ENABLE_EXPORTING_PROMETHEUS_REMOTE_WRITE
    exporting_tests_exporting_engine_testdriver_SOURCES += $(PROMETHEUS_REMOTE_WRITE_EXPORTING_FILES)
    exporting_tests_exporting_engine_testdriver_LDADD += \
        $(OPTIONAL_PROMETHEUS_REMOTE_WRITE_LIBS) \
        $(OPTIONAL_PROTOBUF_LIBS) \
        $(NULL)
    exporting_tests_exporting_engine_testdriver_LDFLAGS += \
        -Wl,--wrap=init_write_request \
        -Wl,--wrap=add_host_info \
        -Wl,--wrap=add_label \
        -Wl,--wrap=add_metric \
        $(NULL)
    nodist_exporting_tests_exporting_engine_testdriver_SOURCES = $(EXPORTING_PROMETHEUS_BUILT_SOURCES)
endif
if ENABLE_EXPORTING_KINESIS
    exporting_tests_exporting_engine_testdriver_SOURCES += $(KINESIS_EXPORTING_FILES)
    exporting_tests_exporting_engine_testdriver_LDADD += $(OPTIONAL_KINESIS_LIBS)
    exporting_tests_exporting_engine_testdriver_LDFLAGS += \
        -Wl,--wrap=aws_sdk_init \
        -Wl,--wrap=kinesis_init \
        -Wl,--wrap=kinesis_put_record \
        -Wl,--wrap=kinesis_get_result \
        $(NULL)
endif
if ENABLE_EXPORTING_PUBSUB
    exporting_tests_exporting_engine_testdriver_SOURCES += $(PUBSUB_EXPORTING_FILES)
    exporting_tests_exporting_engine_testdriver_LDADD += $(OPTIONAL_PUBSUB_LIBS)
    exporting_tests_exporting_engine_testdriver_LDFLAGS += \
        -Wl,--wrap=pubsub_init \
        -Wl,--wrap=pubsub_add_message \
        -Wl,--wrap=pubsub_publish \
        -Wl,--wrap=pubsub_get_result \
        $(NULL)
endif
if ENABLE_EXPORTING_MONGODB
    exporting_tests_exporting_engine_testdriver_SOURCES += $(MONGODB_EXPORTING_FILES)
    exporting_tests_exporting_engine_testdriver_LDADD += $(OPTIONAL_MONGOC_LIBS)
    exporting_tests_exporting_engine_testdriver_LDFLAGS += \
        -Wl,--wrap=mongoc_init \
        -Wl,--wrap=mongoc_uri_new_with_error \
        -Wl,--wrap=mongoc_uri_get_option_as_int32 \
        -Wl,--wrap=mongoc_uri_set_option_as_int32 \
        -Wl,--wrap=mongoc_client_new_from_uri \
        -Wl,--wrap=mongoc_client_set_appname \
        -Wl,--wrap=mongoc_client_get_collection \
        -Wl,--wrap=mongoc_uri_destroy \
        -Wl,--wrap=mongoc_collection_insert_many \
        $(NULL)
endif

    collectors_cgroups_plugin_tests_cgroups_testdriver_SOURCES = \
        collectors/cgroups.plugin/tests/test_cgroups_plugin.c \
        collectors/cgroups.plugin/tests/test_cgroups_plugin.h \
        collectors/cgroups.plugin/tests/test_doubles.c \
        $(CGROUPS_PLUGIN_FILES) \
        database/rrdlabels.c \
        database/rrd.h \
        $(LIBNETDATA_FILES) \
        $(NULL)
    collectors_cgroups_plugin_tests_cgroups_testdriver_LDADD = $(NETDATA_COMMON_LIBS) $(TEST_LIBS)
    collectors_cgroups_plugin_tests_cgroups_testdriver_LDFLAGS = \
        -Wl,--wrap=rrdlabels_add \
        $(NULL)

endif<|MERGE_RESOLUTION|>--- conflicted
+++ resolved
@@ -128,11 +128,8 @@
     $(OPTIONAL_CUPS_CFLAGS) \
     $(OPTIONAL_XENSTAT_CFLAGS) \
     $(OPTIONAL_BPF_CFLAGS) \
-<<<<<<< HEAD
     $(OPTIONAL_SYSTEMD_CFLAGS) \
-=======
     $(OPTIONAL_GTEST_CFLAGS) \
->>>>>>> b515c742
     $(NULL)
 
 sbin_PROGRAMS =
@@ -1217,11 +1214,8 @@
     $(OPTIONAL_YAML_LIBS) \
     $(OPTIONAL_ATOMIC_LIBS) \
     $(OPTIONAL_DL_LIBS) \
-<<<<<<< HEAD
     $(OPTIONAL_SYSTEMD_LIBS) \
-=======
     $(OPTIONAL_GTEST_LIBS) \
->>>>>>> b515c742
     $(NULL)
 
 if ENABLE_ACLK
