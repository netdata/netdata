# SPDX-License-Identifier: GPL-3.0-or-later

AUTOMAKE_OPTIONS = foreign subdir-objects 1.11
ACLOCAL_AMFLAGS = -I build/m4

nodist_netdata_SOURCES=$(NULL)
BUILT_SOURCES=$(NULL)

MAINTAINERCLEANFILES = \
    config.log config.status \
    $(srcdir)/Makefile.in \
    $(srcdir)/config.h.in $(srcdir)/config.h.in~ $(srcdir)/configure \
    $(srcdir)/install-sh $(srcdir)/ltmain.sh $(srcdir)/missing \
    $(srcdir)/compile $(srcdir)/depcomp $(srcdir)/aclocal.m4 \
    $(srcdir)/config.guess $(srcdir)/config.sub \
    $(srcdir)/m4/ltsugar.m4 $(srcdir)/m4/libtool.m4 \
    $(srcdir)/m4/ltversion.m4 $(srcdir)/m4/lt~obsolete.m4 \
    $(srcdir)/m4/ltoptions.m4 \
    $(srcdir)/pkcs11-helper.spec $(srcdir)/config-w32-vc.h

CLEANFILES = \
    $(srcdir)/$(distdir).tar.gz

EXTRA_DIST = \
    .gitignore \
    .eslintignore \
    .eslintrc \
    .github/CODEOWNERS \
    build/m4/jemalloc.m4 \
    build/m4/ax_check_enable_debug.m4 \
    build/m4/ax_c_mallinfo.m4 \
    build/m4/ax_gcc_func_attribute.m4 \
    build/m4/ax_check_compile_flag.m4 \
    build/m4/ax_c_statement_expressions.m4 \
    build/m4/ax_pthread.m4 \
    build/m4/ax_c_lto.m4 \
    build/m4/ax_c_mallopt.m4 \
    build/m4/tcmalloc.m4 \
    build/m4/ax_c__generic.m4 \
    build/m4/ax_compiler_vendor.m4 \
    build/m4/ax_cxx_compile_stdcxx.m4 \
    ml/dlib \
    README.md \
    LICENSE \
    REDISTRIBUTED.md \
    $(NULL)

SUBDIRS = \
    diagrams \
    system \
    tests \
    $(NULL)

dist_noinst_DATA = \
    CHANGELOG.md \
    cppcheck.sh \
    contrib \
    docs \
    mqtt_websockets \
    netdata.cppcheck \
    netdata.spec \
    packaging/bundle-ebpf.sh \
    packaging/bundle-ebpf-co-re.sh \
    packaging/bundle-libbpf.sh \
    packaging/check-kernel-config.sh \
    packaging/ebpf.checksums \
    packaging/ebpf.version \
    packaging/ebpf-co-re.checksums \
    packaging/ebpf-co-re.version \
    packaging/go.d.checksums \
    packaging/go.d.version \
    packaging/installer/README.md \
    packaging/installer/UNINSTALL.md \
    packaging/installer/UPDATE.md \
    packaging/jsonc.checksums \
    packaging/jsonc.version \
    packaging/yaml.checksums \
    packaging/yaml.version \
    packaging/current_libbpf.checksums \
    packaging/current_libbpf.version \
    packaging/libbpf_0_0_9.checksums \
    packaging/libbpf_0_0_9.version \
    packaging/protobuf.checksums \
    packaging/protobuf.version \
    packaging/version \
    database/engine/journalfile_v2.ksy.in \
    web/server/h2o/libh2o \
    $(NULL)

# until integrated within build
# should be proper init.d/openrc/systemd usable
dist_noinst_SCRIPTS = \
    coverity-scan.sh \
    packaging/installer/netdata-updater.sh \
    packaging/installer/netdata-uninstaller.sh \
    packaging/installer/kickstart.sh \
    packaging/installer/kickstart-static64.sh \
    packaging/installer/functions.sh \
    netdata-installer.sh
    $(NULL)

# -----------------------------------------------------------------------------
# Compile netdata binaries

SUBDIRS += \
    collectors \
    daemon \
    database \
    exporting \
    health \
    libnetdata \
    registry \
    streaming \
    web \
    claim \
    spawn \
    logsmanagement \
    $(NULL)

AM_CFLAGS = \
    $(OPTIONAL_MATH_CFLAGS) \
    $(OPTIONAL_NFACCT_CFLAGS) \
    $(ZLIB_CFLAGS) \
    $(OPTIONAL_UUID_CFLAGS) \
    $(OPTIONAL_MQTT_CFLAGS) \
    $(OPTIONAL_LIBCAP_LIBS) \
    $(OPTIONAL_DATACHANNEL_CFLAGS) \
    $(OPTIONAL_IPMIMONITORING_CFLAGS) \
    $(OPTIONAL_CUPS_CFLAGS) \
    $(OPTIONAL_XENSTAT_CFLAGS) \
    $(OPTIONAL_BPF_CFLAGS) \
    $(OPTIONAL_SYSTEMD_CFLAGS) \
    $(OPTIONAL_GTEST_CFLAGS) \
    $(NULL)

sbin_PROGRAMS =
plugins_PROGRAMS =

LIBNETDATA_FILES = \
    libnetdata/adaptive_resortable_list/adaptive_resortable_list.c \
    libnetdata/adaptive_resortable_list/adaptive_resortable_list.h \
    libnetdata/config/appconfig.c \
    libnetdata/config/appconfig.h \
    libnetdata/aral/aral.c \
    libnetdata/aral/aral.h \
    libnetdata/avl/avl.c \
    libnetdata/avl/avl.h \
    libnetdata/buffer/buffer.c \
    libnetdata/buffer/buffer.h \
    libnetdata/buffered_reader/buffered_reader.c \
    libnetdata/buffered_reader/buffered_reader.h \
    libnetdata/circular_buffer/circular_buffer.c \
    libnetdata/circular_buffer/circular_buffer.h \
    libnetdata/clocks/clocks.c \
    libnetdata/clocks/clocks.h \
    libnetdata/completion/completion.c \
    libnetdata/completion/completion.h \
    libnetdata/datetime/iso8601.c \
    libnetdata/datetime/iso8601.h \
    libnetdata/datetime/rfc7231.c \
    libnetdata/datetime/rfc7231.h \
    libnetdata/dictionary/dictionary.c \
    libnetdata/dictionary/dictionary.h \
    libnetdata/eval/eval.c \
    libnetdata/eval/eval.h \
    libnetdata/facets/facets.c \
    libnetdata/facets/facets.h \
    libnetdata/functions_evloop/functions_evloop.c \
    libnetdata/functions_evloop/functions_evloop.h \
    libnetdata/gorilla/gorilla.h \
    libnetdata/gorilla/gorilla.cc \
    libnetdata/inlined.h \
    libnetdata/july/july.c \
    libnetdata/july/july.h \
    libnetdata/libnetdata.c \
    libnetdata/libnetdata.h \
    libnetdata/required_dummies.h \
    libnetdata/line_splitter/line_splitter.c \
    libnetdata/line_splitter/line_splitter.h \
    libnetdata/locks/locks.c \
    libnetdata/locks/locks.h \
    libnetdata/log/journal.c \
    libnetdata/log/journal.h \
    libnetdata/log/log.c \
    libnetdata/log/log.h \
    libnetdata/onewayalloc/onewayalloc.c \
    libnetdata/onewayalloc/onewayalloc.h \
    libnetdata/popen/popen.c \
    libnetdata/popen/popen.h \
    libnetdata/procfile/procfile.c \
    libnetdata/procfile/procfile.h \
    libnetdata/os.c \
    libnetdata/os.h \
    libnetdata/simple_pattern/simple_pattern.c \
    libnetdata/simple_pattern/simple_pattern.h \
    libnetdata/socket/socket.c \
    libnetdata/socket/socket.h \
    libnetdata/socket/security.c \
    libnetdata/socket/security.h \
    libnetdata/statistical/statistical.c \
    libnetdata/statistical/statistical.h \
    libnetdata/string/string.c \
    libnetdata/string/string.h \
    libnetdata/storage_number/storage_number.c \
    libnetdata/storage_number/storage_number.h \
    libnetdata/threads/threads.c \
    libnetdata/threads/threads.h \
    libnetdata/url/url.c \
    libnetdata/url/url.h \
    libnetdata/uuid/uuid.c \
    libnetdata/uuid/uuid.h \
    libnetdata/json/json.c \
    libnetdata/json/json.h \
    libnetdata/json/jsmn.c \
    libnetdata/json/jsmn.h \
    libnetdata/health/health.c \
    libnetdata/health/health.h \
    libnetdata/string/utf8.h \
    libnetdata/worker_utilization/worker_utilization.c \
    libnetdata/worker_utilization/worker_utilization.h \
    libnetdata/xxhash.h \
    libnetdata/http/http_defs.h \
    libnetdata/dyn_conf/dyn_conf.c \
    libnetdata/dyn_conf/dyn_conf.h \
    $(NULL)

if ENABLE_PLUGIN_EBPF
    LIBNETDATA_FILES += \
        libnetdata/ebpf/ebpf.c \
        libnetdata/ebpf/ebpf.h \
        $(NULL)
endif

APPS_PLUGIN_FILES = \
    collectors/apps.plugin/apps_plugin.c \
    $(LIBNETDATA_FILES) \
    $(NULL)

DEBUGFS_PLUGIN_FILES = \
    collectors/debugfs.plugin/debugfs_plugin.c \
    collectors/debugfs.plugin/debugfs_plugin.h \
    collectors/debugfs.plugin/debugfs_extfrag.c \
    collectors/debugfs.plugin/debugfs_zswap.c \
    collectors/debugfs.plugin/sys_devices_virtual_powercap.c \
    $(LIBNETDATA_FILES) \
    $(NULL)

FREEBSD_PLUGIN_FILES = \
    collectors/freebsd.plugin/plugin_freebsd.c \
    collectors/freebsd.plugin/plugin_freebsd.h \
    collectors/freebsd.plugin/freebsd_sysctl.c \
    collectors/freebsd.plugin/freebsd_getmntinfo.c \
    collectors/freebsd.plugin/freebsd_getifaddrs.c \
    collectors/freebsd.plugin/freebsd_devstat.c \
    collectors/freebsd.plugin/freebsd_kstat_zfs.c \
    collectors/freebsd.plugin/freebsd_ipfw.c \
    collectors/proc.plugin/zfs_common.c \
    collectors/proc.plugin/zfs_common.h \
    $(NULL)

HEALTH_PLUGIN_FILES = \
    health/health.c \
    health/health.h \
    health/health_config.c \
    health/health_json.c \
    health/health_log.c \
    $(NULL)

ML_FILES = \
    ml/ml.h \
    ml/ml-dummy.c \
    $(NULL)

if ENABLE_ML

ML_FILES += \
    ml/ad_charts.h \
    ml/ad_charts.cc \
    ml/Config.cc \
    ml/dlib/dlib/all/source.cpp \
    ml/ml-private.h \
    ml/ml.cc \
    $(NULL)

# Disable warnings from dlib library
ml/dlib/dlib/all/source.$(OBJEXT) : CXXFLAGS += -Wno-sign-compare -Wno-type-limits -Wno-aggressive-loop-optimizations -Wno-stringop-overflow -Wno-psabi

# Disable ml warnings
ml/ml.$(OBJEXT) : CXXFLAGS += -Wno-psabi

endif

IDLEJITTER_PLUGIN_FILES = \
    collectors/idlejitter.plugin/plugin_idlejitter.c \
    $(NULL)

CGROUPS_PLUGIN_FILES = \
    collectors/cgroups.plugin/cgroup-internals.h \
    collectors/cgroups.plugin/cgroup-discovery.c \
    collectors/cgroups.plugin/cgroup-charts.c \
    collectors/cgroups.plugin/cgroup-top.c \
    collectors/cgroups.plugin/sys_fs_cgroup.c \
    collectors/cgroups.plugin/sys_fs_cgroup.h \
    $(NULL)

CGROUP_NETWORK_FILES = \
    collectors/cgroups.plugin/cgroup-network.c \
    $(LIBNETDATA_FILES) \
    $(NULL)

LOCAL_LISTENERS_FILES = \
    collectors/plugins.d/local_listeners.c \
    $(LIBNETDATA_FILES) \
    $(NULL)

DISKSPACE_PLUGIN_FILES = \
    collectors/diskspace.plugin/plugin_diskspace.c \
    $(NULL)

TIMEX_PLUGIN_FILES = \
    collectors/timex.plugin/plugin_timex.c \
    $(NULL)

FREEIPMI_PLUGIN_FILES = \
    collectors/freeipmi.plugin/freeipmi_plugin.c \
    $(LIBNETDATA_FILES) \
    $(NULL)

SYSTEMD_JOURNAL_PLUGIN_FILES = \
    collectors/systemd-journal.plugin/systemd-internals.h \
    collectors/systemd-journal.plugin/systemd-main.c \
    collectors/systemd-journal.plugin/systemd-units.c \
    collectors/systemd-journal.plugin/systemd-journal.c \
    collectors/systemd-journal.plugin/systemd-journal-annotations.c \
    collectors/systemd-journal.plugin/systemd-journal-files.c \
    collectors/systemd-journal.plugin/systemd-journal-fstat.c \
    $(LIBNETDATA_FILES) \
    $(NULL)

<<<<<<< HEAD
LOGSMANAGEMENT_FILES = \
    logsmanagement/circular_buffer.c \
    logsmanagement/circular_buffer.h \
    logsmanagement/db_api.c \
    logsmanagement/db_api.h \
    logsmanagement/defaults.h \
    logsmanagement/file_info.h \
    logsmanagement/flb_plugin.c \
    logsmanagement/flb_plugin.h \
    logsmanagement/functions.c \
    logsmanagement/functions.h \
    logsmanagement/helper.h \
    logsmanagement/logsmanag_config.c \
    logsmanagement/logsmanag_config.h \
    logsmanagement/logsmanagement.c \
    logsmanagement/parser.c \
    logsmanagement/parser.h \
    logsmanagement/query.c \
    logsmanagement/query.h \
    logsmanagement/rrd_api/rrd_api_docker_ev.c \
    logsmanagement/rrd_api/rrd_api_docker_ev.h \
    logsmanagement/rrd_api/rrd_api_generic.c \
    logsmanagement/rrd_api/rrd_api_generic.h \
    logsmanagement/rrd_api/rrd_api_kernel.c \
    logsmanagement/rrd_api/rrd_api_kernel.h \
    logsmanagement/rrd_api/rrd_api_mqtt.c \
    logsmanagement/rrd_api/rrd_api_mqtt.h \
    logsmanagement/rrd_api/rrd_api_stats.c \
    logsmanagement/rrd_api/rrd_api_stats.h \
    logsmanagement/rrd_api/rrd_api_systemd.c \
    logsmanagement/rrd_api/rrd_api_systemd.h \
    logsmanagement/rrd_api/rrd_api_web_log.c \
    logsmanagement/rrd_api/rrd_api_web_log.h \
    logsmanagement/rrd_api/rrd_api.h \
    database/sqlite/sqlite3.c \
    database/sqlite/sqlite3.h \
    $(LIBNETDATA_FILES) \
    $(NULL)

LOGSMANAGEMENT_TESTS_FILES = \
    logsmanagement/unit_test/unit_test.c \
    logsmanagement/unit_test/unit_test.h \
=======
SYSTEMD_CAT_NATIVE_FILES = \
    libnetdata/log/systemd-cat-native.c \
    libnetdata/log/systemd-cat-native.h \
    $(LIBNETDATA_FILES) \
    $(NULL)

LOG2JOURNAL_FILES = \
    libnetdata/log/log2journal.c \
>>>>>>> 880c8d78
    $(NULL)

CUPS_PLUGIN_FILES = \
    collectors/cups.plugin/cups_plugin.c \
    $(LIBNETDATA_FILES) \
    $(NULL)

NFACCT_PLUGIN_FILES = \
    collectors/nfacct.plugin/plugin_nfacct.c \
    $(LIBNETDATA_FILES) \
    $(NULL)

SLABINFO_PLUGIN_FILES = \
    collectors/slabinfo.plugin/slabinfo.c \
    $(LIBNETDATA_FILES) \
    $(NULL)

XENSTAT_PLUGIN_FILES = \
    collectors/xenstat.plugin/xenstat_plugin.c \
    $(LIBNETDATA_FILES) \
    $(NULL)

PERF_PLUGIN_FILES = \
    collectors/perf.plugin/perf_plugin.c \
    $(LIBNETDATA_FILES) \
    $(NULL)

EBPF_PLUGIN_FILES = \
    collectors/ebpf.plugin/ebpf.c \
    collectors/ebpf.plugin/ebpf_cachestat.c \
    collectors/ebpf.plugin/ebpf_cachestat.h \
    collectors/ebpf.plugin/ebpf_dcstat.c \
    collectors/ebpf.plugin/ebpf_dcstat.h \
    collectors/ebpf.plugin/ebpf_disk.c \
    collectors/ebpf.plugin/ebpf_disk.h \
    collectors/ebpf.plugin/ebpf_fd.c \
    collectors/ebpf.plugin/ebpf_fd.h \
    collectors/ebpf.plugin/ebpf_filesystem.c \
    collectors/ebpf.plugin/ebpf_filesystem.h \
    collectors/ebpf.plugin/ebpf_hardirq.c \
    collectors/ebpf.plugin/ebpf_hardirq.h \
    collectors/ebpf.plugin/ebpf_mdflush.c \
    collectors/ebpf.plugin/ebpf_mdflush.h \
    collectors/ebpf.plugin/ebpf_mount.c \
    collectors/ebpf.plugin/ebpf_mount.h \
    collectors/ebpf.plugin/ebpf_oomkill.c \
    collectors/ebpf.plugin/ebpf_oomkill.h \
    collectors/ebpf.plugin/ebpf_process.c \
    collectors/ebpf.plugin/ebpf_process.h \
    collectors/ebpf.plugin/ebpf_shm.c \
    collectors/ebpf.plugin/ebpf_shm.h \
    collectors/ebpf.plugin/ebpf_socket.c \
    collectors/ebpf.plugin/ebpf_socket.h \
    collectors/ebpf.plugin/ebpf_softirq.c \
    collectors/ebpf.plugin/ebpf_softirq.h \
    collectors/ebpf.plugin/ebpf_sync.c \
    collectors/ebpf.plugin/ebpf_sync.h \
    collectors/ebpf.plugin/ebpf_swap.c \
    collectors/ebpf.plugin/ebpf_swap.h \
    collectors/ebpf.plugin/ebpf_vfs.c \
    collectors/ebpf.plugin/ebpf_vfs.h \
    collectors/ebpf.plugin/ebpf.h \
    collectors/ebpf.plugin/ebpf_apps.c \
    collectors/ebpf.plugin/ebpf_apps.h \
    collectors/ebpf.plugin/ebpf_cgroup.c \
    collectors/ebpf.plugin/ebpf_cgroup.h \
    collectors/ebpf.plugin/ebpf_unittest.c \
    collectors/ebpf.plugin/ebpf_unittest.h \
    collectors/ebpf.plugin/ebpf_functions.c \
    collectors/ebpf.plugin/ebpf_functions.h \
    $(LIBNETDATA_FILES) \
    $(NULL)

PROC_PLUGIN_FILES = \
    collectors/proc.plugin/ipc.c \
    collectors/proc.plugin/plugin_proc.c \
    collectors/proc.plugin/plugin_proc.h \
    collectors/proc.plugin/proc_diskstats.c \
    collectors/proc.plugin/proc_mdstat.c \
    collectors/proc.plugin/proc_interrupts.c \
    collectors/proc.plugin/proc_softirqs.c \
    collectors/proc.plugin/proc_loadavg.c \
    collectors/proc.plugin/proc_meminfo.c \
    collectors/proc.plugin/proc_pagetypeinfo.c \
    collectors/proc.plugin/proc_pressure.c \
    collectors/proc.plugin/proc_pressure.h \
    collectors/proc.plugin/proc_net_dev.c \
    collectors/proc.plugin/proc_net_wireless.c \
    collectors/proc.plugin/proc_net_ip_vs_stats.c \
    collectors/proc.plugin/proc_net_netstat.c \
    collectors/proc.plugin/proc_net_rpc_nfs.c \
    collectors/proc.plugin/proc_net_rpc_nfsd.c \
    collectors/proc.plugin/proc_net_sctp_snmp.c \
    collectors/proc.plugin/proc_net_sockstat.c \
    collectors/proc.plugin/proc_net_sockstat6.c \
    collectors/proc.plugin/proc_net_softnet_stat.c \
    collectors/proc.plugin/proc_net_stat_conntrack.c \
    collectors/proc.plugin/proc_net_stat_synproxy.c \
    collectors/proc.plugin/proc_self_mountinfo.c \
    collectors/proc.plugin/proc_self_mountinfo.h \
    collectors/proc.plugin/zfs_common.c \
    collectors/proc.plugin/zfs_common.h \
    collectors/proc.plugin/proc_spl_kstat_zfs.c \
    collectors/proc.plugin/proc_stat.c \
    collectors/proc.plugin/proc_sys_fs_file_nr.c \
    collectors/proc.plugin/proc_sys_kernel_random_entropy_avail.c \
    collectors/proc.plugin/proc_vmstat.c \
    collectors/proc.plugin/proc_uptime.c \
    collectors/proc.plugin/sys_kernel_mm_ksm.c \
    collectors/proc.plugin/sys_block_zram.c \
    collectors/proc.plugin/sys_devices_system_edac_mc.c \
    collectors/proc.plugin/sys_devices_pci_aer.c \
    collectors/proc.plugin/sys_devices_system_node.c \
    collectors/proc.plugin/sys_fs_btrfs.c \
    collectors/proc.plugin/sys_class_power_supply.c \
    collectors/proc.plugin/sys_class_infiniband.c \
    collectors/proc.plugin/sys_class_drm.c \
    $(NULL)

PROFILE_PLUGIN_FILES = \
    collectors/profile.plugin/plugin_profile.cc \
    $(NULL)

TC_PLUGIN_FILES = \
    collectors/tc.plugin/plugin_tc.c \
    $(NULL)

MACOS_PLUGIN_FILES = \
    collectors/macos.plugin/plugin_macos.c \
    collectors/macos.plugin/plugin_macos.h \
    collectors/macos.plugin/macos_sysctl.c \
    collectors/macos.plugin/macos_mach_smi.c \
    collectors/macos.plugin/macos_fw.c \
    $(NULL)

PLUGINSD_PLUGIN_FILES = \
    collectors/plugins.d/plugins_d.c \
    collectors/plugins.d/plugins_d.h \
    collectors/plugins.d/pluginsd_parser.c \
    collectors/plugins.d/pluginsd_parser.h \
    collectors/plugins.d/gperf-hashtable.h \
    $(NULL)

RRD_PLUGIN_FILES = \
    database/contexts/rrdcontext.c \
    database/contexts/rrdcontext.h \
    database/contexts/metric.c \
    database/contexts/instance.c \
    database/contexts/context.c \
    database/contexts/worker.c \
    database/contexts/query_target.c \
    database/contexts/query_scope.c \
    database/contexts/api_v1.c \
    database/contexts/api_v2.c \
    database/contexts/internal.h \
    database/rrdcalc.c \
    database/rrdcalc.h \
    database/rrdcalctemplate.c \
    database/rrdcalctemplate.h \
    database/rrddim.c \
    database/rrddimvar.c \
    database/rrddimvar.h \
    database/rrdfamily.c \
    database/rrdhost.c \
    database/rrdlabels.c \
    database/rrdlabels.h \
    database/rrd.c \
    database/rrd.h \
    database/rrdset.c \
    database/rrdfunctions.c \
    database/rrdfunctions.h \
    database/rrdsetvar.c \
    database/rrdsetvar.h \
    database/rrdvar.c \
    database/rrdvar.h \
    database/storage_engine.c \
    database/storage_engine.h \
    database/ram/rrddim_mem.c \
    database/ram/rrddim_mem.h \
    database/sqlite/sqlite_functions.c \
    database/sqlite/sqlite_functions.h \
    database/sqlite/sqlite_context.c \
    database/sqlite/sqlite_context.h \
    database/sqlite/sqlite_db_migration.c \
    database/sqlite/sqlite_db_migration.h \
    database/sqlite/sqlite_aclk.c \
	database/sqlite/sqlite_aclk.h \
    database/sqlite/sqlite_metadata.c \
    database/sqlite/sqlite_metadata.h \
    database/sqlite/sqlite_health.c \
    database/sqlite/sqlite_health.h \
    database/sqlite/sqlite_aclk_node.c \
    database/sqlite/sqlite_aclk_node.h \
    database/sqlite/sqlite_aclk_alert.c \
    database/sqlite/sqlite_aclk_alert.h \
    database/sqlite/sqlite3.c \
    database/sqlite/sqlite3.h \
    database/sqlite/sqlite3recover.c \
    database/sqlite/sqlite3recover.h \
    database/sqlite/dbdata.c \
    database/KolmogorovSmirnovDist.c \
    database/KolmogorovSmirnovDist.h \
    $(NULL)

database/sqlite/sqlite3.$(OBJEXT) : CFLAGS += -Wno-cast-function-type
database/KolmogorovSmirnovDist.$(OBJEXT) : CFLAGS += -Wno-maybe-uninitialized

noinst_LIBRARIES = libjudy.a

libjudy_a_SOURCES = libnetdata/libjudy/src/Judy.h \
    libnetdata/libjudy/src/JudyCommon/JudyMalloc.c \
    libnetdata/libjudy/src/JudyCommon/JudyPrivate.h \
    libnetdata/libjudy/src/JudyCommon/JudyPrivate1L.h \
    libnetdata/libjudy/src/JudyCommon/JudyPrivateBranch.h \
    libnetdata/libjudy/src/JudyL/JudyL.h \
    libnetdata/libjudy/src/JudyL/JudyLByCount.c \
    libnetdata/libjudy/src/JudyL/JudyLCascade.c \
    libnetdata/libjudy/src/JudyL/JudyLCount.c \
    libnetdata/libjudy/src/JudyL/JudyLCreateBranch.c \
    libnetdata/libjudy/src/JudyL/JudyLDecascade.c \
    libnetdata/libjudy/src/JudyL/JudyLDel.c \
    libnetdata/libjudy/src/JudyL/JudyLFirst.c \
    libnetdata/libjudy/src/JudyL/JudyLFreeArray.c \
    libnetdata/libjudy/src/JudyL/j__udyLGet.c \
    libnetdata/libjudy/src/JudyL/JudyLGet.c \
    libnetdata/libjudy/src/JudyL/JudyLInsArray.c \
    libnetdata/libjudy/src/JudyL/JudyLIns.c \
    libnetdata/libjudy/src/JudyL/JudyLInsertBranch.c \
    libnetdata/libjudy/src/JudyL/JudyLMallocIF.c \
    libnetdata/libjudy/src/JudyL/JudyLMemActive.c \
    libnetdata/libjudy/src/JudyL/JudyLMemUsed.c \
    libnetdata/libjudy/src/JudyL/JudyLNext.c \
    libnetdata/libjudy/src/JudyL/JudyLNextEmpty.c \
    libnetdata/libjudy/src/JudyL/JudyLPrev.c \
    libnetdata/libjudy/src/JudyL/JudyLPrevEmpty.c \
    libnetdata/libjudy/src/JudyL/JudyLTables.c \
    libnetdata/libjudy/src/JudyHS/JudyHS.c \
    $(NULL)

libjudy_a_CFLAGS = $(LIBJUDY_CFLAGS) -DJUDYL -I$(abs_top_srcdir)/libnetdata/libjudy/src -I$(abs_top_srcdir)/libnetdata/libjudy/src/JudyCommon -Wno-sign-compare -Wno-implicit-fallthrough

libnetdata/libjudy/src/JudyL/libjudy_a-JudyLPrev.$(OBJEXT) : CFLAGS += -DJUDYPREV
libnetdata/libjudy/src/JudyL/libjudy_a-JudyLPrevEmpty.$(OBJEXT) : CFLAGS += -DJUDYPREV
libnetdata/libjudy/src/JudyL/libjudy_a-JudyLNext.$(OBJEXT) : CFLAGS += -DJUDYNEXT
libnetdata/libjudy/src/JudyL/libjudy_a-JudyLNextEmpty.$(OBJEXT) : CFLAGS += -DJUDYNEXT
libnetdata/libjudy/src/JudyL/libjudy_a-JudyLByCount.$(OBJEXT) : CFLAGS +=  -DNOSMARTJBB -DNOSMARTJBU -DNOSMARTJLB
libnetdata/libjudy/src/JudyL/libjudy_a-j__udyLGet.$(OBJEXT) : CFLAGS +=  -DJUDYGETINLINE

libjudy_a-JudyLTables.$(OBJEXT) : CFLAGS += -I$(abs_top_srcdir)/libnetdata/libjudy/src/JudyL

if ENABLE_DBENGINE
    RRD_PLUGIN_FILES += \
        database/engine/rrdengine.c \
        database/engine/rrdengine.h \
        database/engine/rrddiskprotocol.h \
        database/engine/datafile.c \
        database/engine/datafile.h \
        database/engine/journalfile.c \
        database/engine/journalfile.h \
        database/engine/rrdenginelib.c \
        database/engine/rrdenginelib.h \
        database/engine/rrdengineapi.c \
        database/engine/rrdengineapi.h \
        database/engine/pagecache.c \
        database/engine/pagecache.h \
        database/engine/cache.c \
        database/engine/cache.h \
        database/engine/metric.c \
        database/engine/metric.h \
        database/engine/page.c \
        database/engine/page.h \
        database/engine/page_test.cc \
        database/engine/page_test.h \
        database/engine/pdc.c \
        database/engine/pdc.h \
        $(NULL)

    RRD_PLUGIN_KSY_BUILTFILES = \
        database/engine/journalfile_v2.ksy \
        database/engine/journalfile_v2_virtmemb.ksy \
        $(NULL)

    BUILT_SOURCES += $(RRD_PLUGIN_KSY_BUILTFILES)
    CLEANFILES += $(RRD_PLUGIN_KSY_BUILTFILES)

database/engine/journalfile_v2.ksy: $(abs_top_srcdir)/database/engine/journalfile_v2.ksy.in
	m4 $(abs_top_srcdir)/database/engine/journalfile_v2.ksy.in > $@

database/engine/journalfile_v2_virtmemb.ksy: $(abs_top_srcdir)/database/engine/journalfile_v2.ksy.in
	m4 -DVIRT_MEMBERS $(abs_top_srcdir)/database/engine/journalfile_v2.ksy.in > $@
endif

API_PLUGIN_FILES = \
    web/api/badges/web_buffer_svg.c \
    web/api/badges/web_buffer_svg.h \
    web/api/exporters/allmetrics.c \
    web/api/exporters/allmetrics.h \
    web/api/exporters/shell/allmetrics_shell.c \
    web/api/exporters/shell/allmetrics_shell.h \
    web/api/ilove/ilove.c \
    web/api/ilove/ilove.h \
    web/api/queries/average/average.c \
    web/api/queries/average/average.h \
    web/api/queries/countif/countif.c \
    web/api/queries/countif/countif.h \
    web/api/queries/des/des.c \
    web/api/queries/des/des.h \
    web/api/queries/incremental_sum/incremental_sum.c \
    web/api/queries/incremental_sum/incremental_sum.h \
    web/api/queries/max/max.c \
    web/api/queries/max/max.h \
    web/api/queries/median/median.c \
    web/api/queries/median/median.h \
    web/api/queries/min/min.c \
    web/api/queries/min/min.h \
    web/api/queries/percentile/percentile.c \
    web/api/queries/percentile/percentile.h \
    web/api/queries/trimmed_mean/trimmed_mean.c \
    web/api/queries/trimmed_mean/trimmed_mean.h \
    web/api/queries/query.c \
    web/api/queries/query.h \
    web/api/queries/rrdr.c \
    web/api/queries/rrdr.h \
    web/api/queries/ses/ses.c \
    web/api/queries/ses/ses.h \
    web/api/queries/stddev/stddev.c \
    web/api/queries/stddev/stddev.h \
    web/api/queries/sum/sum.c \
    web/api/queries/sum/sum.h \
    web/api/queries/weights.c \
    web/api/queries/weights.h \
    web/api/formatters/rrd2json.c \
    web/api/formatters/rrd2json.h \
    web/api/formatters/csv/csv.c \
    web/api/formatters/csv/csv.h \
    web/api/formatters/json/json.c \
    web/api/formatters/json/json.h \
    web/api/formatters/ssv/ssv.c \
    web/api/formatters/ssv/ssv.h \
    web/api/formatters/value/value.c \
    web/api/formatters/value/value.h \
    web/api/formatters/json_wrapper.c \
    web/api/formatters/json_wrapper.h \
    web/api/formatters/charts2json.c \
    web/api/formatters/charts2json.h \
    web/api/formatters/rrdset2json.c \
    web/api/formatters/rrdset2json.h \
    web/api/health/health_cmdapi.c \
    web/api/health/health_cmdapi.h \
    web/api/web_api.c \
    web/api/web_api.h \
    web/api/web_api_v1.c \
    web/api/web_api_v1.h \
    web/api/web_api_v2.c \
    web/api/web_api_v2.h \
    $(NULL)

STREAMING_PLUGIN_FILES = \
    streaming/rrdpush.c \
    streaming/compression.c \
    streaming/compression.h \
    streaming/compression_brotli.c \
    streaming/compression_brotli.h \
    streaming/compression_gzip.c \
    streaming/compression_gzip.h \
    streaming/compression_lz4.c \
    streaming/compression_lz4.h \
    streaming/compression_zstd.c \
    streaming/compression_zstd.h \
    streaming/sender.c \
    streaming/receiver.c \
    streaming/replication.h \
    streaming/replication.c \
    streaming/rrdpush.h \
    streaming/common.h \
    $(NULL)

REGISTRY_PLUGIN_FILES = \
    registry/registry.c \
    registry/registry.h \
    registry/registry_db.c \
    registry/registry_init.c \
    registry/registry_internals.c \
    registry/registry_internals.h \
    registry/registry_log.c \
    registry/registry_machine.c \
    registry/registry_machine.h \
    registry/registry_person.c \
    registry/registry_person.h \
    $(NULL)

STATSD_PLUGIN_FILES = \
    collectors/statsd.plugin/statsd.c \
    $(NULL)

WEB_PLUGIN_FILES = \
    web/rtc/webrtc.c \
    web/rtc/webrtc.h \
    web/server/web_client.c \
    web/server/web_client.h \
    web/server/web_server.c \
    web/server/web_server.h \
    web/server/web_client_cache.c \
    web/server/web_client_cache.h \
    web/server/static/static-threaded.c \
    web/server/static/static-threaded.h \
    $(NULL)

CLAIM_FILES = \
    claim/claim.c \
    claim/claim.h \
    $(NULL)

if ENABLE_ACLK
ACLK_FILES = \
    aclk/aclk_stats.c \
    aclk/aclk_stats.h \
    aclk/aclk_query.c \
    aclk/aclk_query.h \
    aclk/aclk_query_queue.c \
    aclk/aclk_query_queue.h \
    aclk/aclk_otp.c \
    aclk/aclk_otp.h \
    aclk/aclk_tx_msgs.c \
    aclk/aclk_tx_msgs.h \
    aclk/aclk_rx_msgs.c \
    aclk/aclk_rx_msgs.h \
    aclk/aclk_alarm_api.c \
    aclk/aclk_alarm_api.h \
    aclk/aclk_contexts_api.c \
    aclk/aclk_contexts_api.h \
    aclk/helpers/mqtt_wss_pal.h \
    aclk/helpers/ringbuffer_pal.h \
    aclk/schema-wrappers/connection.cc \
    aclk/schema-wrappers/connection.h \
    aclk/schema-wrappers/node_connection.cc \
    aclk/schema-wrappers/node_connection.h \
    aclk/schema-wrappers/node_creation.cc \
    aclk/schema-wrappers/node_creation.h \
    aclk/schema-wrappers/alarm_stream.cc \
    aclk/schema-wrappers/alarm_stream.h \
    aclk/schema-wrappers/alarm_config.cc \
    aclk/schema-wrappers/alarm_config.h \
    aclk/schema-wrappers/node_info.cc \
    aclk/schema-wrappers/node_info.h \
    aclk/schema-wrappers/capability.cc \
    aclk/schema-wrappers/capability.h \
    aclk/schema-wrappers/proto_2_json.cc \
    aclk/schema-wrappers/proto_2_json.h \
    aclk/schema-wrappers/schema_wrappers.h \
    aclk/schema-wrappers/schema_wrapper_utils.cc \
    aclk/schema-wrappers/schema_wrapper_utils.h \
    aclk/schema-wrappers/context_stream.cc \
    aclk/schema-wrappers/context_stream.h \
    aclk/schema-wrappers/context.cc \
    aclk/schema-wrappers/context.h \
    aclk/schema-wrappers/agent_cmds.cc \
    aclk/schema-wrappers/agent_cmds.h \
    $(NULL)

noinst_LIBRARIES += libmqttwebsockets.a

libmqttwebsockets_a_SOURCES = \
    mqtt_websockets/src/mqtt_wss_client.c \
    mqtt_websockets/src/include/mqtt_wss_client.h \
    mqtt_websockets/src/mqtt_wss_log.c \
    mqtt_websockets/src/include/mqtt_wss_log.h \
    mqtt_websockets/src/ws_client.c \
    mqtt_websockets/src/include/ws_client.h \
    mqtt_websockets/src/mqtt_ng.c \
    mqtt_websockets/src/include/mqtt_ng.h \
    mqtt_websockets/src/common_public.c \
    mqtt_websockets/src/include/common_public.h \
    mqtt_websockets/src/include/common_internal.h \
    $(NULL)

libmqttwebsockets_a_CFLAGS = $(CFLAGS) -DMQTT_WSS_CUSTOM_ALLOC -DMQTT_WSS_CPUSTATS -I$(srcdir)/aclk/helpers -I$(srcdir)/mqtt_websockets/c_rhash/include

if MQTT_WSS_DEBUG
libmqttwebsockets_a_CFLAGS += -DMQTT_WSS_DEBUG
endif

mqtt_websockets/src/mqtt_wss_client.$(OBJEXT) : CFLAGS += -Wno-unused-result

ACLK_PROTO_DEFINITIONS = \
    aclk/aclk-schemas/proto/aclk/v1/lib.proto \
    aclk/aclk-schemas/proto/agent/v1/disconnect.proto \
    aclk/aclk-schemas/proto/agent/v1/connection.proto \
    aclk/aclk-schemas/proto/alarm/v1/config.proto \
    aclk/aclk-schemas/proto/alarm/v1/stream.proto \
    aclk/aclk-schemas/proto/nodeinstance/connection/v1/connection.proto \
    aclk/aclk-schemas/proto/nodeinstance/create/v1/creation.proto \
    aclk/aclk-schemas/proto/nodeinstance/info/v1/info.proto \
    aclk/aclk-schemas/proto/context/v1/context.proto \
    aclk/aclk-schemas/proto/context/v1/stream.proto \
    aclk/aclk-schemas/proto/agent/v1/cmds.proto \
    $(NULL)

dist_noinst_DATA += $(ACLK_PROTO_DEFINITIONS)

ACLK_PROTO_BUILT_FILES = aclk/aclk-schemas/proto/agent/v1/connection.pb.cc \
    aclk/aclk-schemas/proto/agent/v1/connection.pb.h \
    aclk/aclk-schemas/proto/nodeinstance/connection/v1/connection.pb.cc \
    aclk/aclk-schemas/proto/nodeinstance/connection/v1/connection.pb.h \
    aclk/aclk-schemas/proto/nodeinstance/create/v1/creation.pb.cc \
    aclk/aclk-schemas/proto/nodeinstance/create/v1/creation.pb.h \
    aclk/aclk-schemas/proto/aclk/v1/lib.pb.cc \
    aclk/aclk-schemas/proto/aclk/v1/lib.pb.h \
    aclk/aclk-schemas/proto/agent/v1/disconnect.pb.cc \
    aclk/aclk-schemas/proto/agent/v1/disconnect.pb.h \
    aclk/aclk-schemas/proto/alarm/v1/config.pb.cc \
    aclk/aclk-schemas/proto/alarm/v1/config.pb.h \
    aclk/aclk-schemas/proto/alarm/v1/stream.pb.cc \
    aclk/aclk-schemas/proto/alarm/v1/stream.pb.h \
    aclk/aclk-schemas/proto/nodeinstance/info/v1/info.pb.cc \
    aclk/aclk-schemas/proto/nodeinstance/info/v1/info.pb.h \
    aclk/aclk-schemas/proto/context/v1/context.pb.cc \
    aclk/aclk-schemas/proto/context/v1/context.pb.h \
    aclk/aclk-schemas/proto/context/v1/stream.pb.cc \
    aclk/aclk-schemas/proto/context/v1/stream.pb.h \
    aclk/aclk-schemas/proto/agent/v1/cmds.pb.cc \
    aclk/aclk-schemas/proto/agent/v1/cmds.pb.h \
    $(NULL)

BUILT_SOURCES += $(ACLK_PROTO_BUILT_FILES)
nodist_netdata_SOURCES += $(ACLK_PROTO_BUILT_FILES)
CLEANFILES += $(ACLK_PROTO_BUILT_FILES)

aclk/aclk-schemas/proto/agent/v1/connection.pb.cc \
aclk/aclk-schemas/proto/agent/v1/connection.pb.h: aclk/aclk-schemas/proto/agent/v1/connection.proto
	$(PROTOC) -I=aclk/aclk-schemas --cpp_out=$(builddir)/aclk/aclk-schemas $^

aclk/aclk-schemas/proto/nodeinstance/connection/v1/connection.pb.cc \
aclk/aclk-schemas/proto/nodeinstance/connection/v1/connection.pb.h: aclk/aclk-schemas/proto/nodeinstance/connection/v1/connection.proto
	$(PROTOC) -I=aclk/aclk-schemas --cpp_out=$(builddir)/aclk/aclk-schemas $^

aclk/aclk-schemas/proto/nodeinstance/create/v1/creation.pb.cc \
aclk/aclk-schemas/proto/nodeinstance/create/v1/creation.pb.h: aclk/aclk-schemas/proto/nodeinstance/create/v1/creation.proto
	$(PROTOC) -I=aclk/aclk-schemas --cpp_out=$(builddir)/aclk/aclk-schemas $^

aclk/aclk-schemas/proto/aclk/v1/lib.pb.cc \
aclk/aclk-schemas/proto/aclk/v1/lib.pb.h: aclk/aclk-schemas/proto/aclk/v1/lib.proto
	$(PROTOC) -I=aclk/aclk-schemas --cpp_out=$(builddir)/aclk/aclk-schemas $^

aclk/aclk-schemas/proto/agent/v1/disconnect.pb.cc \
aclk/aclk-schemas/proto/agent/v1/disconnect.pb.h: aclk/aclk-schemas/proto/agent/v1/disconnect.proto
	$(PROTOC) -I=aclk/aclk-schemas --cpp_out=$(builddir)/aclk/aclk-schemas $^

aclk/aclk-schemas/proto/alarm/v1/config.pb.cc \
aclk/aclk-schemas/proto/alarm/v1/config.pb.h: aclk/aclk-schemas/proto/alarm/v1/config.proto
	$(PROTOC) -I=aclk/aclk-schemas --cpp_out=$(builddir)/aclk/aclk-schemas $^

aclk/aclk-schemas/proto/alarm/v1/stream.pb.cc \
aclk/aclk-schemas/proto/alarm/v1/stream.pb.h: aclk/aclk-schemas/proto/alarm/v1/stream.proto
	$(PROTOC) -I=aclk/aclk-schemas --cpp_out=$(builddir)/aclk/aclk-schemas $^

aclk/aclk-schemas/proto/nodeinstance/info/v1/info.pb.cc \
aclk/aclk-schemas/proto/nodeinstance/info/v1/info.pb.h: aclk/aclk-schemas/proto/nodeinstance/info/v1/info.proto
	$(PROTOC) -I=aclk/aclk-schemas --cpp_out=$(builddir)/aclk/aclk-schemas $^

aclk/aclk-schemas/proto/context/v1/context.pb.cc \
aclk/aclk-schemas/proto/context/v1/context.pb.h: aclk/aclk-schemas/proto/context/v1/context.proto
	$(PROTOC) -I=aclk/aclk-schemas --cpp_out=$(builddir)/aclk/aclk-schemas $^

aclk/aclk-schemas/proto/context/v1/stream.pb.cc \
aclk/aclk-schemas/proto/context/v1/stream.pb.h: aclk/aclk-schemas/proto/context/v1/stream.proto
	$(PROTOC) -I=aclk/aclk-schemas --cpp_out=$(builddir)/aclk/aclk-schemas $^

aclk/aclk-schemas/proto/agent/v1/cmds.pb.cc \
aclk/aclk-schemas/proto/agent/v1/cmds.pb.h: aclk/aclk-schemas/proto/agent/v1/cmds.proto
	$(PROTOC) -I=aclk/aclk-schemas --cpp_out=$(builddir)/aclk/aclk-schemas $^

endif #ENABLE_ACLK

ACLK_ALWAYS_BUILD_FILES = \
    aclk/aclk_rrdhost_state.h \
    aclk/aclk_proxy.c \
    aclk/aclk_proxy.h \
    aclk/aclk.c \
    aclk/aclk.h \
    aclk/aclk_capas.c \
    aclk/aclk_capas.h \
    aclk/aclk_util.c \
    aclk/aclk_util.h \
    aclk/https_client.c \
    aclk/https_client.h \
    $(NULL)

noinst_LIBRARIES += libcrutils.a

libcrutils_a_SOURCES = \
    mqtt_websockets/c-rbuf/src/ringbuffer.c \
    mqtt_websockets/c-rbuf/include/ringbuffer.h \
    mqtt_websockets/c-rbuf/src/ringbuffer_internal.h \
    mqtt_websockets/c_rhash/src/c_rhash.c \
    mqtt_websockets/c_rhash/include/c_rhash.h \
    mqtt_websockets/c_rhash/src/c_rhash_internal.h \
    $(NULL)

libcrutils_a_CFLAGS = $(CFLAGS) -DRBUF_CUSTOM_MALLOC -I$(srcdir)/aclk/helpers -I$(abs_top_srcdir)/mqtt_websockets/c-rbuf/include -I$(srcdir)/mqtt_websockets/c_rhash/include

SPAWN_PLUGIN_FILES = \
    spawn/spawn.c \
    spawn/spawn_server.c \
    spawn/spawn_client.c \
    spawn/spawn.h \
    $(NULL)

EXPORTING_ENGINE_FILES = \
    exporting/exporting_engine.c \
    exporting/exporting_engine.h \
    exporting/graphite/graphite.c \
    exporting/graphite/graphite.h \
    exporting/json/json.c \
    exporting/json/json.h \
    exporting/opentsdb/opentsdb.c \
    exporting/opentsdb/opentsdb.h \
    exporting/prometheus/prometheus.c \
    exporting/prometheus/prometheus.h \
    exporting/read_config.c \
    exporting/clean_connectors.c \
    exporting/init_connectors.c \
    exporting/process_data.c \
    exporting/check_filters.c \
    exporting/send_data.c \
    exporting/send_internal_metrics.c \
    $(NULL)

PROMETHEUS_REMOTE_WRITE_EXPORTING_FILES = \
    exporting/prometheus/remote_write/remote_write.c \
    exporting/prometheus/remote_write/remote_write.h \
    exporting/prometheus/remote_write/remote_write_request.cc \
    exporting/prometheus/remote_write/remote_write_request.h \
    exporting/prometheus/remote_write/remote_write.proto \
    $(NULL)

KINESIS_EXPORTING_FILES = \
    exporting/aws_kinesis/aws_kinesis.c \
    exporting/aws_kinesis/aws_kinesis.h \
    exporting/aws_kinesis/aws_kinesis_put_record.cc \
    exporting/aws_kinesis/aws_kinesis_put_record.h \
    $(NULL)

PUBSUB_EXPORTING_FILES = \
    exporting/pubsub/pubsub.c \
    exporting/pubsub/pubsub.h \
    exporting/pubsub/pubsub_publish.cc \
    exporting/pubsub/pubsub_publish.h \
    $(NULL)

MONGODB_EXPORTING_FILES = \
    exporting/mongodb/mongodb.c \
    exporting/mongodb/mongodb.h \
    $(NULL)

DAEMON_FILES = \
    daemon/buildinfo.c \
    daemon/buildinfo.h \
    daemon/common.c \
    daemon/common.h \
    daemon/daemon.c \
    daemon/daemon.h \
	daemon/event_loop.c \
    daemon/event_loop.h \
    daemon/global_statistics.c \
    daemon/global_statistics.h \
    daemon/analytics.c \
    daemon/analytics.h \
    daemon/main.c \
    daemon/main.h \
    daemon/signals.c \
    daemon/signals.h \
    daemon/service.c \
    daemon/static_threads.h \
    daemon/static_threads.c \
    daemon/commands.c \
    daemon/commands.h \
    daemon/pipename.c \
    daemon/pipename.h \
    daemon/unit_test.c \
    daemon/unit_test.h \
    $(NULL)

H2O_FILES = \
    web/server/h2o/http_server.c \
    web/server/h2o/http_server.h \
    web/server/h2o/h2o_utils.c \
    web/server/h2o/h2o_utils.h \
    web/server/h2o/streaming.c \
    web/server/h2o/streaming.h \
    web/server/h2o/connlist.c \
    web/server/h2o/connlist.h \
    $(NULL)

libh2o_a_SOURCES = \
    web/server/h2o/libh2o/deps/cloexec/cloexec.c \
    web/server/h2o/libh2o/deps/libgkc/gkc.c \
    web/server/h2o/libh2o/deps/libyrmcds/close.c \
    web/server/h2o/libh2o/deps/libyrmcds/connect.c \
    web/server/h2o/libh2o/deps/libyrmcds/recv.c \
    web/server/h2o/libh2o/deps/libyrmcds/send.c \
    web/server/h2o/libh2o/deps/libyrmcds/send_text.c \
    web/server/h2o/libh2o/deps/libyrmcds/socket.c \
    web/server/h2o/libh2o/deps/libyrmcds/strerror.c \
    web/server/h2o/libh2o/deps/libyrmcds/text_mode.c \
    web/server/h2o/libh2o/deps/picohttpparser/picohttpparser.c \
    web/server/h2o/libh2o/lib/common/cache.c \
    web/server/h2o/libh2o/lib/common/file.c \
    web/server/h2o/libh2o/lib/common/filecache.c \
    web/server/h2o/libh2o/lib/common/hostinfo.c \
    web/server/h2o/libh2o/lib/common/http1client.c \
    web/server/h2o/libh2o/lib/common/memcached.c \
    web/server/h2o/libh2o/lib/common/memory.c \
    web/server/h2o/libh2o/lib/common/multithread.c \
    web/server/h2o/libh2o/lib/common/serverutil.c \
    web/server/h2o/libh2o/lib/common/socket.c \
    web/server/h2o/libh2o/lib/common/socketpool.c \
    web/server/h2o/libh2o/lib/common/string.c \
    web/server/h2o/libh2o/lib/common/time.c \
    web/server/h2o/libh2o/lib/common/timeout.c \
    web/server/h2o/libh2o/lib/common/url.c \
    web/server/h2o/libh2o/lib/core/config.c \
    web/server/h2o/libh2o/lib/core/configurator.c \
    web/server/h2o/libh2o/lib/core/context.c \
    web/server/h2o/libh2o/lib/core/headers.c \
    web/server/h2o/libh2o/lib/core/logconf.c \
    web/server/h2o/libh2o/lib/core/proxy.c \
    web/server/h2o/libh2o/lib/core/request.c \
    web/server/h2o/libh2o/lib/core/token.c \
    web/server/h2o/libh2o/lib/core/util.c \
    web/server/h2o/libh2o/lib/handler/access_log.c \
    web/server/h2o/libh2o/lib/handler/chunked.c \
    web/server/h2o/libh2o/lib/handler/compress.c \
    web/server/h2o/libh2o/lib/handler/compress/gzip.c \
    web/server/h2o/libh2o/lib/handler/errordoc.c \
    web/server/h2o/libh2o/lib/handler/expires.c \
    web/server/h2o/libh2o/lib/handler/fastcgi.c \
    web/server/h2o/libh2o/lib/handler/file.c \
    web/server/h2o/libh2o/lib/handler/headers.c \
    web/server/h2o/libh2o/lib/handler/mimemap.c \
    web/server/h2o/libh2o/lib/handler/proxy.c \
    web/server/h2o/libh2o/lib/handler/redirect.c \
    web/server/h2o/libh2o/lib/handler/reproxy.c \
    web/server/h2o/libh2o/lib/handler/throttle_resp.c \
    web/server/h2o/libh2o/lib/handler/status.c \
    web/server/h2o/libh2o/lib/handler/headers_util.c \
    web/server/h2o/libh2o/lib/handler/status/events.c \
    web/server/h2o/libh2o/lib/handler/status/requests.c \
    web/server/h2o/libh2o/lib/handler/http2_debug_state.c \
    web/server/h2o/libh2o/lib/handler/status/durations.c \
    web/server/h2o/libh2o/lib/handler/configurator/access_log.c \
    web/server/h2o/libh2o/lib/handler/configurator/compress.c \
    web/server/h2o/libh2o/lib/handler/configurator/errordoc.c \
    web/server/h2o/libh2o/lib/handler/configurator/expires.c \
    web/server/h2o/libh2o/lib/handler/configurator/fastcgi.c \
    web/server/h2o/libh2o/lib/handler/configurator/file.c \
    web/server/h2o/libh2o/lib/handler/configurator/headers.c \
    web/server/h2o/libh2o/lib/handler/configurator/proxy.c \
    web/server/h2o/libh2o/lib/handler/configurator/redirect.c \
    web/server/h2o/libh2o/lib/handler/configurator/reproxy.c \
    web/server/h2o/libh2o/lib/handler/configurator/throttle_resp.c \
    web/server/h2o/libh2o/lib/handler/configurator/status.c \
    web/server/h2o/libh2o/lib/handler/configurator/http2_debug_state.c \
    web/server/h2o/libh2o/lib/handler/configurator/headers_util.c \
    web/server/h2o/libh2o/lib/http1.c \
    web/server/h2o/libh2o/lib/tunnel.c \
    web/server/h2o/libh2o/lib/http2/cache_digests.c \
    web/server/h2o/libh2o/lib/http2/casper.c \
    web/server/h2o/libh2o/lib/http2/connection.c \
    web/server/h2o/libh2o/lib/http2/frame.c \
    web/server/h2o/libh2o/lib/http2/hpack.c \
    web/server/h2o/libh2o/lib/http2/scheduler.c \
    web/server/h2o/libh2o/lib/http2/stream.c \
    web/server/h2o/libh2o/lib/http2/http2_debug_state.c \
    $(NULL)

libh2o_a_INCLUDES = \
    -I$(srcdir)/web/server/h2o/libh2o/include \
    -I$(srcdir)/web/server/h2o/libh2o/deps/cloexec \
    -I$(srcdir)/web/server/h2o/libh2o/deps/brotli/enc \
    -I$(srcdir)/web/server/h2o/libh2o/deps/golombset \
    -I$(srcdir)/web/server/h2o/libh2o/deps/libgkc \
    -I$(srcdir)/web/server/h2o/libh2o/deps/libyrmcds \
    -I$(srcdir)/web/server/h2o/libh2o/deps/klib \
    -I$(srcdir)/web/server/h2o/libh2o/deps/neverbleed \
    -I$(srcdir)/web/server/h2o/libh2o/deps/picohttpparser \
    -I$(srcdir)/web/server/h2o/libh2o/deps/picotest \
    -I$(srcdir)/web/server/h2o/libh2o/deps/yaml/include \
    -I$(srcdir)/web/server/h2o/libh2o/deps/yoml \
    $(NULL)

if ENABLE_H2O
noinst_LIBRARIES += libh2o.a

# until h2o updates support for OpenSSL 3.0 we silence the warnings
libh2o_a_CFLAGS = $(CFLAGS) -Wno-old-style-declaration -Wno-deprecated-declarations -Wno-unused-parameter -Wno-sign-compare -Wno-missing-field-initializers -DH2O_USE_LIBUV=0 $(libh2o_a_INCLUDES)

if LINUX
    libh2o_a_CFLAGS += -D_GNU_SOURCE
endif
endif #ENABLE_H2O

NETDATA_FILES = \
    collectors/all.h \
    $(DAEMON_FILES) \
    $(LIBNETDATA_FILES) \
    $(API_PLUGIN_FILES) \
    $(EXPORTING_ENGINE_FILES) \
    $(HEALTH_PLUGIN_FILES) \
    $(ML_FILES) \
    $(IDLEJITTER_PLUGIN_FILES) \
    $(PLUGINSD_PLUGIN_FILES) \
    $(REGISTRY_PLUGIN_FILES) \
    $(RRD_PLUGIN_FILES) \
    $(STREAMING_PLUGIN_FILES) \
    $(STATSD_PLUGIN_FILES) \
    $(WEB_PLUGIN_FILES) \
    $(CLAIM_FILES) \
    $(ACLK_ALWAYS_BUILD_FILES) \
    $(ACLK_FILES) \
    $(SPAWN_PLUGIN_FILES) \
    $(TIMEX_PLUGIN_FILES) \
    $(PROFILE_PLUGIN_FILES) \
    $(NULL)

if FREEBSD
    NETDATA_FILES += \
        daemon/static_threads_freebsd.c \
        $(FREEBSD_PLUGIN_FILES) \
        $(NULL)
endif

if MACOS
    NETDATA_FILES += \
        daemon/static_threads_macos.c \
        $(MACOS_PLUGIN_FILES) \
        $(NULL)
endif

if LINUX
    NETDATA_FILES += \
        daemon/static_threads_linux.c \
        $(CGROUPS_PLUGIN_FILES) \
        $(DISKSPACE_PLUGIN_FILES) \
        $(PROC_PLUGIN_FILES) \
        $(TC_PLUGIN_FILES) \
        $(NULL)
endif

NETDATA_COMMON_LIBS = \
    $(OPTIONAL_MATH_LIBS) \
    $(OPTIONAL_BPF_LIBS) \
    $(ZLIB_LIBS) \
    $(OPTIONAL_SSL_LIBS) \
    $(OPTIONAL_UUID_LIBS) \
    $(OPTIONAL_MQTT_LIBS) \
    $(OPTIONAL_UV_LIBS) \
    $(OPTIONAL_LZ4_LIBS) \
    $(OPTIONAL_CURL_LIBS) \
    $(OPTIONAL_ZSTD_LIBS) \
    $(OPTIONAL_BROTLIENC_LIBS) \
    $(OPTIONAL_BROTLIDEC_LIBS) \
    $(OPTIONAL_DATACHANNEL_LIBS) \
    libjudy.a \
    libcrutils.a \
    $(OPTIONAL_SSL_LIBS) \
    $(OPTIONAL_JSONC_LIBS) \
    $(OPTIONAL_YAML_LIBS) \
    $(OPTIONAL_ATOMIC_LIBS) \
    $(OPTIONAL_DL_LIBS) \
    $(OPTIONAL_SYSTEMD_LIBS) \
    $(OPTIONAL_GTEST_LIBS) \
    $(NULL)

if ENABLE_ACLK
    NETDATA_COMMON_LIBS += libmqttwebsockets.a
endif

if ENABLE_H2O
    NETDATA_FILES += $(H2O_FILES)
    NETDATA_COMMON_LIBS += libh2o.a
endif

if LINK_STATIC_JSONC
    NETDATA_COMMON_LIBS += $(abs_top_srcdir)/externaldeps/jsonc/libjson-c.a
endif

if LINK_STATIC_YAML
    NETDATA_COMMON_LIBS += $(abs_top_srcdir)/externaldeps/libyaml/libyaml.a
endif

NETDATACLI_FILES = \
    daemon/commands.h \
    daemon/pipename.c \
    daemon/pipename.h \
    libnetdata/buffer/buffer.c \
    libnetdata/buffer/buffer.h \
    cli/cli.c \
    cli/cli.h \
    $(NULL)

sbin_PROGRAMS += netdata
netdata_SOURCES = $(NETDATA_FILES)

if LINUX
    NETDATA_COMMON_LIBS += -lrt
endif

netdata_LDADD = \
    $(NETDATA_COMMON_LIBS) \
    $(NULL)

if ENABLE_ACLK
    netdata_LDADD += $(OPTIONAL_PROTOBUF_LIBS) \
    $(OPTIONAL_ATOMIC_LIBS) \
    $(NULL)
endif

netdata_LINK = $(CXXLD) $(CXXFLAGS) $(LDFLAGS) -o $@

sbin_PROGRAMS += netdatacli
netdatacli_SOURCES = $(NETDATACLI_FILES)
netdatacli_LDADD = \
    $(NETDATA_COMMON_LIBS) \
    $(NULL)

netdatacli_LINK = $(CXXLD) $(CXXFLAGS) $(LDFLAGS) -o $@

if ENABLE_PLUGIN_APPS
    plugins_PROGRAMS += apps.plugin
    apps_plugin_SOURCES = $(APPS_PLUGIN_FILES)
    apps_plugin_LDADD = \
        $(NETDATA_COMMON_LIBS) \
        $(OPTIONAL_LIBCAP_LIBS) \
        $(NULL)
endif

if ENABLE_PLUGIN_DEBUGFS
    plugins_PROGRAMS += debugfs.plugin
    debugfs_plugin_SOURCES = $(DEBUGFS_PLUGIN_FILES)
    debugfs_plugin_LDADD = \
        $(NETDATA_COMMON_LIBS) \
        $(OPTIONAL_LIBCAP_LIBS) \
        $(NULL)
endif

if ENABLE_PLUGIN_CGROUP_NETWORK
    plugins_PROGRAMS += cgroup-network
    cgroup_network_SOURCES = $(CGROUP_NETWORK_FILES)
    cgroup_network_LDADD = \
        $(NETDATA_COMMON_LIBS) \
        $(NULL)
endif

if ENABLE_PLUGIN_LOCAL_LISTENERS
    plugins_PROGRAMS += local-listeners
    local_listeners_SOURCES = $(LOCAL_LISTENERS_FILES)
    local_listeners_LDADD = \
        $(NETDATA_COMMON_LIBS) \
        $(NULL)
endif

if ENABLE_PLUGIN_FREEIPMI
    plugins_PROGRAMS += freeipmi.plugin
    freeipmi_plugin_SOURCES = $(FREEIPMI_PLUGIN_FILES)
    freeipmi_plugin_LDADD = \
        $(NETDATA_COMMON_LIBS) \
        $(OPTIONAL_IPMIMONITORING_LIBS) \
        $(NULL)
endif

if ENABLE_LOG2JOURNAL
    sbin_PROGRAMS += log2journal
    log2journal_SOURCES = $(LOG2JOURNAL_FILES)
    log2journal_LDADD = \
            $(OPTIONAL_PCRE2_LIBS) \
            $(NULL)
endif

if ENABLE_PLUGIN_SYSTEMD_JOURNAL
    plugins_PROGRAMS += systemd-journal.plugin
    systemd_journal_plugin_SOURCES = $(SYSTEMD_JOURNAL_PLUGIN_FILES)
    systemd_journal_plugin_LDADD = \
        $(NETDATA_COMMON_LIBS) \
        $(OPTIONAL_SYSTEMD_LIBS) \
        $(NULL)
endif

<<<<<<< HEAD
if ENABLE_LOGSMANAGEMENT
    plugins_PROGRAMS += logs-management.plugin
    logs_management_plugin_SOURCES = $(LOGSMANAGEMENT_FILES)
if ENABLE_LOGSMANAGEMENT_TESTS
    logs_management_plugin_SOURCES += $(LOGSMANAGEMENT_TESTS_FILES)
endif
    logs_management_plugin_LDADD = \
        $(NETDATA_COMMON_LIBS) \
        $(NULL)
endif
=======
sbin_PROGRAMS += systemd-cat-native
systemd_cat_native_SOURCES = $(SYSTEMD_CAT_NATIVE_FILES)
systemd_cat_native_LDADD = \
        $(NETDATA_COMMON_LIBS) \
        $(NULL)
>>>>>>> 880c8d78

if ENABLE_PLUGIN_EBPF
    plugins_PROGRAMS += ebpf.plugin
    ebpf_plugin_SOURCES = $(EBPF_PLUGIN_FILES)
    ebpf_plugin_LDADD = \
        $(NETDATA_COMMON_LIBS) \
        $(NULL)
endif

if ENABLE_PLUGIN_CUPS
    plugins_PROGRAMS += cups.plugin
    cups_plugin_SOURCES = $(CUPS_PLUGIN_FILES)
    cups_plugin_LDADD = \
        $(NETDATA_COMMON_LIBS) \
        $(OPTIONAL_CUPS_LIBS) \
        $(NULL)
endif

if ENABLE_PLUGIN_NFACCT
    plugins_PROGRAMS += nfacct.plugin
    nfacct_plugin_SOURCES = $(NFACCT_PLUGIN_FILES)
    nfacct_plugin_LDADD = \
        $(NETDATA_COMMON_LIBS) \
        $(OPTIONAL_NFACCT_LIBS) \
        $(NULL)
endif

if ENABLE_PLUGIN_XENSTAT
    plugins_PROGRAMS += xenstat.plugin
    xenstat_plugin_SOURCES = $(XENSTAT_PLUGIN_FILES)
    xenstat_plugin_LDADD = \
        $(NETDATA_COMMON_LIBS) \
        $(OPTIONAL_XENSTAT_LIBS) \
        $(NULL)
endif

if ENABLE_PLUGIN_PERF
    plugins_PROGRAMS += perf.plugin
    perf_plugin_SOURCES = $(PERF_PLUGIN_FILES)
    perf_plugin_LDADD = \
        $(NETDATA_COMMON_LIBS) \
        $(NULL)
endif

if ENABLE_PLUGIN_SLABINFO
    plugins_PROGRAMS += slabinfo.plugin
    slabinfo_plugin_SOURCES = $(SLABINFO_PLUGIN_FILES)
    slabinfo_plugin_LDADD = \
        $(NETDATA_COMMON_LIBS) \
        $(NULL)
endif

if ENABLE_EXPORTING_KINESIS
    netdata_SOURCES += $(KINESIS_EXPORTING_FILES)
    netdata_LDADD += $(OPTIONAL_KINESIS_LIBS)
endif

if ENABLE_EXPORTING_PUBSUB
    netdata_SOURCES += $(PUBSUB_EXPORTING_FILES)
    netdata_LDADD += $(OPTIONAL_PUBSUB_LIBS)
endif

if ENABLE_EXPORTING_PROMETHEUS_REMOTE_WRITE
    netdata_SOURCES += $(PROMETHEUS_REMOTE_WRITE_EXPORTING_FILES)
    netdata_LDADD += $(OPTIONAL_PROMETHEUS_REMOTE_WRITE_LIBS) \
        $(OPTIONAL_PROTOBUF_LIBS) \
        $(NULL)
    EXPORTING_PROMETHEUS_BUILT_SOURCES = \
        exporting/prometheus/remote_write/remote_write.pb.cc \
        exporting/prometheus/remote_write/remote_write.pb.h \
        $(NULL)
    BUILT_SOURCES += $(EXPORTING_PROMETHEUS_BUILT_SOURCES)
    nodist_netdata_SOURCES += $(EXPORTING_PROMETHEUS_BUILT_SOURCES)

exporting/prometheus/remote_write/remote_write.pb.cc \
exporting/prometheus/remote_write/remote_write.pb.h: exporting/prometheus/remote_write/remote_write.proto
	$(PROTOC) --proto_path=$(srcdir) --cpp_out=$(builddir) $^

endif

if ENABLE_EXPORTING_MONGODB
    netdata_SOURCES += $(MONGODB_EXPORTING_FILES)
    netdata_LDADD += $(OPTIONAL_MONGOC_LIBS)
endif

if ENABLE_UNITTESTS
    check_PROGRAMS = \
        libnetdata/tests/str2ld_testdriver \
        libnetdata/storage_number/tests/storage_number_testdriver \
        exporting/tests/exporting_engine_testdriver \
        web/api/tests/web_api_testdriver \
        web/api/tests/valid_urls_testdriver \
        collectors/cgroups_plugin/tests/cgroups_testdriver \
        $(NULL)

    TESTS = $(check_PROGRAMS)

    XFAIL_TESTS = \
        web/api/tests/web_api_testdriver \
        web/api/tests/valid_urls_testdriver \
        $(NULL)

    web_api_tests_valid_urls_testdriver_LDFLAGS = \
        -Wl,--wrap=rrdhost_find_by_hostname \
        -Wl,--wrap=finished_web_request_statistics \
        -Wl,--wrap=config_get \
        -Wl,--wrap=web_client_api_request_v1 \
        -Wl,--wrap=rrdhost_find_by_guid \
        -Wl,--wrap=rrdset_find_byname \
        -Wl,--wrap=rrdset_find \
        -Wl,--wrap=rrdpush_receiver_thread_spawn \
        -Wl,--wrap=debug_int \
        -Wl,--wrap=error_int \
        -Wl,--wrap=info_int \
        -Wl,--wrap=fatal_int \
        -Wl,--wrap=mysendfile \
        -DREMOVE_MYSENDFILE \
        $(TEST_LDFLAGS) \
        $(NULL)
    web_api_tests_valid_urls_testdriver_SOURCES = \
        web/api/tests/valid_urls.c \
        web/server/web_client.c \
        $(LIBNETDATA_FILES) \
        $(NULL)
    web_api_tests_valid_urls_testdriver_LDADD = $(NETDATA_COMMON_LIBS) $(TEST_LIBS)

    web_api_tests_web_api_testdriver_LDFLAGS = \
        -Wl,--wrap=rrdhost_find_by_hostname \
        -Wl,--wrap=finished_web_request_statistics \
        -Wl,--wrap=config_get \
        -Wl,--wrap=web_client_api_request_v1 \
        -Wl,--wrap=rrdhost_find_by_guid \
        -Wl,--wrap=rrdset_find_byname \
        -Wl,--wrap=rrdset_find \
        -Wl,--wrap=rrdpush_receiver_thread_spawn \
        -Wl,--wrap=debug_int \
        -Wl,--wrap=error_int \
        -Wl,--wrap=info_int \
        -Wl,--wrap=fatal_int \
        $(TEST_LDFLAGS) \
        $(NULL)
    web_api_tests_web_api_testdriver_SOURCES = \
        web/api/tests/web_api.c \
        web/server/web_client.c \
        $(LIBNETDATA_FILES) \
        $(NULL)
    web_api_tests_web_api_testdriver_LDADD = $(NETDATA_COMMON_LIBS) $(TEST_LIBS)

    libnetdata_tests_str2ld_testdriver_SOURCES = \
        libnetdata/tests/test_str2ld.c \
        $(LIBNETDATA_FILES) \
        $(NULL)
    libnetdata_tests_str2ld_testdriver_LDADD = $(NETDATA_COMMON_LIBS) $(TEST_LIBS)

    libnetdata_storage_number_tests_storage_number_testdriver_SOURCES = \
        libnetdata/storage_number/tests/test_storage_number.c \
        $(LIBNETDATA_FILES) \
        $(NULL)
    libnetdata_storage_number_tests_storage_number_testdriver_LDADD = $(NETDATA_COMMON_LIBS) $(TEST_LIBS)

    EXPORTING_ENGINE_TEST_FILES = \
        exporting/tests/test_exporting_engine.c \
        exporting/tests/test_exporting_engine.h \
        exporting/tests/exporting_fixtures.c \
        exporting/tests/exporting_doubles.c \
        exporting/tests/netdata_doubles.c \
        exporting/tests/system_doubles.c \
        $(NULL)
    exporting_tests_exporting_engine_testdriver_SOURCES = \
        $(EXPORTING_ENGINE_TEST_FILES) \
        $(EXPORTING_ENGINE_FILES) \
        $(LIBNETDATA_FILES) \
        database/rrdlabels.c \
        database/rrdvar.c \
        $(NULL)
    exporting_tests_exporting_engine_testdriver_CFLAGS = \
        $(AM_CFLAGS) \
        -DUNIT_TESTING \
        $(NULL)
    exporting_tests_exporting_engine_testdriver_LDFLAGS = \
        -Wl,--wrap=read_exporting_config \
        -Wl,--wrap=init_connectors \
        -Wl,--wrap=mark_scheduled_instances \
        -Wl,--wrap=rrdhost_is_exportable \
        -Wl,--wrap=rrdset_is_exportable \
        -Wl,--wrap=exporting_calculate_value_from_stored_data \
        -Wl,--wrap=prepare_buffers \
        -Wl,--wrap=send_internal_metrics \
        -Wl,--wrap=now_realtime_sec \
        -Wl,--wrap=uv_thread_set_name_np \
        -Wl,--wrap=uv_thread_create \
        -Wl,--wrap=uv_mutex_lock \
        -Wl,--wrap=uv_mutex_unlock \
        -Wl,--wrap=uv_cond_signal \
        -Wl,--wrap=uv_cond_wait \
        -Wl,--wrap=strdupz \
        -Wl,--wrap=info_int \
        -Wl,--wrap=recv \
        -Wl,--wrap=send \
        -Wl,--wrap=connect_to_one_of \
        -Wl,--wrap=create_main_rusage_chart \
        -Wl,--wrap=send_main_rusage \
        -Wl,--wrap=simple_connector_end_batch \
        $(TEST_LDFLAGS) \
        $(NULL)
    exporting_tests_exporting_engine_testdriver_LDADD = $(NETDATA_COMMON_LIBS) $(TEST_LIBS)
if ENABLE_EXPORTING_PROMETHEUS_REMOTE_WRITE
    exporting_tests_exporting_engine_testdriver_SOURCES += $(PROMETHEUS_REMOTE_WRITE_EXPORTING_FILES)
    exporting_tests_exporting_engine_testdriver_LDADD += \
        $(OPTIONAL_PROMETHEUS_REMOTE_WRITE_LIBS) \
        $(OPTIONAL_PROTOBUF_LIBS) \
        $(NULL)
    exporting_tests_exporting_engine_testdriver_LDFLAGS += \
        -Wl,--wrap=init_write_request \
        -Wl,--wrap=add_host_info \
        -Wl,--wrap=add_label \
        -Wl,--wrap=add_metric \
        $(NULL)
    nodist_exporting_tests_exporting_engine_testdriver_SOURCES = $(EXPORTING_PROMETHEUS_BUILT_SOURCES)
endif
if ENABLE_EXPORTING_KINESIS
    exporting_tests_exporting_engine_testdriver_SOURCES += $(KINESIS_EXPORTING_FILES)
    exporting_tests_exporting_engine_testdriver_LDADD += $(OPTIONAL_KINESIS_LIBS)
    exporting_tests_exporting_engine_testdriver_LDFLAGS += \
        -Wl,--wrap=aws_sdk_init \
        -Wl,--wrap=kinesis_init \
        -Wl,--wrap=kinesis_put_record \
        -Wl,--wrap=kinesis_get_result \
        $(NULL)
endif
if ENABLE_EXPORTING_PUBSUB
    exporting_tests_exporting_engine_testdriver_SOURCES += $(PUBSUB_EXPORTING_FILES)
    exporting_tests_exporting_engine_testdriver_LDADD += $(OPTIONAL_PUBSUB_LIBS)
    exporting_tests_exporting_engine_testdriver_LDFLAGS += \
        -Wl,--wrap=pubsub_init \
        -Wl,--wrap=pubsub_add_message \
        -Wl,--wrap=pubsub_publish \
        -Wl,--wrap=pubsub_get_result \
        $(NULL)
endif
if ENABLE_EXPORTING_MONGODB
    exporting_tests_exporting_engine_testdriver_SOURCES += $(MONGODB_EXPORTING_FILES)
    exporting_tests_exporting_engine_testdriver_LDADD += $(OPTIONAL_MONGOC_LIBS)
    exporting_tests_exporting_engine_testdriver_LDFLAGS += \
        -Wl,--wrap=mongoc_init \
        -Wl,--wrap=mongoc_uri_new_with_error \
        -Wl,--wrap=mongoc_uri_get_option_as_int32 \
        -Wl,--wrap=mongoc_uri_set_option_as_int32 \
        -Wl,--wrap=mongoc_client_new_from_uri \
        -Wl,--wrap=mongoc_client_set_appname \
        -Wl,--wrap=mongoc_client_get_collection \
        -Wl,--wrap=mongoc_uri_destroy \
        -Wl,--wrap=mongoc_collection_insert_many \
        $(NULL)
endif

    collectors_cgroups_plugin_tests_cgroups_testdriver_SOURCES = \
        collectors/cgroups.plugin/tests/test_cgroups_plugin.c \
        collectors/cgroups.plugin/tests/test_cgroups_plugin.h \
        collectors/cgroups.plugin/tests/test_doubles.c \
        $(CGROUPS_PLUGIN_FILES) \
        database/rrdlabels.c \
        database/rrd.h \
        $(LIBNETDATA_FILES) \
        $(NULL)
    collectors_cgroups_plugin_tests_cgroups_testdriver_LDADD = $(NETDATA_COMMON_LIBS) $(TEST_LIBS)
    collectors_cgroups_plugin_tests_cgroups_testdriver_LDFLAGS = \
        -Wl,--wrap=rrdlabels_add \
        $(NULL)

endif<|MERGE_RESOLUTION|>--- conflicted
+++ resolved
@@ -337,7 +337,17 @@
     $(LIBNETDATA_FILES) \
     $(NULL)
 
-<<<<<<< HEAD
+SYSTEMD_CAT_NATIVE_FILES = \
+    libnetdata/log/systemd-cat-native.c \
+    libnetdata/log/systemd-cat-native.h \
+    $(LIBNETDATA_FILES) \
+    $(NULL)
+
+LOG2JOURNAL_FILES = \
+    libnetdata/log/log2journal.c \
+    $(NULL)
+
+
 LOGSMANAGEMENT_FILES = \
     logsmanagement/circular_buffer.c \
     logsmanagement/circular_buffer.h \
@@ -380,16 +390,6 @@
 LOGSMANAGEMENT_TESTS_FILES = \
     logsmanagement/unit_test/unit_test.c \
     logsmanagement/unit_test/unit_test.h \
-=======
-SYSTEMD_CAT_NATIVE_FILES = \
-    libnetdata/log/systemd-cat-native.c \
-    libnetdata/log/systemd-cat-native.h \
-    $(LIBNETDATA_FILES) \
-    $(NULL)
-
-LOG2JOURNAL_FILES = \
-    libnetdata/log/log2journal.c \
->>>>>>> 880c8d78
     $(NULL)
 
 CUPS_PLUGIN_FILES = \
@@ -1378,7 +1378,12 @@
         $(NULL)
 endif
 
-<<<<<<< HEAD
+sbin_PROGRAMS += systemd-cat-native
+systemd_cat_native_SOURCES = $(SYSTEMD_CAT_NATIVE_FILES)
+systemd_cat_native_LDADD = \
+        $(NETDATA_COMMON_LIBS) \
+        $(NULL)
+
 if ENABLE_LOGSMANAGEMENT
     plugins_PROGRAMS += logs-management.plugin
     logs_management_plugin_SOURCES = $(LOGSMANAGEMENT_FILES)
@@ -1389,13 +1394,6 @@
         $(NETDATA_COMMON_LIBS) \
         $(NULL)
 endif
-=======
-sbin_PROGRAMS += systemd-cat-native
-systemd_cat_native_SOURCES = $(SYSTEMD_CAT_NATIVE_FILES)
-systemd_cat_native_LDADD = \
-        $(NETDATA_COMMON_LIBS) \
-        $(NULL)
->>>>>>> 880c8d78
 
 if ENABLE_PLUGIN_EBPF
     plugins_PROGRAMS += ebpf.plugin
