# SPDX-License-Identifier: GPL-3.0-or-later

AUTOMAKE_OPTIONS = foreign subdir-objects 1.11
ACLOCAL_AMFLAGS = -I build/m4

nodist_netdata_SOURCES=$(NULL)
BUILT_SOURCES=$(NULL)

MAINTAINERCLEANFILES = \
    config.log config.status \
    $(srcdir)/Makefile.in \
    $(srcdir)/config.h.in $(srcdir)/config.h.in~ $(srcdir)/configure \
    $(srcdir)/install-sh $(srcdir)/ltmain.sh $(srcdir)/missing \
    $(srcdir)/compile $(srcdir)/depcomp $(srcdir)/aclocal.m4 \
    $(srcdir)/config.guess $(srcdir)/config.sub \
    $(srcdir)/m4/ltsugar.m4 $(srcdir)/m4/libtool.m4 \
    $(srcdir)/m4/ltversion.m4 $(srcdir)/m4/lt~obsolete.m4 \
    $(srcdir)/m4/ltoptions.m4 \
    $(srcdir)/pkcs11-helper.spec $(srcdir)/config-w32-vc.h

CLEANFILES = \
    $(srcdir)/$(distdir).tar.gz

EXTRA_DIST = \
    .gitignore \
    .eslintignore \
    .eslintrc \
    .github/CODEOWNERS \
    build/m4/jemalloc.m4 \
    build/m4/ax_check_enable_debug.m4 \
    build/m4/ax_c_mallinfo.m4 \
    build/m4/ax_gcc_func_attribute.m4 \
    build/m4/ax_check_compile_flag.m4 \
    build/m4/ax_c_statement_expressions.m4 \
    build/m4/ax_pthread.m4 \
    build/m4/ax_c_lto.m4 \
    build/m4/ax_c_mallopt.m4 \
    build/m4/tcmalloc.m4 \
    build/m4/ax_c__generic.m4 \
    build/m4/ax_compiler_vendor.m4 \
    build/m4/ax_cxx_compile_stdcxx.m4 \
    ml/dlib \
    README.md \
    LICENSE \
    REDISTRIBUTED.md \
    $(NULL)

SUBDIRS = \
    diagrams \
    system \
    tests \
    $(NULL)

dist_noinst_DATA = \
    CHANGELOG.md \
    cppcheck.sh \
    contrib \
    docs \
    mqtt_websockets \
    netdata.cppcheck \
    netdata.spec \
    packaging/bundle-ebpf.sh \
    packaging/bundle-ebpf-co-re.sh \
    packaging/bundle-libbpf.sh \
    packaging/check-kernel-config.sh \
    packaging/ebpf.checksums \
    packaging/ebpf.version \
    packaging/ebpf-co-re.checksums \
    packaging/ebpf-co-re.version \
    packaging/go.d.checksums \
    packaging/go.d.version \
    packaging/installer/README.md \
    packaging/installer/UNINSTALL.md \
    packaging/installer/UPDATE.md \
    packaging/jsonc.checksums \
    packaging/jsonc.version \
    packaging/yaml.checksums \
    packaging/yaml.version \
    packaging/current_libbpf.checksums \
    packaging/current_libbpf.version \
    packaging/libbpf_0_0_9.checksums \
    packaging/libbpf_0_0_9.version \
    packaging/protobuf.checksums \
    packaging/protobuf.version \
    packaging/version \
    database/engine/journalfile_v2.ksy.in \
    web/server/h2o/libh2o \
    $(NULL)

# until integrated within build
# should be proper init.d/openrc/systemd usable
dist_noinst_SCRIPTS = \
    coverity-scan.sh \
    packaging/installer/netdata-updater.sh \
    packaging/installer/netdata-uninstaller.sh \
    packaging/installer/kickstart.sh \
    packaging/installer/kickstart-static64.sh \
    packaging/installer/functions.sh \
    netdata-installer.sh
    $(NULL)

# -----------------------------------------------------------------------------
# Compile netdata binaries

SUBDIRS += \
    collectors \
    daemon \
    database \
    exporting \
    health \
    libnetdata \
    registry \
    streaming \
    web \
    claim \
    spawn \
    logsmanagement \
    $(NULL)

AM_CFLAGS = \
    $(OPTIONAL_MATH_CFLAGS) \
    $(OPTIONAL_NFACCT_CFLAGS) \
    $(ZLIB_CFLAGS) \
    $(OPTIONAL_UUID_CFLAGS) \
    $(OPTIONAL_MQTT_CFLAGS) \
    $(OPTIONAL_LIBCAP_LIBS) \
    $(OPTIONAL_DATACHANNEL_CFLAGS) \
    $(OPTIONAL_IPMIMONITORING_CFLAGS) \
    $(OPTIONAL_CUPS_CFLAGS) \
    $(OPTIONAL_XENSTAT_CFLAGS) \
    $(OPTIONAL_BPF_CFLAGS) \
    $(NULL)

sbin_PROGRAMS =
plugins_PROGRAMS =

LIBNETDATA_FILES = \
    libnetdata/adaptive_resortable_list/adaptive_resortable_list.c \
    libnetdata/adaptive_resortable_list/adaptive_resortable_list.h \
    libnetdata/config/appconfig.c \
    libnetdata/config/appconfig.h \
    libnetdata/aral/aral.c \
    libnetdata/aral/aral.h \
    libnetdata/avl/avl.c \
    libnetdata/avl/avl.h \
    libnetdata/buffer/buffer.c \
    libnetdata/buffer/buffer.h \
    libnetdata/circular_buffer/circular_buffer.c \
    libnetdata/circular_buffer/circular_buffer.h \
    libnetdata/clocks/clocks.c \
    libnetdata/clocks/clocks.h \
    libnetdata/completion/completion.c \
    libnetdata/completion/completion.h \
    libnetdata/dictionary/dictionary.c \
    libnetdata/dictionary/dictionary.h \
    libnetdata/eval/eval.c \
    libnetdata/eval/eval.h \
    libnetdata/gorilla/gorilla.h \
    libnetdata/gorilla/gorilla.cc \
    libnetdata/inlined.h \
    libnetdata/july/july.c \
    libnetdata/july/july.h \
    libnetdata/libnetdata.c \
    libnetdata/libnetdata.h \
    libnetdata/required_dummies.h \
    libnetdata/locks/locks.c \
    libnetdata/locks/locks.h \
    libnetdata/log/log.c \
    libnetdata/log/log.h \
    libnetdata/onewayalloc/onewayalloc.c \
    libnetdata/onewayalloc/onewayalloc.h \
    libnetdata/popen/popen.c \
    libnetdata/popen/popen.h \
    libnetdata/procfile/procfile.c \
    libnetdata/procfile/procfile.h \
    libnetdata/os.c \
    libnetdata/os.h \
    libnetdata/simple_pattern/simple_pattern.c \
    libnetdata/simple_pattern/simple_pattern.h \
    libnetdata/socket/socket.c \
    libnetdata/socket/socket.h \
    libnetdata/socket/security.c \
    libnetdata/socket/security.h \
    libnetdata/statistical/statistical.c \
    libnetdata/statistical/statistical.h \
    libnetdata/string/string.c \
    libnetdata/string/string.h \
    libnetdata/storage_number/storage_number.c \
    libnetdata/storage_number/storage_number.h \
    libnetdata/threads/threads.c \
    libnetdata/threads/threads.h \
    libnetdata/url/url.c \
    libnetdata/url/url.h \
    libnetdata/json/json.c \
    libnetdata/json/json.h \
    libnetdata/json/jsmn.c \
    libnetdata/json/jsmn.h \
    libnetdata/health/health.c \
    libnetdata/health/health.h \
    libnetdata/string/utf8.h \
    libnetdata/worker_utilization/worker_utilization.c \
    libnetdata/worker_utilization/worker_utilization.h \
    libnetdata/http/http_defs.h \
    $(NULL)

if ENABLE_PLUGIN_EBPF
    LIBNETDATA_FILES += \
        libnetdata/ebpf/ebpf.c \
        libnetdata/ebpf/ebpf.h \
        $(NULL)
endif

APPS_PLUGIN_FILES = \
    collectors/apps.plugin/apps_plugin.c \
    $(LIBNETDATA_FILES) \
    $(NULL)

DEBUGFS_PLUGIN_FILES = \
    collectors/debugfs.plugin/debugfs_plugin.c \
    collectors/debugfs.plugin/debugfs_plugin.h \
    collectors/debugfs.plugin/debugfs_extfrag.c \
    collectors/debugfs.plugin/debugfs_zswap.c \
    $(LIBNETDATA_FILES) \
    $(NULL)

FREEBSD_PLUGIN_FILES = \
    collectors/freebsd.plugin/plugin_freebsd.c \
    collectors/freebsd.plugin/plugin_freebsd.h \
    collectors/freebsd.plugin/freebsd_sysctl.c \
    collectors/freebsd.plugin/freebsd_getmntinfo.c \
    collectors/freebsd.plugin/freebsd_getifaddrs.c \
    collectors/freebsd.plugin/freebsd_devstat.c \
    collectors/freebsd.plugin/freebsd_kstat_zfs.c \
    collectors/freebsd.plugin/freebsd_ipfw.c \
    collectors/proc.plugin/zfs_common.c \
    collectors/proc.plugin/zfs_common.h \
    $(NULL)

HEALTH_PLUGIN_FILES = \
    health/health.c \
    health/health.h \
    health/health_config.c \
    health/health_json.c \
    health/health_log.c \
    $(NULL)

ML_FILES = \
    ml/ml.h \
    ml/ml-dummy.c \
    $(NULL)

if ENABLE_ML

ML_FILES += \
    ml/ad_charts.h \
    ml/ad_charts.cc \
    ml/Config.cc \
    ml/dlib/dlib/all/source.cpp \
    ml/ml-private.h \
    ml/ml.cc \
    $(NULL)

# Disable warnings from dlib library
ml/dlib/dlib/all/source.$(OBJEXT) : CXXFLAGS += -Wno-sign-compare -Wno-type-limits -Wno-aggressive-loop-optimizations -Wno-stringop-overflow -Wno-psabi

# Disable ml warnings
ml/ml.$(OBJEXT) : CXXFLAGS += -Wno-psabi

endif

IDLEJITTER_PLUGIN_FILES = \
    collectors/idlejitter.plugin/plugin_idlejitter.c \
    $(NULL)

CGROUPS_PLUGIN_FILES = \
    collectors/cgroups.plugin/sys_fs_cgroup.c \
    collectors/cgroups.plugin/sys_fs_cgroup.h \
    $(NULL)

CGROUP_NETWORK_FILES = \
    collectors/cgroups.plugin/cgroup-network.c \
    $(LIBNETDATA_FILES) \
    $(NULL)

LOCAL_LISTENERS_FILES = \
    collectors/plugins.d/local_listeners.c \
    $(LIBNETDATA_FILES) \
    $(NULL)

DISKSPACE_PLUGIN_FILES = \
    collectors/diskspace.plugin/plugin_diskspace.c \
    $(NULL)

TIMEX_PLUGIN_FILES = \
    collectors/timex.plugin/plugin_timex.c \
    $(NULL)

FREEIPMI_PLUGIN_FILES = \
    collectors/freeipmi.plugin/freeipmi_plugin.c \
    $(LIBNETDATA_FILES) \
    $(NULL)

CUPS_PLUGIN_FILES = \
    collectors/cups.plugin/cups_plugin.c \
    $(LIBNETDATA_FILES) \
    $(NULL)

NFACCT_PLUGIN_FILES = \
    collectors/nfacct.plugin/plugin_nfacct.c \
    $(LIBNETDATA_FILES) \
    $(NULL)

SLABINFO_PLUGIN_FILES = \
    collectors/slabinfo.plugin/slabinfo.c \
    $(LIBNETDATA_FILES) \
    $(NULL)

XENSTAT_PLUGIN_FILES = \
    collectors/xenstat.plugin/xenstat_plugin.c \
    $(LIBNETDATA_FILES) \
    $(NULL)

PERF_PLUGIN_FILES = \
    collectors/perf.plugin/perf_plugin.c \
    $(LIBNETDATA_FILES) \
    $(NULL)

EBPF_PLUGIN_FILES = \
    collectors/ebpf.plugin/ebpf.c \
    collectors/ebpf.plugin/ebpf_cachestat.c \
    collectors/ebpf.plugin/ebpf_cachestat.h \
    collectors/ebpf.plugin/ebpf_dcstat.c \
    collectors/ebpf.plugin/ebpf_dcstat.h \
    collectors/ebpf.plugin/ebpf_disk.c \
    collectors/ebpf.plugin/ebpf_disk.h \
    collectors/ebpf.plugin/ebpf_fd.c \
    collectors/ebpf.plugin/ebpf_fd.h \
    collectors/ebpf.plugin/ebpf_filesystem.c \
    collectors/ebpf.plugin/ebpf_filesystem.h \
    collectors/ebpf.plugin/ebpf_hardirq.c \
    collectors/ebpf.plugin/ebpf_hardirq.h \
    collectors/ebpf.plugin/ebpf_mdflush.c \
    collectors/ebpf.plugin/ebpf_mdflush.h \
    collectors/ebpf.plugin/ebpf_mount.c \
    collectors/ebpf.plugin/ebpf_mount.h \
    collectors/ebpf.plugin/ebpf_oomkill.c \
    collectors/ebpf.plugin/ebpf_oomkill.h \
    collectors/ebpf.plugin/ebpf_process.c \
    collectors/ebpf.plugin/ebpf_process.h \
    collectors/ebpf.plugin/ebpf_shm.c \
    collectors/ebpf.plugin/ebpf_shm.h \
    collectors/ebpf.plugin/ebpf_socket.c \
    collectors/ebpf.plugin/ebpf_socket.h \
    collectors/ebpf.plugin/ebpf_softirq.c \
    collectors/ebpf.plugin/ebpf_softirq.h \
    collectors/ebpf.plugin/ebpf_sync.c \
    collectors/ebpf.plugin/ebpf_sync.h \
    collectors/ebpf.plugin/ebpf_swap.c \
    collectors/ebpf.plugin/ebpf_swap.h \
    collectors/ebpf.plugin/ebpf_vfs.c \
    collectors/ebpf.plugin/ebpf_vfs.h \
    collectors/ebpf.plugin/ebpf.h \
    collectors/ebpf.plugin/ebpf_apps.c \
    collectors/ebpf.plugin/ebpf_apps.h \
    collectors/ebpf.plugin/ebpf_cgroup.c \
    collectors/ebpf.plugin/ebpf_cgroup.h \
    collectors/ebpf.plugin/ebpf_unittest.c \
    collectors/ebpf.plugin/ebpf_unittest.h \
    $(LIBNETDATA_FILES) \
    $(NULL)

PROC_PLUGIN_FILES = \
    collectors/proc.plugin/ipc.c \
    collectors/proc.plugin/plugin_proc.c \
    collectors/proc.plugin/plugin_proc.h \
    collectors/proc.plugin/proc_diskstats.c \
    collectors/proc.plugin/proc_mdstat.c \
    collectors/proc.plugin/proc_interrupts.c \
    collectors/proc.plugin/proc_softirqs.c \
    collectors/proc.plugin/proc_loadavg.c \
    collectors/proc.plugin/proc_meminfo.c \
    collectors/proc.plugin/proc_pagetypeinfo.c \
    collectors/proc.plugin/proc_pressure.c \
    collectors/proc.plugin/proc_pressure.h \
    collectors/proc.plugin/proc_net_dev.c \
    collectors/proc.plugin/proc_net_wireless.c \
    collectors/proc.plugin/proc_net_ip_vs_stats.c \
    collectors/proc.plugin/proc_net_netstat.c \
    collectors/proc.plugin/proc_net_rpc_nfs.c \
    collectors/proc.plugin/proc_net_rpc_nfsd.c \
    collectors/proc.plugin/proc_net_sctp_snmp.c \
    collectors/proc.plugin/proc_net_sockstat.c \
    collectors/proc.plugin/proc_net_sockstat6.c \
    collectors/proc.plugin/proc_net_softnet_stat.c \
    collectors/proc.plugin/proc_net_stat_conntrack.c \
    collectors/proc.plugin/proc_net_stat_synproxy.c \
    collectors/proc.plugin/proc_self_mountinfo.c \
    collectors/proc.plugin/proc_self_mountinfo.h \
    collectors/proc.plugin/zfs_common.c \
    collectors/proc.plugin/zfs_common.h \
    collectors/proc.plugin/proc_spl_kstat_zfs.c \
    collectors/proc.plugin/proc_stat.c \
    collectors/proc.plugin/proc_sys_kernel_random_entropy_avail.c \
    collectors/proc.plugin/proc_vmstat.c \
    collectors/proc.plugin/proc_uptime.c \
    collectors/proc.plugin/sys_kernel_mm_ksm.c \
    collectors/proc.plugin/sys_block_zram.c \
    collectors/proc.plugin/sys_devices_system_edac_mc.c \
    collectors/proc.plugin/sys_devices_system_node.c \
    collectors/proc.plugin/sys_fs_btrfs.c \
    collectors/proc.plugin/sys_class_power_supply.c \
    collectors/proc.plugin/sys_class_infiniband.c \
    $(NULL)

PROFILE_PLUGIN_FILES = \
    collectors/profile.plugin/plugin_profile.cc \
    $(NULL)

TC_PLUGIN_FILES = \
    collectors/tc.plugin/plugin_tc.c \
    $(NULL)

MACOS_PLUGIN_FILES = \
    collectors/macos.plugin/plugin_macos.c \
    collectors/macos.plugin/plugin_macos.h \
    collectors/macos.plugin/macos_sysctl.c \
    collectors/macos.plugin/macos_mach_smi.c \
    collectors/macos.plugin/macos_fw.c \
    $(NULL)

PLUGINSD_PLUGIN_FILES = \
    collectors/plugins.d/plugins_d.c \
    collectors/plugins.d/plugins_d.h \
    collectors/plugins.d/pluginsd_parser.c \
    collectors/plugins.d/pluginsd_parser.h \
    collectors/plugins.d/gperf-hashtable.h \
    $(NULL)

RRD_PLUGIN_FILES = \
    database/contexts/rrdcontext.c \
    database/contexts/rrdcontext.h \
    database/contexts/metric.c \
    database/contexts/instance.c \
    database/contexts/context.c \
    database/contexts/worker.c \
    database/contexts/query_target.c \
    database/contexts/query_scope.c \
    database/contexts/api_v1.c \
    database/contexts/api_v2.c \
    database/contexts/internal.h \
    database/rrdcalc.c \
    database/rrdcalc.h \
    database/rrdcalctemplate.c \
    database/rrdcalctemplate.h \
    database/rrddim.c \
    database/rrddimvar.c \
    database/rrddimvar.h \
    database/rrdfamily.c \
    database/rrdhost.c \
    database/rrdlabels.c \
    database/rrd.c \
    database/rrd.h \
    database/rrdset.c \
    database/rrdfunctions.c \
    database/rrdfunctions.h \
    database/rrdsetvar.c \
    database/rrdsetvar.h \
    database/rrdvar.c \
    database/rrdvar.h \
    database/storage_engine.c \
    database/storage_engine.h \
    database/ram/rrddim_mem.c \
    database/ram/rrddim_mem.h \
    database/sqlite/sqlite_functions.c \
    database/sqlite/sqlite_functions.h \
    database/sqlite/sqlite_context.c \
    database/sqlite/sqlite_context.h \
    database/sqlite/sqlite_db_migration.c \
    database/sqlite/sqlite_db_migration.h \
    database/sqlite/sqlite_aclk.c \
	database/sqlite/sqlite_aclk.h \
    database/sqlite/sqlite_metadata.c \
    database/sqlite/sqlite_metadata.h \
    database/sqlite/sqlite_health.c \
    database/sqlite/sqlite_health.h \
    database/sqlite/sqlite_aclk_node.c \
    database/sqlite/sqlite_aclk_node.h \
    database/sqlite/sqlite_aclk_alert.c \
    database/sqlite/sqlite_aclk_alert.h \
    database/sqlite/sqlite3.c \
    database/sqlite/sqlite3.h \
    database/KolmogorovSmirnovDist.c \
    database/KolmogorovSmirnovDist.h \
    $(NULL)

database/sqlite/sqlite3.$(OBJEXT) : CFLAGS += -Wno-cast-function-type
database/KolmogorovSmirnovDist.$(OBJEXT) : CFLAGS += -Wno-maybe-uninitialized

noinst_LIBRARIES = libjudy.a

libjudy_a_SOURCES = libnetdata/libjudy/src/Judy.h \
    libnetdata/libjudy/src/JudyCommon/JudyMalloc.c \
    libnetdata/libjudy/src/JudyCommon/JudyPrivate.h \
    libnetdata/libjudy/src/JudyCommon/JudyPrivate1L.h \
    libnetdata/libjudy/src/JudyCommon/JudyPrivateBranch.h \
    libnetdata/libjudy/src/JudyL/JudyL.h \
    libnetdata/libjudy/src/JudyL/JudyLByCount.c \
    libnetdata/libjudy/src/JudyL/JudyLCascade.c \
    libnetdata/libjudy/src/JudyL/JudyLCount.c \
    libnetdata/libjudy/src/JudyL/JudyLCreateBranch.c \
    libnetdata/libjudy/src/JudyL/JudyLDecascade.c \
    libnetdata/libjudy/src/JudyL/JudyLDel.c \
    libnetdata/libjudy/src/JudyL/JudyLFirst.c \
    libnetdata/libjudy/src/JudyL/JudyLFreeArray.c \
    libnetdata/libjudy/src/JudyL/j__udyLGet.c \
    libnetdata/libjudy/src/JudyL/JudyLGet.c \
    libnetdata/libjudy/src/JudyL/JudyLInsArray.c \
    libnetdata/libjudy/src/JudyL/JudyLIns.c \
    libnetdata/libjudy/src/JudyL/JudyLInsertBranch.c \
    libnetdata/libjudy/src/JudyL/JudyLMallocIF.c \
    libnetdata/libjudy/src/JudyL/JudyLMemActive.c \
    libnetdata/libjudy/src/JudyL/JudyLMemUsed.c \
    libnetdata/libjudy/src/JudyL/JudyLNext.c \
    libnetdata/libjudy/src/JudyL/JudyLNextEmpty.c \
    libnetdata/libjudy/src/JudyL/JudyLPrev.c \
    libnetdata/libjudy/src/JudyL/JudyLPrevEmpty.c \
    libnetdata/libjudy/src/JudyL/JudyLTables.c \
    libnetdata/libjudy/src/JudyHS/JudyHS.c \
    $(NULL)

libjudy_a_CFLAGS = $(LIBJUDY_CFLAGS) -DJUDYL -I$(abs_top_srcdir)/libnetdata/libjudy/src -I$(abs_top_srcdir)/libnetdata/libjudy/src/JudyCommon -Wno-sign-compare -Wno-implicit-fallthrough

libnetdata/libjudy/src/JudyL/libjudy_a-JudyLPrev.$(OBJEXT) : CFLAGS += -DJUDYPREV
libnetdata/libjudy/src/JudyL/libjudy_a-JudyLPrevEmpty.$(OBJEXT) : CFLAGS += -DJUDYPREV
libnetdata/libjudy/src/JudyL/libjudy_a-JudyLNext.$(OBJEXT) : CFLAGS += -DJUDYNEXT
libnetdata/libjudy/src/JudyL/libjudy_a-JudyLNextEmpty.$(OBJEXT) : CFLAGS += -DJUDYNEXT
libnetdata/libjudy/src/JudyL/libjudy_a-JudyLByCount.$(OBJEXT) : CFLAGS +=  -DNOSMARTJBB -DNOSMARTJBU -DNOSMARTJLB
libnetdata/libjudy/src/JudyL/libjudy_a-j__udyLGet.$(OBJEXT) : CFLAGS +=  -DJUDYGETINLINE

libjudy_a-JudyLTables.$(OBJEXT) : CFLAGS += -I$(abs_top_srcdir)/libnetdata/libjudy/src/JudyL

if ENABLE_DBENGINE
    RRD_PLUGIN_FILES += \
        database/engine/rrdengine.c \
        database/engine/rrdengine.h \
        database/engine/rrddiskprotocol.h \
        database/engine/datafile.c \
        database/engine/datafile.h \
        database/engine/journalfile.c \
        database/engine/journalfile.h \
        database/engine/rrdenginelib.c \
        database/engine/rrdenginelib.h \
        database/engine/rrdengineapi.c \
        database/engine/rrdengineapi.h \
        database/engine/pagecache.c \
        database/engine/pagecache.h \
        database/engine/cache.c \
        database/engine/cache.h \
        database/engine/metric.c \
        database/engine/metric.h \
        database/engine/pdc.c \
        database/engine/pdc.h \
        $(NULL)
    
    RRD_PLUGIN_KSY_BUILTFILES = \
        database/engine/journalfile_v2.ksy \
        database/engine/journalfile_v2_virtmemb.ksy \
        $(NULL)

    BUILT_SOURCES += $(RRD_PLUGIN_KSY_BUILTFILES)
    CLEANFILES += $(RRD_PLUGIN_KSY_BUILTFILES)

database/engine/journalfile_v2.ksy: $(abs_top_srcdir)/database/engine/journalfile_v2.ksy.in
	m4 $(abs_top_srcdir)/database/engine/journalfile_v2.ksy.in > $@

database/engine/journalfile_v2_virtmemb.ksy: $(abs_top_srcdir)/database/engine/journalfile_v2.ksy.in
	m4 -DVIRT_MEMBERS $(abs_top_srcdir)/database/engine/journalfile_v2.ksy.in > $@
endif

API_PLUGIN_FILES = \
    web/api/badges/web_buffer_svg.c \
    web/api/badges/web_buffer_svg.h \
    web/api/exporters/allmetrics.c \
    web/api/exporters/allmetrics.h \
    web/api/exporters/shell/allmetrics_shell.c \
    web/api/exporters/shell/allmetrics_shell.h \
    web/api/queries/average/average.c \
    web/api/queries/average/average.h \
    web/api/queries/countif/countif.c \
    web/api/queries/countif/countif.h \
    web/api/queries/des/des.c \
    web/api/queries/des/des.h \
    web/api/queries/incremental_sum/incremental_sum.c \
    web/api/queries/incremental_sum/incremental_sum.h \
    web/api/queries/max/max.c \
    web/api/queries/max/max.h \
    web/api/queries/median/median.c \
    web/api/queries/median/median.h \
    web/api/queries/min/min.c \
    web/api/queries/min/min.h \
    web/api/queries/percentile/percentile.c \
    web/api/queries/percentile/percentile.h \
    web/api/queries/trimmed_mean/trimmed_mean.c \
    web/api/queries/trimmed_mean/trimmed_mean.h \
    web/api/queries/query.c \
    web/api/queries/query.h \
    web/api/queries/rrdr.c \
    web/api/queries/rrdr.h \
    web/api/queries/ses/ses.c \
    web/api/queries/ses/ses.h \
    web/api/queries/stddev/stddev.c \
    web/api/queries/stddev/stddev.h \
    web/api/queries/sum/sum.c \
    web/api/queries/sum/sum.h \
    web/api/queries/weights.c \
    web/api/queries/weights.h \
    web/api/formatters/rrd2json.c \
    web/api/formatters/rrd2json.h \
    web/api/formatters/csv/csv.c \
    web/api/formatters/csv/csv.h \
    web/api/formatters/json/json.c \
    web/api/formatters/json/json.h \
    web/api/formatters/ssv/ssv.c \
    web/api/formatters/ssv/ssv.h \
    web/api/formatters/value/value.c \
    web/api/formatters/value/value.h \
    web/api/formatters/json_wrapper.c \
    web/api/formatters/json_wrapper.h \
    web/api/formatters/charts2json.c \
    web/api/formatters/charts2json.h \
    web/api/formatters/rrdset2json.c \
    web/api/formatters/rrdset2json.h \
    web/api/health/health_cmdapi.c \
    web/api/health/health_cmdapi.h \
    web/api/web_api.c \
    web/api/web_api.h \
    web/api/web_api_v1.c \
    web/api/web_api_v1.h \
    web/api/web_api_v2.c \
    web/api/web_api_v2.h \
    $(NULL)

STREAMING_PLUGIN_FILES = \
    streaming/rrdpush.c \
    streaming/compression.c \
    streaming/sender.c \
    streaming/receiver.c \
    streaming/replication.h \
    streaming/replication.c \
    streaming/rrdpush.h \
    $(NULL)

REGISTRY_PLUGIN_FILES = \
    registry/registry.c \
    registry/registry.h \
    registry/registry_db.c \
    registry/registry_init.c \
    registry/registry_internals.c \
    registry/registry_internals.h \
    registry/registry_log.c \
    registry/registry_machine.c \
    registry/registry_machine.h \
    registry/registry_person.c \
    registry/registry_person.h \
    $(NULL)

STATSD_PLUGIN_FILES = \
    collectors/statsd.plugin/statsd.c \
    $(NULL)

WEB_PLUGIN_FILES = \
    web/rtc/webrtc.c \
    web/rtc/webrtc.h \
    web/server/web_client.c \
    web/server/web_client.h \
    web/server/web_server.c \
    web/server/web_server.h \
    web/server/web_client_cache.c \
    web/server/web_client_cache.h \
    web/server/static/static-threaded.c \
    web/server/static/static-threaded.h \
    $(NULL)

CLAIM_FILES = \
    claim/claim.c \
    claim/claim.h \
    $(NULL)

if ENABLE_ACLK
ACLK_FILES = \
    aclk/aclk_util.c \
    aclk/aclk_util.h \
    aclk/aclk_stats.c \
    aclk/aclk_stats.h \
    aclk/aclk_query.c \
    aclk/aclk_query.h \
    aclk/aclk_query_queue.c \
    aclk/aclk_query_queue.h \
    aclk/aclk_otp.c \
    aclk/aclk_otp.h \
    aclk/aclk_tx_msgs.c \
    aclk/aclk_tx_msgs.h \
    aclk/aclk_rx_msgs.c \
    aclk/aclk_rx_msgs.h \
    aclk/https_client.c \
    aclk/https_client.h \
    aclk/aclk_alarm_api.c \
    aclk/aclk_alarm_api.h \
    aclk/aclk_contexts_api.c \
    aclk/aclk_contexts_api.h \
    aclk/helpers/mqtt_wss_pal.h \
    aclk/helpers/ringbuffer_pal.h \
    aclk/schema-wrappers/connection.cc \
    aclk/schema-wrappers/connection.h \
    aclk/schema-wrappers/node_connection.cc \
    aclk/schema-wrappers/node_connection.h \
    aclk/schema-wrappers/node_creation.cc \
    aclk/schema-wrappers/node_creation.h \
    aclk/schema-wrappers/alarm_stream.cc \
    aclk/schema-wrappers/alarm_stream.h \
    aclk/schema-wrappers/alarm_config.cc \
    aclk/schema-wrappers/alarm_config.h \
    aclk/schema-wrappers/node_info.cc \
    aclk/schema-wrappers/node_info.h \
    aclk/schema-wrappers/capability.cc \
    aclk/schema-wrappers/capability.h \
    aclk/schema-wrappers/proto_2_json.cc \
    aclk/schema-wrappers/proto_2_json.h \
    aclk/schema-wrappers/schema_wrappers.h \
    aclk/schema-wrappers/schema_wrapper_utils.cc \
    aclk/schema-wrappers/schema_wrapper_utils.h \
    aclk/schema-wrappers/context_stream.cc \
    aclk/schema-wrappers/context_stream.h \
    aclk/schema-wrappers/context.cc \
    aclk/schema-wrappers/context.h \
    aclk/schema-wrappers/agent_cmds.cc \
    aclk/schema-wrappers/agent_cmds.h \
    $(NULL)

noinst_LIBRARIES += libmqttwebsockets.a

libmqttwebsockets_a_SOURCES = \
    mqtt_websockets/src/mqtt_wss_client.c \
    mqtt_websockets/src/include/mqtt_wss_client.h \
    mqtt_websockets/src/mqtt_wss_log.c \
    mqtt_websockets/src/include/mqtt_wss_log.h \
    mqtt_websockets/src/ws_client.c \
    mqtt_websockets/src/include/ws_client.h \
    mqtt_websockets/src/mqtt_ng.c \
    mqtt_websockets/src/include/mqtt_ng.h \
    mqtt_websockets/src/common_public.c \
    mqtt_websockets/src/include/common_public.h \
    mqtt_websockets/src/include/common_internal.h \
    mqtt_websockets/c-rbuf/src/ringbuffer.c \
    mqtt_websockets/c-rbuf/include/ringbuffer.h \
    mqtt_websockets/c-rbuf/src/ringbuffer_internal.h \
    mqtt_websockets/c_rhash/src/c_rhash.c \
    mqtt_websockets/c_rhash/include/c_rhash.h \
    mqtt_websockets/c_rhash/src/c_rhash_internal.h \
    $(NULL)

libmqttwebsockets_a_CFLAGS = $(CFLAGS) -DMQTT_WSS_CUSTOM_ALLOC -DRBUF_CUSTOM_MALLOC -DMQTT_WSS_CPUSTATS -I$(srcdir)/aclk/helpers -I$(srcdir)/mqtt_websockets/c_rhash/include

if MQTT_WSS_DEBUG
libmqttwebsockets_a_CFLAGS += -DMQTT_WSS_DEBUG
endif

mqtt_websockets/src/mqtt_wss_client.$(OBJEXT) : CFLAGS += -Wno-unused-result

ACLK_PROTO_DEFINITIONS = \
    aclk/aclk-schemas/proto/aclk/v1/lib.proto \
    aclk/aclk-schemas/proto/agent/v1/disconnect.proto \
    aclk/aclk-schemas/proto/agent/v1/connection.proto \
    aclk/aclk-schemas/proto/alarm/v1/config.proto \
    aclk/aclk-schemas/proto/alarm/v1/stream.proto \
    aclk/aclk-schemas/proto/nodeinstance/connection/v1/connection.proto \
    aclk/aclk-schemas/proto/nodeinstance/create/v1/creation.proto \
    aclk/aclk-schemas/proto/nodeinstance/info/v1/info.proto \
    aclk/aclk-schemas/proto/context/v1/context.proto \
    aclk/aclk-schemas/proto/context/v1/stream.proto \
    aclk/aclk-schemas/proto/agent/v1/cmds.proto \
    $(NULL)

dist_noinst_DATA += $(ACLK_PROTO_DEFINITIONS)

ACLK_PROTO_BUILT_FILES = aclk/aclk-schemas/proto/agent/v1/connection.pb.cc \
    aclk/aclk-schemas/proto/agent/v1/connection.pb.h \
    aclk/aclk-schemas/proto/nodeinstance/connection/v1/connection.pb.cc \
    aclk/aclk-schemas/proto/nodeinstance/connection/v1/connection.pb.h \
    aclk/aclk-schemas/proto/nodeinstance/create/v1/creation.pb.cc \
    aclk/aclk-schemas/proto/nodeinstance/create/v1/creation.pb.h \
    aclk/aclk-schemas/proto/aclk/v1/lib.pb.cc \
    aclk/aclk-schemas/proto/aclk/v1/lib.pb.h \
    aclk/aclk-schemas/proto/agent/v1/disconnect.pb.cc \
    aclk/aclk-schemas/proto/agent/v1/disconnect.pb.h \
    aclk/aclk-schemas/proto/alarm/v1/config.pb.cc \
    aclk/aclk-schemas/proto/alarm/v1/config.pb.h \
    aclk/aclk-schemas/proto/alarm/v1/stream.pb.cc \
    aclk/aclk-schemas/proto/alarm/v1/stream.pb.h \
    aclk/aclk-schemas/proto/nodeinstance/info/v1/info.pb.cc \
    aclk/aclk-schemas/proto/nodeinstance/info/v1/info.pb.h \
    aclk/aclk-schemas/proto/context/v1/context.pb.cc \
    aclk/aclk-schemas/proto/context/v1/context.pb.h \
    aclk/aclk-schemas/proto/context/v1/stream.pb.cc \
    aclk/aclk-schemas/proto/context/v1/stream.pb.h \
    aclk/aclk-schemas/proto/agent/v1/cmds.pb.cc \
    aclk/aclk-schemas/proto/agent/v1/cmds.pb.h \
    $(NULL)

BUILT_SOURCES += $(ACLK_PROTO_BUILT_FILES)
nodist_netdata_SOURCES += $(ACLK_PROTO_BUILT_FILES)
CLEANFILES += $(ACLK_PROTO_BUILT_FILES)

aclk/aclk-schemas/proto/agent/v1/connection.pb.cc \
aclk/aclk-schemas/proto/agent/v1/connection.pb.h: aclk/aclk-schemas/proto/agent/v1/connection.proto
	$(PROTOC) -I=aclk/aclk-schemas --cpp_out=$(builddir)/aclk/aclk-schemas $^

aclk/aclk-schemas/proto/nodeinstance/connection/v1/connection.pb.cc \
aclk/aclk-schemas/proto/nodeinstance/connection/v1/connection.pb.h: aclk/aclk-schemas/proto/nodeinstance/connection/v1/connection.proto
	$(PROTOC) -I=aclk/aclk-schemas --cpp_out=$(builddir)/aclk/aclk-schemas $^

aclk/aclk-schemas/proto/nodeinstance/create/v1/creation.pb.cc \
aclk/aclk-schemas/proto/nodeinstance/create/v1/creation.pb.h: aclk/aclk-schemas/proto/nodeinstance/create/v1/creation.proto
	$(PROTOC) -I=aclk/aclk-schemas --cpp_out=$(builddir)/aclk/aclk-schemas $^

aclk/aclk-schemas/proto/aclk/v1/lib.pb.cc \
aclk/aclk-schemas/proto/aclk/v1/lib.pb.h: aclk/aclk-schemas/proto/aclk/v1/lib.proto
	$(PROTOC) -I=aclk/aclk-schemas --cpp_out=$(builddir)/aclk/aclk-schemas $^

aclk/aclk-schemas/proto/agent/v1/disconnect.pb.cc \
aclk/aclk-schemas/proto/agent/v1/disconnect.pb.h: aclk/aclk-schemas/proto/agent/v1/disconnect.proto
	$(PROTOC) -I=aclk/aclk-schemas --cpp_out=$(builddir)/aclk/aclk-schemas $^

aclk/aclk-schemas/proto/alarm/v1/config.pb.cc \
aclk/aclk-schemas/proto/alarm/v1/config.pb.h: aclk/aclk-schemas/proto/alarm/v1/config.proto
	$(PROTOC) -I=aclk/aclk-schemas --cpp_out=$(builddir)/aclk/aclk-schemas $^

aclk/aclk-schemas/proto/alarm/v1/stream.pb.cc \
aclk/aclk-schemas/proto/alarm/v1/stream.pb.h: aclk/aclk-schemas/proto/alarm/v1/stream.proto
	$(PROTOC) -I=aclk/aclk-schemas --cpp_out=$(builddir)/aclk/aclk-schemas $^

aclk/aclk-schemas/proto/nodeinstance/info/v1/info.pb.cc \
aclk/aclk-schemas/proto/nodeinstance/info/v1/info.pb.h: aclk/aclk-schemas/proto/nodeinstance/info/v1/info.proto
	$(PROTOC) -I=aclk/aclk-schemas --cpp_out=$(builddir)/aclk/aclk-schemas $^

aclk/aclk-schemas/proto/context/v1/context.pb.cc \
aclk/aclk-schemas/proto/context/v1/context.pb.h: aclk/aclk-schemas/proto/context/v1/context.proto
	$(PROTOC) -I=aclk/aclk-schemas --cpp_out=$(builddir)/aclk/aclk-schemas $^

aclk/aclk-schemas/proto/context/v1/stream.pb.cc \
aclk/aclk-schemas/proto/context/v1/stream.pb.h: aclk/aclk-schemas/proto/context/v1/stream.proto
	$(PROTOC) -I=aclk/aclk-schemas --cpp_out=$(builddir)/aclk/aclk-schemas $^

aclk/aclk-schemas/proto/agent/v1/cmds.pb.cc \
aclk/aclk-schemas/proto/agent/v1/cmds.pb.h: aclk/aclk-schemas/proto/agent/v1/cmds.proto
	$(PROTOC) -I=aclk/aclk-schemas --cpp_out=$(builddir)/aclk/aclk-schemas $^

endif #ENABLE_ACLK

ACLK_ALWAYS_BUILD_FILES = \
    aclk/aclk_rrdhost_state.h \
    aclk/aclk_proxy.c \
    aclk/aclk_proxy.h \
    aclk/aclk.c \
    aclk/aclk.h \
    aclk/aclk_capas.c \
    aclk/aclk_capas.h \
    $(NULL)

SPAWN_PLUGIN_FILES = \
    spawn/spawn.c \
    spawn/spawn_server.c \
    spawn/spawn_client.c \
    spawn/spawn.h \
    $(NULL)

EXPORTING_ENGINE_FILES = \
    exporting/exporting_engine.c \
    exporting/exporting_engine.h \
    exporting/graphite/graphite.c \
    exporting/graphite/graphite.h \
    exporting/json/json.c \
    exporting/json/json.h \
    exporting/opentsdb/opentsdb.c \
    exporting/opentsdb/opentsdb.h \
    exporting/prometheus/prometheus.c \
    exporting/prometheus/prometheus.h \
    exporting/read_config.c \
    exporting/clean_connectors.c \
    exporting/init_connectors.c \
    exporting/process_data.c \
    exporting/check_filters.c \
    exporting/send_data.c \
    exporting/send_internal_metrics.c \
    $(NULL)

PROMETHEUS_REMOTE_WRITE_EXPORTING_FILES = \
    exporting/prometheus/remote_write/remote_write.c \
    exporting/prometheus/remote_write/remote_write.h \
    exporting/prometheus/remote_write/remote_write_request.cc \
    exporting/prometheus/remote_write/remote_write_request.h \
    exporting/prometheus/remote_write/remote_write.proto \
    $(NULL)

KINESIS_EXPORTING_FILES = \
    exporting/aws_kinesis/aws_kinesis.c \
    exporting/aws_kinesis/aws_kinesis.h \
    exporting/aws_kinesis/aws_kinesis_put_record.cc \
    exporting/aws_kinesis/aws_kinesis_put_record.h \
    $(NULL)

PUBSUB_EXPORTING_FILES = \
    exporting/pubsub/pubsub.c \
    exporting/pubsub/pubsub.h \
    exporting/pubsub/pubsub_publish.cc \
    exporting/pubsub/pubsub_publish.h \
    $(NULL)

MONGODB_EXPORTING_FILES = \
    exporting/mongodb/mongodb.c \
    exporting/mongodb/mongodb.h \
    $(NULL)

if ENABLE_LOGSMANAGEMENT
LOGSMANAGEMENT_FILES = \
    logsmanagement/rrd_api/rrd_api_docker_ev.c \
    logsmanagement/rrd_api/rrd_api_docker_ev.h \
    logsmanagement/rrd_api/rrd_api_generic.c \
    logsmanagement/rrd_api/rrd_api_generic.h \
    logsmanagement/rrd_api/rrd_api_kernel.c \
    logsmanagement/rrd_api/rrd_api_kernel.h \
    logsmanagement/rrd_api/rrd_api_stats.c \
    logsmanagement/rrd_api/rrd_api_stats.h \
    logsmanagement/rrd_api/rrd_api_systemd.c \
    logsmanagement/rrd_api/rrd_api_systemd.h \
    logsmanagement/rrd_api/rrd_api_web_log.c \
    logsmanagement/rrd_api/rrd_api_web_log.h \
    logsmanagement/rrd_api/rrd_api.h \
    logsmanagement/circular_buffer.c \
    logsmanagement/circular_buffer.h \
    logsmanagement/compression.c \
    logsmanagement/compression.h \
    logsmanagement/db_api.c \
    logsmanagement/db_api.h \
    logsmanagement/file_info.h \
    logsmanagement/flb_plugin.c \
    logsmanagement/flb_plugin.h \
    logsmanagement/functions.c \
    logsmanagement/functions.h \
    logsmanagement/helper.h \
    logsmanagement/logsmanagement_conf.h \
    logsmanagement/logsmanagement.c \
    logsmanagement/parser.c \
    logsmanagement/parser.h \
    logsmanagement/query_test.c \
    logsmanagement/query_test.h \
    logsmanagement/query.c \
    logsmanagement/query.h \
    $(NULL)
endif

if ENABLE_LOGSMANAGEMENT_TESTS
LOGSMANAGEMENT_TESTS_FILES = \
    logsmanagement/unit_test/unit_test.c \
    logsmanagement/unit_test/unit_test.h \
    $(NULL)
endif

DAEMON_FILES = \
    daemon/buildinfo.c \
    daemon/buildinfo.h \
    daemon/common.c \
    daemon/common.h \
    daemon/daemon.c \
    daemon/daemon.h \
	daemon/event_loop.c \
    daemon/event_loop.h \
    daemon/global_statistics.c \
    daemon/global_statistics.h \
    daemon/analytics.c \
    daemon/analytics.h \
    daemon/main.c \
    daemon/main.h \
    daemon/signals.c \
    daemon/signals.h \
    daemon/service.c \
    daemon/static_threads.h \
    daemon/static_threads.c \
    daemon/commands.c \
    daemon/commands.h \
    daemon/pipename.c \
    daemon/pipename.h \
    daemon/unit_test.c \
    daemon/unit_test.h \
    $(NULL)

H2O_FILES = \
    web/server/h2o/http_server.c \
    web/server/h2o/http_server.h \
    web/server/h2o/h2o_utils.c \
    web/server/h2o/h2o_utils.h \
    $(NULL)

libh2o_a_SOURCES = \
    web/server/h2o/libh2o/deps/cloexec/cloexec.c \
    web/server/h2o/libh2o/deps/libgkc/gkc.c \
    web/server/h2o/libh2o/deps/libyrmcds/close.c \
    web/server/h2o/libh2o/deps/libyrmcds/connect.c \
    web/server/h2o/libh2o/deps/libyrmcds/recv.c \
    web/server/h2o/libh2o/deps/libyrmcds/send.c \
    web/server/h2o/libh2o/deps/libyrmcds/send_text.c \
    web/server/h2o/libh2o/deps/libyrmcds/socket.c \
    web/server/h2o/libh2o/deps/libyrmcds/strerror.c \
    web/server/h2o/libh2o/deps/libyrmcds/text_mode.c \
    web/server/h2o/libh2o/deps/picohttpparser/picohttpparser.c \
    web/server/h2o/libh2o/lib/common/cache.c \
    web/server/h2o/libh2o/lib/common/file.c \
    web/server/h2o/libh2o/lib/common/filecache.c \
    web/server/h2o/libh2o/lib/common/hostinfo.c \
    web/server/h2o/libh2o/lib/common/http1client.c \
    web/server/h2o/libh2o/lib/common/memcached.c \
    web/server/h2o/libh2o/lib/common/memory.c \
    web/server/h2o/libh2o/lib/common/multithread.c \
    web/server/h2o/libh2o/lib/common/serverutil.c \
    web/server/h2o/libh2o/lib/common/socket.c \
    web/server/h2o/libh2o/lib/common/socketpool.c \
    web/server/h2o/libh2o/lib/common/string.c \
    web/server/h2o/libh2o/lib/common/time.c \
    web/server/h2o/libh2o/lib/common/timeout.c \
    web/server/h2o/libh2o/lib/common/url.c \
    web/server/h2o/libh2o/lib/core/config.c \
    web/server/h2o/libh2o/lib/core/configurator.c \
    web/server/h2o/libh2o/lib/core/context.c \
    web/server/h2o/libh2o/lib/core/headers.c \
    web/server/h2o/libh2o/lib/core/logconf.c \
    web/server/h2o/libh2o/lib/core/proxy.c \
    web/server/h2o/libh2o/lib/core/request.c \
    web/server/h2o/libh2o/lib/core/token.c \
    web/server/h2o/libh2o/lib/core/util.c \
    web/server/h2o/libh2o/lib/handler/access_log.c \
    web/server/h2o/libh2o/lib/handler/chunked.c \
    web/server/h2o/libh2o/lib/handler/compress.c \
    web/server/h2o/libh2o/lib/handler/compress/gzip.c \
    web/server/h2o/libh2o/lib/handler/errordoc.c \
    web/server/h2o/libh2o/lib/handler/expires.c \
    web/server/h2o/libh2o/lib/handler/fastcgi.c \
    web/server/h2o/libh2o/lib/handler/file.c \
    web/server/h2o/libh2o/lib/handler/headers.c \
    web/server/h2o/libh2o/lib/handler/mimemap.c \
    web/server/h2o/libh2o/lib/handler/proxy.c \
    web/server/h2o/libh2o/lib/handler/redirect.c \
    web/server/h2o/libh2o/lib/handler/reproxy.c \
    web/server/h2o/libh2o/lib/handler/throttle_resp.c \
    web/server/h2o/libh2o/lib/handler/status.c \
    web/server/h2o/libh2o/lib/handler/headers_util.c \
    web/server/h2o/libh2o/lib/handler/status/events.c \
    web/server/h2o/libh2o/lib/handler/status/requests.c \
    web/server/h2o/libh2o/lib/handler/http2_debug_state.c \
    web/server/h2o/libh2o/lib/handler/status/durations.c \
    web/server/h2o/libh2o/lib/handler/configurator/access_log.c \
    web/server/h2o/libh2o/lib/handler/configurator/compress.c \
    web/server/h2o/libh2o/lib/handler/configurator/errordoc.c \
    web/server/h2o/libh2o/lib/handler/configurator/expires.c \
    web/server/h2o/libh2o/lib/handler/configurator/fastcgi.c \
    web/server/h2o/libh2o/lib/handler/configurator/file.c \
    web/server/h2o/libh2o/lib/handler/configurator/headers.c \
    web/server/h2o/libh2o/lib/handler/configurator/proxy.c \
    web/server/h2o/libh2o/lib/handler/configurator/redirect.c \
    web/server/h2o/libh2o/lib/handler/configurator/reproxy.c \
    web/server/h2o/libh2o/lib/handler/configurator/throttle_resp.c \
    web/server/h2o/libh2o/lib/handler/configurator/status.c \
    web/server/h2o/libh2o/lib/handler/configurator/http2_debug_state.c \
    web/server/h2o/libh2o/lib/handler/configurator/headers_util.c \
    web/server/h2o/libh2o/lib/http1.c \
    web/server/h2o/libh2o/lib/tunnel.c \
    web/server/h2o/libh2o/lib/http2/cache_digests.c \
    web/server/h2o/libh2o/lib/http2/casper.c \
    web/server/h2o/libh2o/lib/http2/connection.c \
    web/server/h2o/libh2o/lib/http2/frame.c \
    web/server/h2o/libh2o/lib/http2/hpack.c \
    web/server/h2o/libh2o/lib/http2/scheduler.c \
    web/server/h2o/libh2o/lib/http2/stream.c \
    web/server/h2o/libh2o/lib/http2/http2_debug_state.c \
    $(NULL)

libh2o_a_INCLUDES = \
    -I$(srcdir)/web/server/h2o/libh2o/include \
    -I$(srcdir)/web/server/h2o/libh2o/deps/cloexec \
    -I$(srcdir)/web/server/h2o/libh2o/deps/brotli/enc \
    -I$(srcdir)/web/server/h2o/libh2o/deps/golombset \
    -I$(srcdir)/web/server/h2o/libh2o/deps/libgkc \
    -I$(srcdir)/web/server/h2o/libh2o/deps/libyrmcds \
    -I$(srcdir)/web/server/h2o/libh2o/deps/klib \
    -I$(srcdir)/web/server/h2o/libh2o/deps/neverbleed \
    -I$(srcdir)/web/server/h2o/libh2o/deps/picohttpparser \
    -I$(srcdir)/web/server/h2o/libh2o/deps/picotest \
    -I$(srcdir)/web/server/h2o/libh2o/deps/yaml/include \
    -I$(srcdir)/web/server/h2o/libh2o/deps/yoml \
    $(NULL)

if ENABLE_H2O
noinst_LIBRARIES += libh2o.a

# until h2o updates support for OpenSSL 3.0 we silence the warnings
libh2o_a_CFLAGS = $(CFLAGS) -Wno-deprecated-declarations -Wno-unused-parameter -Wno-sign-compare -Wno-missing-field-initializers -DH2O_USE_LIBUV=0 $(libh2o_a_INCLUDES)

if LINUX
    libh2o_a_CFLAGS += -D_GNU_SOURCE
endif
endif #ENABLE_H2O

NETDATA_FILES = \
    collectors/all.h \
    $(DAEMON_FILES) \
    $(LIBNETDATA_FILES) \
    $(API_PLUGIN_FILES) \
    $(EXPORTING_ENGINE_FILES) \
    $(HEALTH_PLUGIN_FILES) \
    $(ML_FILES) \
    $(IDLEJITTER_PLUGIN_FILES) \
    $(PLUGINSD_PLUGIN_FILES) \
    $(REGISTRY_PLUGIN_FILES) \
    $(RRD_PLUGIN_FILES) \
    $(STREAMING_PLUGIN_FILES) \
    $(STATSD_PLUGIN_FILES) \
    $(WEB_PLUGIN_FILES) \
    $(CLAIM_FILES) \
    $(ACLK_ALWAYS_BUILD_FILES) \
    $(ACLK_FILES) \
    $(SPAWN_PLUGIN_FILES) \
    $(TIMEX_PLUGIN_FILES) \
<<<<<<< HEAD
    $(LOGSMANAGEMENT_FILES) \
    $(LOGSMANAGEMENT_TESTS_FILES) \
=======
    $(PROFILE_PLUGIN_FILES) \
>>>>>>> 301cc274
    $(NULL)

if FREEBSD
    NETDATA_FILES += \
        daemon/static_threads_freebsd.c \
        $(FREEBSD_PLUGIN_FILES) \
        $(NULL)
endif

if MACOS
    NETDATA_FILES += \
        daemon/static_threads_macos.c \
        $(MACOS_PLUGIN_FILES) \
        $(NULL)
endif

if LINUX
    NETDATA_FILES += \
        daemon/static_threads_linux.c \
        $(CGROUPS_PLUGIN_FILES) \
        $(DISKSPACE_PLUGIN_FILES) \
        $(PROC_PLUGIN_FILES) \
        $(TC_PLUGIN_FILES) \
        $(NULL)
endif

NETDATA_COMMON_LIBS = \
    $(OPTIONAL_MATH_LIBS) \
    $(OPTIONAL_BPF_LIBS) \
    $(ZLIB_LIBS) \
    $(OPTIONAL_SSL_LIBS) \
    $(OPTIONAL_UUID_LIBS) \
    $(OPTIONAL_MQTT_LIBS) \
    $(OPTIONAL_UV_LIBS) \
    $(OPTIONAL_LZ4_LIBS) \
    $(OPTIONAL_DATACHANNEL_LIBS) \
    libjudy.a \
    $(OPTIONAL_SSL_LIBS) \
    $(OPTIONAL_JSONC_LIBS) \
    $(OPTIONAL_YAML_LIBS) \
    $(OPTIONAL_ATOMIC_LIBS) \
    $(OPTIONAL_DL_LIBS) \
    $(NULL)

if ENABLE_ACLK
    NETDATA_COMMON_LIBS += libmqttwebsockets.a
endif

if ENABLE_H2O
    NETDATA_FILES += $(H2O_FILES)
    NETDATA_COMMON_LIBS += libh2o.a
endif

if LINK_STATIC_JSONC
    NETDATA_COMMON_LIBS += $(abs_top_srcdir)/externaldeps/jsonc/libjson-c.a
endif

if LINK_STATIC_YAML
    NETDATA_COMMON_LIBS += $(abs_top_srcdir)/externaldeps/libyaml/libyaml.a
endif

NETDATACLI_FILES = \
    daemon/commands.h \
    daemon/pipename.c \
    daemon/pipename.h \
    libnetdata/buffer/buffer.c \
    libnetdata/buffer/buffer.h \
    cli/cli.c \
    cli/cli.h \
    $(NULL)

sbin_PROGRAMS += netdata
netdata_SOURCES = $(NETDATA_FILES)

if LINUX
    NETDATA_COMMON_LIBS += -lrt
endif

netdata_LDADD = \
    $(NETDATA_COMMON_LIBS) \
    $(NULL)

if ENABLE_ACLK
    netdata_LDADD += $(OPTIONAL_PROTOBUF_LIBS) \
    $(OPTIONAL_ATOMIC_LIBS) \
    $(NULL)
endif

netdata_LINK = $(CXXLD) $(CXXFLAGS) $(LDFLAGS) -o $@

sbin_PROGRAMS += netdatacli
netdatacli_SOURCES = $(NETDATACLI_FILES)
netdatacli_LDADD = \
    $(NETDATA_COMMON_LIBS) \
    $(NULL)

netdatacli_LINK = $(CXXLD) $(CXXFLAGS) $(LDFLAGS) -o $@

if ENABLE_PLUGIN_APPS
    plugins_PROGRAMS += apps.plugin
    apps_plugin_SOURCES = $(APPS_PLUGIN_FILES)
    apps_plugin_LDADD = \
        $(NETDATA_COMMON_LIBS) \
        $(OPTIONAL_LIBCAP_LIBS) \
        $(NULL)
endif

if ENABLE_PLUGIN_DEBUGFS
    plugins_PROGRAMS += debugfs.plugin
    debugfs_plugin_SOURCES = $(DEBUGFS_PLUGIN_FILES)
    debugfs_plugin_LDADD = \
        $(NETDATA_COMMON_LIBS) \
        $(OPTIONAL_LIBCAP_LIBS) \
        $(NULL)
endif

if ENABLE_PLUGIN_CGROUP_NETWORK
    plugins_PROGRAMS += cgroup-network
    cgroup_network_SOURCES = $(CGROUP_NETWORK_FILES)
    cgroup_network_LDADD = \
        $(NETDATA_COMMON_LIBS) \
        $(NULL)
endif

if ENABLE_PLUGIN_LOCAL_LISTENERS
    plugins_PROGRAMS += local-listeners
    local_listeners_SOURCES = $(LOCAL_LISTENERS_FILES)
    local_listeners_LDADD = \
        $(NETDATA_COMMON_LIBS) \
        $(NULL)
endif

if ENABLE_PLUGIN_FREEIPMI
    plugins_PROGRAMS += freeipmi.plugin
    freeipmi_plugin_SOURCES = $(FREEIPMI_PLUGIN_FILES)
    freeipmi_plugin_LDADD = \
        $(NETDATA_COMMON_LIBS) \
        $(OPTIONAL_IPMIMONITORING_LIBS) \
        $(NULL)
endif

if ENABLE_PLUGIN_EBPF
    plugins_PROGRAMS += ebpf.plugin
    ebpf_plugin_SOURCES = $(EBPF_PLUGIN_FILES)
    ebpf_plugin_LDADD = \
        $(NETDATA_COMMON_LIBS) \
        $(NULL)
endif

if ENABLE_PLUGIN_CUPS
    plugins_PROGRAMS += cups.plugin
    cups_plugin_SOURCES = $(CUPS_PLUGIN_FILES)
    cups_plugin_LDADD = \
        $(NETDATA_COMMON_LIBS) \
        $(OPTIONAL_CUPS_LIBS) \
        $(NULL)
endif

if ENABLE_PLUGIN_NFACCT
    plugins_PROGRAMS += nfacct.plugin
    nfacct_plugin_SOURCES = $(NFACCT_PLUGIN_FILES)
    nfacct_plugin_LDADD = \
        $(NETDATA_COMMON_LIBS) \
        $(OPTIONAL_NFACCT_LIBS) \
        $(NULL)
endif

if ENABLE_PLUGIN_XENSTAT
    plugins_PROGRAMS += xenstat.plugin
    xenstat_plugin_SOURCES = $(XENSTAT_PLUGIN_FILES)
    xenstat_plugin_LDADD = \
        $(NETDATA_COMMON_LIBS) \
        $(OPTIONAL_XENSTAT_LIBS) \
        $(NULL)
endif

if ENABLE_PLUGIN_PERF
    plugins_PROGRAMS += perf.plugin
    perf_plugin_SOURCES = $(PERF_PLUGIN_FILES)
    perf_plugin_LDADD = \
        $(NETDATA_COMMON_LIBS) \
        $(NULL)
endif

if ENABLE_PLUGIN_SLABINFO
    plugins_PROGRAMS += slabinfo.plugin
    slabinfo_plugin_SOURCES = $(SLABINFO_PLUGIN_FILES)
    slabinfo_plugin_LDADD = \
        $(NETDATA_COMMON_LIBS) \
        $(NULL)
endif

if ENABLE_EXPORTING_KINESIS
    netdata_SOURCES += $(KINESIS_EXPORTING_FILES)
    netdata_LDADD += $(OPTIONAL_KINESIS_LIBS)
endif

if ENABLE_EXPORTING_PUBSUB
    netdata_SOURCES += $(PUBSUB_EXPORTING_FILES)
    netdata_LDADD += $(OPTIONAL_PUBSUB_LIBS)
endif

if ENABLE_EXPORTING_PROMETHEUS_REMOTE_WRITE
    netdata_SOURCES += $(PROMETHEUS_REMOTE_WRITE_EXPORTING_FILES)
    netdata_LDADD += $(OPTIONAL_PROMETHEUS_REMOTE_WRITE_LIBS) \
        $(OPTIONAL_PROTOBUF_LIBS) \
        $(NULL)
    EXPORTING_PROMETHEUS_BUILT_SOURCES = \
        exporting/prometheus/remote_write/remote_write.pb.cc \
        exporting/prometheus/remote_write/remote_write.pb.h \
        $(NULL)
    BUILT_SOURCES += $(EXPORTING_PROMETHEUS_BUILT_SOURCES)
    nodist_netdata_SOURCES += $(EXPORTING_PROMETHEUS_BUILT_SOURCES)

exporting/prometheus/remote_write/remote_write.pb.cc \
exporting/prometheus/remote_write/remote_write.pb.h: exporting/prometheus/remote_write/remote_write.proto
	$(PROTOC) --proto_path=$(srcdir) --cpp_out=$(builddir) $^

endif

if ENABLE_EXPORTING_MONGODB
    netdata_SOURCES += $(MONGODB_EXPORTING_FILES)
    netdata_LDADD += $(OPTIONAL_MONGOC_LIBS)
endif

if ENABLE_UNITTESTS
    check_PROGRAMS = \
        libnetdata/tests/str2ld_testdriver \
        libnetdata/storage_number/tests/storage_number_testdriver \
        exporting/tests/exporting_engine_testdriver \
        web/api/tests/web_api_testdriver \
        web/api/tests/valid_urls_testdriver \
        collectors/cgroups_plugin/tests/cgroups_testdriver \
        $(NULL)

    TESTS = $(check_PROGRAMS)

    XFAIL_TESTS = \
        web/api/tests/web_api_testdriver \
        web/api/tests/valid_urls_testdriver \
        $(NULL)

    web_api_tests_valid_urls_testdriver_LDFLAGS = \
        -Wl,--wrap=rrdhost_find_by_hostname \
        -Wl,--wrap=finished_web_request_statistics \
        -Wl,--wrap=config_get \
        -Wl,--wrap=web_client_api_request_v1 \
        -Wl,--wrap=rrdhost_find_by_guid \
        -Wl,--wrap=rrdset_find_byname \
        -Wl,--wrap=rrdset_find \
        -Wl,--wrap=rrdpush_receiver_thread_spawn \
        -Wl,--wrap=debug_int \
        -Wl,--wrap=error_int \
        -Wl,--wrap=info_int \
        -Wl,--wrap=fatal_int \
        -Wl,--wrap=mysendfile \
        -DREMOVE_MYSENDFILE \
        $(TEST_LDFLAGS) \
        $(NULL)
    web_api_tests_valid_urls_testdriver_SOURCES = \
        web/api/tests/valid_urls.c \
        web/server/web_client.c \
        $(LIBNETDATA_FILES) \
        $(NULL)
    web_api_tests_valid_urls_testdriver_LDADD = $(NETDATA_COMMON_LIBS) $(TEST_LIBS)

    web_api_tests_web_api_testdriver_LDFLAGS = \
        -Wl,--wrap=rrdhost_find_by_hostname \
        -Wl,--wrap=finished_web_request_statistics \
        -Wl,--wrap=config_get \
        -Wl,--wrap=web_client_api_request_v1 \
        -Wl,--wrap=rrdhost_find_by_guid \
        -Wl,--wrap=rrdset_find_byname \
        -Wl,--wrap=rrdset_find \
        -Wl,--wrap=rrdpush_receiver_thread_spawn \
        -Wl,--wrap=debug_int \
        -Wl,--wrap=error_int \
        -Wl,--wrap=info_int \
        -Wl,--wrap=fatal_int \
        $(TEST_LDFLAGS) \
        $(NULL)
    web_api_tests_web_api_testdriver_SOURCES = \
        web/api/tests/web_api.c \
        web/server/web_client.c \
        $(LIBNETDATA_FILES) \
        $(NULL)
    web_api_tests_web_api_testdriver_LDADD = $(NETDATA_COMMON_LIBS) $(TEST_LIBS)

    libnetdata_tests_str2ld_testdriver_SOURCES = \
        libnetdata/tests/test_str2ld.c \
        $(LIBNETDATA_FILES) \
        $(NULL)
    libnetdata_tests_str2ld_testdriver_LDADD = $(NETDATA_COMMON_LIBS) $(TEST_LIBS)

    libnetdata_storage_number_tests_storage_number_testdriver_SOURCES = \
        libnetdata/storage_number/tests/test_storage_number.c \
        $(LIBNETDATA_FILES) \
        $(NULL)
    libnetdata_storage_number_tests_storage_number_testdriver_LDADD = $(NETDATA_COMMON_LIBS) $(TEST_LIBS)

    EXPORTING_ENGINE_TEST_FILES = \
        exporting/tests/test_exporting_engine.c \
        exporting/tests/test_exporting_engine.h \
        exporting/tests/exporting_fixtures.c \
        exporting/tests/exporting_doubles.c \
        exporting/tests/netdata_doubles.c \
        exporting/tests/system_doubles.c \
        $(NULL)
    exporting_tests_exporting_engine_testdriver_SOURCES = \
        $(EXPORTING_ENGINE_TEST_FILES) \
        $(EXPORTING_ENGINE_FILES) \
        $(LIBNETDATA_FILES) \
        database/rrdlabels.c \
        database/rrdvar.c \
        $(NULL)
    exporting_tests_exporting_engine_testdriver_CFLAGS = \
        $(AM_CFLAGS) \
        -DUNIT_TESTING \
        $(NULL)
    exporting_tests_exporting_engine_testdriver_LDFLAGS = \
        -Wl,--wrap=read_exporting_config \
        -Wl,--wrap=init_connectors \
        -Wl,--wrap=mark_scheduled_instances \
        -Wl,--wrap=rrdhost_is_exportable \
        -Wl,--wrap=rrdset_is_exportable \
        -Wl,--wrap=exporting_calculate_value_from_stored_data \
        -Wl,--wrap=prepare_buffers \
        -Wl,--wrap=send_internal_metrics \
        -Wl,--wrap=now_realtime_sec \
        -Wl,--wrap=uv_thread_set_name_np \
        -Wl,--wrap=uv_thread_create \
        -Wl,--wrap=uv_mutex_lock \
        -Wl,--wrap=uv_mutex_unlock \
        -Wl,--wrap=uv_cond_signal \
        -Wl,--wrap=uv_cond_wait \
        -Wl,--wrap=strdupz \
        -Wl,--wrap=info_int \
        -Wl,--wrap=recv \
        -Wl,--wrap=send \
        -Wl,--wrap=connect_to_one_of \
        -Wl,--wrap=create_main_rusage_chart \
        -Wl,--wrap=send_main_rusage \
        -Wl,--wrap=simple_connector_end_batch \
        $(TEST_LDFLAGS) \
        $(NULL)
    exporting_tests_exporting_engine_testdriver_LDADD = $(NETDATA_COMMON_LIBS) $(TEST_LIBS)
if ENABLE_EXPORTING_PROMETHEUS_REMOTE_WRITE
    exporting_tests_exporting_engine_testdriver_SOURCES += $(PROMETHEUS_REMOTE_WRITE_EXPORTING_FILES)
    exporting_tests_exporting_engine_testdriver_LDADD += \
        $(OPTIONAL_PROMETHEUS_REMOTE_WRITE_LIBS) \
        $(OPTIONAL_PROTOBUF_LIBS) \
        $(NULL)
    exporting_tests_exporting_engine_testdriver_LDFLAGS += \
        -Wl,--wrap=init_write_request \
        -Wl,--wrap=add_host_info \
        -Wl,--wrap=add_label \
        -Wl,--wrap=add_metric \
        $(NULL)
    nodist_exporting_tests_exporting_engine_testdriver_SOURCES = $(EXPORTING_PROMETHEUS_BUILT_SOURCES)
endif
if ENABLE_EXPORTING_KINESIS
    exporting_tests_exporting_engine_testdriver_SOURCES += $(KINESIS_EXPORTING_FILES)
    exporting_tests_exporting_engine_testdriver_LDADD += $(OPTIONAL_KINESIS_LIBS)
    exporting_tests_exporting_engine_testdriver_LDFLAGS += \
        -Wl,--wrap=aws_sdk_init \
        -Wl,--wrap=kinesis_init \
        -Wl,--wrap=kinesis_put_record \
        -Wl,--wrap=kinesis_get_result \
        $(NULL)
endif
if ENABLE_EXPORTING_PUBSUB
    exporting_tests_exporting_engine_testdriver_SOURCES += $(PUBSUB_EXPORTING_FILES)
    exporting_tests_exporting_engine_testdriver_LDADD += $(OPTIONAL_PUBSUB_LIBS)
    exporting_tests_exporting_engine_testdriver_LDFLAGS += \
        -Wl,--wrap=pubsub_init \
        -Wl,--wrap=pubsub_add_message \
        -Wl,--wrap=pubsub_publish \
        -Wl,--wrap=pubsub_get_result \
        $(NULL)
endif
if ENABLE_EXPORTING_MONGODB
    exporting_tests_exporting_engine_testdriver_SOURCES += $(MONGODB_EXPORTING_FILES)
    exporting_tests_exporting_engine_testdriver_LDADD += $(OPTIONAL_MONGOC_LIBS)
    exporting_tests_exporting_engine_testdriver_LDFLAGS += \
        -Wl,--wrap=mongoc_init \
        -Wl,--wrap=mongoc_uri_new_with_error \
        -Wl,--wrap=mongoc_uri_get_option_as_int32 \
        -Wl,--wrap=mongoc_uri_set_option_as_int32 \
        -Wl,--wrap=mongoc_client_new_from_uri \
        -Wl,--wrap=mongoc_client_set_appname \
        -Wl,--wrap=mongoc_client_get_collection \
        -Wl,--wrap=mongoc_uri_destroy \
        -Wl,--wrap=mongoc_collection_insert_many \
        $(NULL)
endif

    collectors_cgroups_plugin_tests_cgroups_testdriver_SOURCES = \
        collectors/cgroups.plugin/tests/test_cgroups_plugin.c \
        collectors/cgroups.plugin/tests/test_cgroups_plugin.h \
        collectors/cgroups.plugin/tests/test_doubles.c \
        $(CGROUPS_PLUGIN_FILES) \
        database/rrdlabels.c \
        database/rrd.h \
        $(LIBNETDATA_FILES) \
        $(NULL)
    collectors_cgroups_plugin_tests_cgroups_testdriver_LDADD = $(NETDATA_COMMON_LIBS) $(TEST_LIBS)
    collectors_cgroups_plugin_tests_cgroups_testdriver_LDFLAGS = \
        -Wl,--wrap=rrdlabels_add \
        $(NULL)

endif<|MERGE_RESOLUTION|>--- conflicted
+++ resolved
@@ -1129,12 +1129,9 @@
     $(ACLK_FILES) \
     $(SPAWN_PLUGIN_FILES) \
     $(TIMEX_PLUGIN_FILES) \
-<<<<<<< HEAD
+    $(PROFILE_PLUGIN_FILES) \
     $(LOGSMANAGEMENT_FILES) \
     $(LOGSMANAGEMENT_TESTS_FILES) \
-=======
-    $(PROFILE_PLUGIN_FILES) \
->>>>>>> 301cc274
     $(NULL)
 
 if FREEBSD
