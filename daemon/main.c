--- conflicted
+++ resolved
@@ -1492,23 +1492,11 @@
                         else if(strcmp(optarg, "escapetest") == 0) {
                             return command_argument_sanitization_tests();
                         }
-<<<<<<< HEAD
 #if defined(ENABLE_LOGSMANAGEMENT) && defined(ENABLE_LOGSMANAGEMENT_TESTS)
                         else if(strcmp(optarg, "logsmantest") == 0) {
                             return test_logs_management(argc, argv);
                         }
 #endif
-#ifdef ENABLE_DBENGINE
-                        else if(strcmp(optarg, "mctest") == 0) {
-                            unittest_running = true;
-                            return mc_unittest();
-                        }
-                        else if(strcmp(optarg, "ctxtest") == 0) {
-                            unittest_running = true;
-                            return ctx_unittest();
-                        }
-=======
->>>>>>> 550b681f
                         else if(strcmp(optarg, "dicttest") == 0) {
                             unittest_running = true;
                             return dictionary_unittest(10000);
