// SPDX-License-Identifier: GPL-3.0-or-later

#include "common.h"
#include "buildinfo.h"
#include "static_threads.h"

int netdata_zero_metrics_enabled;
int netdata_anonymous_statistics_enabled;

struct netdata_static_thread *static_threads;

struct config netdata_config = {
        .first_section = NULL,
        .last_section = NULL,
        .mutex = NETDATA_MUTEX_INITIALIZER,
        .index = {
                .avl_tree = {
                        .root = NULL,
                        .compar = appconfig_section_compare
                },
                .rwlock = AVL_LOCK_INITIALIZER
        }
};

void netdata_cleanup_and_exit(int ret) {
    // enabling this, is wrong
    // because the threads will be cancelled while cleaning up
    // netdata_exit = 1;

    error_log_limit_unlimited();
    info("EXIT: netdata prepares to exit with code %d...", ret);

    send_statistics("EXIT", ret?"ERROR":"OK","-");

    char agent_crash_file[FILENAME_MAX + 1];
    char agent_incomplete_shutdown_file[FILENAME_MAX + 1];
    snprintfz(agent_crash_file, FILENAME_MAX, "%s/.agent_crash", netdata_configured_varlib_dir);
    snprintfz(agent_incomplete_shutdown_file, FILENAME_MAX, "%s/.agent_incomplete_shutdown", netdata_configured_varlib_dir);
    (void) rename(agent_crash_file, agent_incomplete_shutdown_file);

    // cleanup/save the database and exit
    info("EXIT: cleaning up the database...");
    rrdhost_cleanup_all();

    if(!ret) {
        // exit cleanly

        // stop everything
        info("EXIT: stopping static threads...");
#ifdef ENABLE_NEW_CLOUD_PROTOCOL
        aclk_sync_exit_all();
#endif
        cancel_main_threads();

        // free the database
        info("EXIT: freeing database memory...");
#ifdef ENABLE_DBENGINE
        rrdeng_prepare_exit(&multidb_ctx);
#endif
        rrdhost_free_all();
#ifdef ENABLE_DBENGINE
        rrdeng_exit(&multidb_ctx);
#endif
    }
    sql_close_database();

    // unlink the pid
    if(pidfile[0]) {
        info("EXIT: removing netdata PID file '%s'...", pidfile);
        if(unlink(pidfile) != 0)
            error("EXIT: cannot unlink pidfile '%s'.", pidfile);
    }

#ifdef ENABLE_HTTPS
    security_clean_openssl();
#endif
    info("EXIT: all done - netdata is now exiting - bye bye...");
    (void) unlink(agent_incomplete_shutdown_file);
    exit(ret);
}

void web_server_threading_selection(void) {
    web_server_mode = web_server_mode_id(config_get(CONFIG_SECTION_WEB, "mode", web_server_mode_name(web_server_mode)));

    int static_threaded = (web_server_mode == WEB_SERVER_MODE_STATIC_THREADED);

    int i;
    for (i = 0; static_threads[i].name; i++) {
        if (static_threads[i].start_routine == socket_listen_main_static_threaded)
            static_threads[i].enabled = static_threaded;
    }
}

int make_dns_decision(const char *section_name, const char *config_name, const char *default_value, SIMPLE_PATTERN *p)
{
    char *value = config_get(section_name,config_name,default_value);
    if(!strcmp("yes",value))
        return 1;
    if(!strcmp("no",value))
        return 0;
    if(strcmp("heuristic",value))
        error("Invalid configuration option '%s' for '%s'/'%s'. Valid options are 'yes', 'no' and 'heuristic'. Proceeding with 'heuristic'",
              value, section_name, config_name);

    return simple_pattern_is_potential_name(p);
}

void web_server_config_options(void)
{
    web_client_timeout =
        (int)config_get_number(CONFIG_SECTION_WEB, "disconnect idle clients after seconds", web_client_timeout);
    web_client_first_request_timeout =
        (int)config_get_number(CONFIG_SECTION_WEB, "timeout for first request", web_client_first_request_timeout);
    web_client_streaming_rate_t =
        config_get_number(CONFIG_SECTION_WEB, "accept a streaming request every seconds", web_client_streaming_rate_t);

    respect_web_browser_do_not_track_policy =
        config_get_boolean(CONFIG_SECTION_WEB, "respect do not track policy", respect_web_browser_do_not_track_policy);
    web_x_frame_options = config_get(CONFIG_SECTION_WEB, "x-frame-options response header", "");
    if(!*web_x_frame_options)
        web_x_frame_options = NULL;

    web_allow_connections_from =
        simple_pattern_create(config_get(CONFIG_SECTION_WEB, "allow connections from", "localhost *"),
                              NULL, SIMPLE_PATTERN_EXACT);
    web_allow_connections_dns  =
        make_dns_decision(CONFIG_SECTION_WEB, "allow connections by dns", "heuristic", web_allow_connections_from);
    web_allow_dashboard_from   =
        simple_pattern_create(config_get(CONFIG_SECTION_WEB, "allow dashboard from", "localhost *"),
                              NULL, SIMPLE_PATTERN_EXACT);
    web_allow_dashboard_dns    =
        make_dns_decision(CONFIG_SECTION_WEB, "allow dashboard by dns", "heuristic", web_allow_dashboard_from);
    web_allow_badges_from      =
        simple_pattern_create(config_get(CONFIG_SECTION_WEB, "allow badges from", "*"), NULL, SIMPLE_PATTERN_EXACT);
    web_allow_badges_dns       =
        make_dns_decision(CONFIG_SECTION_WEB, "allow badges by dns", "heuristic", web_allow_badges_from);
    web_allow_registry_from    =
        simple_pattern_create(config_get(CONFIG_SECTION_REGISTRY, "allow from", "*"), NULL, SIMPLE_PATTERN_EXACT);
    web_allow_registry_dns     = make_dns_decision(CONFIG_SECTION_REGISTRY, "allow by dns", "heuristic",
                                                   web_allow_registry_from);
    web_allow_streaming_from   = simple_pattern_create(config_get(CONFIG_SECTION_WEB, "allow streaming from", "*"),
                                                       NULL, SIMPLE_PATTERN_EXACT);
    web_allow_streaming_dns    = make_dns_decision(CONFIG_SECTION_WEB, "allow streaming by dns", "heuristic",
                                                   web_allow_streaming_from);
    // Note the default is not heuristic, the wildcards could match DNS but the intent is ip-addresses.
    web_allow_netdataconf_from = simple_pattern_create(config_get(CONFIG_SECTION_WEB, "allow netdata.conf from",
                                                       "localhost fd* 10.* 192.168.* 172.16.* 172.17.* 172.18.*"
                                                       " 172.19.* 172.20.* 172.21.* 172.22.* 172.23.* 172.24.*"
                                                       " 172.25.* 172.26.* 172.27.* 172.28.* 172.29.* 172.30.*"
                                                       " 172.31.* UNKNOWN"), NULL, SIMPLE_PATTERN_EXACT);
    web_allow_netdataconf_dns  =
        make_dns_decision(CONFIG_SECTION_WEB, "allow netdata.conf by dns", "no", web_allow_netdataconf_from);
    web_allow_mgmt_from        =
        simple_pattern_create(config_get(CONFIG_SECTION_WEB, "allow management from", "localhost"),
                              NULL, SIMPLE_PATTERN_EXACT);
    web_allow_mgmt_dns         =
        make_dns_decision(CONFIG_SECTION_WEB, "allow management by dns","heuristic",web_allow_mgmt_from);


#ifdef NETDATA_WITH_ZLIB
    web_enable_gzip = config_get_boolean(CONFIG_SECTION_WEB, "enable gzip compression", web_enable_gzip);

    char *s = config_get(CONFIG_SECTION_WEB, "gzip compression strategy", "default");
    if(!strcmp(s, "default"))
        web_gzip_strategy = Z_DEFAULT_STRATEGY;
    else if(!strcmp(s, "filtered"))
        web_gzip_strategy = Z_FILTERED;
    else if(!strcmp(s, "huffman only"))
        web_gzip_strategy = Z_HUFFMAN_ONLY;
    else if(!strcmp(s, "rle"))
        web_gzip_strategy = Z_RLE;
    else if(!strcmp(s, "fixed"))
        web_gzip_strategy = Z_FIXED;
    else {
        error("Invalid compression strategy '%s'. Valid strategies are 'default', 'filtered', 'huffman only', 'rle' and 'fixed'. Proceeding with 'default'.", s);
        web_gzip_strategy = Z_DEFAULT_STRATEGY;
    }

    web_gzip_level = (int)config_get_number(CONFIG_SECTION_WEB, "gzip compression level", 3);
    if(web_gzip_level < 1) {
        error("Invalid compression level %d. Valid levels are 1 (fastest) to 9 (best ratio). Proceeding with level 1 (fastest compression).", web_gzip_level);
        web_gzip_level = 1;
    }
    else if(web_gzip_level > 9) {
        error("Invalid compression level %d. Valid levels are 1 (fastest) to 9 (best ratio). Proceeding with level 9 (best compression).", web_gzip_level);
        web_gzip_level = 9;
    }
#endif /* NETDATA_WITH_ZLIB */
}


// killpid kills pid with SIGTERM.
int killpid(pid_t pid) {
    int ret;
    debug(D_EXIT, "Request to kill pid %d", pid);

    errno = 0;
    ret = kill(pid, SIGTERM);
    if (ret == -1) {
        switch(errno) {
            case ESRCH:
                // We wanted the process to exit so just let the caller handle.
                return ret;

            case EPERM:
                error("Cannot kill pid %d, but I do not have enough permissions.", pid);
                break;

            default:
                error("Cannot kill pid %d, but I received an error.", pid);
                break;
        }
    }

    return ret;
}

void cancel_main_threads() {
    error_log_limit_unlimited();

    int i, found = 0;
    usec_t max = 5 * USEC_PER_SEC, step = 100000;
    for (i = 0; static_threads[i].name != NULL ; i++) {
        if(static_threads[i].enabled == NETDATA_MAIN_THREAD_RUNNING) {
            info("EXIT: Stopping main thread: %s", static_threads[i].name);
            netdata_thread_cancel(*static_threads[i].thread);
            found++;
        }
    }

    netdata_exit = 1;

    while(found && max > 0) {
        max -= step;
        info("Waiting %d threads to finish...", found);
        sleep_usec(step);
        found = 0;
        for (i = 0; static_threads[i].name != NULL ; i++) {
            if (static_threads[i].enabled != NETDATA_MAIN_THREAD_EXITED)
                found++;
        }
    }

    if(found) {
        for (i = 0; static_threads[i].name != NULL ; i++) {
            if (static_threads[i].enabled != NETDATA_MAIN_THREAD_EXITED)
                error("Main thread %s takes too long to exit. Giving up...", static_threads[i].name);
        }
    }
    else
        info("All threads finished.");

    free(static_threads);
}

struct option_def option_definitions[] = {
    // opt description                                    arg name       default value
    { 'c', "Configuration file to load.",                 "filename",    CONFIG_DIR "/" CONFIG_FILENAME},
    { 'D', "Do not fork. Run in the foreground.",         NULL,          "run in the background"},
    { 'd', "Fork. Run in the background.",                NULL,          "run in the background"},
    { 'h', "Display this help message.",                  NULL,          NULL},
    { 'P', "File to save a pid while running.",           "filename",    "do not save pid to a file"},
    { 'i', "The IP address to listen to.",                "IP",          "all IP addresses IPv4 and IPv6"},
    { 'p', "API/Web port to use.",                        "port",        "19999"},
    { 's', "Prefix for /proc and /sys (for containers).", "path",        "no prefix"},
    { 't', "The internal clock of netdata.",              "seconds",     "1"},
    { 'u', "Run as user.",                                "username",    "netdata"},
    { 'v', "Print netdata version and exit.",             NULL,          NULL},
    { 'V', "Print netdata version and exit.",             NULL,          NULL},
    { 'W', "See Advanced options below.",                 "options",     NULL},
};

int help(int exitcode) {
    FILE *stream;
    if(exitcode == 0)
        stream = stdout;
    else
        stream = stderr;

    int num_opts = sizeof(option_definitions) / sizeof(struct option_def);
    int i;
    int max_len_arg = 0;

    // Compute maximum argument length
    for( i = 0; i < num_opts; i++ ) {
        if(option_definitions[i].arg_name) {
            int len_arg = (int)strlen(option_definitions[i].arg_name);
            if(len_arg > max_len_arg) max_len_arg = len_arg;
        }
    }

    if(max_len_arg > 30) max_len_arg = 30;
    if(max_len_arg < 20) max_len_arg = 20;

    fprintf(stream, "%s", "\n"
            " ^\n"
            " |.-.   .-.   .-.   .-.   .  netdata                                         \n"
            " |   '-'   '-'   '-'   '-'   real-time performance monitoring, done right!   \n"
            " +----+-----+-----+-----+-----+-----+-----+-----+-----+-----+-----+-----+--->\n"
            "\n"
            " Copyright (C) 2016-2020, Netdata, Inc. <info@netdata.cloud>\n"
            " Released under GNU General Public License v3 or later.\n"
            " All rights reserved.\n"
            "\n"
            " Home Page  : https://netdata.cloud\n"
            " Source Code: https://github.com/netdata/netdata\n"
            " Docs       : https://learn.netdata.cloud\n"
            " Support    : https://github.com/netdata/netdata/issues\n"
            " License    : https://github.com/netdata/netdata/blob/master/LICENSE.md\n"
            "\n"
            " Twitter    : https://twitter.com/linuxnetdata\n"
            " Facebook   : https://www.facebook.com/linuxnetdata/\n"
            "\n"
            "\n"
    );

    fprintf(stream, " SYNOPSIS: netdata [options]\n");
    fprintf(stream, "\n");
    fprintf(stream, " Options:\n\n");

    // Output options description.
    for( i = 0; i < num_opts; i++ ) {
        fprintf(stream, "  -%c %-*s  %s", option_definitions[i].val, max_len_arg, option_definitions[i].arg_name ? option_definitions[i].arg_name : "", option_definitions[i].description);
        if(option_definitions[i].default_value) {
            fprintf(stream, "\n   %c %-*s  Default: %s\n", ' ', max_len_arg, "", option_definitions[i].default_value);
        } else {
            fprintf(stream, "\n");
        }
        fprintf(stream, "\n");
    }

    fprintf(stream, "\n Advanced options:\n\n"
            "  -W stacksize=N           Set the stacksize (in bytes).\n\n"
            "  -W debug_flags=N         Set runtime tracing to debug.log.\n\n"
            "  -W unittest              Run internal unittests and exit.\n\n"
            "  -W sqlite-check          Check metadata database integrity and exit.\n\n"
            "  -W sqlite-fix            Check metadata database integrity, fix if needed and exit.\n\n"
            "  -W sqlite-compact        Reclaim metadata database unused space and exit.\n\n"
#ifdef ENABLE_DBENGINE
            "  -W createdataset=N       Create a DB engine dataset of N seconds and exit.\n\n"
            "  -W stresstest=A,B,C,D,E,F\n"
            "                           Run a DB engine stress test for A seconds,\n"
            "                           with B writers and C readers, with a ramp up\n"
            "                           time of D seconds for writers, a page cache\n"
            "                           size of E MiB, an optional disk space limit\n"
            "                           of F MiB and exit.\n\n"
#endif
            "  -W set section option value\n"
            "                           set netdata.conf option from the command line.\n\n"
            "  -W simple-pattern pattern string\n"
            "                           Check if string matches pattern and exit.\n\n"
            "  -W \"claim -token=TOKEN -rooms=ROOM1,ROOM2\"\n"
            "                           Claim the agent to the workspace rooms pointed to by TOKEN and ROOM*.\n\n"
    );

    fprintf(stream, "\n Signals netdata handles:\n\n"
            "  - HUP                    Close and reopen log files.\n"
            "  - USR1                   Save internal DB to disk.\n"
            "  - USR2                   Reload health configuration.\n"
            "\n"
    );

    fflush(stream);
    return exitcode;
}

#ifdef ENABLE_HTTPS
static void security_init(){
    char filename[FILENAME_MAX + 1];
    snprintfz(filename, FILENAME_MAX, "%s/ssl/key.pem",netdata_configured_user_config_dir);
    security_key    = config_get(CONFIG_SECTION_WEB, "ssl key",  filename);

    snprintfz(filename, FILENAME_MAX, "%s/ssl/cert.pem",netdata_configured_user_config_dir);
    security_cert    = config_get(CONFIG_SECTION_WEB, "ssl certificate",  filename);

    tls_version    = config_get(CONFIG_SECTION_WEB, "tls version",  "1.3");
    tls_ciphers    = config_get(CONFIG_SECTION_WEB, "tls ciphers",  "none");

    security_openssl_library();
}
#endif

static void log_init(void) {
    char filename[FILENAME_MAX + 1];
    snprintfz(filename, FILENAME_MAX, "%s/debug.log", netdata_configured_log_dir);
    stdout_filename    = config_get(CONFIG_SECTION_GLOBAL, "debug log",  filename);

    snprintfz(filename, FILENAME_MAX, "%s/error.log", netdata_configured_log_dir);
    stderr_filename    = config_get(CONFIG_SECTION_GLOBAL, "error log",  filename);

    snprintfz(filename, FILENAME_MAX, "%s/access.log", netdata_configured_log_dir);
    stdaccess_filename = config_get(CONFIG_SECTION_GLOBAL, "access log", filename);

    char deffacility[8];
    snprintfz(deffacility,7,"%s","daemon");
    facility_log = config_get(CONFIG_SECTION_GLOBAL, "facility log",  deffacility);

    error_log_throttle_period = config_get_number(CONFIG_SECTION_GLOBAL, "errors flood protection period", error_log_throttle_period);
    error_log_errors_per_period = (unsigned long)config_get_number(CONFIG_SECTION_GLOBAL, "errors to trigger flood protection", (long long int)error_log_errors_per_period);
    error_log_errors_per_period_backup = error_log_errors_per_period;

    setenv("NETDATA_ERRORS_THROTTLE_PERIOD", config_get(CONFIG_SECTION_GLOBAL, "errors flood protection period"    , ""), 1);
    setenv("NETDATA_ERRORS_PER_PERIOD",      config_get(CONFIG_SECTION_GLOBAL, "errors to trigger flood protection", ""), 1);
}

char *initialize_lock_directory_path(char *prefix)
{
    char filename[FILENAME_MAX + 1];
    snprintfz(filename, FILENAME_MAX, "%s/lock", prefix);

    return config_get(CONFIG_SECTION_GLOBAL, "lock directory", filename);
}

static void backwards_compatible_config() {
    // move [global] options to the [web] section
    config_move(CONFIG_SECTION_GLOBAL, "http port listen backlog",
                CONFIG_SECTION_WEB,    "listen backlog");

    config_move(CONFIG_SECTION_GLOBAL, "bind socket to IP",
                CONFIG_SECTION_WEB,    "bind to");

    config_move(CONFIG_SECTION_GLOBAL, "bind to",
                CONFIG_SECTION_WEB,    "bind to");

    config_move(CONFIG_SECTION_GLOBAL, "port",
                CONFIG_SECTION_WEB,    "default port");

    config_move(CONFIG_SECTION_GLOBAL, "default port",
                CONFIG_SECTION_WEB,    "default port");

    config_move(CONFIG_SECTION_GLOBAL, "disconnect idle web clients after seconds",
                CONFIG_SECTION_WEB,    "disconnect idle clients after seconds");

    config_move(CONFIG_SECTION_GLOBAL, "respect web browser do not track policy",
                CONFIG_SECTION_WEB,    "respect do not track policy");

    config_move(CONFIG_SECTION_GLOBAL, "web x-frame-options header",
                CONFIG_SECTION_WEB,    "x-frame-options response header");

    config_move(CONFIG_SECTION_GLOBAL, "enable web responses gzip compression",
                CONFIG_SECTION_WEB,    "enable gzip compression");

    config_move(CONFIG_SECTION_GLOBAL, "web compression strategy",
                CONFIG_SECTION_WEB,    "gzip compression strategy");

    config_move(CONFIG_SECTION_GLOBAL, "web compression level",
                CONFIG_SECTION_WEB,    "gzip compression level");

<<<<<<< HEAD
    config_move(CONFIG_SECTION_BACKEND, "opentsdb host tags",
                CONFIG_SECTION_BACKEND, "host tags");
=======
    config_move(CONFIG_SECTION_GLOBAL, "web files owner",
                CONFIG_SECTION_WEB,    "web files owner");

    config_move(CONFIG_SECTION_GLOBAL, "web files group",
                CONFIG_SECTION_WEB,    "web files group");
>>>>>>> 1af82e4a
}

static void get_netdata_configured_variables() {
    backwards_compatible_config();

    // ------------------------------------------------------------------------
    // get the hostname

    char buf[HOSTNAME_MAX + 1];
    if(gethostname(buf, HOSTNAME_MAX) == -1){
        error("Cannot get machine hostname.");
    }

    netdata_configured_hostname = config_get(CONFIG_SECTION_GLOBAL, "hostname", buf);
    debug(D_OPTIONS, "hostname set to '%s'", netdata_configured_hostname);

    // ------------------------------------------------------------------------
    // get default database size

    default_rrd_history_entries = (int) config_get_number(CONFIG_SECTION_GLOBAL, "history", align_entries_to_pagesize(default_rrd_memory_mode, RRD_DEFAULT_HISTORY_ENTRIES));

    long h = align_entries_to_pagesize(default_rrd_memory_mode, default_rrd_history_entries);
    if(h != default_rrd_history_entries) {
        config_set_number(CONFIG_SECTION_GLOBAL, "history", h);
        default_rrd_history_entries = (int)h;
    }

    if(default_rrd_history_entries < 5 || default_rrd_history_entries > RRD_HISTORY_ENTRIES_MAX) {
        error("Invalid history entries %d given. Defaulting to %d.", default_rrd_history_entries, RRD_DEFAULT_HISTORY_ENTRIES);
        default_rrd_history_entries = RRD_DEFAULT_HISTORY_ENTRIES;
    }

    // ------------------------------------------------------------------------
    // get default database update frequency

    default_rrd_update_every = (int) config_get_number(CONFIG_SECTION_GLOBAL, "update every", UPDATE_EVERY);
    if(default_rrd_update_every < 1 || default_rrd_update_every > 600) {
        error("Invalid data collection frequency (update every) %d given. Defaulting to %d.", default_rrd_update_every, UPDATE_EVERY_MAX);
        default_rrd_update_every = UPDATE_EVERY;
    }

    // ------------------------------------------------------------------------
    // get system paths

    netdata_configured_user_config_dir  = config_get(CONFIG_SECTION_GLOBAL, "config directory",       netdata_configured_user_config_dir);
    netdata_configured_stock_config_dir = config_get(CONFIG_SECTION_GLOBAL, "stock config directory", netdata_configured_stock_config_dir);
    netdata_configured_log_dir          = config_get(CONFIG_SECTION_GLOBAL, "log directory",          netdata_configured_log_dir);
    netdata_configured_web_dir          = config_get(CONFIG_SECTION_GLOBAL, "web files directory",    netdata_configured_web_dir);
    netdata_configured_cache_dir        = config_get(CONFIG_SECTION_GLOBAL, "cache directory",        netdata_configured_cache_dir);
    netdata_configured_varlib_dir       = config_get(CONFIG_SECTION_GLOBAL, "lib directory",          netdata_configured_varlib_dir);
    char *env_home=getenv("HOME");
    netdata_configured_home_dir         = config_get(CONFIG_SECTION_GLOBAL, "home directory",         env_home?env_home:netdata_configured_home_dir);

    netdata_configured_lock_dir = initialize_lock_directory_path(netdata_configured_varlib_dir);

    {
        pluginsd_initialize_plugin_directories();
        netdata_configured_primary_plugins_dir = plugin_directories[PLUGINSD_STOCK_PLUGINS_DIRECTORY_PATH];
    }

    // ------------------------------------------------------------------------
    // get default memory mode for the database

    default_rrd_memory_mode = rrd_memory_mode_id(config_get(CONFIG_SECTION_GLOBAL, "memory mode", rrd_memory_mode_name(default_rrd_memory_mode)));
#ifdef ENABLE_DBENGINE
    // ------------------------------------------------------------------------
    // get default Database Engine page cache size in MiB

    default_rrdeng_page_cache_mb = (int) config_get_number(CONFIG_SECTION_GLOBAL, "page cache size", default_rrdeng_page_cache_mb);
    if(default_rrdeng_page_cache_mb < RRDENG_MIN_PAGE_CACHE_SIZE_MB) {
        error("Invalid page cache size %d given. Defaulting to %d.", default_rrdeng_page_cache_mb, RRDENG_MIN_PAGE_CACHE_SIZE_MB);
        default_rrdeng_page_cache_mb = RRDENG_MIN_PAGE_CACHE_SIZE_MB;
    }

    // ------------------------------------------------------------------------
    // get default Database Engine disk space quota in MiB

    default_rrdeng_disk_quota_mb = (int) config_get_number(CONFIG_SECTION_GLOBAL, "dbengine disk space", default_rrdeng_disk_quota_mb);
    if(default_rrdeng_disk_quota_mb < RRDENG_MIN_DISK_SPACE_MB) {
        error("Invalid dbengine disk space %d given. Defaulting to %d.", default_rrdeng_disk_quota_mb, RRDENG_MIN_DISK_SPACE_MB);
        default_rrdeng_disk_quota_mb = RRDENG_MIN_DISK_SPACE_MB;
    }

    default_multidb_disk_quota_mb = (int) config_get_number(CONFIG_SECTION_GLOBAL, "dbengine multihost disk space", compute_multidb_diskspace());
    if(default_multidb_disk_quota_mb < RRDENG_MIN_DISK_SPACE_MB) {
        error("Invalid multidb disk space %d given. Defaulting to %d.", default_multidb_disk_quota_mb, default_rrdeng_disk_quota_mb);
        default_multidb_disk_quota_mb = default_rrdeng_disk_quota_mb;
    }
#else
    if (default_rrd_memory_mode == RRD_MEMORY_MODE_DBENGINE) {
       error_report("RRD_MEMORY_MODE_DBENGINE is not supported in this platform. The agent will use memory mode ram instead.");
       default_rrd_memory_mode = RRD_MEMORY_MODE_RAM;
    }
#endif
    // ------------------------------------------------------------------------

    netdata_configured_host_prefix = config_get(CONFIG_SECTION_GLOBAL, "host access prefix", "");
    verify_netdata_host_prefix();

    // --------------------------------------------------------------------
    // get KSM settings

#ifdef MADV_MERGEABLE
    enable_ksm = config_get_boolean(CONFIG_SECTION_GLOBAL, "memory deduplication (ksm)", enable_ksm);
#endif

    // --------------------------------------------------------------------
    // get various system parameters

    get_system_HZ();
    get_system_cpus();
    get_system_pid_max();


}

static int load_netdata_conf(char *filename, char overwrite_used) {
    errno = 0;

    int ret = 0;

    if(filename && *filename) {
        ret = config_load(filename, overwrite_used, NULL);
        if(!ret)
            error("CONFIG: cannot load config file '%s'.", filename);
    }
    else {
        filename = strdupz_path_subpath(netdata_configured_user_config_dir, "netdata.conf");

        ret = config_load(filename, overwrite_used, NULL);
        if(!ret) {
            info("CONFIG: cannot load user config '%s'. Will try the stock version.", filename);
            freez(filename);

            filename = strdupz_path_subpath(netdata_configured_stock_config_dir, "netdata.conf");
            ret = config_load(filename, overwrite_used, NULL);
            if(!ret)
                info("CONFIG: cannot load stock config '%s'. Running with internal defaults.", filename);
        }

        freez(filename);
    }

    return ret;
}

// coverity[ +tainted_string_sanitize_content : arg-0 ]
static inline void coverity_remove_taint(char *s)
{
    (void)s;
}

int get_system_info(struct rrdhost_system_info *system_info) {
    char *script;
    script = mallocz(sizeof(char) * (strlen(netdata_configured_primary_plugins_dir) + strlen("system-info.sh") + 2));
    sprintf(script, "%s/%s", netdata_configured_primary_plugins_dir, "system-info.sh");
    if (unlikely(access(script, R_OK) != 0)) {
        info("System info script %s not found.",script);
        freez(script);
        return 1;
    }

    pid_t command_pid;

    info("Executing %s", script);

    FILE *fp = mypopen(script, &command_pid);
    if(fp) {
        char line[200 + 1];
        // Removed the double strlens, if the Coverity tainted string warning reappears I'll revert.
        // One time init code, but I'm curious about the warning...
        while (fgets(line, 200, fp) != NULL) {
            char *value=line;
            while (*value && *value != '=') value++;
            if (*value=='=') {
                *value='\0';
                value++;
                char *end = value;
                while (*end && *end != '\n') end++;
                *end = '\0';    // Overwrite newline if present
                coverity_remove_taint(line);    // I/O is controlled result of system_info.sh - not tainted
                coverity_remove_taint(value);

                if(unlikely(rrdhost_set_system_info_variable(system_info, line, value))) {
                    info("Unexpected environment variable %s=%s", line, value);
                }
                else {
                    info("%s=%s", line, value);
                    setenv(line, value, 1);
                }
            }
        }
        mypclose(fp, command_pid);
    }
    freez(script);
    return 0;
}

void set_silencers_filename() {
    char filename[FILENAME_MAX + 1];
    snprintfz(filename, FILENAME_MAX, "%s/health.silencers.json", netdata_configured_varlib_dir);
    silencers_filename = config_get(CONFIG_SECTION_HEALTH, "silencers file", filename);
}

/* Any config setting that can be accessed without a default value i.e. configget(...,...,NULL) *MUST*
   be set in this procedure to be called in all the relevant code paths.
*/
void post_conf_load(char **user)
{
    // --------------------------------------------------------------------
    // get the user we should run

    // IMPORTANT: this is required before web_files_uid()
    if(getuid() == 0) {
        *user = config_get(CONFIG_SECTION_GLOBAL, "run as user", NETDATA_USER);
    }
    else {
        struct passwd *passwd = getpwuid(getuid());
        *user = config_get(CONFIG_SECTION_GLOBAL, "run as user", (passwd && passwd->pw_name)?passwd->pw_name:"");
    }

    // --------------------------------------------------------------------
    // Check if the cloud is enabled
#if defined( DISABLE_CLOUD ) || !defined( ENABLE_ACLK )
    netdata_cloud_setting = 0;
#else
    netdata_cloud_setting = appconfig_get_boolean(&cloud_config, CONFIG_SECTION_GLOBAL, "enabled", 1);
#endif
    // This must be set before any point in the code that accesses it. Do not move it from this function.
    appconfig_get(&cloud_config, CONFIG_SECTION_GLOBAL, "cloud base url", DEFAULT_CLOUD_BASE_URL);
}

int main(int argc, char **argv) {
    int i;
    int config_loaded = 0;
    int dont_fork = 0;
    bool close_open_fds = true;
    size_t default_stacksize;
    char *user = NULL;

    static_threads = static_threads_get();

    netdata_ready=0;
    // set the name for logging
    program_name = "netdata";

    if (argc > 1 && strcmp(argv[1], SPAWN_SERVER_COMMAND_LINE_ARGUMENT) == 0) {
        // don't run netdata, this is the spawn server
        spawn_server();
        exit(0);
    }

    // parse options
    {
        int num_opts = sizeof(option_definitions) / sizeof(struct option_def);
        char optstring[(num_opts * 2) + 1];

        int string_i = 0;
        for( i = 0; i < num_opts; i++ ) {
            optstring[string_i] = option_definitions[i].val;
            string_i++;
            if(option_definitions[i].arg_name) {
                optstring[string_i] = ':';
                string_i++;
            }
        }
        // terminate optstring
        optstring[string_i] ='\0';
        optstring[(num_opts *2)] ='\0';

        int opt;
        while( (opt = getopt(argc, argv, optstring)) != -1 ) {
            switch(opt) {
                case 'c':
                    if(load_netdata_conf(optarg, 1) != 1) {
                        error("Cannot load configuration file %s.", optarg);
                        return 1;
                    }
                    else {
                        debug(D_OPTIONS, "Configuration loaded from %s.", optarg);
                        post_conf_load(&user);
                        load_cloud_conf(1);
                        config_loaded = 1;
                    }
                    break;
                case 'D':
                    dont_fork = 1;
                    break;
                case 'd':
                    dont_fork = 0;
                    break;
                case 'h':
                    return help(0);
                case 'i':
                    config_set(CONFIG_SECTION_WEB, "bind to", optarg);
                    break;
                case 'P':
                    strncpy(pidfile, optarg, FILENAME_MAX);
                    pidfile[FILENAME_MAX] = '\0';
                    break;
                case 'p':
                    config_set(CONFIG_SECTION_GLOBAL, "default port", optarg);
                    break;
                case 's':
                    config_set(CONFIG_SECTION_GLOBAL, "host access prefix", optarg);
                    break;
                case 't':
                    config_set(CONFIG_SECTION_GLOBAL, "update every", optarg);
                    break;
                case 'u':
                    config_set(CONFIG_SECTION_GLOBAL, "run as user", optarg);
                    break;
                case 'v':
                case 'V':
                    printf("%s %s\n", program_name, program_version);
                    return 0;
                case 'W':
                    {
                        char* stacksize_string = "stacksize=";
                        char* debug_flags_string = "debug_flags=";
                        char* claim_string = "claim";
#ifdef ENABLE_DBENGINE
                        char* createdataset_string = "createdataset=";
                        char* stresstest_string = "stresstest=";
#endif
                        if(strcmp(optarg, "sqlite-check") == 0) {
                            sql_init_database(DB_CHECK_INTEGRITY);
                            return 0;
                        }

                        if(strcmp(optarg, "sqlite-fix") == 0) {
                            sql_init_database(DB_CHECK_FIX_DB);
                            return 0;
                        }

                        if(strcmp(optarg, "sqlite-compact") == 0) {
                            sql_init_database(DB_CHECK_RECLAIM_SPACE);
                            return 0;
                        }

                        if(strcmp(optarg, "unittest") == 0) {
                            if(unit_test_buffer()) return 1;
                            if(unit_test_str2ld()) return 1;
                            // No call to load the config file on this code-path
                            post_conf_load(&user);
                            get_netdata_configured_variables();
                            default_rrd_update_every = 1;
                            default_rrd_memory_mode = RRD_MEMORY_MODE_RAM;
                            default_health_enabled = 0;
                            registry_init();
                            if(rrd_init("unittest", NULL)) {
                                fprintf(stderr, "rrd_init failed for unittest\n");
                                return 1;
                            }
                            default_rrdpush_enabled = 0;
                            if(run_all_mockup_tests()) return 1;
                            if(unit_test_storage()) return 1;
#ifdef ENABLE_DBENGINE
                            if(test_dbengine()) return 1;
#endif
                            if(test_sqlite()) return 1;
                            fprintf(stderr, "\n\nALL TESTS PASSED\n\n");
                            return 0;
                        }
#ifdef ENABLE_ML_TESTS
                        else if(strcmp(optarg, "mltest") == 0) {
                            return test_ml(argc, argv);
                        }
#endif
#ifdef ENABLE_DBENGINE
                        else if(strncmp(optarg, createdataset_string, strlen(createdataset_string)) == 0) {
                            optarg += strlen(createdataset_string);
                            unsigned history_seconds = strtoul(optarg, NULL, 0);
                            generate_dbengine_dataset(history_seconds);
                            return 0;
                        }
                        else if(strncmp(optarg, stresstest_string, strlen(stresstest_string)) == 0) {
                            char *endptr;
                            unsigned test_duration_sec = 0, dset_charts = 0, query_threads = 0, ramp_up_seconds = 0,
                            page_cache_mb = 0, disk_space_mb = 0;

                            optarg += strlen(stresstest_string);
                            test_duration_sec = (unsigned)strtoul(optarg, &endptr, 0);
                            if (',' == *endptr)
                                dset_charts = (unsigned)strtoul(endptr + 1, &endptr, 0);
                            if (',' == *endptr)
                                query_threads = (unsigned)strtoul(endptr + 1, &endptr, 0);
                            if (',' == *endptr)
                                ramp_up_seconds = (unsigned)strtoul(endptr + 1, &endptr, 0);
                            if (',' == *endptr)
                                page_cache_mb = (unsigned)strtoul(endptr + 1, &endptr, 0);
                            if (',' == *endptr)
                                disk_space_mb = (unsigned)strtoul(endptr + 1, &endptr, 0);

                            dbengine_stress_test(test_duration_sec, dset_charts, query_threads, ramp_up_seconds,
                                                 page_cache_mb, disk_space_mb);
                            return 0;
                        }
#endif
                        else if(strcmp(optarg, "simple-pattern") == 0) {
                            if(optind + 2 > argc) {
                                fprintf(stderr, "%s", "\nUSAGE: -W simple-pattern 'pattern' 'string'\n\n"
                                        " Checks if 'pattern' matches the given 'string'.\n"
                                        " - 'pattern' can be one or more space separated words.\n"
                                        " - each 'word' can contain one or more asterisks.\n"
                                        " - words starting with '!' give negative matches.\n"
                                        " - words are processed left to right\n"
                                        "\n"
                                        "Examples:\n"
                                        "\n"
                                        " > match all veth interfaces, except veth0:\n"
                                        "\n"
                                        "   -W simple-pattern '!veth0 veth*' 'veth12'\n"
                                        "\n"
                                        "\n"
                                        " > match all *.ext files directly in /path/:\n"
                                        "   (this will not match *.ext files in a subdir of /path/)\n"
                                        "\n"
                                        "   -W simple-pattern '!/path/*/*.ext /path/*.ext' '/path/test.ext'\n"
                                        "\n"
                                );
                                return 1;
                            }

                            const char *haystack = argv[optind];
                            const char *needle = argv[optind + 1];
                            size_t len = strlen(needle) + 1;
                            char wildcarded[len];

                            SIMPLE_PATTERN *p = simple_pattern_create(haystack, NULL, SIMPLE_PATTERN_EXACT);
                            int ret = simple_pattern_matches_extract(p, needle, wildcarded, len);
                            simple_pattern_free(p);

                            if(ret) {
                                fprintf(stdout, "RESULT: MATCHED - pattern '%s' matches '%s', wildcarded '%s'\n", haystack, needle, wildcarded);
                                return 0;
                            }
                            else {
                                fprintf(stdout, "RESULT: NOT MATCHED - pattern '%s' does not match '%s', wildcarded '%s'\n", haystack, needle, wildcarded);
                                return 1;
                            }
                        }
                        else if(strncmp(optarg, stacksize_string, strlen(stacksize_string)) == 0) {
                            optarg += strlen(stacksize_string);
                            config_set(CONFIG_SECTION_GLOBAL, "pthread stack size", optarg);
                        }
                        else if(strncmp(optarg, debug_flags_string, strlen(debug_flags_string)) == 0) {
                            optarg += strlen(debug_flags_string);
                            config_set(CONFIG_SECTION_GLOBAL, "debug flags",  optarg);
                            debug_flags = strtoull(optarg, NULL, 0);
                        }
                        else if(strcmp(optarg, "set") == 0) {
                            if(optind + 3 > argc) {
                                fprintf(stderr, "%s", "\nUSAGE: -W set 'section' 'key' 'value'\n\n"
                                        " Overwrites settings of netdata.conf.\n"
                                        "\n"
                                        " These options interact with: -c netdata.conf\n"
                                        " If -c netdata.conf is given on the command line,\n"
                                        " before -W set... the user may overwrite command\n"
                                        " line parameters at netdata.conf\n"
                                        " If -c netdata.conf is given after (or missing)\n"
                                        " -W set... the user cannot overwrite the command line\n"
                                        " parameters."
                                        "\n"
                                );
                                return 1;
                            }
                            const char *section = argv[optind];
                            const char *key = argv[optind + 1];
                            const char *value = argv[optind + 2];
                            optind += 3;

                            // set this one as the default
                            // only if it is not already set in the config file
                            // so the caller can use -c netdata.conf before or
                            // after this parameter to prevent or allow overwriting
                            // variables at netdata.conf
                            config_set_default(section, key,  value);

                            // fprintf(stderr, "SET section '%s', key '%s', value '%s'\n", section, key, value);
                        }
                        else if(strcmp(optarg, "set2") == 0) {
                            if(optind + 4 > argc) {
                                fprintf(stderr, "%s", "\nUSAGE: -W set 'conf_file' 'section' 'key' 'value'\n\n"
                                        " Overwrites settings of netdata.conf or cloud.conf\n"
                                        "\n"
                                        " These options interact with: -c netdata.conf\n"
                                        " If -c netdata.conf is given on the command line,\n"
                                        " before -W set... the user may overwrite command\n"
                                        " line parameters at netdata.conf\n"
                                        " If -c netdata.conf is given after (or missing)\n"
                                        " -W set... the user cannot overwrite the command line\n"
                                        " parameters."
                                        " conf_file can be \"cloud\" or \"netdata\".\n"
                                        "\n"
                                );
                                return 1;
                            }
                            const char *conf_file = argv[optind]; /* "cloud" is cloud.conf, otherwise netdata.conf */
                            struct config *tmp_config = strcmp(conf_file, "cloud") ? &netdata_config : &cloud_config;
                            const char *section = argv[optind + 1];
                            const char *key = argv[optind + 2];
                            const char *value = argv[optind + 3];
                            optind += 4;

                            // set this one as the default
                            // only if it is not already set in the config file
                            // so the caller can use -c netdata.conf before or
                            // after this parameter to prevent or allow overwriting
                            // variables at netdata.conf
                            appconfig_set_default(tmp_config, section, key,  value);

                            // fprintf(stderr, "SET section '%s', key '%s', value '%s'\n", section, key, value);
                        }
                        else if(strcmp(optarg, "get") == 0) {
                            if(optind + 3 > argc) {
                                fprintf(stderr, "%s", "\nUSAGE: -W get 'section' 'key' 'value'\n\n"
                                        " Prints settings of netdata.conf.\n"
                                        "\n"
                                        " These options interact with: -c netdata.conf\n"
                                        " -c netdata.conf has to be given before -W get.\n"
                                        "\n"
                                );
                                return 1;
                            }

                            if(!config_loaded) {
                                fprintf(stderr, "warning: no configuration file has been loaded. Use -c CONFIG_FILE, before -W get. Using default config.\n");
                                load_netdata_conf(NULL, 0);
                                post_conf_load(&user);
                            }

                            get_netdata_configured_variables();

                            const char *section = argv[optind];
                            const char *key = argv[optind + 1];
                            const char *def = argv[optind + 2];
                            const char *value = config_get(section, key, def);
                            printf("%s\n", value);
                            return 0;
                        }
                        else if(strcmp(optarg, "get2") == 0) {
                            if(optind + 4 > argc) {
                                fprintf(stderr, "%s", "\nUSAGE: -W get2 'conf_file' 'section' 'key' 'value'\n\n"
                                        " Prints settings of netdata.conf or cloud.conf\n"
                                        "\n"
                                        " These options interact with: -c netdata.conf\n"
                                        " -c netdata.conf has to be given before -W get2.\n"
                                        " conf_file can be \"cloud\" or \"netdata\".\n"
                                        "\n"
                                );
                                return 1;
                            }

                            if(!config_loaded) {
                                fprintf(stderr, "warning: no configuration file has been loaded. Use -c CONFIG_FILE, before -W get. Using default config.\n");
                                load_netdata_conf(NULL, 0);
                                post_conf_load(&user);
                                load_cloud_conf(1);
                            }

                            get_netdata_configured_variables();

                            const char *conf_file = argv[optind]; /* "cloud" is cloud.conf, otherwise netdata.conf */
                            struct config *tmp_config = strcmp(conf_file, "cloud") ? &netdata_config : &cloud_config;
                            const char *section = argv[optind + 1];
                            const char *key = argv[optind + 2];
                            const char *def = argv[optind + 3];
                            const char *value = appconfig_get(tmp_config, section, key, def);
                            printf("%s\n", value);
                            return 0;
                        }
                        else if(strncmp(optarg, claim_string, strlen(claim_string)) == 0) {
                            /* will trigger a claiming attempt when the agent is initialized */
                            claiming_pending_arguments = optarg + strlen(claim_string);
                        }
                        else if(strcmp(optarg, "buildinfo") == 0) {
                            printf("Version: %s %s\n", program_name, program_version);
                            print_build_info();
                            return 0;
                        }
                        else if(strcmp(optarg, "buildinfojson") == 0) {
                            print_build_info_json();
                            return 0;
                        }
                        else if(strcmp(optarg, "keepopenfds") == 0) {
                            // Internal dev option to skip closing inherited
                            // open FDs. Useful, when we want to run the agent
                            // under profiling tools that open/maintain their
                            // own FDs.
                            close_open_fds = false;
                        } else {
                            fprintf(stderr, "Unknown -W parameter '%s'\n", optarg);
                            return help(1);
                        }
                    }
                    break;

                default: /* ? */
                    fprintf(stderr, "Unknown parameter '%c'\n", opt);
                    return help(1);
            }
        }
    }

#ifdef _SC_OPEN_MAX
    if (close_open_fds == true) {
        // close all open file descriptors, except the standard ones
        // the caller may have left open files (lxc-attach has this issue)
        for(int fd = (int) (sysconf(_SC_OPEN_MAX) - 1); fd > 2; fd--)
            if(fd_is_valid(fd))
                close(fd);
    }
#endif

    if(!config_loaded)
    {
        load_netdata_conf(NULL, 0);
        post_conf_load(&user);
        load_cloud_conf(0);
    }


    // ------------------------------------------------------------------------
    // initialize netdata
    {
        char *pmax = config_get(CONFIG_SECTION_GLOBAL, "glibc malloc arena max for plugins", "1");
        if(pmax && *pmax)
            setenv("MALLOC_ARENA_MAX", pmax, 1);

#if defined(HAVE_C_MALLOPT)
        i = (int)config_get_number(CONFIG_SECTION_GLOBAL, "glibc malloc arena max for netdata", 1);
        if(i > 0)
            mallopt(M_ARENA_MAX, 1);
#endif
        test_clock_boottime();
        test_clock_monotonic_coarse();

        // prepare configuration environment variables for the plugins

        get_netdata_configured_variables();
        set_global_environment();

        // work while we are cd into config_dir
        // to allow the plugins refer to their config
        // files using relative filenames
        if(chdir(netdata_configured_user_config_dir) == -1)
            fatal("Cannot cd to '%s'", netdata_configured_user_config_dir);

        // Get execution path before switching user to avoid permission issues
        get_netdata_execution_path();
    }

    {
        // --------------------------------------------------------------------
        // get the debugging flags from the configuration file

        char *flags = config_get(CONFIG_SECTION_GLOBAL, "debug flags",  "0x0000000000000000");
        setenv("NETDATA_DEBUG_FLAGS", flags, 1);

        debug_flags = strtoull(flags, NULL, 0);
        debug(D_OPTIONS, "Debug flags set to '0x%" PRIX64 "'.", debug_flags);

        if(debug_flags != 0) {
            struct rlimit rl = { RLIM_INFINITY, RLIM_INFINITY };
            if(setrlimit(RLIMIT_CORE, &rl) != 0)
                error("Cannot request unlimited core dumps for debugging... Proceeding anyway...");

#ifdef HAVE_SYS_PRCTL_H
            prctl(PR_SET_DUMPABLE, 1, 0, 0, 0);
#endif
        }


        // --------------------------------------------------------------------
        // get log filenames and settings
        log_init();
        error_log_limit_unlimited();
        // initialize the log files
        open_all_log_files();

        get_system_timezone();
        // --------------------------------------------------------------------
        // get the certificate and start security
#ifdef ENABLE_HTTPS
        security_init();
#endif

        // --------------------------------------------------------------------
        // This is the safest place to start the SILENCERS structure
        set_silencers_filename();
        health_initialize_global_silencers();

        // --------------------------------------------------------------------
        // Initialize ML configuration
        ml_init();

        // --------------------------------------------------------------------
        // setup process signals

        // block signals while initializing threads.
        // this causes the threads to block signals.
        signals_block();

        // setup the signals we want to use
        signals_init();

        // setup threads configs
        default_stacksize = netdata_threads_init();


        // --------------------------------------------------------------------
        // check which threads are enabled and initialize them

        for (i = 0; static_threads[i].name != NULL ; i++) {
            struct netdata_static_thread *st = &static_threads[i];

            if(st->config_name)
                st->enabled = config_get_boolean(st->config_section, st->config_name, st->enabled);

            if(st->enabled && st->init_routine)
                st->init_routine();
        }


        // --------------------------------------------------------------------
        // create the listening sockets

        web_client_api_v1_init();
        web_server_threading_selection();

        if(web_server_mode != WEB_SERVER_MODE_NONE)
            api_listen_sockets_setup();
    }

#ifdef NETDATA_INTERNAL_CHECKS
    if(debug_flags != 0) {
        struct rlimit rl = { RLIM_INFINITY, RLIM_INFINITY };
        if(setrlimit(RLIMIT_CORE, &rl) != 0)
            error("Cannot request unlimited core dumps for debugging... Proceeding anyway...");
#ifdef HAVE_SYS_PRCTL_H
        prctl(PR_SET_DUMPABLE, 1, 0, 0, 0);
#endif
    }
#endif /* NETDATA_INTERNAL_CHECKS */

    // get the max file limit
    if(getrlimit(RLIMIT_NOFILE, &rlimit_nofile) != 0)
        error("getrlimit(RLIMIT_NOFILE) failed");
    else
        info("resources control: allowed file descriptors: soft = %zu, max = %zu", (size_t)rlimit_nofile.rlim_cur, (size_t)rlimit_nofile.rlim_max);

    // fork, switch user, create pid file, set process priority
    if(become_daemon(dont_fork, user) == -1)
        fatal("Cannot daemonize myself.");

    info("netdata started on pid %d.", getpid());

    netdata_threads_init_after_fork((size_t)config_get_number(CONFIG_SECTION_GLOBAL, "pthread stack size", (long)default_stacksize));

    // initialize internal registry
    registry_init();
    // fork the spawn server
    spawn_init();
    /*
     * Libuv uv_spawn() uses SIGCHLD internally:
     * https://github.com/libuv/libuv/blob/cc51217a317e96510fbb284721d5e6bc2af31e33/src/unix/process.c#L485
     * and inadvertently replaces the netdata signal handler which was setup during initialization.
     * Thusly, we must explicitly restore the signal handler for SIGCHLD.
     * Warning: extreme care is needed when mixing and matching POSIX and libuv.
     */
    signals_restore_SIGCHLD();

    // ------------------------------------------------------------------------
    // initialize rrd, registry, health, rrdpush, etc.

    netdata_anonymous_statistics_enabled=-1;
    struct rrdhost_system_info *system_info = calloc(1, sizeof(struct rrdhost_system_info));
    get_system_info(system_info);
    system_info->hops = 0;
    get_install_type(&system_info->install_type, &system_info->prebuilt_arch, &system_info->prebuilt_dist);

    if(rrd_init(netdata_configured_hostname, system_info))
        fatal("Cannot initialize localhost instance with name '%s'.", netdata_configured_hostname);

    char agent_crash_file[FILENAME_MAX + 1];
    char agent_incomplete_shutdown_file[FILENAME_MAX + 1];
    snprintfz(agent_incomplete_shutdown_file, FILENAME_MAX, "%s/.agent_incomplete_shutdown", netdata_configured_varlib_dir);
    int incomplete_shutdown_detected = (unlink(agent_incomplete_shutdown_file) == 0);
    snprintfz(agent_crash_file, FILENAME_MAX, "%s/.agent_crash", netdata_configured_varlib_dir);
    int crash_detected = (unlink(agent_crash_file) == 0);
    int fd = open(agent_crash_file, O_WRONLY | O_CREAT | O_TRUNC, 444);
    if (fd >= 0)
        close(fd);


    // ------------------------------------------------------------------------
    // Claim netdata agent to a cloud endpoint

    if (claiming_pending_arguments)
         claim_agent(claiming_pending_arguments);
    load_claiming_state();

    // ------------------------------------------------------------------------
    // enable log flood protection

    error_log_limit_reset();

    // Load host labels
    reload_host_labels();

    // ------------------------------------------------------------------------
    // spawn the threads

    web_server_config_options();

    netdata_zero_metrics_enabled = config_get_boolean_ondemand(CONFIG_SECTION_GLOBAL, "enable zero metrics", CONFIG_BOOLEAN_NO);

    set_late_global_environment();

    for (i = 0; static_threads[i].name != NULL ; i++) {
        struct netdata_static_thread *st = &static_threads[i];

        if(st->enabled) {
            st->thread = mallocz(sizeof(netdata_thread_t));
            debug(D_SYSTEM, "Starting thread %s.", st->name);
            netdata_thread_create(st->thread, st->name, NETDATA_THREAD_OPTION_DEFAULT, st->start_routine, st);
        }
        else debug(D_SYSTEM, "Not starting thread %s.", st->name);
    }

    // ------------------------------------------------------------------------
    // Initialize netdata agent command serving from cli and signals

    commands_init();

    info("netdata initialization completed. Enjoy real-time performance monitoring!");
    netdata_ready = 1;

    send_statistics("START", "-",  "-");
    if (crash_detected)
        send_statistics("CRASH", "-", "-");
    if (incomplete_shutdown_detected)
        send_statistics("INCOMPLETE_SHUTDOWN", "-", "-");

    //check if ANALYTICS needs to start
    if (netdata_anonymous_statistics_enabled == 1) {
        for (i = 0; static_threads[i].name != NULL; i++) {
            if (!strncmp(static_threads[i].name, "ANALYTICS", 9)) {
                struct netdata_static_thread *st = &static_threads[i];
                st->thread = mallocz(sizeof(netdata_thread_t));
                st->enabled = 1;
                debug(D_SYSTEM, "Starting thread %s.", st->name);
                netdata_thread_create(st->thread, st->name, NETDATA_THREAD_OPTION_DEFAULT, st->start_routine, st);
            }
        }
    }

    // ------------------------------------------------------------------------
    // Report ACLK build failure
#ifndef ENABLE_ACLK
    error("This agent doesn't have ACLK.");
    char filename[FILENAME_MAX + 1];
    snprintfz(filename, FILENAME_MAX, "%s/.aclk_report_sent", netdata_configured_varlib_dir);
    if (netdata_anonymous_statistics_enabled > 0 && access(filename, F_OK)) { // -1 -> not initialized
        send_statistics("ACLK_DISABLED", "-", "-");
        int fd = open(filename, O_WRONLY | O_CREAT | O_TRUNC, 444);
        if (fd == -1)
            error("Cannot create file '%s'. Please fix this.", filename);
        else
            close(fd);
    }
#endif

    // ------------------------------------------------------------------------
    // unblock signals

    signals_unblock();

    // ------------------------------------------------------------------------
    // Handle signals

    signals_handle();

    // should never reach this point
    // but we need it for rpmlint #2752
    return 1;
}<|MERGE_RESOLUTION|>--- conflicted
+++ resolved
@@ -446,16 +446,13 @@
     config_move(CONFIG_SECTION_GLOBAL, "web compression level",
                 CONFIG_SECTION_WEB,    "gzip compression level");
 
-<<<<<<< HEAD
     config_move(CONFIG_SECTION_BACKEND, "opentsdb host tags",
                 CONFIG_SECTION_BACKEND, "host tags");
-=======
     config_move(CONFIG_SECTION_GLOBAL, "web files owner",
                 CONFIG_SECTION_WEB,    "web files owner");
 
     config_move(CONFIG_SECTION_GLOBAL, "web files group",
                 CONFIG_SECTION_WEB,    "web files group");
->>>>>>> 1af82e4a
 }
 
 static void get_netdata_configured_variables() {
