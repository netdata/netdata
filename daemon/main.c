--- conflicted
+++ resolved
@@ -1241,14 +1241,9 @@
 
 #ifdef ENABLE_EXPORTING
     // prerare engine for connectors
-<<<<<<< HEAD
-    //if (read_exporting_config())
-    //    info("Engine for connectors activated");
-=======
     if (read_exporting_config())
         info("Engine for connectors activated");
 #endif
->>>>>>> 37847ccc
 
     info("netdata initialization completed. Enjoy real-time performance monitoring!");
     netdata_ready = 1;
