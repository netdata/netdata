--- conflicted
+++ resolved
@@ -2237,14 +2237,8 @@
     }
 
     rrd_wrlock();
-<<<<<<< HEAD
-    rrdeng_prepare_exit((struct rrdengine_instance *)host->db[0].instance);
-    rrdeng_exit((struct rrdengine_instance *)host->db[0].instance);
-=======
     rrdeng_prepare_exit((struct rrdengine_instance *)host->db[0].si);
-    rrdhost_delete_charts(host);
     rrdeng_exit((struct rrdengine_instance *)host->db[0].si);
->>>>>>> bead543e
     rrdeng_enq_cmd(NULL, RRDENG_OPCODE_SHUTDOWN_EVLOOP, NULL, NULL, STORAGE_PRIORITY_BEST_EFFORT, NULL, NULL);
     rrd_unlock();
 
@@ -2652,14 +2646,8 @@
     }
     freez(query_threads);
     rrd_wrlock();
-<<<<<<< HEAD
-    rrdeng_prepare_exit((struct rrdengine_instance *)host->db[0].instance);
-    rrdeng_exit((struct rrdengine_instance *)host->db[0].instance);
-=======
     rrdeng_prepare_exit((struct rrdengine_instance *)host->db[0].si);
-    rrdhost_delete_charts(host);
     rrdeng_exit((struct rrdengine_instance *)host->db[0].si);
->>>>>>> bead543e
     rrdeng_enq_cmd(NULL, RRDENG_OPCODE_SHUTDOWN_EVLOOP, NULL, NULL, STORAGE_PRIORITY_BEST_EFFORT, NULL, NULL);
     rrd_unlock();
 }
