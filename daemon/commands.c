// SPDX-License-Identifier: GPL-3.0-or-later

#include "common.h"
#include "../database/engine/rrdenginelib.h"

static uv_thread_t thread;
static uv_loop_t* loop;
static uv_async_t async;
static struct completion completion;
static uv_pipe_t server_pipe;

char cmd_prefix_by_status[] = {
        CMD_PREFIX_INFO,
        CMD_PREFIX_ERROR,
        CMD_PREFIX_ERROR
};

static int command_thread_error;
static int command_thread_shutdown;
static unsigned clients = 0;

struct command_context {
    /* embedded client pipe structure at address 0 */
    uv_pipe_t client;

    uv_work_t work;
    uv_write_t write_req;
    cmd_t idx;
    char *args;
    char *message;
    cmd_status_t status;
    char command_string[MAX_COMMAND_LENGTH];
    unsigned command_string_size;
};

/* Forward declarations */
static cmd_status_t cmd_help_execute(char *args, char **message);
static cmd_status_t cmd_reload_health_execute(char *args, char **message);
static cmd_status_t cmd_save_database_execute(char *args, char **message);
static cmd_status_t cmd_reopen_logs_execute(char *args, char **message);
static cmd_status_t cmd_exit_execute(char *args, char **message);
static cmd_status_t cmd_fatal_execute(char *args, char **message);
<<<<<<< HEAD
static cmd_status_t cmd_reload_claiming_state_execute(char *args, char **message);
=======
static cmd_status_t cmd_reload_labels_execute(char *args, char **message);
>>>>>>> 27c58418

static command_info_t command_info_array[] = {
        {"help", cmd_help_execute, CMD_TYPE_HIGH_PRIORITY},                  // show help menu
        {"reload-health", cmd_reload_health_execute, CMD_TYPE_ORTHOGONAL},   // reload health configuration
        {"save-database", cmd_save_database_execute, CMD_TYPE_ORTHOGONAL},   // save database for memory mode save
        {"reopen-logs", cmd_reopen_logs_execute, CMD_TYPE_ORTHOGONAL},       // Close and reopen log files
        {"shutdown-agent", cmd_exit_execute, CMD_TYPE_EXCLUSIVE},            // exit cleanly
        {"fatal-agent", cmd_fatal_execute, CMD_TYPE_HIGH_PRIORITY},          // exit with fatal error
<<<<<<< HEAD
        {"reload-claiming-state", cmd_reload_claiming_state_execute, CMD_TYPE_ORTHOGONAL}, // reload claiming state
=======
        {"reload-labels", cmd_reload_labels_execute, CMD_TYPE_ORTHOGONAL},   // reload the labels
>>>>>>> 27c58418
};

/* Mutexes for commands of type CMD_TYPE_ORTHOGONAL */
static uv_mutex_t command_lock_array[CMD_TOTAL_COMMANDS];
/* Commands of type CMD_TYPE_EXCLUSIVE are writers */
static uv_rwlock_t exclusive_rwlock;
/*
 * Locking order:
 * 1. exclusive_rwlock
 * 2. command_lock_array[]
 */

/* Forward declarations */
static void cmd_lock_exclusive(unsigned index);
static void cmd_lock_orthogonal(unsigned index);
static void cmd_lock_idempotent(unsigned index);
static void cmd_lock_high_priority(unsigned index);

static command_lock_t *cmd_lock_by_type[] = {
        cmd_lock_exclusive,
        cmd_lock_orthogonal,
        cmd_lock_idempotent,
        cmd_lock_high_priority
};

/* Forward declarations */
static void cmd_unlock_exclusive(unsigned index);
static void cmd_unlock_orthogonal(unsigned index);
static void cmd_unlock_idempotent(unsigned index);
static void cmd_unlock_high_priority(unsigned index);

static command_lock_t *cmd_unlock_by_type[] = {
        cmd_unlock_exclusive,
        cmd_unlock_orthogonal,
        cmd_unlock_idempotent,
        cmd_unlock_high_priority
};

static cmd_status_t cmd_help_execute(char *args, char **message)
{
    (void)args;

    *message = mallocz(MAX_COMMAND_LENGTH);
    strncpyz(*message,
             "\nThe commands are (arguments are in brackets):\n"
             "help\n"
             "    Show this help menu.\n"
             "reload-health\n"
             "    Reload health configuration.\n"
             "reload-labels\n"
             "    Reload all labels.\n"
             "save-database\n"
             "    Save internal DB to disk for memory mode save.\n"
             "reopen-logs\n"
             "    Close and reopen log files.\n"
             "shutdown-agent\n"
             "    Cleanup and exit the netdata agent.\n"
             "fatal-agent\n"
             "    Log the state and halt the netdata agent.\n"
             "reload-claiming-state\n"
             "    Reload agent claiming state from disk.\n",
             MAX_COMMAND_LENGTH - 1);
    return CMD_STATUS_SUCCESS;
}

static cmd_status_t cmd_reload_health_execute(char *args, char **message)
{
    (void)args;
    (void)message;

    error_log_limit_unlimited();
    info("COMMAND: Reloading HEALTH configuration.");
    health_reload();
    error_log_limit_reset();

    return CMD_STATUS_SUCCESS;
}

static cmd_status_t cmd_save_database_execute(char *args, char **message)
{
    (void)args;
    (void)message;

    error_log_limit_unlimited();
    info("COMMAND: Saving databases.");
    rrdhost_save_all();
    info("COMMAND: Databases saved.");
    error_log_limit_reset();

    return CMD_STATUS_SUCCESS;
}

static cmd_status_t cmd_reopen_logs_execute(char *args, char **message)
{
    (void)args;
    (void)message;

    error_log_limit_unlimited();
    info("COMMAND: Reopening all log files.");
    reopen_all_log_files();
    error_log_limit_reset();

    return CMD_STATUS_SUCCESS;
}

static cmd_status_t cmd_exit_execute(char *args, char **message)
{
    (void)args;
    (void)message;

    error_log_limit_unlimited();
    info("COMMAND: Cleaning up to exit.");
    netdata_cleanup_and_exit(0);
    exit(0);

    return CMD_STATUS_SUCCESS;
}

static cmd_status_t cmd_fatal_execute(char *args, char **message)
{
    (void)args;
    (void)message;

    fatal("COMMAND: netdata now exits.");

    return CMD_STATUS_SUCCESS;
}

<<<<<<< HEAD
static cmd_status_t cmd_reload_claiming_state_execute(char *args, char **message)
{
    (void)args;
    (void)message;

    error_log_limit_unlimited();
    info("COMMAND: Reloading Agent Claiming configuration.");
    load_claiming_state();
    error_log_limit_reset();
=======
static cmd_status_t cmd_reload_labels_execute(char *args, char **message)
{
    (void)args;
    info("COMMAND: reloading host labels.");
    reload_host_labels();

    BUFFER *wb = buffer_create(10);

    netdata_rwlock_rdlock(&localhost->labels_rwlock);
    struct label *l=localhost->labels;
    while (l != NULL) {
        buffer_sprintf(wb,"Label [source id=%s]: \"%s\" -> \"%s\"\n", translate_label_source(l->label_source), l->key, l->value);
        l = l->next;
    }
    netdata_rwlock_unlock(&localhost->labels_rwlock);

    (*message)=strdupz(buffer_tostring(wb));
    buffer_free(wb);
>>>>>>> 27c58418

    return CMD_STATUS_SUCCESS;
}

static void cmd_lock_exclusive(unsigned index)
{
    (void)index;

    uv_rwlock_wrlock(&exclusive_rwlock);
}

static void cmd_lock_orthogonal(unsigned index)
{
    uv_rwlock_rdlock(&exclusive_rwlock);
    uv_mutex_lock(&command_lock_array[index]);
}

static void cmd_lock_idempotent(unsigned index)
{
    (void)index;

    uv_rwlock_rdlock(&exclusive_rwlock);
}

static void cmd_lock_high_priority(unsigned index)
{
    (void)index;
}

static void cmd_unlock_exclusive(unsigned index)
{
    (void)index;

    uv_rwlock_wrunlock(&exclusive_rwlock);
}

static void cmd_unlock_orthogonal(unsigned index)
{
    uv_rwlock_rdunlock(&exclusive_rwlock);
    uv_mutex_unlock(&command_lock_array[index]);
}

static void cmd_unlock_idempotent(unsigned index)
{
    (void)index;

    uv_rwlock_rdunlock(&exclusive_rwlock);
}

static void cmd_unlock_high_priority(unsigned index)
{
    (void)index;
}

static void pipe_close_cb(uv_handle_t* handle)
{
    /* Also frees command context */
    freez(handle);
}

static void pipe_write_cb(uv_write_t* req, int status)
{
    (void)status;
    uv_pipe_t *client = req->data;

    uv_close((uv_handle_t *)client, pipe_close_cb);
    --clients;
    info("Command Clients = %u\n", clients);
}

static inline void add_char_to_command_reply(char *reply_string, unsigned *reply_string_size, char character)
{
    reply_string[(*reply_string_size)++] = character;
}

static inline void add_string_to_command_reply(char *reply_string, unsigned *reply_string_size, char *str)
{
    unsigned len;

    len = strlen(str);
    strncpyz(reply_string + *reply_string_size, str, len);
    *reply_string_size += len;
}

static void send_command_reply(struct command_context *cmd_ctx, cmd_status_t status, char *message)
{
    int ret;
    char reply_string[MAX_COMMAND_LENGTH] = {'\0', };
    char exit_status_string[MAX_EXIT_STATUS_LENGTH + 1] = {'\0', };
    unsigned reply_string_size = 0;
    uv_buf_t write_buf;
    uv_stream_t *client = (uv_stream_t *)(uv_pipe_t *)cmd_ctx;

    snprintfz(exit_status_string, MAX_EXIT_STATUS_LENGTH, "%u", status);
    add_char_to_command_reply(reply_string, &reply_string_size, CMD_PREFIX_EXIT_CODE);
    add_string_to_command_reply(reply_string, &reply_string_size, exit_status_string);
    add_char_to_command_reply(reply_string, &reply_string_size, '\0');

    if (message) {
        add_char_to_command_reply(reply_string, &reply_string_size, cmd_prefix_by_status[status]);
        add_string_to_command_reply(reply_string, &reply_string_size, message);
    }

    cmd_ctx->write_req.data = client;
    write_buf.base = reply_string;
    write_buf.len = reply_string_size;
    ret = uv_write(&cmd_ctx->write_req, (uv_stream_t *)client, &write_buf, 1, pipe_write_cb);
    if (ret) {
        error("uv_write(): %s", uv_strerror(ret));
    }
    info("COMMAND: Sending reply: \"%s\"", reply_string);
}

cmd_status_t execute_command(cmd_t idx, char *args, char **message)
{
    cmd_status_t status;
    cmd_type_t type = command_info_array[idx].type;

    cmd_lock_by_type[type](idx);
    status = command_info_array[idx].func(args, message);
    cmd_unlock_by_type[type](idx);

    return status;
}

static void after_schedule_command(uv_work_t *req, int status)
{
    struct command_context *cmd_ctx = req->data;

    (void)status;

    send_command_reply(cmd_ctx, cmd_ctx->status, cmd_ctx->message);
    if (cmd_ctx->message)
        freez(cmd_ctx->message);
}

static void schedule_command(uv_work_t *req)
{
    struct command_context *cmd_ctx = req->data;

    cmd_ctx->status = execute_command(cmd_ctx->idx, cmd_ctx->args, &cmd_ctx->message);
}

static void parse_commands(struct command_context *cmd_ctx)
{
    char *message = NULL, *pos;
    cmd_t i;
    cmd_status_t status;

    status = CMD_STATUS_FAILURE;

    /* Skip white-space characters */
    for (pos = cmd_ctx->command_string ; isspace(*pos) && ('\0' != *pos) ; ++pos) {;}
    for (i = 0 ; i < CMD_TOTAL_COMMANDS ; ++i) {
        if (!strncmp(pos, command_info_array[i].cmd_str, strlen(command_info_array[i].cmd_str))) {
            cmd_ctx->work.data = cmd_ctx;
            cmd_ctx->idx = i;
            cmd_ctx->args = pos + strlen(command_info_array[i].cmd_str);
            cmd_ctx->message = NULL;

            assert(0 == uv_queue_work(loop, &cmd_ctx->work, schedule_command, after_schedule_command));
            break;
        }
    }
    if (CMD_TOTAL_COMMANDS == i) {
        /* no command found */
        message = strdupz("Illegal command. Please type \"help\" for instructions.");
        send_command_reply(cmd_ctx, status, message);
        freez(message);
    }
}

static void pipe_read_cb(uv_stream_t *client, ssize_t nread, const uv_buf_t *buf)
{
    struct command_context *cmd_ctx = (struct command_context *)client;

    if (0 == nread) {
        info("%s: Zero bytes read by command pipe.", __func__);
    } else if (UV_EOF == nread) {
        info("EOF found in command pipe.");
        parse_commands(cmd_ctx);
    } else if (nread < 0) {
        error("%s: %s", __func__, uv_strerror(nread));
    }

    if (nread < 0) { /* stop stream due to EOF or error */
        (void)uv_read_stop((uv_stream_t *)client);
    } else if (nread) {
        size_t to_copy;

        to_copy = MIN(nread, MAX_COMMAND_LENGTH - 1 - cmd_ctx->command_string_size);
        memcpy(cmd_ctx->command_string + cmd_ctx->command_string_size, buf->base, to_copy);
        cmd_ctx->command_string_size += to_copy;
        cmd_ctx->command_string[cmd_ctx->command_string_size] = '\0';
    }
    if (buf && buf->len) {
        freez(buf->base);
    }

    if (nread < 0 && UV_EOF != nread) {
        uv_close((uv_handle_t *)client, pipe_close_cb);
        --clients;
        info("Command Clients = %u\n", clients);
    }
}

static void alloc_cb(uv_handle_t *handle, size_t suggested_size, uv_buf_t *buf)
{
    (void)handle;

    buf->base = mallocz(suggested_size);
    buf->len = suggested_size;
}

static void connection_cb(uv_stream_t *server, int status)
{
    int ret;
    uv_pipe_t *client;
    struct command_context *cmd_ctx;
    assert(status == 0);

    /* combined allocation of client pipe and command context */
    cmd_ctx = mallocz(sizeof(*cmd_ctx));
    client = (uv_pipe_t *)cmd_ctx;
    ret = uv_pipe_init(server->loop, client, 1);
    if (ret) {
        error("uv_pipe_init(): %s", uv_strerror(ret));
        freez(cmd_ctx);
        return;
    }
    ret = uv_accept(server, (uv_stream_t *)client);
    if (ret) {
        error("uv_accept(): %s", uv_strerror(ret));
        uv_close((uv_handle_t *)client, pipe_close_cb);
        return;
    }

    ++clients;
    info("Command Clients = %u\n", clients);
    /* Start parsing a new command */
    cmd_ctx->command_string_size = 0;
    cmd_ctx->command_string[0] = '\0';

    ret = uv_read_start((uv_stream_t*)client, alloc_cb, pipe_read_cb);
    if (ret) {
        error("uv_read_start(): %s", uv_strerror(ret));
        uv_close((uv_handle_t *)client, pipe_close_cb);
        --clients;
        info("Command Clients = %u\n", clients);
        return;
    }
}

static void async_cb(uv_async_t *handle)
{
    uv_stop(handle->loop);
}

static void command_thread(void *arg)
{
    int ret;
    uv_fs_t req;

    (void) arg;
    loop = mallocz(sizeof(uv_loop_t));
    ret = uv_loop_init(loop);
    if (ret) {
        error("uv_loop_init(): %s", uv_strerror(ret));
        command_thread_error = ret;
        goto error_after_loop_init;
    }
    loop->data = NULL;

    ret = uv_async_init(loop, &async, async_cb);
    if (ret) {
        error("uv_async_init(): %s", uv_strerror(ret));
        command_thread_error = ret;
        goto error_after_async_init;
    }
    async.data = NULL;

    ret = uv_pipe_init(loop, &server_pipe, 1);
    if (ret) {
        error("uv_pipe_init(): %s", uv_strerror(ret));
        command_thread_error = ret;
        goto error_after_pipe_init;
    }
    (void)uv_fs_unlink(loop, &req, PIPENAME, NULL);
    uv_fs_req_cleanup(&req);
    ret = uv_pipe_bind(&server_pipe, PIPENAME);
    if (ret) {
        error("uv_pipe_bind(): %s", uv_strerror(ret));
        command_thread_error = ret;
        goto error_after_pipe_bind;
    }
    if ((ret = uv_listen((uv_stream_t *)&server_pipe, SOMAXCONN, connection_cb))) {
        error("uv_listen(): %s", uv_strerror(ret));
        command_thread_error = ret;
        goto error_after_uv_listen;
    }

    command_thread_error = 0;
    command_thread_shutdown = 0;
    /* wake up initialization thread */
    complete(&completion);

    while (command_thread_shutdown == 0) {
        uv_run(loop, UV_RUN_DEFAULT);
    }
    /* cleanup operations of the event loop */
    info("Shutting down command event loop.");
    uv_close((uv_handle_t *)&async, NULL);
    uv_close((uv_handle_t*)&server_pipe, NULL);
    uv_run(loop, UV_RUN_DEFAULT);

    info("Shutting down command loop complete.");
    assert(0 == uv_loop_close(loop));
    freez(loop);

    return;

error_after_uv_listen:
error_after_pipe_bind:
    uv_close((uv_handle_t*)&server_pipe, NULL);
error_after_pipe_init:
    uv_close((uv_handle_t *)&async, NULL);
error_after_async_init:
    assert(0 == uv_loop_close(loop));
error_after_loop_init:
    freez(loop);

    /* wake up initialization thread */
    complete(&completion);
}

static void sanity_check(void)
{
    /* The size of command_info_array must be CMD_TOTAL_COMMANDS elements */
    BUILD_BUG_ON(CMD_TOTAL_COMMANDS != sizeof(command_info_array) / sizeof(command_info_array[0]));
}

void commands_init(void)
{
    cmd_t i;
    int error;

    sanity_check();
    info("Initializing command server.");
    for (i = 0 ; i < CMD_TOTAL_COMMANDS ; ++i) {
        uv_mutex_init(&command_lock_array[i]);
    }
    assert(0 == uv_rwlock_init(&exclusive_rwlock));

    init_completion(&completion);
    error = uv_thread_create(&thread, command_thread, NULL);
    if (error) {
        error("uv_thread_create(): %s", uv_strerror(error));
        goto after_error;
    }
    /* wait for worker thread to initialize */
    wait_for_completion(&completion);
    destroy_completion(&completion);

    if (command_thread_error) {
        error = uv_thread_join(&thread);
        if (error) {
            error("uv_thread_create(): %s", uv_strerror(error));
        }
        goto after_error;
    }
    return;

after_error:
    error("Failed to initialize command server.");
}

void commands_exit(void)
{
    cmd_t i;

    command_thread_shutdown = 1;
    info("Shutting down command server.");
    /* wake up event loop */
    assert(0 == uv_async_send(&async));
    assert(0 == uv_thread_join(&thread));

    for (i = 0 ; i < CMD_TOTAL_COMMANDS ; ++i) {
        uv_mutex_destroy(&command_lock_array[i]);
    }
    uv_rwlock_destroy(&exclusive_rwlock);
    info("Command server has stopped.");
}<|MERGE_RESOLUTION|>--- conflicted
+++ resolved
@@ -40,11 +40,8 @@
 static cmd_status_t cmd_reopen_logs_execute(char *args, char **message);
 static cmd_status_t cmd_exit_execute(char *args, char **message);
 static cmd_status_t cmd_fatal_execute(char *args, char **message);
-<<<<<<< HEAD
 static cmd_status_t cmd_reload_claiming_state_execute(char *args, char **message);
-=======
 static cmd_status_t cmd_reload_labels_execute(char *args, char **message);
->>>>>>> 27c58418
 
 static command_info_t command_info_array[] = {
         {"help", cmd_help_execute, CMD_TYPE_HIGH_PRIORITY},                  // show help menu
@@ -53,11 +50,8 @@
         {"reopen-logs", cmd_reopen_logs_execute, CMD_TYPE_ORTHOGONAL},       // Close and reopen log files
         {"shutdown-agent", cmd_exit_execute, CMD_TYPE_EXCLUSIVE},            // exit cleanly
         {"fatal-agent", cmd_fatal_execute, CMD_TYPE_HIGH_PRIORITY},          // exit with fatal error
-<<<<<<< HEAD
         {"reload-claiming-state", cmd_reload_claiming_state_execute, CMD_TYPE_ORTHOGONAL}, // reload claiming state
-=======
         {"reload-labels", cmd_reload_labels_execute, CMD_TYPE_ORTHOGONAL},   // reload the labels
->>>>>>> 27c58418
 };
 
 /* Mutexes for commands of type CMD_TYPE_ORTHOGONAL */
@@ -186,17 +180,21 @@
     return CMD_STATUS_SUCCESS;
 }
 
-<<<<<<< HEAD
 static cmd_status_t cmd_reload_claiming_state_execute(char *args, char **message)
 {
     (void)args;
     (void)message;
+
+    info("The claiming feature is still in development and subject to change before the next release");
+    return CMD_STATUS_FAILURE;
 
     error_log_limit_unlimited();
     info("COMMAND: Reloading Agent Claiming configuration.");
     load_claiming_state();
     error_log_limit_reset();
-=======
+    return CMD_STATUS_SUCCESS;
+}
+
 static cmd_status_t cmd_reload_labels_execute(char *args, char **message)
 {
     (void)args;
@@ -215,7 +213,6 @@
 
     (*message)=strdupz(buffer_tostring(wb));
     buffer_free(wb);
->>>>>>> 27c58418
 
     return CMD_STATUS_SUCCESS;
 }
