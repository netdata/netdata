--- conflicted
+++ resolved
@@ -1162,22 +1162,8 @@
 #ifdef ENABLE_APPS_PLUGIN
     build_info_set_status(BIB_PLUGIN_APPS, true);
 #endif
-<<<<<<< HEAD
-
-#ifdef ENABLE_LOGSMANAGEMENT
-#define FEAT_LOGSMANAGEMENT 1
-#else
-#define FEAT_LOGSMANAGEMENT 0
-#endif // ENABLE_LOGSMANAGEMENT
-
-#ifdef HAVE_NFACCT
-#define FEAT_NFACCT 1
-#else
-#define FEAT_NFACCT 0
-=======
 #ifdef HAVE_SETNS
     build_info_set_status(BIB_PLUGIN_LINUX_CGROUP_NETWORK, true);
->>>>>>> 301cc274
 #endif
 
     build_info_set_status(BIB_PLUGIN_STATSD, true);
@@ -1439,54 +1425,6 @@
     }
 }
 
-<<<<<<< HEAD
-    freez(install_type);
-    freez(prebuilt_arch);
-    freez(prebuilt_distro);
-
-    printf("Features:\n");
-    printf("    dbengine:                   %s\n", FEAT_YES_NO(FEAT_DBENGINE));
-    printf("    Native HTTPS:               %s\n", FEAT_YES_NO(FEAT_NATIVE_HTTPS));
-    printf("    Netdata Cloud:              %s %s\n", FEAT_YES_NO(FEAT_CLOUD), FEAT_CLOUD_MSG);
-    printf("    ACLK:                       %s\n", FEAT_YES_NO(FEAT_CLOUD));
-    printf("    TLS Host Verification:      %s\n", FEAT_YES_NO(FEAT_TLS_HOST_VERIFY));
-    printf("    Machine Learning:           %s\n", FEAT_YES_NO(FEAT_ML));
-    printf("    Stream Compression:         %s\n", FEAT_YES_NO(FEAT_STREAM_COMPRESSION));
-    printf("    HTTPD (h2o):                %s\n", FEAT_YES_NO(FEAT_HTTPD));
-
-    printf("Libraries:\n");
-    printf("    protobuf:                %s%s\n", FEAT_YES_NO(FEAT_PROTOBUF), FEAT_PROTOBUF_BUNDLED);
-    printf("    jemalloc:                %s\n", FEAT_YES_NO(FEAT_JEMALLOC));
-    printf("    JSON-C:                  %s\n", FEAT_YES_NO(FEAT_JSONC));
-    printf("    libcap:                  %s\n", FEAT_YES_NO(FEAT_LIBCAP));
-    printf("    libcrypto:               %s\n", FEAT_YES_NO(FEAT_CRYPTO));
-    printf("    libm:                    %s\n", FEAT_YES_NO(FEAT_LIBM));
-    printf("    tcalloc:                 %s\n", FEAT_YES_NO(FEAT_TCMALLOC));
-    printf("    zlib:                    %s\n", FEAT_YES_NO(1));
-
-    printf("Plugins:\n");
-    printf("    apps:                    %s\n", FEAT_YES_NO(FEAT_APPS_PLUGIN));
-    printf("    cgroup Network Tracking: %s\n", FEAT_YES_NO(FEAT_CGROUP_NET));
-    printf("    CUPS:                    %s\n", FEAT_YES_NO(FEAT_CUPS));
-    printf("    debugfs:                 %s\n", FEAT_YES_NO(FEAT_DEBUGFS_PLUGIN));
-    printf("    EBPF:                    %s\n", FEAT_YES_NO(FEAT_EBPF));
-    printf("    IPMI:                    %s\n", FEAT_YES_NO(FEAT_IPMI));
-    printf("    Logs Management:         %s\n", FEAT_YES_NO(FEAT_LOGSMANAGEMENT));
-    printf("    NFACCT:                  %s\n", FEAT_YES_NO(FEAT_NFACCT));
-    printf("    perf:                    %s\n", FEAT_YES_NO(FEAT_PERF));
-    printf("    slabinfo:                %s\n", FEAT_YES_NO(FEAT_SLABINFO));
-    printf("    Xen:                     %s\n", FEAT_YES_NO(FEAT_XEN));
-    printf("    Xen VBD Error Tracking:  %s\n", FEAT_YES_NO(FEAT_XEN_VBD_ERROR));
-
-    printf("Exporters:\n");
-    printf("    AWS Kinesis:             %s\n", FEAT_YES_NO(FEAT_KINESIS));
-    printf("    GCP PubSub:              %s\n", FEAT_YES_NO(FEAT_PUBSUB));
-    printf("    MongoDB:                 %s\n", FEAT_YES_NO(FEAT_MONGO));
-    printf("    Prometheus Remote Write: %s\n", FEAT_YES_NO(FEAT_REMOTE_WRITE));
-
-    printf("Debug/Developer Features:\n");
-    printf("    Trace Allocations:       %s\n", FEAT_YES_NO(FEAT_TRACE_ALLOC));
-=======
 void print_build_info(void) {
     populate_packaging_info();
     populate_system_info();
@@ -1504,7 +1442,6 @@
     print_build_info_category_to_console(BIC_PLUGINS, "Plugins");
     print_build_info_category_to_console(BIC_EXPORTERS, "Exporters");
     print_build_info_category_to_console(BIC_DEBUG_DEVEL, "Debug/Developer Features");
->>>>>>> 301cc274
 };
 
 void build_info_to_json_object(BUFFER *b) {
@@ -1527,67 +1464,9 @@
 }
 
 void print_build_info_json(void) {
-<<<<<<< HEAD
-    printf("{\n");
-    printf("  \"features\": {\n");
-    printf("    \"dbengine\": %s,\n",         FEAT_JSON_BOOL(FEAT_DBENGINE));
-    printf("    \"native-https\": %s,\n",     FEAT_JSON_BOOL(FEAT_NATIVE_HTTPS));
-    printf("    \"cloud\": %s,\n",            FEAT_JSON_BOOL(FEAT_CLOUD));
-#ifdef DISABLE_CLOUD
-    printf("    \"cloud-disabled\": true,\n");
-#else
-    printf("    \"cloud-disabled\": false,\n");
-#endif
-    printf("    \"aclk\": %s,\n", FEAT_JSON_BOOL(FEAT_CLOUD));
-
-    printf("    \"tls-host-verify\": %s,\n",   FEAT_JSON_BOOL(FEAT_TLS_HOST_VERIFY));
-    printf("    \"machine-learning\": %s\n",   FEAT_JSON_BOOL(FEAT_ML));
-    printf("    \"stream-compression\": %s\n", FEAT_JSON_BOOL(FEAT_STREAM_COMPRESSION));
-    printf("    \"httpd-h2o\": %s\n",          FEAT_JSON_BOOL(FEAT_HTTPD));
-    printf("  },\n");
-
-    printf("  \"libs\": {\n");
-    printf("    \"protobuf\": %s,\n",         FEAT_JSON_BOOL(FEAT_PROTOBUF));
-    printf("    \"protobuf-source\": \"%s\",\n", FEAT_PROTOBUF_BUNDLED);
-    printf("    \"jemalloc\": %s,\n",         FEAT_JSON_BOOL(FEAT_JEMALLOC));
-    printf("    \"jsonc\": %s,\n",            FEAT_JSON_BOOL(FEAT_JSONC));
-    printf("    \"libcap\": %s,\n",           FEAT_JSON_BOOL(FEAT_LIBCAP));
-    printf("    \"libcrypto\": %s,\n",        FEAT_JSON_BOOL(FEAT_CRYPTO));
-    printf("    \"libm\": %s,\n",             FEAT_JSON_BOOL(FEAT_LIBM));
-    printf("    \"tcmalloc\": %s,\n",         FEAT_JSON_BOOL(FEAT_TCMALLOC));
-    printf("    \"zlib\": %s\n",              FEAT_JSON_BOOL(1));
-    printf("  },\n");
-
-    printf("  \"plugins\": {\n");
-    printf("    \"apps\": %s,\n",             FEAT_JSON_BOOL(FEAT_APPS_PLUGIN));
-    printf("    \"cgroup-net\": %s,\n",       FEAT_JSON_BOOL(FEAT_CGROUP_NET));
-    printf("    \"cups\": %s,\n",             FEAT_JSON_BOOL(FEAT_CUPS));
-    printf("    \"debugfs\": %s,\n",          FEAT_JSON_BOOL(FEAT_DEBUGFS_PLUGIN));
-    printf("    \"ebpf\": %s,\n",             FEAT_JSON_BOOL(FEAT_EBPF));
-    printf("    \"ipmi\": %s,\n",             FEAT_JSON_BOOL(FEAT_IPMI));
-    printf("    \"logs-management\": %s,\n",  FEAT_JSON_BOOL(FEAT_LOGSMANAGEMENT));
-    printf("    \"nfacct\": %s,\n",           FEAT_JSON_BOOL(FEAT_NFACCT));
-    printf("    \"perf\": %s,\n",             FEAT_JSON_BOOL(FEAT_PERF));
-    printf("    \"slabinfo\": %s,\n",         FEAT_JSON_BOOL(FEAT_SLABINFO));
-    printf("    \"xen\": %s,\n",              FEAT_JSON_BOOL(FEAT_XEN));
-    printf("    \"xen-vbd-error\": %s\n",     FEAT_JSON_BOOL(FEAT_XEN_VBD_ERROR));
-    printf("  },\n");
-
-    printf("  \"exporters\": {\n");
-    printf("    \"kinesis\": %s,\n",          FEAT_JSON_BOOL(FEAT_KINESIS));
-    printf("    \"pubsub\": %s,\n",           FEAT_JSON_BOOL(FEAT_PUBSUB));
-    printf("    \"mongodb\": %s,\n",          FEAT_JSON_BOOL(FEAT_MONGO));
-    printf("    \"prom-remote-write\": %s\n", FEAT_JSON_BOOL(FEAT_REMOTE_WRITE));
-    printf("  }\n");
-    printf("  \"debug-n-devel\": {\n");
-    printf("    \"trace-allocations\": %s\n  }\n",FEAT_JSON_BOOL(FEAT_TRACE_ALLOC));
-    printf("}\n");
-};
-=======
     populate_packaging_info();
     populate_system_info();
     populate_directories();
->>>>>>> 301cc274
 
     BUFFER *b = buffer_create(0, NULL);
     buffer_json_initialize(b, "\"", "\"", 0, true, false);
@@ -1604,48 +1483,9 @@
     populate_system_info();
     populate_directories();
 
-<<<<<<< HEAD
-#ifdef ENABLE_APPS_PLUGIN
-    add_to_bi(b, "apps");
-#endif
-#ifdef ENABLE_DEBUGFS_PLUGIN
-    add_to_bi(b, "debugfs");
-#endif
-#ifdef HAVE_SETNS
-    add_to_bi(b, "cgroup Network Tracking");
-#endif
-#ifdef HAVE_CUPS
-    add_to_bi(b, "CUPS");
-#endif
-#ifdef HAVE_LIBBPF
-    add_to_bi(b, "EBPF");
-#endif
-#ifdef HAVE_FREEIPMI
-    add_to_bi(b, "IPMI");
-#endif
-#ifdef ENABLE_LOGSMANAGEMENT
-    add_to_bi(b, "Logs Management");
-#endif
-#ifdef HAVE_NFACCT
-    add_to_bi(b, "NFACCT");
-#endif
-#ifdef ENABLE_PERF_PLUGIN
-    add_to_bi(b, "perf");
-#endif
-#ifdef ENABLE_SLABINFO
-    add_to_bi(b, "slabinfo");
-#endif
-#ifdef HAVE_LIBXENSTAT
-    add_to_bi(b, "Xen");
-#endif
-#ifdef HAVE_XENSTAT_VBD_ERROR
-    add_to_bi(b, "Xen VBD Error Tracking");
-#endif
-=======
     size_t added = 0;
     for(size_t i = 0; i < BIB_TERMINATOR ;i++) {
         if(BUILD_INFO[i].analytics && BUILD_INFO[i].status) {
->>>>>>> 301cc274
 
             if(added)
                 buffer_strcat(b, "|");
