--- conflicted
+++ resolved
@@ -98,7 +98,6 @@
 get_latest_version() {
   shasums="${1}"
 
-<<<<<<< HEAD
   tarball="$(grep -o 'netdata-v.*\.tar\.gz' "${shasums}")"
   if [ -n "${tarball}" ]; then
     # shellcheck disable=SC2001
@@ -107,11 +106,6 @@
     parse_version "${version}"
   else
     echo "000000000000"
-=======
-  if [ -n "${NETDATA_LOCAL_TARBAL_OVERRIDE}" ]; then
-    info "Not fetching remote tarballs, local override was given"
-    return
->>>>>>> 2ec5d068
   fi
 }
 
@@ -142,7 +136,6 @@
   tmpdir=$(create_tmp_directory)
   cd "$tmpdir" || exit 1
 
-<<<<<<< HEAD
   download "${NETDATA_TARBALL_CHECKSUM_URL}" "${tmpdir}/sha256sum.txt" >&3 2>&3
 
   current_version="$(command -v netdata > /dev/null && parse_version "$(netdata -v | cut -f 2 -d ' ')")"
@@ -155,23 +148,6 @@
     info "Newest version ${current_version} <= ${latest_version} is already installed"
   elif [ -n "${NETDATA_TARBALL_CHECKSUM}" ] && grep "${NETDATA_TARBALL_CHECKSUM}" sha256sum.txt >&3 2>&3; then
     info "Newest version is already installed"
-=======
-  if [ -z "${NETDATA_LOCAL_TARBAL_OVERRIDE}" ]; then
-    download "${NETDATA_TARBALL_CHECKSUM_URL}" "${tmpdir}/sha256sum.txt" >&3 2>&3
-    if [[ -n "${NETDATA_TARBALL_CHECKSUM}" ]] && grep "${NETDATA_TARBALL_CHECKSUM}" sha256sum.txt >&3 2>&3; then
-      info "Newest version is already installed"
-    else
-      download "${NETDATA_TARBALL_URL}" "${tmpdir}/netdata-latest.tar.gz"
-      if ! grep netdata-latest.tar.gz sha256sum.txt | safe_sha256sum -c - >&3 2>&3; then
-        fatal "Tarball checksum validation failed. Stopping netdata upgrade and leaving tarball in ${tmpdir}"
-      fi
-      NEW_CHECKSUM="$(safe_sha256sum netdata-latest.tar.gz 2> /dev/null | cut -d' ' -f1)"
-      tar -xf netdata-latest.tar.gz >&3 2>&3
-      rm netdata-latest.tar.gz >&3 2>&3
-      cd netdata-* || exit 1
-      RUN_INSTALLER=1
-    fi
->>>>>>> 2ec5d068
   else
     download "${NETDATA_TARBALL_URL}" "${tmpdir}/netdata-latest.tar.gz"
     if ! grep netdata-latest.tar.gz sha256sum.txt | safe_sha256sum -c - >&3 2>&3; then
@@ -182,10 +158,7 @@
     rm netdata-latest.tar.gz >&3 2>&3
     cd netdata-* || exit 1
     RUN_INSTALLER=1
-<<<<<<< HEAD
-=======
     cd "${NETDATA_LOCAL_TARBAL_OVERRIDE}" || exit 1
->>>>>>> 2ec5d068
   fi
 
   # We got the sources, run the update now
