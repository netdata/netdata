#!/usr/bin/env bash
# shellcheck disable=SC2034
# We use lots of computed variable names in here, so we need to disable shellcheck 2034

export PATH="${PATH}:/bin:/sbin:/usr/bin:/usr/sbin:/usr/local/bin:/usr/local/sbin"
export LC_ALL=C

# Be nice on production environments
renice 19 $$ > /dev/null 2> /dev/null

ME="${0}"

if [ "${BASH_VERSINFO[0]}" -lt "4" ]; then
  echo >&2 "Sorry! This script needs BASH version 4+, but you have BASH version ${BASH_VERSION}"
  exit 1
fi

# These options control which packages we are going to install
# They can be pre-set, but also can be controlled with command line options
PACKAGES_NETDATA=${PACKAGES_NETDATA-1}
PACKAGES_NETDATA_PYTHON=${PACKAGES_NETDATA_PYTHON-0}
PACKAGES_NETDATA_PYTHON3=${PACKAGES_NETDATA_PYTHON3-1}
PACKAGES_DEBUG=${PACKAGES_DEBUG-0}
PACKAGES_IPRANGE=${PACKAGES_IPRANGE-0}
PACKAGES_FIREHOL=${PACKAGES_FIREHOL-0}
PACKAGES_FIREQOS=${PACKAGES_FIREQOS-0}
PACKAGES_UPDATE_IPSETS=${PACKAGES_UPDATE_IPSETS-0}
PACKAGES_NETDATA_DEMO_SITE=${PACKAGES_NETDATA_DEMO_SITE-0}
PACKAGES_NETDATA_SENSORS=${PACKAGES_NETDATA_SENSORS-0}
PACKAGES_NETDATA_DATABASE=${PACKAGES_NETDATA_DATABASE-1}
PACKAGES_NETDATA_STREAMING_COMPRESSION=${PACKAGES_NETDATA_STREAMING_COMPRESSION-0}
PACKAGES_NETDATA_EBPF=${PACKAGES_NETDATA_EBPF-1}

# needed commands
lsb_release=$(command -v lsb_release 2> /dev/null)

# Check which package managers are available
apk=$(command -v apk 2> /dev/null)
apt_get=$(command -v apt-get 2> /dev/null)
brew=$(command -v brew 2> /dev/null)
pkg=$(command -v pkg 2> /dev/null)
dnf=$(command -v dnf 2> /dev/null)
emerge=$(command -v emerge 2> /dev/null)
equo=$(command -v equo 2> /dev/null)
pacman=$(command -v pacman 2> /dev/null)
swupd=$(command -v swupd 2> /dev/null)
yum=$(command -v yum 2> /dev/null)
zypper=$(command -v zypper 2> /dev/null)

distribution=
release=
version=
codename=
package_installer=
tree=
detection=
NAME=
ID=
ID_LIKE=
VERSION=
VERSION_ID=

usage() {
  cat << EOF
OPTIONS:

${ME} [--dont-wait] [--non-interactive] \\
  [distribution DD [version VV] [codename CN]] [installer IN] [packages]

Supported distributions (DD):

    - arch           (all Arch Linux derivatives)
    - centos         (all CentOS derivatives)
    - gentoo         (all Gentoo Linux derivatives)
    - sabayon        (all Sabayon Linux derivatives)
    - debian, ubuntu (all Debian and Ubuntu derivatives)
    - redhat, fedora (all Red Hat and Fedora derivatives)
    - suse, opensuse (all SUSE and openSUSE derivatives)
    - clearlinux     (all Clear Linux derivatives)
    - macos          (Apple's macOS)

Supported installers (IN):

    - apt-get        all Debian / Ubuntu Linux derivatives
    - dnf            newer Red Hat / Fedora Linux
    - emerge         all Gentoo Linux derivatives
    - equo           all Sabayon Linux derivatives
    - pacman         all Arch Linux derivatives
    - yum            all Red Hat / Fedora / CentOS Linux derivatives
    - zypper         all SUSE Linux derivatives
    - apk            all Alpine derivatives
    - swupd          all Clear Linux derivatives
    - brew           macOS Homebrew
    - pkg            FreeBSD Ports

Supported packages (you can append many of them):

    - netdata-all    all packages required to install netdata
                     including python, sensors, etc

    - netdata        minimum packages required to install netdata
                     (includes python)

    - python         install python

    - python3        install python3

    - sensors        install lm_sensors for monitoring h/w sensors

    - firehol-all    packages required for FireHOL, FireQOS, update-ipsets
    - firehol        packages required for FireHOL
    - fireqos        packages required for FireQOS
    - update-ipsets  packages required for update-ipsets

    - demo           packages required for running a netdata demo site
                     (includes nginx and various debugging tools)


If you don't supply the --dont-wait option, the program
will ask you before touching your system.

EOF
}

release2lsb_release() {
  # loads the given /etc/x-release file
  # this file is normally a single line containing something like
  #
  # X Linux release 1.2.3 (release-name)
  #
  # It attempts to parse it
  # If it succeeds, it returns 0
  # otherwise it returns 1

  local file="${1}" x DISTRIB_ID="" DISTRIB_RELEASE="" DISTRIB_CODENAME=""
  echo >&2 "Loading ${file} ..."

  x="$(grep -v "^$" "${file}" | head -n 1)"

  if [[ "${x}" =~ ^.*[[:space:]]+Linux[[:space:]]+release[[:space:]]+.*[[:space:]]+(.*)[[:space:]]*$ ]]; then
    eval "$(echo "${x}" | sed "s|^\(.*\)[[:space:]]\+Linux[[:space:]]\+release[[:space:]]\+\(.*\)[[:space:]]\+(\(.*\))[[:space:]]*$|DISTRIB_ID=\"\1\"\nDISTRIB_RELEASE=\"\2\"\nDISTRIB_CODENAME=\"\3\"|g" | grep "^DISTRIB")"
  elif [[ "${x}" =~ ^.*[[:space:]]+Linux[[:space:]]+release[[:space:]]+.*[[:space:]]+$ ]]; then
    eval "$(echo "${x}" | sed "s|^\(.*\)[[:space:]]\+Linux[[:space:]]\+release[[:space:]]\+\(.*\)[[:space:]]*$|DISTRIB_ID=\"\1\"\nDISTRIB_RELEASE=\"\2\"|g" | grep "^DISTRIB")"
  elif [[ "${x}" =~ ^.*[[:space:]]+release[[:space:]]+.*[[:space:]]+(.*)[[:space:]]*$ ]]; then
    eval "$(echo "${x}" | sed "s|^\(.*\)[[:space:]]\+release[[:space:]]\+\(.*\)[[:space:]]\+(\(.*\))[[:space:]]*$|DISTRIB_ID=\"\1\"\nDISTRIB_RELEASE=\"\2\"\nDISTRIB_CODENAME=\"\3\"|g" | grep "^DISTRIB")"
  elif [[ "${x}" =~ ^.*[[:space:]]+release[[:space:]]+.*[[:space:]]+$ ]]; then
    eval "$(echo "${x}" | sed "s|^\(.*\)[[:space:]]\+release[[:space:]]\+\(.*\)[[:space:]]*$|DISTRIB_ID=\"\1\"\nDISTRIB_RELEASE=\"\2\"|g" | grep "^DISTRIB")"
  fi

  distribution="${DISTRIB_ID}"
  version="${DISTRIB_RELEASE}"
  codename="${DISTRIB_CODENAME}"

  [ -z "${distribution}" ] && echo >&2 "Cannot parse this lsb-release: ${x}" && return 1
  detection="${file}"
  return 0
}

get_os_release() {
  # Loads the /etc/os-release or /usr/lib/os-release file(s)
  # Only the required fields are loaded
  #
  # If it manages to load a valid os-release, it returns 0
  # otherwise it returns 1
  #
  # It searches the ID_LIKE field for a compatible distribution

  os_release_file=
  if [ -s "/etc/os-release" ]; then
    os_release_file="/etc/os-release"
  elif [ -s "/usr/lib/os-release" ]; then
    os_release_file="/usr/lib/os-release"
  else
    echo >&2 "Cannot find an os-release file ..."
    return 1
  fi

  local x
  echo >&2 "Loading ${os_release_file} ..."

  eval "$(grep -E "^(NAME|ID|ID_LIKE|VERSION|VERSION_ID)=" "${os_release_file}")"
  for x in "${ID}" ${ID_LIKE}; do
    case "${x,,}" in
      almalinux | alpine | arch | centos | clear-linux-os | debian | fedora | gentoo | manjaro | opensuse-leap | opensuse-tumbleweed | ol | rhel | rocky | sabayon | sles | suse | ubuntu)
        distribution="${x}"
        if [[ "${ID}" = "opensuse-tumbleweed" ]]; then
          version="tumbleweed"
          codename="tumbleweed"
        else
          version="${VERSION_ID}"
          codename="${VERSION}"
        fi
        detection="${os_release_file}"
        break
        ;;
      *)
        echo >&2 "Unknown distribution ID: ${x}"
        ;;
    esac
  done
  [[ -z "${distribution}" ]] && echo >&2 "Cannot find valid distribution in: \
${ID} ${ID_LIKE}" && return 1

  [[ -z "${distribution}" ]] && return 1
  return 0
}

get_lsb_release() {
  # Loads the /etc/lsb-release file
  # If it fails, it attempts to run the command: lsb_release -a
  # and parse its output
  #
  # If it manages to find the lsb-release, it returns 0
  # otherwise it returns 1

  if [ -f "/etc/lsb-release" ]; then
    echo >&2 "Loading /etc/lsb-release ..."
    local DISTRIB_ID="" DISTRIB_RELEASE="" DISTRIB_CODENAME=""
    eval "$(grep -E "^(DISTRIB_ID|DISTRIB_RELEASE|DISTRIB_CODENAME)=" /etc/lsb-release)"
    distribution="${DISTRIB_ID}"
    version="${DISTRIB_RELEASE}"
    codename="${DISTRIB_CODENAME}"
    detection="/etc/lsb-release"
  fi

  if [ -z "${distribution}" ] && [ -n "${lsb_release}" ]; then
    echo >&2 "Cannot find distribution with /etc/lsb-release"
    echo >&2 "Running command: lsb_release ..."
    eval "declare -A release=( $(lsb_release -a 2> /dev/null | sed -e "s|^\(.*\):[[:space:]]*\(.*\)$|[\1]=\"\2\"|g") )"
    distribution="${release["Distributor ID"]}"
    version="${release[Release]}"
    codename="${release[Codename]}"
    detection="lsb_release"
  fi

  [ -z "${distribution}" ] && echo >&2 "Cannot find valid distribution with lsb-release" && return 1
  return 0
}

find_etc_any_release() {
  # Check for any of the known /etc/x-release files
  # If it finds one, it loads it and returns 0
  # otherwise it returns 1

  if [ -f "/etc/arch-release" ]; then
    release2lsb_release "/etc/arch-release" && return 0
  fi

  if [ -f "/etc/centos-release" ]; then
    release2lsb_release "/etc/centos-release" && return 0
  fi

  if [ -f "/etc/redhat-release" ]; then
    release2lsb_release "/etc/redhat-release" && return 0
  fi

  if [ -f "/etc/SuSe-release" ]; then
    release2lsb_release "/etc/SuSe-release" && return 0
  fi

  return 1
}

autodetect_distribution() {
  # autodetection of distribution/OS
  case "$(uname -s)" in
    "Linux")
      get_os_release || get_lsb_release || find_etc_any_release
      ;;
    "FreeBSD")
      distribution="freebsd"
      version="$(uname -r)"
      detection="uname"
      ;;
    "Darwin")
      distribution="macos"
      version="$(uname -r)"
      detection="uname"

      if [ ${EUID} -eq 0 ]; then
        echo >&2 "This script does not support running as EUID 0 on macOS. Please run it as a regular user."
        exit 1
      fi
      ;;
    *)
      return 1
      ;;
  esac
}

user_picks_distribution() {
  # let the user pick a distribution

  echo >&2
  echo >&2 "I NEED YOUR HELP"
  echo >&2 "It seems I cannot detect your system automatically."

  if [ "${NON_INTERACTIVE}" -eq 1 ]; then
    echo >&2 "Running in non-interactive mode"
    echo >&2 " > Bailing out..."
    exit 1
  fi

  if [ -z "${equo}" ] && [ -z "${emerge}" ] && [ -z "${apt_get}" ] && [ -z "${yum}" ] && [ -z "${dnf}" ] && [ -z "${pacman}" ] && [ -z "${apk}" ] && [ -z "${swupd}" ]; then
    echo >&2 "And it seems I cannot find a known package manager in this system."
    echo >&2 "Please open a github issue to help us support your system too."
    exit 1
  fi

  local opts=
  echo >&2 "I found though that the following installers are available:"
  echo >&2
  [ -n "${apt_get}" ] && echo >&2 " - Debian/Ubuntu based (installer is: apt-get)" && opts="apt-get ${opts}"
  [ -n "${yum}" ] && echo >&2 " - Red Hat/Fedora/CentOS based (installer is: yum)" && opts="yum ${opts}"
  [ -n "${dnf}" ] && echo >&2 " - Red Hat/Fedora/CentOS based (installer is: dnf)" && opts="dnf ${opts}"
  [ -n "${zypper}" ] && echo >&2 " - SuSe based (installer is: zypper)" && opts="zypper ${opts}"
  [ -n "${pacman}" ] && echo >&2 " - Arch Linux based (installer is: pacman)" && opts="pacman ${opts}"
  [ -n "${emerge}" ] && echo >&2 " - Gentoo based (installer is: emerge)" && opts="emerge ${opts}"
  [ -n "${equo}" ] && echo >&2 " - Sabayon based (installer is: equo)" && opts="equo ${opts}"
  [ -n "${apk}" ] && echo >&2 " - Alpine Linux based (installer is: apk)" && opts="apk ${opts}"
  [ -n "${swupd}" ] && echo >&2 " - Clear Linux based (installer is: swupd)" && opts="swupd ${opts}"
  [ -n "${brew}" ] && echo >&2 " - macOS based (installer is: brew)" && opts="brew ${opts}"
  # XXX: This is being removed in another PR.
  echo >&2

  REPLY=
  while [ -z "${REPLY}" ]; do
    echo "To proceed please write one of these:"
    echo "${opts// /, }"
    if ! read -r -p ">" REPLY; then
      continue
    fi

    if [ "${REPLY}" = "yum" ] && [ -z "${distribution}" ]; then
      REPLY=
      while [ -z "${REPLY}" ]; do
        if ! read -r -p "yum in centos, rhel, ol or fedora? > "; then
          continue
        fi

        case "${REPLY,,}" in
          fedora | rhel)
            distribution="rhel"
            ;;
          ol)
            distribution="ol"
            ;;
          centos)
            distribution="centos"
            ;;
          *)
            echo >&2 "Please enter 'centos', 'fedora', 'ol' or 'rhel'."
            REPLY=
            ;;
        esac
      done
      REPLY="yum"
    fi
    check_package_manager "${REPLY}" || REPLY=
  done
}

detect_package_manager_from_distribution() {
  case "${1,,}" in
    arch* | manjaro*)
      package_installer="install_pacman"
      tree="arch"
      if [ "${IGNORE_INSTALLED}" -eq 0 ] && [ -z "${pacman}" ]; then
        echo >&2 "command 'pacman' is required to install packages on a '${distribution} ${version}' system."
        exit 1
      fi
      ;;

    sabayon*)
      package_installer="install_equo"
      tree="sabayon"
      if [ "${IGNORE_INSTALLED}" -eq 0 ] && [ -z "${equo}" ]; then
        echo >&2 "command 'equo' is required to install packages on a '${distribution} ${version}' system."
        # Maybe offer to fall back on emerge? Both installers exist in Sabayon...
        exit 1
      fi
      ;;

    alpine*)
      package_installer="install_apk"
      tree="alpine"
      if [ "${IGNORE_INSTALLED}" -eq 0 ] && [ -z "${apk}" ]; then
        echo >&2 "command 'apk' is required to install packages on a '${distribution} ${version}' system."
        exit 1
      fi
      ;;

    gentoo*)
      package_installer="install_emerge"
      tree="gentoo"
      if [ "${IGNORE_INSTALLED}" -eq 0 ] && [ -z "${emerge}" ]; then
        echo >&2 "command 'emerge' is required to install packages on a '${distribution} ${version}' system."
        exit 1
      fi
      ;;

    debian* | ubuntu*)
      package_installer="install_apt_get"
      tree="debian"
      if [ "${IGNORE_INSTALLED}" -eq 0 ] && [ -z "${apt_get}" ]; then
        echo >&2 "command 'apt-get' is required to install packages on a '${distribution} ${version}' system."
        exit 1
      fi
      ;;

    centos* | clearos* | rocky* | almalinux*)
      package_installer=""
      tree="centos"
      [[ -n "${dnf}" ]] && package_installer="install_dnf"
      [[ -n "${yum}" ]] && package_installer="install_yum"
      if [[ "${IGNORE_INSTALLED}" -eq 0 ]] && [[ -z "${package_installer}" ]]; then
        echo >&2 "command 'yum' or 'dnf' is required to install packages on a '${distribution} ${version}' system."
        exit 1
      fi
      ;;

    redhat* | red\ hat* | rhel*)
      package_installer=
      tree="rhel"
      [[ -n "${dnf}" ]] && package_installer="install_dnf"
      [[ -n "${yum}" ]] && package_installer="install_yum"
      if [[ "${IGNORE_INSTALLED}" -eq 0 ]] && [[ -z "${package_installer}" ]]; then
        echo >&2 "command 'yum' or 'dnf' is required to install packages on a '${distribution} ${version}' system."
        exit 1
      fi
      ;;

    fedora*)
      package_installer="install_dnf"
      tree="rhel"
      if [[ "${IGNORE_INSTALLED}" -eq 0 ]] && [[ -z "${package_installer}" ]]; then
        echo >&2 "command 'yum' or 'dnf' is required to install packages on a '${distribution} ${version}' system."
        exit 1
      fi
      ;;


    ol*)
      package_installer=
      tree="ol"
      [ -n "${yum}" ] && package_installer="install_yum"
      [ -n "${dnf}" ] && package_installer="install_dnf"
      if [ "${IGNORE_INSTALLED}" -eq 0 ] && [ -z "${package_installer}" ]; then
        echo >&2 "command 'yum' or 'dnf' is required to install packages on a '${distribution} ${version}' system."
        exit 1
      fi
      ;;

    suse* | opensuse* | sles*)
      package_installer="install_zypper"
      tree="suse"
      if [ "${IGNORE_INSTALLED}" -eq 0 ] && [ -z "${zypper}" ]; then
        echo >&2 "command 'zypper' is required to install packages on a '${distribution} ${version}' system."
        exit 1
      fi
      ;;

    clear-linux* | clearlinux*)
      package_installer="install_swupd"
      tree="clearlinux"
      if [ "${IGNORE_INSTALLED}" -eq 0 ] && [ -z "${swupd}" ]; then
        echo >&2 "command 'swupd' is required to install packages on a '${distribution} ${version}' system."
        exit 1
      fi
      ;;

    freebsd)
      package_installer="install_pkg"
      tree="freebsd"
      if [ "${IGNORE_INSTALLED}" -eq 0 ] && [ -z "${pkg}" ]; then
        echo >&2 "command 'pkg' is required to install packages on a '${distribution} ${version}' system."
        exit 1
      fi
      ;;
    macos)
      package_installer="install_brew"
      tree="macos"
      if [ "${IGNORE_INSTALLED}" -eq 0 ] && [ -z "${brew}" ]; then
        echo >&2 "command 'brew' is required to install packages on a '${distribution} ${version}' system. Get instructions at https://brew.sh/"
        exit 1
      fi
      ;;

    *)
      # oops! unknown system
      user_picks_distribution
      ;;
  esac
}

# XXX: This is being removed in another PR.
check_package_manager() {
  # This is called only when the user is selecting a package manager
  # It is used to verify the user selection is right

  echo >&2 "Checking package manager: ${1}"

  case "${1}" in
    apt-get)
      [ "${IGNORE_INSTALLED}" -eq 0 ] && [ -z "${apt_get}" ] && echo >&2 "${1} is not available." && return 1
      package_installer="install_apt_get"
      tree="debian"
      detection="user-input"
      return 0
      ;;

    dnf)
      [ "${IGNORE_INSTALLED}" -eq 0 ] && [ -z "${dnf}" ] && echo >&2 "${1} is not available." && return 1
      package_installer="install_dnf"
      if [ "${distribution}" = "centos" ]; then
        tree="centos"
      elif [ "${distribution}" = "ol" ]; then
        tree="ol"
      else
        tree="rhel"
      fi
      detection="user-input"
      return 0
      ;;

    apk)
      [ "${IGNORE_INSTALLED}" -eq 0 ] && [ -z "${apk}" ] && echo >&2 "${1} is not available." && return 1
      package_installer="install_apk"
      tree="alpine"
      detection="user-input"
      return 0
      ;;

    equo)
      [ "${IGNORE_INSTALLED}" -eq 0 ] && [ -z "${equo}" ] && echo >&2 "${1} is not available." && return 1
      package_installer="install_equo"
      tree="sabayon"
      detection="user-input"
      return 0
      ;;

    emerge)
      [ "${IGNORE_INSTALLED}" -eq 0 ] && [ -z "${emerge}" ] && echo >&2 "${1} is not available." && return 1
      package_installer="install_emerge"
      tree="gentoo"
      detection="user-input"
      return 0
      ;;

    pacman)
      [ "${IGNORE_INSTALLED}" -eq 0 ] && [ -z "${pacman}" ] && echo >&2 "${1} is not available." && return 1
      package_installer="install_pacman"
      tree="arch"
      detection="user-input"

      return 0
      ;;

    zypper)
      [ "${IGNORE_INSTALLED}" -eq 0 ] && [ -z "${zypper}" ] && echo >&2 "${1} is not available." && return 1
      package_installer="install_zypper"
      tree="suse"
      detection="user-input"
      return 0
      ;;

    yum)
      [ "${IGNORE_INSTALLED}" -eq 0 ] && [ -z "${yum}" ] && echo >&2 "${1} is not available." && return 1
      package_installer="install_yum"
      if [ "${distribution}" = "centos" ]; then
        tree="centos"
      elif [ "${distribution}" = "ol" ]; then
        tree="ol"
      else
        tree="rhel"
      fi
      detection="user-input"
      return 0
      ;;

    swupd)
      [ "${IGNORE_INSTALLED}" -eq 0 ] && [ -z "${swupd}" ] && echo >&2 "${1} is not available." && return 1
      package_installer="install_swupd"
      tree="clear-linux"
      detection="user-input"
      return 0
      ;;

    brew)
      [ "${IGNORE_INSTALLED}" -eq 0 ] && [ -z "${brew}" ] && echo >&2 "${1} is not available." && return 1
      package_installer="install_brew"
      tree="macos"
      detection="user-input"

      return 0
      ;;

    *)
      echo >&2 "Invalid package manager: '${1}'."
      return 1
      ;;
  esac
}

require_cmd() {
  # check if any of the commands given as argument
  # are present on this system
  # If any of them is available, it returns 0
  # otherwise 1

  [ "${IGNORE_INSTALLED}" -eq 1 ] && return 1

  local wanted found
  for wanted in "${@}"; do
    if command -v "${wanted}" > /dev/null 2>&1; then
      found="$(command -v "$wanted" 2> /dev/null)"
    fi
    [ -n "${found}" ] && [ -x "${found}" ] && return 0
  done
  return 1
}

declare -A pkg_find=(
  ['gentoo']="sys-apps/findutils"
  ['fedora']="findutils"
  ['clearlinux']="findutils"
  ['rhel']="findutils"
  ['centos']="findutils"
  ['macos']="NOTREQUIRED"
  ['freebsd']="NOTREQUIRED"
  ['default']="WARNING|"
)

declare -A pkg_distro_sdk=(
  ['alpine']="alpine-sdk"
  ['centos']="kernel-headers"
  ['default']="NOTREQUIRED"
)

<<<<<<< HEAD
declare -A pkg_flex=(
  ['default']="flex"
)

declare -A pkg_bison=(
  ['default']="bison"
)
=======
# bison and flex are required by libsensors
declare -A pkg_bison=(
  ['default']="bison"
)
declare -A pkg_flex=(
  ['default']="flex"
)
>>>>>>> 080de4e4

declare -A pkg_coreutils=(
  ['alpine']="coreutils"
  ['default']="NOTREQUIRED"
)

declare -A pkg_cmake=(
  ['gentoo']="dev-util/cmake"
  ['clearlinux']="c-basic"
  ['default']="cmake"
)

declare -A pkg_json_c_dev=(
  ['alpine']="json-c-dev"
  ['arch']="json-c"
  ['clearlinux']="devpkg-json-c"
  ['debian']="libjson-c-dev"
  ['gentoo']="dev-libs/json-c"
  ['sabayon']="dev-libs/json-c"
  ['suse']="libjson-c-devel"
  ['freebsd']="json-c"
  ['macos']="json-c"
  ['default']="json-c-devel"
)

#TODO:: clearlinux ?
declare -A pkg_libyaml_dev=(
  ['alpine']="yaml-dev"
  ['arch']="libyaml"
  ['clearlinux']="yaml-dev"
  ['debian']="libyaml-dev"
  ['gentoo']="dev-libs/libyaml"
  ['sabayon']="dev-libs/libyaml"
  ['suse']="libyaml-devel"
  ['freebsd']="libyaml"
  ['macos']="libyaml"
  ['default']="libyaml-devel"
)

declare -A pkg_libatomic=(
  ['arch']="NOTREQUIRED"
  ['clearlinux']="NOTREQUIRED"
  ['debian']="libatomic1"
  ['freebsd']="NOTREQUIRED"
  ['gentoo']="NOTREQUIRED"
  ['macos']="NOTREQUIRED"
  ['sabayon']="NOTREQUIRED"
  ['suse']="libatomic1"
  ['ubuntu']="libatomic1"
  ['default']="libatomic"
)

declare -A pkg_libsystemd_dev=(
  ['alpine']="NOTREQUIRED"
  ['arch']="NOTREQUIRED" # inherently present on systems actually using systemd
  ['clearlinux']="system-os-dev"
  ['debian']="libsystemd-dev"
  ['freebsd']="NOTREQUIRED"
  ['gentoo']="NOTREQUIRED" # inherently present on systems actually using systemd
  ['macos']="NOTREQUIRED"
  ['sabayon']="NOTREQUIRED" # inherently present on systems actually using systemd
  ['ubuntu']="libsystemd-dev"
  ['default']="systemd-devel"
)

declare -A pkg_pcre2=(
  ['alpine']="pcre2-dev"
  ['arch']="pcre2"
  ['centos']="pcre2-devel"
  ['debian']="libpcre2-dev"
  ['freebsd']="pcre2"
  ['macos']="pcre2"
  ['rhel']="pcre2-devel"
  ['suse']="pcre2-devel"
  ['ubuntu']="libpcre2-dev"
  ['default']="NOTREQUIRED"
)

declare -A pkg_bridge_utils=(
  ['gentoo']="net-misc/bridge-utils"
  ['clearlinux']="network-basic"
  ['macos']="WARNING|"
  ['default']="bridge-utils"
)

declare -A pkg_curl=(
  ['gentoo']="net-misc/curl"
  ['sabayon']="net-misc/curl"
  ['default']="curl"
)

declare -A pkg_gzip=(
  ['gentoo']="app-alternatives/gzip"
  ['macos']="NOTREQUIRED"
  ['default']="gzip"
)

declare -A pkg_tar=(
  ['gentoo']="app-alternatives/tar"
  ['clearlinux']="os-core-update"
  ['macos']="NOTREQUIRED"
  ['freebsd']="NOTREQUIRED"
  ['default']="tar"
)

declare -A pkg_git=(
  ['gentoo']="dev-vcs/git"
  ['default']="git"
)

declare -A pkg_gcc=(
  ['gentoo']="sys-devel/gcc"
  ['clearlinux']="c-basic"
  ['macos']="NOTREQUIRED"
  ['default']="gcc"
)

# g++, required for building protobuf
# All three cases of this not being required are systems that implicitly
# include g++ when installing gcc.
declare -A pkg_gxx=(
  ['alpine']="g++"
  ['arch']="NOTREQUIRED"
  ['clearlinux']="c-basic"
  ['debian']="g++"
  ['gentoo']="NOTREQUIRED"
  ['macos']="NOTREQUIRED"
  ['ubuntu']="g++"
  ['freebsd']="NOTREQUIRED"
  ['default']="gcc-c++"
)

declare -A pkg_gdb=(
  ['gentoo']="sys-devel/gdb"
  ['macos']="NOTREQUIRED"
  ['default']="gdb"
)

declare -A pkg_iotop=(
  ['gentoo']="sys-process/iotop"
  ['macos']="WARNING|"
  ['default']="iotop"
)

declare -A pkg_iproute2=(
  ['alpine']="iproute2"
  ['debian']="iproute2"
  ['gentoo']="sys-apps/iproute2"
  ['sabayon']="sys-apps/iproute2"
  ['clearlinux']="iproute2"
  ['macos']="WARNING|"
  ['default']="iproute"

  # exceptions
  ['ubuntu-12.04']="iproute"
)

declare -A pkg_ipset=(
  ['gentoo']="net-firewall/ipset"
  ['clearlinux']="network-basic"
  ['macos']="WARNING|"
  ['default']="ipset"
)

declare -A pkg_jq=(
  ['gentoo']="app-misc/jq"
  ['default']="jq"
)

declare -A pkg_iptables=(
  ['gentoo']="net-firewall/iptables"
  ['macos']="WARNING|"
  ['default']="iptables"
)

declare -A pkg_libz_dev=(
  ['alpine']="zlib-dev"
  ['arch']="zlib"
  ['centos']="zlib-devel"
  ['debian']="zlib1g-dev"
  ['gentoo']="sys-libs/zlib"
  ['sabayon']="sys-libs/zlib"
  ['rhel']="zlib-devel"
  ['ol']="zlib-devel"
  ['suse']="zlib-devel"
  ['clearlinux']="devpkg-zlib"
  ['macos']="NOTREQUIRED"
  ['freebsd']="lzlib"
  ['default']=""
)

declare -A pkg_libuuid_dev=(
  ['alpine']="util-linux-dev"
  ['arch']="util-linux"
  ['centos']="libuuid-devel"
  ['clearlinux']="devpkg-util-linux"
  ['debian']="uuid-dev"
  ['gentoo']="sys-apps/util-linux"
  ['sabayon']="sys-apps/util-linux"
  ['rhel']="libuuid-devel"
  ['ol']="libuuid-devel"
  ['suse']="libuuid-devel"
  ['macos']="ossp-uuid"
  ['freebsd']="e2fsprogs-libuuid"
  ['default']=""
)

declare -A pkg_libcurl_dev=(
  ['alpine']="curl-dev"
  ['arch']="curl"
  ['clearlinux']="devpkg-curl"
  ['debian']="libcurl4-openssl-dev"
  ['gentoo']="net-misc/curl"
  ['ubuntu']="libcurl4-openssl-dev"
  ['macos']="curl"
  ['freebsd']="curl"
  ['default']="libcurl-devel"
)

declare -A pkg_libmnl_dev=(
  ['alpine']="libmnl-dev"
  ['arch']="libmnl"
  ['centos']="libmnl-devel"
  ['debian']="libmnl-dev"
  ['gentoo']="net-libs/libmnl"
  ['sabayon']="net-libs/libmnl"
  ['rhel']="libmnl-devel"
  ['ol']="libmnl-devel"
  ['suse']="libmnl-devel"
  ['clearlinux']="devpkg-libmnl"
  ['macos']="NOTREQUIRED"
  ['default']=""
)

declare -A pkg_lm_sensors=(
  ['alpine']="lm_sensors"
  ['arch']="lm_sensors"
  ['centos']="lm_sensors"
  ['debian']="lm-sensors"
  ['gentoo']="sys-apps/lm-sensors"
  ['sabayon']="sys-apps/lm_sensors"
  ['rhel']="lm_sensors"
  ['suse']="sensors"
  ['clearlinux']="lm-sensors"
  ['macos']="WARNING|"
  ['freebsd']="NOTREQUIRED"
  ['default']="lm_sensors"
)

declare -A pkg_logwatch=(
  ['gentoo']="sys-apps/logwatch"
  ['clearlinux']="WARNING|"
  ['macos']="WARNING|"
  ['default']="logwatch"
)

declare -A pkg_lxc=(
  ['gentoo']="app-emulation/lxc"
  ['clearlinux']="WARNING|"
  ['macos']="WARNING|"
  ['default']="lxc"
)

declare -A pkg_mailutils=(
  ['gentoo']="net-mail/mailutils"
  ['clearlinux']="WARNING|"
  ['macos']="WARNING|"
  ['default']="mailutils"
)

declare -A pkg_make=(
  ['gentoo']="sys-devel/make"
  ['macos']="NOTREQUIRED"
  ['freebsd']="gmake"
  ['default']="make"
)

declare -A pkg_nginx=(
  ['gentoo']="www-servers/nginx"
  ['default']="nginx"
)

declare -A pkg_postfix=(
  ['gentoo']="mail-mta/postfix"
  ['macos']="WARNING|"
  ['default']="postfix"
)

declare -A pkg_pkg_config=(
  ['alpine']="pkgconf"
  ['arch']="pkgconfig"
  ['centos']="pkgconfig"
  ['debian']="pkg-config"
  ['gentoo']="virtual/pkgconfig"
  ['sabayon']="virtual/pkgconfig"
  ['rhel']="pkgconfig"
  ['ol']="pkgconfig"
  ['suse']="pkg-config"
  ['freebsd']="pkgconf"
  ['clearlinux']="c-basic"
  ['default']="pkg-config"
)

declare -A pkg_python=(
  ['gentoo']="dev-lang/python"
  ['sabayon']="dev-lang/python:2.7"
  ['clearlinux']="python-basic"
  ['default']="python"

  # Exceptions
  ['macos']="WARNING|"
  ['centos-8']="python2"
)

declare -A pkg_python_pip=(
  ['alpine']="py-pip"
  ['gentoo']="dev-python/pip"
  ['sabayon']="dev-python/pip"
  ['clearlinux']="python-basic"
  ['macos']="WARNING|"
  ['default']="python-pip"
)

declare -A pkg_python3_pip=(
  ['alpine']="py3-pip"
  ['arch']="python-pip"
  ['gentoo']="dev-python/pip"
  ['sabayon']="dev-python/pip"
  ['clearlinux']="python3-basic"
  ['macos']="NOTREQUIRED"
  ['default']="python3-pip"
)

declare -A pkg_python_requests=(
  ['alpine']="py-requests"
  ['arch']="python2-requests"
  ['centos']="python-requests"
  ['debian']="python-requests"
  ['gentoo']="dev-python/requests"
  ['sabayon']="dev-python/requests"
  ['rhel']="python-requests"
  ['suse']="python-requests"
  ['clearlinux']="python-extras"
  ['macos']="WARNING|"
  ['default']="python-requests"
  ['alpine-3.1.4']="WARNING|"
  ['alpine-3.2.3']="WARNING|"
)

declare -A pkg_python3_requests=(
  ['alpine']="py3-requests"
  ['arch']="python-requests"
  ['centos']="WARNING|"
  ['debian']="WARNING|"
  ['gentoo']="dev-python/requests"
  ['sabayon']="dev-python/requests"
  ['rhel']="WARNING|"
  ['suse']="WARNING|"
  ['clearlinux']="python-extras"
  ['macos']="WARNING|"
  ['default']="WARNING|"

  ['centos-7']="python36-requests"
  ['centos-8']="python3-requests"
  ['rhel-7']="python36-requests"
  ['rhel-8']="python3-requests"
  ['ol-8']="python3-requests"
)

declare -A pkg_lz4=(
  ['alpine']="lz4-dev"
  ['debian']="liblz4-dev"
  ['ubuntu']="liblz4-dev"
  ['suse']="liblz4-devel"
  ['gentoo']="app-arch/lz4"
  ['clearlinux']="devpkg-lz4"
  ['arch']="lz4"
  ['macos']="lz4"
  ['freebsd']="liblz4"
  ['default']="lz4-devel"
)

declare -A pkg_zstd=(
  ['alpine']="zstd-dev"
  ['debian']="libzstd-dev"
  ['ubuntu']="libzstd-dev"
  ['gentoo']="app-arch/zstd"
  ['clearlinux']="zstd-devel"
  ['arch']="zstd"
  ['macos']="zstd"
  ['freebsd']="zstd"
  ['default']="libzstd-devel"
)

declare -A pkg_libuv=(
  ['alpine']="libuv-dev"
  ['debian']="libuv1-dev"
  ['ubuntu']="libuv1-dev"
  ['gentoo']="dev-libs/libuv"
  ['arch']="libuv"
  ['clearlinux']="devpkg-libuv"
  ['macos']="libuv"
  ['freebsd']="libuv"
  ['default']="libuv-devel"
)

declare -A pkg_openssl=(
  ['alpine']="openssl-dev"
  ['debian']="libssl-dev"
  ['ubuntu']="libssl-dev"
  ['suse']="libopenssl-devel"
  ['clearlinux']="devpkg-openssl"
  ['gentoo']="dev-libs/openssl"
  ['arch']="openssl"
  ['freebsd']="openssl"
  ['macos']="openssl"
  ['default']="openssl-devel"
)

declare -A pkg_python3=(
  ['gentoo']="dev-lang/python"
  ['sabayon']="dev-lang/python:3.4"
  ['clearlinux']="python3-basic"
  ['macos']="python"
  ['default']="python3"

  # exceptions
  ['centos-6']="WARNING|"
)

declare -A pkg_screen=(
  ['gentoo']="app-misc/screen"
  ['sabayon']="app-misc/screen"
  ['clearlinux']="sysadmin-basic"
  ['default']="screen"
)

declare -A pkg_sudo=(
  ['gentoo']="app-admin/sudo"
  ['macos']="NOTREQUIRED"
  ['default']="sudo"
)

declare -A pkg_sysstat=(
  ['gentoo']="app-admin/sysstat"
  ['macos']="WARNING|"
  ['default']="sysstat"
)

declare -A pkg_tcpdump=(
  ['gentoo']="net-analyzer/tcpdump"
  ['clearlinux']="network-basic"
  ['default']="tcpdump"
)

declare -A pkg_traceroute=(
  ['alpine']=" "
  ['gentoo']="net-analyzer/traceroute"
  ['clearlinux']="network-basic"
  ['macos']="NOTREQUIRED"
  ['default']="traceroute"
)

declare -A pkg_valgrind=(
  ['gentoo']="dev-util/valgrind"
  ['default']="valgrind"
)

declare -A pkg_ulogd=(
  ['centos']="WARNING|"
  ['rhel']="WARNING|"
  ['ol']="WARNING|"
  ['clearlinux']="WARNING|"
  ['gentoo']="app-admin/ulogd"
  ['arch']="ulogd"
  ['macos']="WARNING|"
  ['default']="ulogd2"
)

declare -A pkg_unzip=(
  ['gentoo']="app-arch/unzip"
  ['macos']="NOTREQUIRED"
  ['default']="unzip"
)

declare -A pkg_zip=(
  ['gentoo']="app-arch/zip"
  ['macos']="NOTREQUIRED"
  ['default']="zip"
)

declare -A pkg_libelf=(
  ['alpine']="elfutils-dev"
  ['arch']="libelf"
  ['gentoo']="virtual/libelf"
  ['sabayon']="virtual/libelf"
  ['debian']="libelf-dev"
  ['ubuntu']="libelf-dev"
  ['fedora']="elfutils-libelf-devel"
  ['centos']="elfutils-libelf-devel"
  ['rhel']="elfutils-libelf-devel"
  ['ol']="elfutils-libelf-devel"
  ['clearlinux']="devpkg-elfutils"
  ['suse']="libelf-devel"
  ['macos']="NOTREQUIRED"
  ['freebsd']="NOTREQUIRED"
  ['default']="libelf-devel"

  # exceptions
  ['alpine-3.5']="libelf-dev"
  ['alpine-3.4']="libelf-dev"
  ['alpine-3.3']="libelf-dev"
)

validate_package_trees() {
  if type -t validate_tree_${tree} > /dev/null; then
    validate_tree_${tree}
  fi
}

validate_installed_package() {
  validate_${package_installer} "${p}"
}

suitable_package() {
  local package="${1//-/_}" p="" v="${version//.*/}"

  echo >&2 "Searching for ${package} ..."

  eval "p=\${pkg_${package}['${distribution,,}-${version,,}']}"
  [ -z "${p}" ] && eval "p=\${pkg_${package}['${distribution,,}-${v,,}']}"
  [ -z "${p}" ] && eval "p=\${pkg_${package}['${distribution,,}']}"
  [ -z "${p}" ] && eval "p=\${pkg_${package}['${tree}-${version}']}"
  [ -z "${p}" ] && eval "p=\${pkg_${package}['${tree}-${v}']}"
  [ -z "${p}" ] && eval "p=\${pkg_${package}['${tree}']}"
  [ -z "${p}" ] && eval "p=\${pkg_${package}['default']}"

  if [[ "${p/|*/}" =~ ^(ERROR|WARNING|INFO)$ ]]; then
    echo >&2 "${p/|*/}"
    echo >&2 "package ${1} is not available in this system."
    if [ -z "${p/*|/}" ]; then
      echo >&2 "You may try to install without it."
    else
      echo >&2 "${p/*|/}"
    fi
    echo >&2
    return 1
  elif [ "${p}" = "NOTREQUIRED" ]; then
    return 0
  elif [ -z "${p}" ]; then
    echo >&2 "WARNING"
    echo >&2 "package ${1} is not available in this system."
    echo >&2
    return 1
  else
    if [ "${IGNORE_INSTALLED}" -eq 0 ]; then
      validate_installed_package "${p}"
    else
      echo "${p}"
    fi
    return 0
  fi
}

packages() {
  # detect the packages we need to install on this system

  # -------------------------------------------------------------------------
  # basic build environment

  suitable_package distro-sdk
  suitable_package coreutils
  suitable_package libatomic

  require_cmd git || suitable_package git
  require_cmd find || suitable_package find

  require_cmd gcc || require_cmd clang ||
    require_cmd gcc-multilib || suitable_package gcc
  require_cmd g++ || require_cmd clang++ || suitable_package gxx

  require_cmd pkg-config || suitable_package pkg-config
  require_cmd cmake || suitable_package cmake
  require_cmd make || suitable_package make

  require_cmd flex || suitable_package flex
  require_cmd bison || suitable_package bison

  # -------------------------------------------------------------------------
  # debugging tools for development

  if [ "${PACKAGES_DEBUG}" -ne 0 ]; then
    require_cmd traceroute || suitable_package traceroute
    require_cmd tcpdump || suitable_package tcpdump
    require_cmd screen || suitable_package screen

    if [ "${PACKAGES_NETDATA}" -ne 0 ]; then
      require_cmd gdb || suitable_package gdb
      require_cmd valgrind || suitable_package valgrind
    fi
  fi

  # -------------------------------------------------------------------------
  # common command line tools

  if [ "${PACKAGES_NETDATA}" -ne 0 ]; then
    require_cmd tar || suitable_package tar
    require_cmd curl || suitable_package curl
    require_cmd gzip || suitable_package gzip
  fi

  # -------------------------------------------------------------------------
  # firehol/fireqos/update-ipsets command line tools

  if [ "${PACKAGES_FIREQOS}" -ne 0 ]; then
    require_cmd ip || suitable_package iproute2
  fi

  if [ "${PACKAGES_FIREHOL}" -ne 0 ]; then
    require_cmd iptables || suitable_package iptables
    require_cmd ipset || suitable_package ipset
    require_cmd ulogd ulogd2 || suitable_package ulogd
    require_cmd traceroute || suitable_package traceroute
    require_cmd bridge || suitable_package bridge-utils
  fi

  if [ "${PACKAGES_UPDATE_IPSETS}" -ne 0 ]; then
    require_cmd ipset || suitable_package ipset
    require_cmd zip || suitable_package zip
    require_cmd funzip || suitable_package unzip
  fi

  # -------------------------------------------------------------------------
  # netdata libraries

  if [ "${PACKAGES_NETDATA}" -ne 0 ]; then
    suitable_package libz-dev
    suitable_package libuuid-dev
    suitable_package libmnl-dev
    suitable_package json-c-dev
    suitable_package libyaml-dev
    suitable_package libsystemd-dev
    suitable_package pcre2
    suitable_package libcurl-dev
  fi

  # -------------------------------------------------------------------------
  # sensors

  if [ "${PACKAGES_NETDATA_SENSORS}" -ne 0 ]; then
    require_cmd sensors || suitable_package lm_sensors
  fi

  # -------------------------------------------------------------------------
  # netdata database
  if [ "${PACKAGES_NETDATA_DATABASE}" -ne 0 ]; then
    suitable_package libuv
    suitable_package lz4
    suitable_package openssl
  fi

  if [ "${PACKAGES_NETDATA_STREAMING_COMPRESSION}" -ne 0 ]; then
    suitable_package zstd
  fi

  # -------------------------------------------------------------------------
  # ebpf plugin
  if [ "${PACKAGES_NETDATA_EBPF}" -ne 0 ]; then
    suitable_package libelf
  fi

  # -------------------------------------------------------------------------
  # python2

  if [ "${PACKAGES_NETDATA_PYTHON}" -ne 0 ]; then
    require_cmd python || suitable_package python
  fi

  # -------------------------------------------------------------------------
  # python3

  if [ "${PACKAGES_NETDATA_PYTHON3}" -ne 0 ]; then
    require_cmd python3 || suitable_package python3
  fi

  # -------------------------------------------------------------------------
  # applications needed for the netdata demo sites

  if [ "${PACKAGES_NETDATA_DEMO_SITE}" -ne 0 ]; then
    require_cmd sudo || suitable_package sudo
    require_cmd jq || suitable_package jq
    require_cmd nginx || suitable_package nginx
    require_cmd postconf || suitable_package postfix
    require_cmd lxc-create || suitable_package lxc
    require_cmd logwatch || suitable_package logwatch
    require_cmd mail || suitable_package mailutils
    require_cmd iostat || suitable_package sysstat
    require_cmd iotop || suitable_package iotop
  fi
}

DRYRUN=0
run() {

  printf >&2 "%q " "${@}"
  printf >&2 "\n"

  if [ ! "${DRYRUN}" -eq 1 ]; then
    "${@}"
    return $?
  fi
  return 0
}

sudo=
if [ ${UID} -ne 0 ]; then
  sudo="sudo"
fi

# -----------------------------------------------------------------------------
# debian / ubuntu

validate_install_apt_get() {
  echo >&2 " > Checking if package '${*}' is installed..."
  [ "$(dpkg-query -W --showformat='${Status}\n' "${*}")" = "install ok installed" ] || echo "${*}"
}

install_apt_get() {
  local opts=""
  if [ "${NON_INTERACTIVE}" -eq 1 ]; then
    echo >&2 "Running in non-interactive mode"
    # http://serverfault.com/questions/227190/how-do-i-ask-apt-get-to-skip-any-interactive-post-install-configuration-steps
    export DEBIAN_FRONTEND="noninteractive"
    opts="${opts} -yq"
  fi

  read -r -a apt_opts <<< "$opts"

  # update apt repository caches

  echo >&2 "NOTE: Running apt-get update and updating your APT caches ..."
  if [ "${version}" = 8 ]; then
    echo >&2 "WARNING: You seem to be on Debian 8 (jessie) which is old enough we have to disable Check-Valid-Until checks"
    if ! cat /etc/apt/sources.list /etc/apt/sources.list.d/* 2> /dev/null | grep -q jessie-backports; then
      echo >&2 "We also have to enable the jessie-backports repository"
      if prompt "Is this okay?"; then
        ${sudo} /bin/sh -c 'echo "deb http://archive.debian.org/debian/ jessie-backports main contrib non-free" >> /etc/apt/sources.list.d/99-archived.list'
      fi
    fi
    run ${sudo} apt-get "${apt_opts[@]}" -o Acquire::Check-Valid-Until=false update
  else
    run ${sudo} apt-get "${apt_opts[@]}" update
  fi

  # install the required packages
  run ${sudo} apt-get "${apt_opts[@]}" install "${@}"
}

# -----------------------------------------------------------------------------
# centos / rhel

prompt() {
  if [ "${NON_INTERACTIVE}" -eq 1 ]; then
    echo >&2 "Running in non-interactive mode, assuming yes (y)"
    echo >&2 " > Would have prompted for ${1} ..."
    return 0
  fi

  while true; do
    read -r -p "${1} [y/n] " yn
    case $yn in
      [Yy]*) return 0 ;;
      [Nn]*) return 1 ;;
      *) echo >&2 "Please answer with yes (y) or no (n)." ;;
    esac
  done
}

validate_tree_freebsd() {
  local opts=
  if [ "${NON_INTERACTIVE}" -eq 1 ]; then
    echo >&2 "Running in non-interactive mode"
    opts="-y"
  fi

  echo >&2 " > FreeBSD Version: ${version} ..."

  make="make"
  echo >&2 " > Checking for gmake ..."
  if ! pkg query %n-%v | grep -q gmake; then
    if prompt "gmake is required to build on FreeBSD and is not installed. Shall I install it?"; then
      # shellcheck disable=2086
      run ${sudo} pkg install ${opts} gmake
    fi
  fi
}

validate_tree_ol() {
  local opts=
  if [ "${NON_INTERACTIVE}" -eq 1 ]; then
    echo >&2 "Running in non-interactive mode"
    opts="-y"
  fi

  if [[ "${version}" =~ ^8(\..*)?$ ]]; then
    echo " > Checking for CodeReady Builder ..."
    if ! run ${sudo} dnf repolist | grep -q codeready; then
      if prompt "CodeReady Builder not found, shall I install it?"; then
        cat > /etc/yum.repos.d/ol8_codeready.repo <<-EOF
	[ol8_codeready_builder]
	name=Oracle Linux \$releasever CodeReady Builder (\$basearch)
	baseurl=http://yum.oracle.com/repo/OracleLinux/OL8/codeready/builder/\$basearch
	gpgkey=file:///etc/pki/rpm-gpg/RPM-GPG-KEY-oracle
	gpgcheck=1
	enabled=1
	EOF
      fi
    fi
  elif [[ "${version}" =~ ^9(\..*)?$ ]]; then
    echo " > Checking for CodeReady Builder ..."
    if ! run ${sudo} dnf repolist enabled | grep -q codeready; then
      if prompt "CodeReady Builder not enabled, shall I enable it?"; then
        run ${sudo} dnf config-manager --set-enabled ol9_codeready_builder
      fi
    fi
  fi
}

validate_tree_centos() {
  local opts=
  if [ "${NON_INTERACTIVE}" -eq 1 ]; then
    echo >&2 "Running in non-interactive mode"
    opts="-y"
  fi

  echo >&2 " > CentOS Version: ${version} ..."

  if [[ "${version}" =~ ^9(\..*)?$ ]]; then
    echo >&2 " > Checking for config-manager ..."
    if ! run ${sudo} dnf config-manager --help; then
      if prompt "config-manager not found, shall I install it?"; then
        # shellcheck disable=2086
        run ${sudo} dnf ${opts} install 'dnf-command(config-manager)'
      fi
    fi

    echo >&2 " > Checking for CRB ..."
    # shellcheck disable=2086
    if ! run dnf ${sudo} repolist | grep CRB; then
      if prompt "CRB not found, shall I install it?"; then
        # shellcheck disable=2086
        run ${sudo} dnf ${opts} config-manager --set-enabled crb
      fi
    fi
  elif [[ "${version}" =~ ^8(\..*)?$ ]]; then
    echo >&2 " > Checking for config-manager ..."
    if ! run ${sudo} yum config-manager --help; then
      if prompt "config-manager not found, shall I install it?"; then
        # shellcheck disable=2086
        run ${sudo} yum ${opts} install 'dnf-command(config-manager)'
      fi
    fi

    echo >&2 " > Checking for PowerTools ..."
    # shellcheck disable=2086
    if ! run yum ${sudo} repolist | grep PowerTools; then
      if prompt "PowerTools not found, shall I install it?"; then
        # shellcheck disable=2086
        run ${sudo} yum ${opts} config-manager --set-enabled powertools
      fi
    fi

    echo >&2 " > Updating libarchive ..."
    # shellcheck disable=2086
    run ${sudo} yum ${opts} install libarchive

  elif [[ "${version}" =~ ^7(\..*)?$ ]]; then
    echo >&2 " > Checking for EPEL ..."
    if ! rpm -qa | grep epel-release > /dev/null; then
      if prompt "EPEL not found, shall I install it?"; then
        # shellcheck disable=2086
        run ${sudo} yum ${opts} install epel-release
      fi
    fi
  elif [[ "${version}" =~ ^6\..*$ ]]; then
    echo >&2 " > Detected CentOS 6.x ..."
    echo >&2 " > Checking for Okay ..."
    if ! rpm -qa | grep okay > /dev/null; then
      if prompt "okay not found, shall I install it?"; then
        # shellcheck disable=2086
        run ${sudo} yum ${opts} install http://repo.okay.com.mx/centos/6/x86_64/release/okay-release-1-3.el6.noarch.rpm
      fi
    fi

  fi
}

validate_install_yum() {
  echo >&2 " > Checking if package '${*}' is installed..."
  yum list installed "${*}" > /dev/null 2>&1 || echo "${*}"
}

install_yum() {
  # download the latest package info
  if [ "${DRYRUN}" -eq 1 ]; then
    echo >&2 " >> IMPORTANT << "
    echo >&2 "    Please make sure your system is up to date"
    echo >&2 "    by running:  ${sudo} yum update  "
    echo >&2
  fi

  local opts=
  if [ "${NON_INTERACTIVE}" -eq 1 ]; then
    echo >&2 "Running in non-interactive mode"
    # http://unix.stackexchange.com/questions/87822/does-yum-have-an-equivalent-to-apt-aptitudes-debian-frontend-noninteractive
    opts="-y"
  fi

  read -r -a yum_opts <<< "${opts}"

  # install the required packages
  run ${sudo} yum "${yum_opts[@]}" install "${@}"
}

# -----------------------------------------------------------------------------
# fedora

validate_install_dnf() {
  echo >&2 " > Checking if package '${*}' is installed..."
  dnf list --installed "${*}" > /dev/null 2>&1 || echo "${*}"
}

install_dnf() {
  # download the latest package info
  if [ "${DRYRUN}" -eq 1 ]; then
    echo >&2 " >> IMPORTANT << "
    echo >&2 "    Please make sure your system is up to date"
    echo >&2 "    by running:  ${sudo} dnf update  "
    echo >&2
  fi

  local opts=
  if [ "${NON_INTERACTIVE}" -eq 1 ]; then
    echo >&2 "Running in non-interactive mode"
    # man dnf
    opts="-y"
  fi

  # install the required packages
  # --setopt=strict=0 allows dnf to proceed
  # installing whatever is available
  # even if a package is not found
  opts="$opts --setopt=strict=0"
  read -r -a dnf_opts <<< "$opts"
  run ${sudo} dnf "${dnf_opts[@]}" install "${@}"
}

# -----------------------------------------------------------------------------
# gentoo

validate_install_emerge() {
  echo "${*}"
}

install_emerge() {
  # download the latest package info
  # we don't do this for emerge - it is very slow
  # and most users are expected to do this daily
  # emerge --sync
  if [ "${DRYRUN}" -eq 1 ]; then
    echo >&2 " >> IMPORTANT << "
    echo >&2 "    Please make sure your system is up to date"
    echo >&2 "    by running:  ${sudo} emerge --sync  or  ${sudo} eix-sync  "
    echo >&2
  fi

  local opts="--ask"
  if [ "${NON_INTERACTIVE}" -eq 1 ]; then
    echo >&2 "Running in non-interactive mode"
    opts=""
  fi

  read -r -a emerge_opts <<< "$opts"

  # install the required packages
  run ${sudo} emerge "${emerge_opts[@]}" -v --noreplace "${@}"
}

# -----------------------------------------------------------------------------
# alpine

validate_install_apk() {
  echo "${*}"
}

install_apk() {
  # download the latest package info
  if [ "${DRYRUN}" -eq 1 ]; then
    echo >&2 " >> IMPORTANT << "
    echo >&2 "    Please make sure your system is up to date"
    echo >&2 "    by running:  ${sudo} apk update  "
    echo >&2
  fi

  local opts="--force-broken-world"
  if [ "${NON_INTERACTIVE}" -eq 1 ]; then
    echo >&2 "Running in non-interactive mode"
  else
    opts="${opts} -i"
  fi

  read -r -a apk_opts <<< "$opts"

  # install the required packages
  run ${sudo} apk add "${apk_opts[@]}" "${@}"
}

# -----------------------------------------------------------------------------
# sabayon

validate_install_equo() {
  echo >&2 " > Checking if package '${*}' is installed..."
  equo s --installed "${*}" > /dev/null 2>&1 || echo "${*}"
}

install_equo() {
  # download the latest package info
  if [ "${DRYRUN}" -eq 1 ]; then
    echo >&2 " >> IMPORTANT << "
    echo >&2 "    Please make sure your system is up to date"
    echo >&2 "    by running:  ${sudo} equo up  "
    echo >&2
  fi

  local opts="-av"
  if [ "${NON_INTERACTIVE}" -eq 1 ]; then
    echo >&2 "Running in non-interactive mode"
    opts="-v"
  fi

  read -r -a equo_opts <<< "$opts"

  # install the required packages
  run ${sudo} equo i "${equo_opts[@]}" "${@}"
}

# -----------------------------------------------------------------------------
# arch

PACMAN_DB_SYNCED=0
validate_install_pacman() {

  if [ "${PACMAN_DB_SYNCED}" -eq 0 ]; then
    echo >&2 " > Running pacman -Sy to sync the database"
    local x
    x=$(pacman -Sy)
    [ -z "${x}" ] && echo "${*}"
    PACMAN_DB_SYNCED=1
  fi
  echo >&2 " > Checking if package '${*}' is installed..."

  # In pacman, you can utilize alternative flags to exactly match package names,
  # but is highly likely we require pattern matching too in this so we keep -s and match
  # the exceptional cases like so
  local x=""
  case "${package}" in
    "gcc")
      # Temporary workaround: In archlinux, default installation includes runtime libs under package "gcc"
      # These are not sufficient for netdata install, so we need to make sure that the appropriate libraries are there
      # by ensuring devel libs are available
      x=$(pacman -Qs "${*}" | grep "base-devel")
      ;;
    "tar")
      x=$(pacman -Qs "${*}" | grep "local/tar")
      ;;
    "make")
      x=$(pacman -Qs "${*}" | grep "local/make ")
      ;;
    *)
      x=$(pacman -Qs "${*}")
      ;;
  esac

  [ -z "${x}" ] && echo "${*}"
}

install_pacman() {
  # download the latest package info
  if [ "${DRYRUN}" -eq 1 ]; then
    echo >&2 " >> IMPORTANT << "
    echo >&2 "    Please make sure your system is up to date"
    echo >&2 "    by running:  ${sudo} pacman -Syu  "
    echo >&2
  fi

  # install the required packages
  if [ "${NON_INTERACTIVE}" -eq 1 ]; then
    echo >&2 "Running in non-interactive mode"
    # http://unix.stackexchange.com/questions/52277/pacman-option-to-assume-yes-to-every-question/52278
    # Try the noconfirm option, if that fails, go with the legacy way for non-interactive
    run ${sudo} pacman --noconfirm --needed -S "${@}" || yes | run ${sudo} pacman --needed -S "${@}"
  else
    run ${sudo} pacman --needed -S "${@}"
  fi
}

# -----------------------------------------------------------------------------
# suse / opensuse

validate_install_zypper() {
  rpm -q "${*}" > /dev/null 2>&1 || echo "${*}"
}

install_zypper() {
  # download the latest package info
  if [ "${DRYRUN}" -eq 1 ]; then
    echo >&2 " >> IMPORTANT << "
    echo >&2 "    Please make sure your system is up to date"
    echo >&2 "    by running:  ${sudo} zypper update  "
    echo >&2
  fi

  local opts="--ignore-unknown"
  local install_opts="--allow-downgrade"
  if [ "${NON_INTERACTIVE}" -eq 1 ]; then
    echo >&2 "Running in non-interactive mode"
    # http://unix.stackexchange.com/questions/82016/how-to-use-zypper-in-bash-scripts-for-someone-coming-from-apt-get
    opts="${opts} --non-interactive"
  fi

  read -r -a zypper_opts <<< "$opts"
  # install the required packages
  run ${sudo} zypper "${zypper_opts[@]}" install "${install_opts}" "${@}"
}

# -----------------------------------------------------------------------------
# clearlinux

validate_install_swupd() {
  swupd bundle-list | grep -q "${*}" || echo "${*}"
}

install_swupd() {
  # download the latest package info
  if [ "${DRYRUN}" -eq 1 ]; then
    echo >&2 " >> IMPORTANT << "
    echo >&2 "    Please make sure your system is up to date"
    echo >&2 "    by running:  ${sudo} swupd update  "
    echo >&2
  fi

  run ${sudo} swupd bundle-add "${@}"
}

# -----------------------------------------------------------------------------
# macOS

validate_install_pkg() {
  pkg query %n-%v | grep -q "${*}" || echo "${*}"
}

validate_install_brew() {
  brew list | grep -q "${*}" || echo "${*}"
}

install_pkg() {
  # download the latest package info
  if [ "${DRYRUN}" -eq 1 ]; then
    echo >&2 " >> IMPORTANT << "
    echo >&2 "    Please make sure your system is up to date"
    echo >&2 "    by running:  pkg update "
    echo >&2
  fi

  local opts=
  if [ "${NON_INTERACTIVE}" -eq 1 ]; then
    echo >&2 "Running in non-interactive mode"
    opts="-y"
  fi

  read -r -a pkg_opts <<< "${opts}"

  run ${sudo} pkg install "${pkg_opts[@]}" "${@}"
}

install_brew() {
  # download the latest package info
  if [ "${DRYRUN}" -eq 1 ]; then
    echo >&2 " >> IMPORTANT << "
    echo >&2 "    Please make sure your system is up to date"
    echo >&2 "    by running:  brew upgrade "
    echo >&2
  fi

  run brew install "${@}"
}

# -----------------------------------------------------------------------------

install_failed() {
  local ret="${1}"
  cat << EOF



We are very sorry!

Installation of required packages failed.

What to do now:

  1. Make sure your system is updated.
     Most of the times, updating your system will resolve the issue.

  2. If the error message is about a specific package, try removing
     that package from the command and run it again.
     Depending on the broken package, you may be able to continue.

  3. Let us know. We may be able to help.
     Open a github issue with the above log, at:

           https://github.com/netdata/netdata/issues


EOF
  remote_log "FAILED" "${ret}"
  exit 1
}

remote_log() {
  # log success or failure on our system
  # to help us solve installation issues
  curl > /dev/null 2>&1 -Ss --max-time 3 "https://registry.my-netdata.io/log/installer?status=${1}&error=${2}&distribution=${distribution}&version=${version}&installer=${package_installer}&tree=${tree}&detection=${detection}&netdata=${PACKAGES_NETDATA}&python=${PACKAGES_NETDATA_PYTHON}&python3=${PACKAGES_NETDATA_PYTHON3}&sensors=${PACKAGES_NETDATA_SENSORS}&database=${PACKAGES_NETDATA_DATABASE}&ebpf=${PACKAGES_NETDATA_EBPF}&firehol=${PACKAGES_FIREHOL}&fireqos=${PACKAGES_FIREQOS}&iprange=${PACKAGES_IPRANGE}&update_ipsets=${PACKAGES_UPDATE_IPSETS}&demo=${PACKAGES_NETDATA_DEMO_SITE}"
}

if [ -z "${1}" ]; then
  usage
  exit 1
fi

pv=$(python --version 2>&1)
if [ "${tree}" = macos ]; then
  pv=3
elif [[ "${pv}" =~ ^Python\ 2.* ]]; then
  pv=2
elif [[ "${pv}" =~ ^Python\ 3.* ]]; then
  pv=3
elif [[ "${tree}" == "centos" ]] && [ "${version}" -lt 8 ]; then
  pv=2
else
  pv=3
fi

# parse command line arguments
DONT_WAIT=0
NON_INTERACTIVE=0
IGNORE_INSTALLED=0
while [ -n "${1}" ]; do
  case "${1}" in
    distribution)
      distribution="${2}"
      shift
      ;;

    version)
      version="${2}"
      shift
      ;;

    codename)
      codename="${2}"
      shift
      ;;

    installer)
      check_package_manager "${2}" || exit 1
      shift
      ;;

    dont-wait | --dont-wait | -n)
      DONT_WAIT=1
      ;;

    non-interactive | --non-interactive | -y)
      NON_INTERACTIVE=1
      ;;

    ignore-installed | --ignore-installed | -i)
      IGNORE_INSTALLED=1
      ;;

    netdata-all)
      PACKAGES_NETDATA=1
      if [ "${pv}" -eq 2 ]; then
        PACKAGES_NETDATA_PYTHON=1
      else
        PACKAGES_NETDATA_PYTHON3=1
      fi
      PACKAGES_NETDATA_SENSORS=1
      PACKAGES_NETDATA_DATABASE=1
      PACKAGES_NETDATA_EBPF=1
      PACKAGES_NETDATA_STREAMING_COMPRESSION=1
      ;;

    netdata)
      PACKAGES_NETDATA=1
      PACKAGES_NETDATA_PYTHON3=1
      PACKAGES_NETDATA_DATABASE=1
      PACKAGES_NETDATA_EBPF=1
      PACKAGES_NETDATA_STREAMING_COMPRESSION=1
      ;;

    python | netdata-python)
      PACKAGES_NETDATA_PYTHON=1
      ;;

    python3 | netdata-python3)
      PACKAGES_NETDATA_PYTHON3=1
      ;;

    sensors | netdata-sensors)
      PACKAGES_NETDATA=1
      PACKAGES_NETDATA_PYTHON3=1
      PACKAGES_NETDATA_SENSORS=1
      PACKAGES_NETDATA_DATABASE=1
      ;;

    firehol | update-ipsets | firehol-all | fireqos)
      PACKAGES_IPRANGE=1
      PACKAGES_FIREHOL=1
      PACKAGES_FIREQOS=1
      PACKAGES_IPRANGE=1
      PACKAGES_UPDATE_IPSETS=1
      ;;

    demo | all)
      PACKAGES_NETDATA=1
      if [ "${pv}" -eq 2 ]; then
        PACKAGES_NETDATA_PYTHON=1
      else
        PACKAGES_NETDATA_PYTHON3=1
      fi
      PACKAGES_DEBUG=1
      PACKAGES_IPRANGE=1
      PACKAGES_FIREHOL=1
      PACKAGES_FIREQOS=1
      PACKAGES_UPDATE_IPSETS=1
      PACKAGES_NETDATA_DEMO_SITE=1
      PACKAGES_NETDATA_DATABASE=1
      PACKAGES_NETDATA_EBPF=1
      ;;

    help | -h | --help)
      usage
      exit 1
      ;;

    *)
      echo >&2 "ERROR: Cannot understand option '${1}'"
      echo >&2
      usage
      exit 1
      ;;
  esac
  shift
done

# Check for missing core commands like grep, warn the user to install it and bail out cleanly
if ! command -v grep > /dev/null 2>&1; then
  echo >&2
  echo >&2 "ERROR: 'grep' is required for the install to run correctly and was not found on the system."
  echo >&2 "Please install grep and run the installer again."
  echo >&2
  exit 1
fi

if [ -z "${package_installer}" ] || [ -z "${tree}" ]; then
  if [ -z "${distribution}" ]; then
    # we dont know the distribution
    autodetect_distribution || user_picks_distribution
  fi

  # When no package installer is detected, try again from distro info if any
  if [ -z "${package_installer}" ]; then
    detect_package_manager_from_distribution "${distribution}"
  fi

  # Validate package manager trees
  validate_package_trees
fi

[ "${detection}" = "/etc/os-release" ] && cat << EOF

/etc/os-release information:
NAME            : ${NAME}
VERSION         : ${VERSION}
ID              : ${ID}
ID_LIKE         : ${ID_LIKE}
VERSION_ID      : ${VERSION_ID}
EOF

cat << EOF

We detected these:
Distribution    : ${distribution}
Version         : ${version}
Codename        : ${codename}
Package Manager : ${package_installer}
Packages Tree   : ${tree}
Detection Method: ${detection}
Default Python v: ${pv} $([ ${pv} -eq 2 ] && [ "${PACKAGES_NETDATA_PYTHON3}" -eq 1 ] && echo "(will install python3 too)")

EOF

mapfile -t PACKAGES_TO_INSTALL < <(packages | sort -u)

if [ ${#PACKAGES_TO_INSTALL[@]} -gt 0 ]; then
  echo >&2
  echo >&2 "The following command will be run:"
  echo >&2
  DRYRUN=1
  "${package_installer}" "${PACKAGES_TO_INSTALL[@]}"
  DRYRUN=0
  echo >&2
  echo >&2

  if [ "${DONT_WAIT}" -eq 0 ] && [ "${NON_INTERACTIVE}" -eq 0 ]; then
    read -r -p "Press ENTER to run it > " || exit 1
  fi

  "${package_installer}" "${PACKAGES_TO_INSTALL[@]}" || install_failed $?

  echo >&2
  echo >&2 "All Done! - Now proceed to the next step."
  echo >&2

else
  echo >&2
  echo >&2 "All required packages are already installed. Now proceed to the next step."
  echo >&2
fi

remote_log "OK"

exit 0<|MERGE_RESOLUTION|>--- conflicted
+++ resolved
@@ -637,15 +637,6 @@
   ['default']="NOTREQUIRED"
 )
 
-<<<<<<< HEAD
-declare -A pkg_flex=(
-  ['default']="flex"
-)
-
-declare -A pkg_bison=(
-  ['default']="bison"
-)
-=======
 # bison and flex are required by libsensors
 declare -A pkg_bison=(
   ['default']="bison"
@@ -653,7 +644,6 @@
 declare -A pkg_flex=(
   ['default']="flex"
 )
->>>>>>> 080de4e4
 
 declare -A pkg_coreutils=(
   ['alpine']="coreutils"
