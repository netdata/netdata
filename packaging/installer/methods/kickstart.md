--- conflicted
+++ resolved
@@ -22,13 +22,11 @@
 
 The kickstart script works on all Linux distributions and macOS environments. By default, automatic nightly updates are enabled. If you are installing on macOS, make sure to check the [install documentation for macOS](https://github.com/netdata/netdata/blob/master/packaging/installer/methods/macos.md) before continuing.
 
-<<<<<<< HEAD
+
 > :bulb: Tip
 >
 > If you are unsure whether you want nightly or stable releases, read the [installation guide](https://github.com/netdata/netdata/blob/master/packaging/installer/README.md#nightly-vs-stable-releases).  
-=======
-> If you are unsure whether you want nightly or stable releases, read the [installation guide](https://github.com/netdata/netdata/blob/master/packaging/installer/README.md#nightly-vs-stable-releases). 
->>>>>>> 93928f00
+
 > If you want to turn off [automatic updates](https://github.com/netdata/netdata/blob/master/packaging/installer/README.md#automatic-updates), use the `--no-updates` option. You can find more installation options below.
 
 To install Netdata, run the following as your normal user:
@@ -100,7 +98,6 @@
 - `--reinstall-clean`: Performs an uninstall of Netdata and clean installation.
 - `--local-build-options`: Specify additional options to pass to the installer code when building locally. Only valid if `--build-only` is also specified.
 - `--static-install-options`: Specify additional options to pass to the static installer code. Only valid if --static-only is also specified.
-<<<<<<< HEAD
 - `--prepare-offline-install-source`: Instead of installing the agent, prepare a directory that can be used to install on another system without needing to download anything. See our [offline installation documentation](https://github.com/netdata/netdata/blob/master/packaging/installer/methods/offline.md) for more info.
 - `--claim-token`: Specify a unique claiming token associated with your Space in Netdata Cloud to be used to connect to the node
   after the install.
@@ -108,9 +105,7 @@
 - `--claim-proxy`: Specify a proxy to use when connecting to the cloud in the form of `http://[user:pass@]host:ip` for an HTTP(S) proxy.
   See [connecting through a proxy](https://github.com/netdata/netdata/blob/master/claim/README.md#connect-through-a-proxy) for details.
 - `--claim-url`: Specify a URL to use when connecting to the cloud. Defaults to `https://api.netdata.cloud`.
-=======
-- `--prepare-offline-install-source`: Instead of insallling the agent, prepare a directory that can be used to install on another system without needing to download anything. See our [offline installation documentation](https://github.com/netdata/netdata/blob/master/packaging/installer/methods/offline.md) for more info.
->>>>>>> 93928f00
+
 
 Additionally, the following environment variables may be used to further customize how the script runs (most users
 should not need to use special values for any of these):
@@ -123,35 +118,7 @@
   those to work, or have a different tool to do the same thing on your system, you can specify it here.
 - `DISABLE_TELEMETRY`: If set to a value other than 0, behave as if `--disable-telemetry` was specified.
 
-<<<<<<< HEAD
-=======
-### Connect node to Netdata Cloud during installation
 
-The `kickstart.sh` script accepts additional parameters to automatically [connect](https://github.com/netdata/netdata/blob/master/claim/README.md) your node to Netdata Cloud immediately after installation. 
-
-> Note: You either need to run the command with root privileges or run it with the user that is running the agent.  More details: [Connect an agent without root privileges](https://github.com/netdata/netdata/blob/master/claim/README.md#connect-an-agent-without-root-privileges) section.
-
-To automatically claim nodes after installation: 
-
-1. Sign in to [Netdata Cloud](https://app.netdata.cloud/sign-in?cloudRoute=/spaces)
-2. Go to the [Spaces management area](https://learn.netdata.cloud/docs/cloud/spaces#manage-spaces)
-3. Click on **Connect Nodes**
-4. Find the `token` and `rooms` strings and specify your nodes:
-
-- `--claim-token`: Specify a unique claiming token associated with your Space in Netdata Cloud to be used to connect to the node
-  after the install.
-- `--claim-rooms`: Specify a comma-separated list of tokens for each War Room this node should appear in.
-- `--claim-proxy`: Specify a proxy to use when connecting to the cloud in the form of `http://[user:pass@]host:ip` for an HTTP(S) proxy.
-  See [connecting through a proxy](https://github.com/netdata/netdata/blob/master/claim/README.md#connect-through-a-proxy) for details.
-- `--claim-url`: Specify a URL to use when connecting to the cloud. Defaults to `https://api.netdata.cloud`.
-
-For example:
-
-```bash
-wget -O /tmp/netdata-kickstart.sh https://my-netdata.io/kickstart.sh && sh /tmp/netdata-kickstart.sh --claim-token TOKEN --claim-rooms ROOM1,ROOM2
-```
-
->>>>>>> 93928f00
 ### Native packages
 
 We publish official DEB/RPM packages for a number of common Linux distributions as part of our releases and nightly
