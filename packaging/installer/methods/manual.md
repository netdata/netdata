<!--
title: "Install Netdata on Linux from a Git checkout"
description: "Use the Netdata Agent source code from GitHub, plus helper scripts to set up your system, to install Netdata without packages or binaries."
custom_edit_url: https://github.com/netdata/netdata/edit/master/packaging/installer/methods/manual.md
-->

# Install Netdata on Linux from a Git checkout

To install the latest git version of Netdata, please follow these 2 steps:

1.  [Prepare your system](#prepare-your-system)

    Install the required packages on your system.

2.  [Install Netdata](#install-netdata)

    Download and install Netdata. You can also update it the same way.

## Prepare your system

Use our automatic requirements installer (_no need to be `root`_), which attempts to find the packages that
should be installed on your system to build and run Netdata. It supports a large variety of major Linux distributions
and other operating systems and is regularly tested. You can find this tool [here](https://raw.githubusercontent.com/netdata/netdata/master/packaging/installer/install-required-packages.sh) or run it directly with `bash <(curl -sSL https://raw.githubusercontent.com/netdata/netdata/master/packaging/installer/install-required-packages.sh)`. Otherwise read on for how to get requires packages manually:

-   **Alpine** Linux and its derivatives
    -   You have to install `bash` yourself, before using the installer.

-   **Arch** Linux and its derivatives
    -   You need arch/aur for package Judy.

-   **Gentoo** Linux and its derivatives

-   **Debian** Linux and its derivatives (including **Ubuntu**, **Mint**)

-   **Red Hat Enterprise Linux** and its derivatives (including **Fedora**, **CentOS**, **Amazon Machine Image**)
    -   Please note that for RHEL/CentOS you need
        [EPEL](http://www.tecmint.com/how-to-enable-epel-repository-for-rhel-centos-6-5/).
        In addition, RHEL/CentOS version 6 also need
        [OKay](https://okay.com.mx/blog-news/rpm-repositories-for-centos-6-and-7.html) for package libuv version 1.
    -   CentOS 8 / RHEL 8 requires a bit of extra work. See the dedicated section below.

-   **SUSE** Linux and its derivatives (including **openSUSE**)

-   **SLE12** Must have your system registered with SUSE Customer Center or have the DVD. See
    [#1162](https://github.com/netdata/netdata/issues/1162)

Install the packages for having a **basic Netdata installation** (system monitoring and many applications, without  `mysql` / `mariadb`, `postgres`, `named`, hardware sensors and `SNMP`):

```sh
curl -Ss 'https://raw.githubusercontent.com/netdata/netdata/master/packaging/installer/install-required-packages.sh' >/tmp/install-required-packages.sh && bash /tmp/install-required-packages.sh -i netdata
```

Install all the required packages for **monitoring everything Netdata can monitor**:

```sh
curl -Ss 'https://raw.githubusercontent.com/netdata/netdata/master/packaging/installer/install-required-packages.sh' >/tmp/install-required-packages.sh && bash /tmp/install-required-packages.sh -i netdata-all
```

If the above do not work for you, please [open a github
issue](https://github.com/netdata/netdata/issues/new?title=packages%20installer%20failed&labels=installation%20help&body=The%20experimental%20packages%20installer%20failed.%0A%0AThis%20is%20what%20it%20says:%0A%0A%60%60%60txt%0A%0Aplease%20paste%20your%20screen%20here%0A%0A%60%60%60)
with a copy of the message you get on screen. We are trying to make it work everywhere (this is also why the script
[reports back](https://github.com/netdata/netdata/issues/2054) success or failure for all its runs).

---

This is how to do it by hand:

```sh
# Debian / Ubuntu
apt-get install zlib1g-dev uuid-dev libuv1-dev liblz4-dev libjudy-dev libssl-dev libelf-dev libmnl-dev libprotobuf-dev protobuf-compiler gcc g++ make git autoconf autoconf-archive autogen automake pkg-config curl python cmake

# Fedora
dnf install zlib-devel libuuid-devel libuv-devel lz4-devel Judy-devel openssl-devel elfutils-libelf-devel libmnl-devel protobuf-devel protobuf-compiler gcc gcc-c++ make git autoconf autoconf-archive autogen automake pkgconfig curl findutils python cmake

# CentOS / Red Hat Enterprise Linux
yum install autoconf automake curl gcc gcc-c++ git libmnl-devel libuuid-devel openssl-devel libuv-devel lz4-devel Judy-devel elfutils-libelf-devel protobuf protobuf-devel protobuf-compiler make nc pkgconfig python zlib-devel cmake

# openSUSE
zypper install zlib-devel libuuid-devel libuv-devel liblz4-devel judy-devel libopenssl-devel libelf-devel libmnl-devel protobuf-devel gcc gcc-c++ make git autoconf autoconf-archive autogen automake pkgconfig curl findutils python cmake
```

Once Netdata is compiled, to run it the following packages are required (already installed using the above commands):

| package   | description|
|:-----:|-----------|
| `libuuid` | part of `util-linux` for GUIDs management|
| `zlib`    | gzip compression for the internal Netdata web server|
| `libuv`   | Multi-platform support library with a focus on asynchronous I/O, version 1 or greater|

*Netdata will fail to start without the above.*

Netdata plugins and various aspects of Netdata can be enabled or benefit when these are installed (they are optional):

| package |description|
|:-----:|-----------|
| `bash`|for shell plugins and **alarm notifications**|
| `curl`|for shell plugins and **alarm notifications**|
| `iproute` or `iproute2`|for monitoring **Linux traffic QoS**<br/>use `iproute2` if `iproute` reports as not available or obsolete|
| `python`|for most of the external plugins|
| `python-yaml`|used for monitoring **beanstalkd**|
| `python-beanstalkc`|used for monitoring **beanstalkd**|
| `python-dnspython`|used for monitoring DNS query time|
| `python-ipaddress`|used for monitoring **DHCPd**<br/>this package is required only if the system has python v2. python v3 has this functionality embedded|
| `python-mysqldb`<br/>or<br/>`python-pymysql`|used for monitoring **mysql** or **mariadb** databases<br/>`python-mysqldb` is a lot faster and thus preferred|
| `python-psycopg2`|used for monitoring **postgresql** databases|
| `python-pymongo`|used for monitoring **mongodb** databases|
| `nodejs`|used for `node.js` plugins for monitoring **named** and **SNMP** devices|
| `lm-sensors`|for monitoring **hardware sensors**|
| `libelf`|for monitoring kernel-level metrics using eBPF|
| `libmnl`|for collecting netfilter metrics|
| `netcat`|for shell plugins to collect metrics from remote systems|

*Netdata will greatly benefit if you have the above packages installed, but it will still work without them.*

Netdata DB engine can be enabled when these are installed (they are optional):

| package  | description|
|:-----:|-----------|
| `liblz4` | Extremely fast compression algorithm, version r129 or greater|
| `Judy`   | General purpose dynamic array|
| `openssl`| Cryptography and SSL/TLS toolkit|

*Netdata will greatly benefit if you have the above packages installed, but it will still work without them.*

Netdata Cloud support may require the following packages to be installed:

<<<<<<< HEAD
| package  | description
|:--------:| -----------------------
| `cmake` | Needed at build time if you aren't using your distribution's version of libwebsockets or are building on a platform other than Linux
| `openssl` | Needed to secure communications with the Netdata Cloud
| `protobuf`| Used for the new Cloud<->Agent binary protocol
=======
|  package  | description                                                                                                                          |
|:---------:|--------------------------------------------------------------------------------------------------------------------------------------|
|  `cmake`  | Needed at build time if you aren't using your distribution's version of libwebsockets or are building on a platform other than Linux |
| `openssl` | Needed to secure communications with the Netdata Cloud                                                                               |
>>>>>>> 4f309da9

*Netdata will greatly benefit if you have the above packages installed, but it will still work without them.*

### CentOS / RHEL 6.x

On CentOS / RHEL 6.x, many of the dependencies for Netdata are only
available with versions older than what we need, so special setup is
required if manually installing packages.

CentOS 6.x:

- Enable the EPEL repo
- Enable the additional repo from [okay.network](https://okay.network/blog-news/rpm-repositories-for-centos-6-and-7.html)

And install the minimum required dependencies.

### CentOS / RHEL 8.x

For CentOS / RHEL 8.x a lot of development packages have moved out into their
own separate repositories. Some other dependencies are either missing completely
or have to be sourced by 3rd-parties.

CentOS 8.x:

- Enable the PowerTools repo
- Enable the EPEL repo
- Enable the Extra repo from [OKAY](https://okay.network/blog-news/rpm-repositories-for-centos-6-and-7.html)

And install the minimum required dependencies:

```sh
# Enable config-manager
yum install -y 'dnf-command(config-manager)'

# Enable PowerTools
yum config-manager --set-enabled powertools

# Enable EPEL
yum install -y epel-release

# Install Repo for libuv-devl (NEW)
yum install -y http://repo.okay.com.mx/centos/8/x86_64/release/okay-release-1-3.el8.noarch.rpm

# Install Devel Packages
yum install autoconf automake curl gcc git cmake libuuid-devel openssl-devel libuv-devel lz4-devel make nc pkgconfig python3 zlib-devel

# Install Judy-Devel directly
yum install -y http://mirror.centos.org/centos/8/PowerTools/x86_64/os/Packages/Judy-devel-1.0.5-18.module_el8.1.0+217+4d875839.x86_64.rpm
```

## Install Netdata

Do this to install and run Netdata:

```sh
# download it - the directory 'netdata' will be created
git clone https://github.com/netdata/netdata.git --depth=100 --recursive
cd netdata

# run script with root privileges to build, install, start Netdata
./netdata-installer.sh
```

-   If you don't want to run it straight-away, add `--dont-start-it` option.

-   You can also append `--stable-channel` to fetch and install only the official releases from GitHub, instead of the nightly builds.

-   If you don't want to install it on the default directories, you can run the installer like this: `./netdata-installer.sh --install /opt`. This one will install Netdata in `/opt/netdata`.

-   If your server does not have access to the internet and you have manually put the installation directory on your server, you will need to pass the option `--disable-go` to the installer. The option will prevent the installer from attempting to download and install `go.d.plugin`. 

## Optional parameters to alter your installation

`netdata-installer.sh` accepts a few parameters to customize your installation:

-   `--dont-wait`: Enable automated installs by not prompting for permission to install any required packages.
-   `--dont-start-it`: Prevent the installer from starting Netdata automatically.
-   `--stable-channel`: Automatically update only on the release of new major versions.
-   `--nightly-channel`: Automatically update on every new nightly build.
-   `--disable-telemetry`: Opt-out of [anonymous statistics](/docs/anonymous-statistics.md) we use to make
    Netdata better.
-   `--no-updates`: Prevent automatic updates of any kind.
-   `--reinstall`: If an existing install is detected, reinstall instead of trying to update it. Note that this
    cannot be used to change installation types.
-   `--local-files`: Used for [offline installations](offline.md). Pass four file paths: the Netdata
    tarball, the checksum file, the go.d plugin tarball, and the go.d plugin config tarball, to force kickstart run the
    process using those files. This option conflicts with the `--stable-channel` option. If you set this _and_
    `--stable-channel`, Netdata will use the local files.

### Connect node to Netdata Cloud during installation

Unlike the [`kickstart.sh`](/packaging/installer/methods/kickstart.md) or
[`kickstart-static64.sh`](/packaging/installer/methods/kickstart-64.md) methods, the `netdata-installer.sh` script does
not allow you to automatically [connect](/claim/README.md) your node to Netdata Cloud immediately after installation.

See the [connect to cloud](/claim/README.md) doc for details on connecting a node with a manual installation of Netdata.

### 'nonrepresentable section on output' errors

Our current build process unfortunately has some issues when using certain configurations of the `clang` C compiler on Linux.

If the installation fails with errors like `/bin/ld: externaldeps/libwebsockets/libwebsockets.a(context.c.o): relocation R_X86_64_32 against '.rodata.str1.1' can not be used when making a PIE object; recompile with -fPIC`, and you are trying to build with `clang` on Linux, you will need to build Netdata using GCC to get a fully functional install. 

In most cases, you can do this by running `CC=gcc ./netdata-installer.sh`.

## What's next?

When you're finished with installation, check out our [single-node](/docs/quickstart/single-node.md) or
[infrastructure](/docs/quickstart/infrastructure.md) monitoring quickstart guides based on your use case.

Or, skip straight to [configuring the Netdata Agent](/docs/configure/nodes.md).

Read through Netdata's [documentation](https://learn.netdata.cloud/docs), which is structured based on actions and
solutions, to enable features like health monitoring, alarm notifications, long-term metrics storage, exporting to
external databases, and more.

[![analytics](https://www.google-analytics.com/collect?v=1&aip=1&t=pageview&_s=1&ds=github&dr=https%3A%2F%2Fgithub.com%2Fnetdata%2Fnetdata&dl=https%3A%2F%2Fmy-netdata.io%2Fgithub%2Fpackaging%2Finstaller%2Fmethods%2Fmanual&_u=MAC~&cid=5792dfd7-8dc4-476b-af31-da2fdb9f93d2&tid=UA-64295674-3)](<>)<|MERGE_RESOLUTION|>--- conflicted
+++ resolved
@@ -124,18 +124,11 @@
 
 Netdata Cloud support may require the following packages to be installed:
 
-<<<<<<< HEAD
-| package  | description
-|:--------:| -----------------------
-| `cmake` | Needed at build time if you aren't using your distribution's version of libwebsockets or are building on a platform other than Linux
-| `openssl` | Needed to secure communications with the Netdata Cloud
-| `protobuf`| Used for the new Cloud<->Agent binary protocol
-=======
 |  package  | description                                                                                                                          |
 |:---------:|--------------------------------------------------------------------------------------------------------------------------------------|
 |  `cmake`  | Needed at build time if you aren't using your distribution's version of libwebsockets or are building on a platform other than Linux |
 | `openssl` | Needed to secure communications with the Netdata Cloud                                                                               |
->>>>>>> 4f309da9
+| `protobuf`| Used for the new Cloud<->Agent binary protocol
 
 *Netdata will greatly benefit if you have the above packages installed, but it will still work without them.*
 
