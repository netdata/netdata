--- conflicted
+++ resolved
@@ -54,11 +54,7 @@
 [Netdata Cloud](https://learn.netdata.cloud/docs/cloud/).
 
 ```bash
-<<<<<<< HEAD
-brew install ossp-uuid autoconf automake pkg-config libuv lz4 json-c openssl@1.1 cmake
-=======
-brew install ossp-uuid autoconf automake pkg-config libuv lz4 json-c openssl@1.1 libtool
->>>>>>> a3ada604
+brew install ossp-uuid autoconf automake pkg-config libuv lz4 json-c openssl@1.1 libtool cmake
 ```
 
 If you want to use the [database engine](/database/engine/README.md) to store your metrics, you need to download
