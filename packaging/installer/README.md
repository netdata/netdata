# Installation

Netdata is a **monitoring agent**. It is designed to be installed and run on all your systems: **physical** and **virtual** servers, **containers**, even **IoT**.

The best way to install Netdata is directly from source. Our **automatic installer** will install any required system packages and compile Netdata directly on your systems.

!!! warning
    You can find Netdata packages distributed by third parties. In many cases, these packages are either too old or broken. So, the suggested ways to install Netdata are the ones in this page.
    **We are currently working to provide our binary packages for all Linux distros.** Stay tuned...

1. [Automatic one line installation](#one-line-installation), easy installation from source, **this is the default**
2. [Install pre-built static binary on any 64bit Linux](#linux-64bit-pre-built-static-binary)
3. [Run Netdata in a docker container](#run-netdata-in-a-docker-container)
4. [Manual installation, step by step](#install-netdata-on-linux-manually)
5. [Install on FreeBSD](#freebsd)
6. [Install on pfSense](#pfsense)
7. [Enable on FreeNAS Corral](#freenas)
8. [Install on macOS (OS X)](#macos)
9. [Install on a Kubernetes cluster](https://github.com/netdata/helmchart#netdata-helm-chart-for-kubernetes-deployments)

See also the list of Netdata [package maintainers](../maintainers) for ASUSTOR NAS, OpenWRT, ReadyNAS, etc.

Note: From Netdata v1.12 and above, anonymous usage information is collected by default and sent to Google Analytics. To read more about the information collected and how to opt-out, check the [anonymous statistics page](../../docs/anonymous-statistics.md).

---

## One line installation

> This method is **fully automatic on all Linux** distributions. FreeBSD and MacOS systems need some preparations before installing Netdata for the first time. Check the [FreeBSD](#freebsd) and the [MacOS](#macos) sections for more information.

To install Netdata from source and keep it up to date automatically, run the following:

```bash
bash <(curl -Ss https://my-netdata.io/kickstart.sh)
```

*(do not `sudo` this command, it will do it by itself as needed)*

![](https://registry.my-netdata.io/api/v1/badge.svg?chart=web_log_nginx.requests_per_url&options=unaligned&dimensions=kickstart&group=sum&after=-3600&label=last+hour&units=installations&value_color=orange&precision=0) ![](https://registry.my-netdata.io/api/v1/badge.svg?chart=web_log_nginx.requests_per_url&options=unaligned&dimensions=kickstart&group=sum&after=-86400&label=today&units=installations&precision=0)

<details markdown="1"><summary>Click here for more information and advanced use of this command.</summary>

&nbsp;<br/>
Verify the integrity of the script with this:

```bash
[ "8a2b054081a108dff915994ce77f2f2d" = "$(curl -Ss https://my-netdata.io/kickstart.sh | md5sum | cut -d ' ' -f 1)" ] && echo "OK, VALID" || echo "FAILED, INVALID"
```
*It should print `OK, VALID` if the script is the one we ship.*

The `kickstart.sh` script:

- detects the Linux distro and **installs the required system packages** for building Netdata (will ask for confirmation)
- downloads the latest Netdata source tree to `/usr/src/netdata.git`.
- installs Netdata by running `./netdata-installer.sh` from the source tree.
- installs `netdata-updater.sh` to `cron.daily`, so your Netdata installation will be updated daily (you will get a message from cron only if the update fails).
- For QA purposes, this installation method lets us know if it succeed or failed.

The `kickstart.sh` script passes all its parameters to `netdata-installer.sh`, so you can add more parameters to change the installation directory, enable/disable plugins, etc (check below).

For automated installs, append a space + `--dont-wait` to the command line. You can also append `--dont-start-it` to prevent the installer from starting Netdata. 
You can also append `--stable-channel` to fetch and install only the official releases from GitHub, instead of the nightly builds.

Example:

```bash
  bash <(curl -Ss https://my-netdata.io/kickstart.sh) --dont-wait --dont-start-it --stable-channel
```

If you don't want to receive automatic updates, add `--no-updates` when executing `kickstart.sh` script.

</details>&nbsp;<br/>

Once Netdata is installed, see [Getting Started](../../docs/GettingStarted.md).

---

## Linux 64bit pre-built static binary

You can install a pre-compiled static binary of Netdata on any Intel/AMD 64bit Linux system
(even those that don't have a package manager, like CoreOS, CirrOS, busybox systems, etc).
You can also use these packages on systems with broken or unsupported package managers.

To install Netdata with a binary package on any Linux distro, any kernel version - for **Intel/AMD 64bit** hosts, run the following:

```bash

  bash <(curl -Ss https://my-netdata.io/kickstart-static64.sh)

```

*(do not `sudo` this command, it will do it by itself as needed; if the target system does not have `bash` installed, see below for instructions to run it without `bash`)*

![](https://registry.my-netdata.io/api/v1/badge.svg?chart=web_log_nginx.requests_per_url&options=unaligned&dimensions=kickstart64&group=sum&after=-3600&label=last+hour&units=installations&value_color=orange&precision=0) ![](https://registry.my-netdata.io/api/v1/badge.svg?chart=web_log_nginx.requests_per_url&options=unaligned&dimensions=kickstart64&group=sum&after=-86400&label=today&units=installations&precision=0)

> The static builds install Netdata at **`/opt/netdata`**

<details markdown="1"><summary>Click here for more information and advanced use of this command.</summary>

&nbsp;<br/>
Verify the integrity of the script with this:

```bash
[ "8779d8717ccaa8dac18d599502eef591" = "$(curl -Ss https://my-netdata.io/kickstart-static64.sh | md5sum | cut -d ' ' -f 1)" ] && echo "OK, VALID" || echo "FAILED, INVALID"
```

*It should print `OK, VALID` if the script is the one we ship.*

For automated installs, append a space + `--dont-wait` to the command line. You can also append `--dont-start-it` to prevent the installer from starting Netdata.
You can also append `--stable-channel` to fetch and install only the official releases from GitHub, instead of the nightly builds.

Example:

```bash

  bash <(curl -Ss https://my-netdata.io/kickstart-static64.sh) --dont-wait --dont-start-it --stable-channel

```

If your shell fails to handle the above one liner, do this:

```bash
# download the script with curl
curl https://my-netdata.io/kickstart-static64.sh >/tmp/kickstart-static64.sh

# or, download the script with wget
wget -O /tmp/kickstart-static64.sh https://my-netdata.io/kickstart-static64.sh

# run the downloaded script (any sh is fine, no need for bash)
sh /tmp/kickstart-static64.sh
```

- The static binary files are kept in repo [binary-packages](https://github.com/netdata/binary-packages). You can download any of the `.run` files, and run it. These files are self-extracting shell scripts built with [makeself](https://github.com/megastep/makeself).
- The target system does **not** need to have bash installed.
- The same files can be used for updates too.
- For QA purposes, this installation method lets us know if it succeed or failed.

</details>&nbsp;<br/>

Once Netdata is installed, see [Getting Started](../../docs/GettingStarted.md).

---

## Run Netdata in a Docker container

You can [Install Netdata with Docker](../docker/#install-netdata-with-docker).

---

## Install Netdata on Linux manually

To install the latest git version of Netdata, please follow these 2 steps:

1. [Prepare your system](#prepare-your-system)

   Install the required packages on your system.

2. [Install Netdata](#install-netdata)

   Download and install Netdata. You can also update it the same way.

---

### Prepare your system

Try our experimental automatic requirements installer (no need to be root). This will try to find the packages that should be installed on your system to build and run Netdata. It supports most major Linux distributions released after 2010:

<<<<<<< HEAD
* **Alpine** Linux and its derivatives
  * You have to install `bash` yourself, before using the installer.

* **Arch** Linux and its derivatives
  * You need arch/aur for package Judy.

* **Gentoo** Linux and its derivatives

* **Debian** Linux and its derivatives (including **Ubuntu**, **Mint**)

* **Fedora** and its derivatives (including **Red Hat Enterprise Linux**, **CentOS**, **Amazon Machine Image**)
  * Please note that for RHEL/CentOS you need
    [EPEL](http://www.tecmint.com/how-to-enable-epel-repository-for-rhel-centos-6-5/).
    In addition, RHEL/CentOS version 6 also need
    [OKay](https://okay.com.mx/blog-news/rpm-repositories-for-centos-6-and-7.html) for package libuv version 1.

* **SuSe** Linux and its derivatives (including **openSuSe**)

* **SLE12** Must have your system registered with Suse Customer Center or have the DVD. See [#1162](https://github.com/netdata/netdata/issues/1162)
=======
- **Alpine** Linux and its derivatives (you have to install `bash` yourself, before using the installer)
- **Arch** Linux and its derivatives
- **Gentoo** Linux and its derivatives
- **Debian** Linux and its derivatives (including **Ubuntu**, **Mint**)
- **Redhat Enterprise Linux** and its derivatives (including **Fedora**, **CentOS**, **Amazon Machine Image**)
- **SuSe** Linux and its derivatives (including **openSuSe**)
- **SLE12** Must have your system registered with Suse Customer Center or have the DVD. See [#1162](https://github.com/netdata/netdata/issues/1162)
>>>>>>> fe8279c3

Install the packages for having a **basic Netdata installation** (system monitoring and many applications, without  `mysql` / `mariadb`, `postgres`, `named`, hardware sensors and `SNMP`):

```sh
curl -Ss 'https://raw.githubusercontent.com/netdata/netdata-demo-site/master/install-required-packages.sh' >/tmp/kickstart.sh && bash /tmp/kickstart.sh -i netdata
```

Install all the required packages for **monitoring everything Netdata can monitor**:

```sh
curl -Ss 'https://raw.githubusercontent.com/netdata/netdata-demo-site/master/install-required-packages.sh' >/tmp/kickstart.sh && bash /tmp/kickstart.sh -i netdata-all
```

If the above do not work for you, please [open a github issue](https://github.com/netdata/netdata/issues/new?title=packages%20installer%20failed&labels=installation%20help&body=The%20experimental%20packages%20installer%20failed.%0A%0AThis%20is%20what%20it%20says:%0A%0A%60%60%60txt%0A%0Aplease%20paste%20your%20screen%20here%0A%0A%60%60%60) with a copy of the message you get on screen. We are trying to make it work everywhere (this is also why the script [reports back](https://github.com/netdata/netdata/issues/2054) success or failure for all its runs).

---

This is how to do it by hand:

```sh
# Debian / Ubuntu
apt-get install zlib1g-dev uuid-dev libuv1-dev liblz4-dev libjudy-dev libssl-dev libmnl-dev gcc make git autoconf autoconf-archive autogen automake pkg-config curl

# Fedora
dnf install zlib-devel libuuid-devel libuv-devel lz4-devel Judy-devel openssl-devel libmnl-devel gcc make git autoconf autoconf-archive autogen automake pkgconfig curl findutils

# CentOS / Red Hat Enterprise Linux
yum install autoconf automake curl gcc git libmnl-devel libuuid-devel openssl-devel libuv-devel lz4-devel Judy-devel lm_sensors make MySQL-python nc pkgconfig python python-psycopg2 PyYAML zlib-devel

# openSUSE
zypper install zlib-devel libuuid-devel libuv-devel liblz4-devel judy-devel libopenssl-devel libmnl-devel gcc make git autoconf autoconf-archive autogen automake pkgconfig curl findutils

```

Once Netdata is compiled, to run it the following packages are required (already installed using the above commands):

package|description
:-----:|-----------
`libuuid`|part of `util-linux` for GUIDs management
`zlib`|gzip compression for the internal Netdata web server

*Netdata will fail to start without the above.*

Netdata plugins and various aspects of Netdata can be enabled or benefit when these are installed (they are optional):

package|description
:-----:|-----------
`bash`|for shell plugins and **alarm notifications**
`curl`|for shell plugins and **alarm notifications**
`iproute` or `iproute2`|for monitoring **Linux traffic QoS**<br/>use `iproute2` if `iproute` reports as not available or obsolete
`python`|for most of the external plugins
`python-yaml`|used for monitoring **beanstalkd**
`python-beanstalkc`|used for monitoring **beanstalkd**
`python-dnspython`|used for monitoring DNS query time
`python-ipaddress`|used for monitoring **DHCPd**<br/>this package is required only if the system has python v2. python v3 has this functionality embedded
`python-mysqldb`<br/>or<br/>`python-pymysql`|used for monitoring **mysql** or **mariadb** databases<br/>`python-mysqldb` is a lot faster and thus preferred
`python-psycopg2`|used for monitoring **postgresql** databases
`python-pymongo`|used for monitoring **mongodb** databases
`nodejs`|used for `node.js` plugins for monitoring **named** and **SNMP** devices
`lm-sensors`|for monitoring **hardware sensors**
`libmnl`|for collecting netfilter metrics
`netcat`|for shell plugins to collect metrics from remote systems

*Netdata will greatly benefit if you have the above packages installed, but it will still work without them.*

Netdata DB engine can be enabled when these are installed (they are optional):

|package|description|
|:-----:|-----------|
|`libuv`|multi-platform support library with a focus on asynchronous I/O|
|`liblz4`|Extremely Fast Compression algorithm|
|`Judy`|General purpose dynamic array|
|`openssl`|Cryptography and SSL/TLS Toolkit|

*Netdata will greatly benefit if you have the above packages installed, but it will still work without them.*

---

### Install Netdata

Do this to install and run Netdata:

```sh

# download it - the directory 'netdata' will be created
git clone https://github.com/netdata/netdata.git --depth=100
cd netdata

# run script with root privileges to build, install, start Netdata
./netdata-installer.sh

```

* If you don't want to run it straight-away, add `--dont-start-it` option.

* You can also append `--stable-channel` to fetch and install only the official releases from GitHub, instead of the nightly builds.

* If you don't want to install it on the default directories, you can run the installer like this: `./netdata-installer.sh --install /opt`. This one will install Netdata in `/opt/netdata`.

* If your server does not have access to the internet and you have manually put the installation directory on your server, you will need to pass the option `--disable-go` to the installer. The option will prevent the installer from attempting to download and install `go.d.plugin`. 

Once the installer completes, the file `/etc/netdata/netdata.conf` will be created (if you changed the installation directory, the configuration will appear in that directory too).

You can edit this file to set options. One common option to tweak is `history`, which controls the size of the memory database Netdata will use. By default is `3600` seconds (an hour of data at the charts) which makes Netdata use about 10-15MB of RAM (depending on the number of charts detected on your system). Check **[[Memory Requirements]]**.

To apply the changes you made, you have to restart Netdata.

---

## Other Systems



##### FreeBSD

You can install Netdata from ports or packages collection.

This is how to install the latest Netdata version from sources on FreeBSD:

```sh
# install required packages
pkg install bash e2fsprogs-libuuid git curl autoconf automake pkgconf pidof

# download Netdata
git clone https://github.com/netdata/netdata.git --depth=100

# install Netdata in /opt/netdata
cd netdata
./netdata-installer.sh --install /opt
```

##### pfSense
To install Netdata on pfSense run the following commands (within a shell or under Diagnostics/Command Prompt within the pfSense web interface).

Change platform (i386/amd64, etc) and FreeBSD versions (10/11, etc) according to your environment and change Netdata version (1.10.0 in example) according to latest version present within the FreeSBD repository:-

Note first three packages are downloaded from the pfSense repository for maintaining compatibility with pfSense, Netdata is downloaded from the FreeBSD repository.
```
pkg install pkgconf
pkg install bash
pkg install e2fsprogs-libuuid
pkg add http://pkg.freebsd.org/FreeBSD:11:amd64/latest/All/python36-3.6.8_2.txz
pkg add http://pkg.freebsd.org/FreeBSD:11:amd64/latest/All/netdata-1.13.0.txz
```
To start Netdata manually run `service netdata onestart`

To start Netdata automatically at each boot add `service netdata onestart` as a Shellcmd within the pfSense web interface (under **Services/Shellcmd**, which you need to install beforehand under **System/Package Manager/Available Packages**).
Shellcmd Type should be set to `Shellcmd`.
![](https://i.imgur.com/wcKiPe1.png)
Alternatively more information can be found in https://doc.pfsense.org/index.php/Installing_FreeBSD_Packages, for achieving the same via the command line and scripts.

If you experience an issue with `/usr/bin/install` absense on pfSense 2.3 or earlier, update pfSense or use workaround from [https://redmine.pfsense.org/issues/6643](https://redmine.pfsense.org/issues/6643)  

**Note:** In pfSense, the Netdata configuration files are located under `/usr/local/etc/netdata`

##### FreeNAS
On FreeNAS-Corral-RELEASE (>=10.0.3), Netdata is pre-installed.

To use Netdata, the service will need to be enabled and started from the FreeNAS **[CLI](https://github.com/freenas/cli)**.

To enable the Netdata service:
```
service netdata config set enable=true
```

To start the netdata service:
```
service netdata start
```

##### macOS

Netdata on macOS still has limited charts, but external plugins do work.

You can either install Netdata with [Homebrew](https://brew.sh/)

```sh
brew install netdata
```

or from source:

```sh
# install Xcode Command Line Tools
xcode-select --install
```
click `Install` in the software update popup window, then
```sh
# install HomeBrew package manager
/usr/bin/ruby -e "$(curl -fsSL https://raw.githubusercontent.com/Homebrew/install/master/install)"

# install required packages
brew install ossp-uuid autoconf automake pkg-config

# download Netdata
git clone https://github.com/netdata/netdata.git --depth=100

# install Netdata in /usr/local/netdata
cd netdata
sudo ./netdata-installer.sh --install /usr/local
```

The installer will also install a startup plist to start Netdata when your Mac boots.

##### Alpine 3.x

Execute these commands to install Netdata in Alpine Linux 3.x:

```
# install required packages
apk add alpine-sdk bash curl zlib-dev util-linux-dev libmnl-dev gcc make git autoconf automake pkgconfig python logrotate

# if you plan to run node.js Netdata plugins
apk add nodejs

# download Netdata - the directory 'netdata' will be created
git clone https://github.com/netdata/netdata.git --depth=100
cd netdata


# build it, install it, start it
./netdata-installer.sh


# make Netdata start at boot
echo -e "#!/usr/bin/env bash\n/usr/sbin/netdata" >/etc/local.d/netdata.start
chmod 755 /etc/local.d/netdata.start

# make Netdata stop at shutdown
echo -e "#!/usr/bin/env bash\nkillall netdata" >/etc/local.d/netdata.stop
chmod 755 /etc/local.d/netdata.stop

# enable the local service to start automatically
rc-update add local
```

##### Synology

The documentation previously recommended installing the Debian Chroot package from the Synology community package sources and then running Netdata from within the chroot. This does not work, as the chroot environment does not have access to `/proc`, and therefore exposes very few metrics to Netdata. Additionally, [this issue](https://github.com/SynoCommunity/spksrc/issues/2758), still open as of 2018/06/24, indicates that the Debian Chroot package is not suitable for DSM versions greater than version 5 and may corrupt system libraries and render the NAS unable to boot.

The good news is that the 64-bit static installer works fine if your NAS is one that uses the amd64 architecture. It will install the content into `/opt/netdata`, making future removal safe and simple.

When Netdata is first installed, it will run as _root_. This may or may not be acceptable for you, and since other installations run it as the _netdata_ user, you might wish to do the same. This requires some extra work:

1. Creat a group `netdata` via the Synology group interface. Give it no access to anything.
2. Create a user `netdata` via the Synology user interface. Give it no access to anything and a random password. Assign the user to the `netdata` group. Netdata will chuid to this user when running.
3. Change ownership of the following directories, as defined in [Netdata Security](../../docs/netdata-security.md#security-design):

```
$ chown -R root:netdata /opt/netdata/usr/share/netdata
$ chown -R netdata:netdata /opt/netdata/var/lib/netdata /opt/netdata/var/cache/netdata
$ chown -R netdata:root /opt/netdata/var/log/netdata
```

Additionally, as of 2018/06/24, the Netdata installer doesn't recognize DSM as an operating system, so no init script is installed. You'll have to do this manually:

1. Add [this file](https://gist.github.com/oskapt/055d474d7bfef32c49469c1b53e8225f) as `/etc/rc.netdata`. Make it executable with `chmod 0755 /etc/rc.netdata`.
2. Edit `/etc/rc.local` and add a line calling `/etc/rc.netdata` to have it start on boot:

```
# Netdata startup
[ -x /etc/rc.netdata ] && /etc/rc.netdata start
```

[![analytics](https://www.google-analytics.com/collect?v=1&aip=1&t=pageview&_s=1&ds=github&dr=https%3A%2F%2Fgithub.com%2Fnetdata%2Fnetdata&dl=https%3A%2F%2Fmy-netdata.io%2Fgithub%2Finstaller%2FREADME&_u=MAC~&cid=5792dfd7-8dc4-476b-af31-da2fdb9f93d2&tid=UA-64295674-3)]()<|MERGE_RESOLUTION|>--- conflicted
+++ resolved
@@ -165,7 +165,6 @@
 
 Try our experimental automatic requirements installer (no need to be root). This will try to find the packages that should be installed on your system to build and run Netdata. It supports most major Linux distributions released after 2010:
 
-<<<<<<< HEAD
 * **Alpine** Linux and its derivatives
   * You have to install `bash` yourself, before using the installer.
 
@@ -176,7 +175,7 @@
 
 * **Debian** Linux and its derivatives (including **Ubuntu**, **Mint**)
 
-* **Fedora** and its derivatives (including **Red Hat Enterprise Linux**, **CentOS**, **Amazon Machine Image**)
+* **Redhat Enterprise Linux** and its derivatives (including **Fedora**, **CentOS**, **Amazon Machine Image**)
   * Please note that for RHEL/CentOS you need
     [EPEL](http://www.tecmint.com/how-to-enable-epel-repository-for-rhel-centos-6-5/).
     In addition, RHEL/CentOS version 6 also need
@@ -185,15 +184,6 @@
 * **SuSe** Linux and its derivatives (including **openSuSe**)
 
 * **SLE12** Must have your system registered with Suse Customer Center or have the DVD. See [#1162](https://github.com/netdata/netdata/issues/1162)
-=======
-- **Alpine** Linux and its derivatives (you have to install `bash` yourself, before using the installer)
-- **Arch** Linux and its derivatives
-- **Gentoo** Linux and its derivatives
-- **Debian** Linux and its derivatives (including **Ubuntu**, **Mint**)
-- **Redhat Enterprise Linux** and its derivatives (including **Fedora**, **CentOS**, **Amazon Machine Image**)
-- **SuSe** Linux and its derivatives (including **openSuSe**)
-- **SLE12** Must have your system registered with Suse Customer Center or have the DVD. See [#1162](https://github.com/netdata/netdata/issues/1162)
->>>>>>> fe8279c3
 
 Install the packages for having a **basic Netdata installation** (system monitoring and many applications, without  `mysql` / `mariadb`, `postgres`, `named`, hardware sensors and `SNMP`):
 
