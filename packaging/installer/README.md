--- conflicted
+++ resolved
@@ -357,15 +357,12 @@
 pkg add http://pkg.freebsd.org/FreeBSD:11:amd64/latest/All/netdata-1.15.0.txz
 ```
 
-<<<<<<< HEAD
 Edit
 ```
 vi /usr/local/etc/netdata/netdata.conf
 ```
 change "bind to = 127.0.0.1" to "bind to = 0.0.0.0"
 
-=======
->>>>>>> f5006d51
 To start Netdata manually run `service netdata onestart`
 
 Check its working:
