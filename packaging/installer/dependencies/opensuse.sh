#!/usr/bin/env bash
# Package tree used for installing netdata on distribution:
# << opeSUSE >>
# supported versions: leap/15.3 and tumbleweed
# it may work with SLES as well, although we have not tested with it

set -e

NON_INTERACTIVE=0
DONT_WAIT=0

declare -a package_tree=(
  autoconf
  autoconf-archive
  autogen
  automake
  cmake
  curl
  gcc
  gcc-c++
  git
  gzip
  libatomic1
  libelf-devel
  libjson-c-devel
  liblz4-devel
  libmnl-devel
  libopenssl-devel
  libtool
  libuuid-devel
  libuv-devel
  libyaml-devel
  make
  pkg-config
  python3
<<<<<<< HEAD
  bison
  flex
=======
  systemd-devel
  tar
  zlib-devel
>>>>>>> d20fe0ce
)

usage() {
  cat << EOF
OPTIONS:
[--dont-wait] [--non-interactive] [ ]
EOF
}

check_flags() {
  while [ -n "${1}" ]; do
    case "${1}" in
      dont-wait | --dont-wait | -n)
        DONT_WAIT=1
        ;;

      non-interactive | --non-interactive | -y)
        NON_INTERACTIVE=1
        ;;

      help | -h | --help)
        usage
        exit 1
        ;;
      *)
        echo >&2 "ERROR: Cannot understand option '${1}'"
        echo >&2
        usage
        exit 1
        ;;
    esac
    shift
  done

  if [ "${DONT_WAIT}" -eq 0 ] && [ "${NON_INTERACTIVE}" -eq 0 ]; then
    read -r -p "Press ENTER to run it > " || exit 1
  fi
}

# shellcheck disable=SC2068
check_flags ${@}

packages_to_install=

# shellcheck disable=SC2068
for package in ${package_tree[@]}; do
  if zypper search -i "$package" &> /dev/null; then
    echo "Package '${package}' is installed"
  else
    echo "Package '$package' is NOT installed"
    packages_to_install="$packages_to_install $package"
  fi
done

if [[ -z $packages_to_install ]]; then
  echo "All required packages are already installed. Skipping .."
else
  echo "packages_to_install:" "${packages_to_install[@]}"
  opts="--ignore-unknown"
  if [ "${NON_INTERACTIVE}" -eq 1 ]; then
    echo >&2 "Running in non-interactive mode"
    opts="--non-interactive"
  fi
  # shellcheck disable=SC2068
  zypper ${opts} install ${packages_to_install[@]}
fi<|MERGE_RESOLUTION|>--- conflicted
+++ resolved
@@ -14,8 +14,10 @@
   autoconf-archive
   autogen
   automake
+  bison
   cmake
   curl
+  flex
   gcc
   gcc-c++
   git
@@ -33,14 +35,9 @@
   make
   pkg-config
   python3
-<<<<<<< HEAD
-  bison
-  flex
-=======
   systemd-devel
   tar
   zlib-devel
->>>>>>> d20fe0ce
 )
 
 usage() {
