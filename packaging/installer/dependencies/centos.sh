--- conflicted
+++ resolved
@@ -13,11 +13,8 @@
   cmake3
   curl
   elfutils-libelf-devel
-<<<<<<< HEAD
   flex
-=======
   findutils
->>>>>>> fc465e0b
   gcc
   gcc-c++
   git
