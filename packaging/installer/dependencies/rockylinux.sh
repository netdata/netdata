#!/usr/bin/env bash
# Package tree used for installing netdata on distribution:
# << Rocky Linux:[8.5] >>

set -e

NON_INTERACTIVE=0
DONT_WAIT=0

declare -a package_tree=(
  autoconf
  autoconf-archive
  autogen
  automake
  bison
  cmake
  curl
  elfutils-libelf-devel
<<<<<<< HEAD
  flex
=======
  findutils
>>>>>>> fc465e0b
  gcc
  gcc-c++
  git
  gzip
  json-c-devel
  libatomic
  libmnl-devel
  libtool
  libuuid-devel
  libuv-devel
  libyaml-devel
  lz4-devel
  make
  openssl-devel
  pkgconfig
  python3
  systemd-devel
  tar
  zlib-devel
)

prompt() {
  if [ "${NON_INTERACTIVE}" -eq 1 ]; then
    echo >&2 "Running in non-interactive mode, assuming yes (y)"
    echo >&2 " > Would have prompted for ${1} ..."
    return 0
  fi

  while true; do
    read -r -p "${1} [y/n] " yn
    case $yn in
      [Yy]*) return 0 ;;
      [Nn]*) return 1 ;;
      *) echo >&2 "Please answer with yes (y) or no (n)." ;;
    esac
  done
}

usage() {
  cat << EOF
OPTIONS:
[--dont-wait] [--non-interactive] [ ]
EOF
}

check_flags() {
  while [ -n "${1}" ]; do
    case "${1}" in
      dont-wait | --dont-wait | -n)
        DONT_WAIT=1
        ;;

      non-interactive | --non-interactive | -y)
        NON_INTERACTIVE=1
        ;;

      help | -h | --help)
        usage
        exit 1
        ;;
      *)
        echo >&2 "ERROR: Cannot understand option '${1}'"
        echo >&2
        usage
        exit 1
        ;;
    esac
    shift
  done

  if [ "${DONT_WAIT}" -eq 0 ] && [ "${NON_INTERACTIVE}" -eq 0 ]; then
    read -r -p "Press ENTER to run it > " || exit 1
  fi
}

validate_tree_rockylinux() {
  local opts=
  if [ "${NON_INTERACTIVE}" -eq 1 ]; then
    echo >&2 "Running in non-interactive mode"
    opts="-y"
  fi

  echo >&2 " > Checking for config-manager ..."
  if ! dnf config-manager; then
    if prompt "config-manager not found, shall I install it?"; then
      dnf ${opts} install 'dnf-command(config-manager)'
    fi
  fi

  echo >&2 " > Checking for PowerTools ..."
  if ! dnf repolist | grep PowerTools; then
    if prompt "PowerTools not found, shall I install it?"; then
      dnf ${opts} config-manager --set-enabled powertools || enable_powertools_repo
    fi
  fi

  echo >&2 " > Updating libarchive ..."
  dnf ${opts} install libarchive

  dnf makecache --refresh
}

enable_powertools_repo() {
  if ! dnf repolist | grep -q powertools; then
    cat > /etc/yum.repos.d/powertools.repo <<-EOF
    [powertools]
    name=Rocky Linux \$releasever - PowerTools
    mirrorlist=https://mirrors.rockylinux.org/mirrorlist?arch=\$basearch&repo=PowerTools-\$releasever
    #baseurl=http://dl.rockylinux.org/\$contentdir/\$releasever/PowerTools/\$basearch/os/
    gpgcheck=1
    enabled=1
    gpgkey=file:///etc/pki/rpm-gpg/RPM-GPG-KEY-rockyofficial
EOF
  else
    echo "Something went wrong!"
    exit 1
  fi
}

# shellcheck disable=SC2068
check_flags ${@}
validate_tree_rockylinux

packages_to_install=

# shellcheck disable=SC2068
for package in ${package_tree[@]}; do
  if rpm -q "$package" &> /dev/null; then
    echo "Package '${package}' is installed"
  else
    echo "Package '$package' is NOT installed"
    packages_to_install="$packages_to_install $package"
  fi
done

if [[ -z $packages_to_install ]]; then
  echo "All required packages are already installed. Skipping .."
else
  echo "packages_to_install:" "${packages_to_install[@]}"
  opts=
  if [ "${NON_INTERACTIVE}" -eq 1 ]; then
    echo >&2 "Running in non-interactive mode"
    opts="-y"
  fi
  # shellcheck disable=SC2068
  dnf install ${opts} ${packages_to_install[@]}
fi<|MERGE_RESOLUTION|>--- conflicted
+++ resolved
@@ -16,11 +16,8 @@
   cmake
   curl
   elfutils-libelf-devel
-<<<<<<< HEAD
+  findutils
   flex
-=======
-  findutils
->>>>>>> fc465e0b
   gcc
   gcc-c++
   git
