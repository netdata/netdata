#!/usr/bin/env bash
# Package tree used for installing netdata on distribution:
# << Rocky Linux:[8.5] >>

set -e

NON_INTERACTIVE=0
DONT_WAIT=0

declare -a package_tree=(
  autoconf
  autoconf-archive
  autogen
  automake
  cmake
  curl
  elfutils-libelf-devel
  gcc
  gcc-c++
  git
  gzip
  json-c-devel
  libatomic
  libmnl-devel
  libtool
  libuuid-devel
  libuv-devel
  libyaml-devel
  lz4-devel
  make
  openssl-devel
  pkgconfig
  python3
  systemd-devel
  tar
<<<<<<< HEAD
  curl
  gzip
  bison
  flex
=======
  zlib-devel
>>>>>>> d20fe0ce
)

prompt() {
  if [ "${NON_INTERACTIVE}" -eq 1 ]; then
    echo >&2 "Running in non-interactive mode, assuming yes (y)"
    echo >&2 " > Would have prompted for ${1} ..."
    return 0
  fi

  while true; do
    read -r -p "${1} [y/n] " yn
    case $yn in
      [Yy]*) return 0 ;;
      [Nn]*) return 1 ;;
      *) echo >&2 "Please answer with yes (y) or no (n)." ;;
    esac
  done
}

usage() {
  cat << EOF
OPTIONS:
[--dont-wait] [--non-interactive] [ ]
EOF
}

check_flags() {
  while [ -n "${1}" ]; do
    case "${1}" in
      dont-wait | --dont-wait | -n)
        DONT_WAIT=1
        ;;

      non-interactive | --non-interactive | -y)
        NON_INTERACTIVE=1
        ;;

      help | -h | --help)
        usage
        exit 1
        ;;
      *)
        echo >&2 "ERROR: Cannot understand option '${1}'"
        echo >&2
        usage
        exit 1
        ;;
    esac
    shift
  done

  if [ "${DONT_WAIT}" -eq 0 ] && [ "${NON_INTERACTIVE}" -eq 0 ]; then
    read -r -p "Press ENTER to run it > " || exit 1
  fi
}

validate_tree_rockylinux() {
  local opts=
  if [ "${NON_INTERACTIVE}" -eq 1 ]; then
    echo >&2 "Running in non-interactive mode"
    opts="-y"
  fi

  echo >&2 " > Checking for config-manager ..."
  if ! dnf config-manager; then
    if prompt "config-manager not found, shall I install it?"; then
      dnf ${opts} install 'dnf-command(config-manager)'
    fi
  fi

  echo >&2 " > Checking for PowerTools ..."
  if ! dnf repolist | grep PowerTools; then
    if prompt "PowerTools not found, shall I install it?"; then
      dnf ${opts} config-manager --set-enabled powertools || enable_powertools_repo
    fi
  fi

  echo >&2 " > Updating libarchive ..."
  dnf ${opts} install libarchive

  dnf makecache --refresh
}

enable_powertools_repo() {
  if ! dnf repolist | grep -q powertools; then
    cat > /etc/yum.repos.d/powertools.repo <<-EOF
    [powertools]
    name=Rocky Linux \$releasever - PowerTools
    mirrorlist=https://mirrors.rockylinux.org/mirrorlist?arch=\$basearch&repo=PowerTools-\$releasever
    #baseurl=http://dl.rockylinux.org/\$contentdir/\$releasever/PowerTools/\$basearch/os/
    gpgcheck=1
    enabled=1
    gpgkey=file:///etc/pki/rpm-gpg/RPM-GPG-KEY-rockyofficial
EOF
  else
    echo "Something went wrong!"
    exit 1
  fi
}

# shellcheck disable=SC2068
check_flags ${@}
validate_tree_rockylinux

packages_to_install=

# shellcheck disable=SC2068
for package in ${package_tree[@]}; do
  if rpm -q "$package" &> /dev/null; then
    echo "Package '${package}' is installed"
  else
    echo "Package '$package' is NOT installed"
    packages_to_install="$packages_to_install $package"
  fi
done

if [[ -z $packages_to_install ]]; then
  echo "All required packages are already installed. Skipping .."
else
  echo "packages_to_install:" "${packages_to_install[@]}"
  opts=
  if [ "${NON_INTERACTIVE}" -eq 1 ]; then
    echo >&2 "Running in non-interactive mode"
    opts="-y"
  fi
  # shellcheck disable=SC2068
  dnf install ${opts} ${packages_to_install[@]}
fi<|MERGE_RESOLUTION|>--- conflicted
+++ resolved
@@ -12,9 +12,11 @@
   autoconf-archive
   autogen
   automake
+  bison
   cmake
   curl
   elfutils-libelf-devel
+  flex
   gcc
   gcc-c++
   git
@@ -33,14 +35,7 @@
   python3
   systemd-devel
   tar
-<<<<<<< HEAD
-  curl
-  gzip
-  bison
-  flex
-=======
   zlib-devel
->>>>>>> d20fe0ce
 )
 
 prompt() {
