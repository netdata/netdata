--- conflicted
+++ resolved
@@ -32,11 +32,9 @@
 		"--dont-start-it") STARTIT=0;;
 		"--auto-update"|"-u") AUTOUPDATE=1;;
 		"--stable-channel") RELEASE_CHANNEL="stable";;
-<<<<<<< HEAD
 		"--nightly-channel") RELEASE_CHANNEL="nightly";;
-=======
 		"--disable-telemetry") DISABLE_TELEMETRY=1;;
->>>>>>> 4edc7e90
+
 		*) echo >&2 "Unknown option '${1}'. Ignoring it.";;
 	esac
 	shift 1
