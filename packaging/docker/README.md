<!--
---
title: "Install Netdata with Docker"
date: 2020-04-23
custom_edit_url: https://github.com/netdata/netdata/edit/master/packaging/docker/README.md
---
-->

# Install the Netdata Agent with Docker

Running the Netdata Agent in a container works best for an internal network or to quickly analyze a host. Docker helps
you get set up quickly, and doesn't install anything permanent on the system, which makes uninstalling the Agent easy.

See our full list of Docker images at [Docker Hub](https://hub.docker.com/r/netdata/netdata).

Starting with v1.12, Netdata collects anonymous usage information by default and sends it to Google Analytics. Read
about the information collected, and learn how to-opt, on our [anonymous statistics](/docs/anonymous-statistics.md)
page.

The usage statistics are _vital_ for us, as we use them to discover bugs and priortize new features. We thank you for
_actively_ contributing to Netdata's future.

## Limitations running the Agent in Docker

For monitoring the whole host, running the Agent in a container can limit its capabilities. Some data, like the host OS
performance or status, is not accessible or not as detailed in a container as when running the Agent directly on the
host.

A way around this is to provide special mounts to the Docker container so that the Agent can get visibility on host OS
information like `/sys` and `/proc` folders or even `/etc/group` and shadow files.

Also, we now ship Docker images using an [ENTRYPOINT](https://docs.docker.com/engine/reference/builder/#entrypoint)
directive, not a COMMAND directive. Please adapt your execution scripts accordingly. You can find more information about
ENTRYPOINT vs COMMAND in the [Docker
documentation](https://docs.docker.com/engine/reference/builder/#understand-how-cmd-and-entrypoint-interact).

### Package scrambling in runtime (x86_64 only)

Our x86_64 Docker images use [Polymorphic Polyverse Linux package scrambling](https://polyverse.io/how-it-works/). For
increased security, you can enable rescrambling of Netdata packages during runtime by setting the environment variable
`RESCRAMBLE=true` while starting Netdata with a Docker container.

## Run the Agent with the Docker command

Quickly start a new Agent with the `docker run` command.

```bash
docker run -d --name=netdata \
  -p 19999:19999 \
  -v netdatalib:/var/lib/netdata \
  -v netdatacache:/var/cache/netdata \
  -v /etc/passwd:/host/etc/passwd:ro \
  -v /etc/group:/host/etc/group:ro \
  -v /proc:/host/proc:ro \
  -v /sys:/host/sys:ro \
  -v /etc/os-release:/host/etc/os-release:ro \
  --restart unless-stopped \
  --cap-add SYS_PTRACE \
  --security-opt apparmor=unconfined \
  netdata/netdata
```

You can then access the dashboard at `http://localhost:19999`.

## Run the Agent with Docker Compose

The above can be converted to a `docker-compose.yml` file to use with [Docker
Compose](https://docs.docker.com/compose/):

```yaml
version: '3'
services:
  netdata:
    image: netdata/netdata
    container_name: netdata
    hostname: example.com # set to fqdn of host
    ports:
      - 19999:19999
    restart: unless-stopped
    cap_add:
      - SYS_PTRACE
    security_opt:
      - apparmor:unconfined
    volumes:
      - netdatalib:/var/lib/netdata
      - netdatacache:/var/cache/netdata
      - /etc/passwd:/host/etc/passwd:ro
      - /etc/group:/host/etc/group:ro
      - /proc:/host/proc:ro
      - /sys:/host/sys:ro
      - /etc/os-release:/host/etc/os-release:ro

volumes:
  netdatalib:
  netdatacache:
```

Run `docker-compose up -d` in the same directory as the `docker-compose.yml` file to start the container.

## Configure Agent containers

<<<<<<< HEAD
You may need to configure the above `docker run...` and `docker-compose` commands based on your needs. You should
reference the [`docker run`](https://docs.docker.com/engine/reference/run/) and [Docker
Compose](https://docs.docker.com/compose/) documentation for details, but we'll cover a few recommended configurations
below, as well as those that are unique to Netdata Agent containers.
=======
* Most modern linux distros supply `/etc/os-release` although some older distros only supply `/etc/lsb-release`. If
  this is the case you can change the line above that mounts the file inside the container to
  `-v /etc/lsb-release:/host/etc/lsb-release:ro`.
>>>>>>> 98b6eadf

### Add or remove other volumes

Some of the volumes are optional depending on how you use Netdata:

-   If you don't want to use the apps.plugin functionality, you can remove the mounts of `/etc/passwd` and `/etc/group`
    (they are used to get proper user and group names for the monitored host) to get slightly better security.
-   Most modern linux distos supply `/etc/os-release` although some older distros only supply `/etc/lsb-release`. If
    this is the case you can change the line above that mounts the file inside the container to `-v
    /etc/lsb-release:/host/etc/lsb-release:ro`.
-   If your host is virtualized then Netdata cannot detect it from inside the container and will output the wrong
    metadata (e.g. on `/api/v1/info` queries). You can fix this by setting a variable that overrides the detection
    using, e.g. `--env VIRTUALIZATION=$(systemd-detect-virt -v)`. If you are using a `docker-compose.yml` then add:

```yaml
    environment:
      - VIRTUALIZATION=${VIRTUALIZATION}
```

This allows the information to be passed into `docker-compose` using:

```bash
VIRTUALIZATION=$(systemd-detect-virt -v) docker-compose up
```

### Docker container names resolution

There are a few options for resolving container names within Netdata. Some methods of doing so will allow root access to
your machine from within the container. Please read the following carefully.

#### Docker socket proxy (safest option)

Deploy a Docker socket proxy that accepts and filters out requests using something like
[HAProxy](/docs/running-behind-haproxy/) so that it restricts connections to read-only access
to the CONTAINERS endpoint.

The reason it's safer to expose the socket to the proxy is because Netdata has a TCP port exposed outside the Docker
network. Access to the proxy container is limited to only within the network.

Below is [an example repository (and image)](https://github.com/Tecnativa/docker-socket-proxy) that provides a proxy to
the socket.

You run the Docker Socket Proxy in its own Docker Compose file and leave it on a private network that you can add to
other services that require access.

```yaml
version: '3'
services:
  netdata:
    image: netdata/netdata
    # ... rest of your config ...
    ports:
      - 19999:19999
    environment:
      - DOCKER_HOST=proxy:2375
  proxy:
    image: tecnativa/docker-socket-proxy
    volumes:
     - /var/run/docker.sock:/var/run/docker.sock:ro
    environment:
      - CONTAINERS=1

```
**Note:** Replace `2375` with the port of your proxy.

#### Giving group access to the Docker socket (less safe)

**Important Note**: You should seriously consider the necessity of activating this option, as it grants to the `netdata`
user access to the privileged socket connection of docker service and therefore your whole machine.

If you want to have your container names resolved by Netdata, make the `netdata` user be part of the group that owns the
socket.

To achieve that just add environment variable `PGID=[GROUP NUMBER]` to the Netdata container, where `[GROUP NUMBER]` is
practically the group id of the group assigned to the docker socket, on your host.

This group number can be found by running the following (if socket group ownership is docker):

```bash
grep docker /etc/group | cut -d ':' -f 3
```

#### Running as root (unsafe)

> You should seriously consider the necessity of activating this option, as it grants to the `netdata` user access to
> the privileged socket connection of docker service, and therefore your whole machine.

```yaml
version: '3'
services:
  netdata:
    image: netdata/netdata
    # ... rest of your config ...
    volumes:
      # ... other volumes ...
      - /var/run/docker.sock:/var/run/docker.sock:ro
    environment:
      - DOCKER_USR=root
```

### Pass command line options to Netdata

Since we use an [ENTRYPOINT](https://docs.docker.com/engine/reference/builder/#entrypoint) directive, you can provide
[Netdata daemon command line options](https://docs.netdata.cloud/daemon/#command-line-options) such as the IP address
Netdata will be running on, using the [command instruction](https://docs.docker.com/engine/reference/builder/#cmd). 

## Install the Agent using Docker Compose with SSL/TLS enabled HTTP Proxy

For a permanent installation on a public server, you should [secure the Netdata
instance](/docs/netdata-security.md). This section contains an example of how to install Netdata with an SSL
reverse proxy and basic authentication.

You can use the following `docker-compose.yml` and Caddyfile files to run Netdata with Docker. Replace the domains and
email address for [Let's Encrypt](https://letsencrypt.org/) before starting.

### Caddyfile

This file needs to be placed in `/opt` with name `Caddyfile`. Here you customize your domain and you need to provide
your email address to obtain a Let's Encrypt certificate. Certificate renewal will happen automatically and will be
executed internally by the caddy server.

```caddyfile
netdata.example.org {
  proxy / netdata:19999
  tls admin@example.org
}
```

### docker-compose.yml

After setting Caddyfile run this with `docker-compose up -d` to have fully functioning Netdata setup behind HTTP reverse
proxy.

```yaml
version: '3'
volumes:
  caddy:

services:
  caddy:
    image: abiosoft/caddy
    ports:
      - 80:80
      - 443:443
    volumes:
      - /opt/Caddyfile:/etc/Caddyfile
      - $HOME/.caddy:/root/.caddy
    environment:
      ACME_AGREE: 'true'
  netdata:
    restart: always
    hostname: netdata.example.org
    image: netdata/netdata
    cap_add:
      - SYS_PTRACE
    security_opt:
      - apparmor:unconfined
    volumes:
      - /etc/passwd:/host/etc/passwd:ro
      - /etc/group:/host/etc/group:ro
      - /proc:/host/proc:ro
      - /sys:/host/sys:ro
      - /var/run/docker.sock:/var/run/docker.sock:ro
```

### Restrict access with basic auth

You can restrict access by following [official caddy guide](https://caddyserver.com/docs/basicauth) and adding lines to
Caddyfile.

## Publish a test image to your own repository

At Netdata, we provide multiple ways of testing your Docker images using your own repositories.
You may either use the command line tools available or take advantage of our Travis CI infrastructure.

### Inside Netdata organization, using Travis CI

To enable Travis CI integration on your own repositories (Docker and Github), you need to be part of the Netdata
organization.

Once you have contacted the Netdata owners to setup you up on Github and Travis, execute the following steps

-   Preparation
    -   Have Netdata forked on your personal GitHub account
    -   Get a GitHub token: Go to **GitHub settings** -> **Developer Settings** -> **Personal access tokens**, and
        generate a new token with full access to `repo_hook`, read-only access to `admin:org`, `public_repo`,
        `repo_deployment`, `repo:status`, and `user:email` settings enabled. This will be your `GITHUB_TOKEN` that is
        described later in the instructions, so keep it somewhere safe.
    -   Contact the Netdata team and seek for permissions on `https://scan.coverity.com` should you require Travis to be
        able to push your forked code to coverity for analysis and report. Once you are setup, you should have your
        email you used in coverity and a token from them. These will be your `COVERITY_SCAN_SUBMIT_EMAIL` and
        `COVERITY_SCAN_TOKEN` that we will refer to later.
    -   Have a valid Docker hub account, the credentials from this account will be your `DOCKER_USERNAME` and
        `DOCKER_PWD` mentioned later.

-   Setting up Travis CI for your own fork (Detailed instructions provided by Travis team [here](https://docs.travis-ci.com/user/tutorial/))
    -   Login to travis with your own GITHUB credentials (There is Open Auth access)
    -   Go to your profile settings, under [repositories](https://travis-ci.com/account/repositories) section and setup
        your Netdata fork to be built by Travis CI.
    -   Once the repository has been setup, go to repository settings within Travis CI (usually under
        `https://travis-ci.com/NETDATA_DEVELOPER/netdata/settings`, where `NETDATA_DEVELOPER` is your GitHub handle),
        and select your desired settings.

-   While in Travis settings, under Netdata repository settings in the Environment Variables section, you need to add
    the following:
    -   `DOCKER_USERNAME` and `DOCKER_PWD` variables so that Travis can login to your Docker Hub account and publish
        Docker images there. 
    -   `REPOSITORY` variable to `NETDATA_DEVELOPER/netdata`, where `NETDATA_DEVELOPER` is your GitHub handle again.
    -   `GITHUB_TOKEN` variable with the token generated on the preparation step, for Travis workflows to function
        properly.
    -   `COVERITY_SCAN_SUBMIT_EMAIL` and `COVERITY_SCAN_TOKEN` variables to enable Travis to submit your code for
        analysis to Coverity.

Having followed these instructions, your forked repository should be all set up for integration with Travis CI. Happy
testing!

[![analytics](https://www.google-analytics.com/collect?v=1&aip=1&t=pageview&_s=1&ds=github&dr=https%3A%2F%2Fgithub.com%2Fnetdata%2Fnetdata&dl=https%3A%2F%2Fmy-netdata.io%2Fgithub%2Fpackaging%2Fdocker%2FREADME&_u=MAC~&cid=5792dfd7-8dc4-476b-af31-da2fdb9f93d2&tid=UA-64295674-3)](<>)<|MERGE_RESOLUTION|>--- conflicted
+++ resolved
@@ -99,16 +99,10 @@
 
 ## Configure Agent containers
 
-<<<<<<< HEAD
 You may need to configure the above `docker run...` and `docker-compose` commands based on your needs. You should
 reference the [`docker run`](https://docs.docker.com/engine/reference/run/) and [Docker
 Compose](https://docs.docker.com/compose/) documentation for details, but we'll cover a few recommended configurations
 below, as well as those that are unique to Netdata Agent containers.
-=======
-* Most modern linux distros supply `/etc/os-release` although some older distros only supply `/etc/lsb-release`. If
-  this is the case you can change the line above that mounts the file inside the container to
-  `-v /etc/lsb-release:/host/etc/lsb-release:ro`.
->>>>>>> 98b6eadf
 
 ### Add or remove other volumes
 
@@ -116,9 +110,9 @@
 
 -   If you don't want to use the apps.plugin functionality, you can remove the mounts of `/etc/passwd` and `/etc/group`
     (they are used to get proper user and group names for the monitored host) to get slightly better security.
--   Most modern linux distos supply `/etc/os-release` although some older distros only supply `/etc/lsb-release`. If
-    this is the case you can change the line above that mounts the file inside the container to `-v
-    /etc/lsb-release:/host/etc/lsb-release:ro`.
+-   Most modern linux distros supply `/etc/os-release` although some older distros only supply `/etc/lsb-release`. If
+    this is the case you can change the line above that mounts the file inside the container to
+    `-v /etc/lsb-release:/host/etc/lsb-release:ro`.
 -   If your host is virtualized then Netdata cannot detect it from inside the container and will output the wrong
     metadata (e.g. on `/api/v1/info` queries). You can fix this by setting a variable that overrides the detection
     using, e.g. `--env VIRTUALIZATION=$(systemd-detect-virt -v)`. If you are using a `docker-compose.yml` then add:
