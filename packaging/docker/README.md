--- conflicted
+++ resolved
@@ -1,10 +1,6 @@
 # Install Netdata with Docker
 
-<<<<<<< HEAD
-> :warning: As of Sep 9th, 2018 we ship [new docker builds](https://github.com/netdata/netdata/pull/3995), running Netdata in docker with an [ENTRYPOINT](https://docs.docker.com/engine/reference/builder/#entrypoint) directive, not a COMMAND directive. Please adapt your execution scripts accordingly. You can find more information about ENTRYPOINT vs COMMAND is presented by goinbigdata [here](http://goinbigdata.com/docker-run-vs-cmd-vs-entrypoint/) and by docker docs [here](https://docs.docker.com/engine/reference/builder/#understand-how-cmd-and-entrypoint-interact).
-=======
 > :warning: As of Sep 9th, 2018 we ship [new docker builds](https://github.com/netdata/netdata/pull/3995), running Netdata in Docker with an [ENTRYPOINT](https://docs.docker.com/engine/reference/builder/#entrypoint) directive, not a COMMAND directive. Please adapt your execution scripts accordingly. You can find more information about ENTRYPOINT vs COMMAND is presented by goinbigdata [here](http://goinbigdata.com/docker-run-vs-cmd-vs-entrypoint/) and by docker docs [here](https://docs.docker.com/engine/reference/builder/#understand-how-cmd-and-entrypoint-interact).
->>>>>>> 276cb210
 >
 > Also, the `latest` is now based on alpine, so **`alpine` is not updated any more** and `armv7hf` is now replaced with `armhf` (to comply with <https://github.com/multiarch> naming), so **`armv7hf` is not updated** either.
 
@@ -14,24 +10,13 @@
 
 ## Package scrambling in runtime (x86_64 only)
 
-<<<<<<< HEAD
-By default on x86_64 architecture, our Docker images use Polymorphic Polyverse Linux package scrambling. For increased security, you can enable rescrambling of packages during runtime. To do this set environment variable `RESCRAMBLE=true` while starting Netdata Docker container.
+By default on x86_64 architecture our docker images use Polymorphic Polyverse Linux package scrambling. For increased security you can enable rescrambling of packages during runtime. To do this set environment variable `RESCRAMBLE=true` while starting Netdata docker container.
 
 For more information go to [Polyverse site](https://polyverse.io/how-it-works/)
 
-## Run Netdata with Docker command
-
-Quickly start Netdata with the Docker command line.
-Netdata is then available at http://host:19999
-=======
-By default on x86_64 architecture our docker images use Polymorphic Polyverse Linux package scrambling. For increased security you can enable rescrambling of packages during runtime. To do this set environment variable `RESCRAMBLE=true` while starting Netdata docker container.
-
-For more information go to [Polyverse site](https://polyverse.io/how-it-works/)
-
 ## Run Netdata with the docker command
 
 Quickly start Netdata with the `docker` command. Netdata is then available at <http://host:19999>
->>>>>>> 276cb210
 
 This is good for an internal network or to quickly analyze a host.
 
@@ -78,20 +63,12 @@
 
 Deploy a Docker socket proxy that accepts and filters out requests using something like [HAProxy](https://docs.netdata.cloud/docs/running-behind-haproxy/) so that it restricts connections to read-only access to the CONTAINERS endpoint.
 
-<<<<<<< HEAD
-The reason it's safer to expose the socket to the proxy is that Netdata has a TCP port exposed outside the Docker network. Access to the proxy container is limited to only within the network.
-=======
 The reason it's safer to expose the socket to the proxy is because Netdata has a TCP port exposed outside the Docker network. Access to the proxy container is limited to only within the network.
->>>>>>> 276cb210
 
 #### Giving group access to the Docker socket (less safe)
 
-<<<<<<< HEAD
-**Important Note**: You should seriously consider the necessity of activating this option, as it grants to the netdata user access to the privileged socket connection of docker service and therefore your whole machine.
-=======
 **Important Note**: You should seriously consider the necessity of activating this option,
 as it grants to the `netdata` user access to the privileged socket connection of docker service and therefore your whole machine.
->>>>>>> 276cb210
 
 If you want to have your container names resolved by Netdata, make the `netdata` user be part of the group that owns the socket.
 
@@ -110,7 +87,10 @@
 as it grants to the `netdata` user access to the privileged socket connection of docker service and therefore your whole machine.
 
 ```yaml
-version: '3'
+
+
+
+: '3'
 services:
   netdata:
     image: netdata/netdata
@@ -128,15 +108,9 @@
 
 ## Install Netdata using Docker Compose with SSL/TLS enabled http proxy
 
-<<<<<<< HEAD
 For a permanent installation on a public server, you should [secure the Netdata instance](../../docs/netdata-security.md). This section contains an example of how to install netdata with an SSL reverse proxy and basic authentication.
 
 You can use the following docker-compose.yml and Caddyfile files to run Netdata with Docker. Replace the Domains and email address for [Let's Encrypt](https://letsencrypt.org/) before starting.
-=======
-For a permanent installation on a public server, you should [secure your Netdata instance](../../docs/netdata-security.md). This section contains an example of how to install Netdata with an SSL reverse proxy and basic authentication.
-
-You can use use the following docker-compose.yml and Caddyfile files to run Netdata with docker. Replace the Domains and email address for [Letsencrypt](https://letsencrypt.org/) before starting.
->>>>>>> 276cb210
 
 ### Prerequisites
 
@@ -199,11 +173,7 @@
 
 ## Publish a test image to your own repository
 
-<<<<<<< HEAD
-At Netdata we provide multiple ways of testing your Docker images using your own repositories.
-=======
 At Netdata, we provide multiple ways of testing your Docker images using your own repositories.
->>>>>>> 276cb210
 You may either use the command line tools available or take advantage of our Travis CI infrastructure.
 
 ### Using tools manually from the command line
@@ -242,25 +212,7 @@
 ### Inside Netdata organization, using Travis CI
 
 To enable Travis CI integration on your own repositories (Docker and Github), you need to be part of the Netdata organization.
-<<<<<<< HEAD
-Once you have contacted the Netdata owners to setup you up on Github and Travis, proceed with the following steps
-
-- Preparation
-  - Have Netdata forked on your personal GITHUB account
-  - Get a GITHUB token: Go to Github settings -> Developer Settings -> Personal access tokens, generate a new token with full access to repo_hook, read only access to admin:org, public_repo, repo_deployment, repo:status and user:email settings enabled. This will be your GITHUB_TOKEN that is described later in the instructions, so keep it somewhere safe until is needed.
-  - Contact Netdata team and seek for permissions on https://scan.coverity.com should you require Travis to be able to push your forked code to coverity for analysis and report. Once you are setup, you should have your email you used in coverity and a token from them. These will be your COVERITY_SCAN_SUBMIT_EMAIL and COVERITY_SCAN_TOKEN that we will refer to later.
-  - Have a valid Docker hub account, the credentials from this account will be your DOCKER_USERNAME and DOCKER_PWD mentioned later
-
-- Setting up Travis CI for your own fork (Detailed instructions provided by Travis team [here](https://docs.travis-ci.com/user/tutorial/))
-  - Login to travis with your own GITHUB credentials (There is Open Auth access)
-  - Go to your profile settings, under [repositories](https://travis-ci.com/account/repositories) section and setup your netdata fork to be built by travis
-  - Once the repository has been setup, go to repository settings within travis (usually under https://travis-ci.com/NETDATA_DEVELOPER/netdata/settings, where "NETDATA_DEVELOPER" is your github handle) and select your desired settings.
-- While in Travis settings, under Netdata repository settings in the Environment Variables section, you need to add the following:
-  - DOCKER_USERNAME and DOCKER_PWD variables so that Travis can login to your docker hub account and publish docker images there. 
-  - REPOSITORY variable to "NETDATA_DEVELOPER/netdata" where NETDATA_DEVELOPER is your github handle again.
-  - GITHUB_TOKEN variable with the token generated on the preparation step, for travis workflows to function properly
-  - COVERITY_SCAN_SUBMIT_EMAIL and COVERITY_SCAN_TOKEN variables to enable Travis to submit your code for analysis to Coverity.
-=======
+
 Once you have contacted the Netdata owners to setup you up on Github and Travis, execute the following steps
 
 -   Preparation
@@ -279,6 +231,5 @@
     -   REPOSITORY variable to "NETDATA_DEVELOPER/netdata" where NETDATA_DEVELOPER is your github handle again.
     -   GITHUB_TOKEN variable with the token generated on the preparation step, for travis workflows to function properly
     -   COVERITY_SCAN_SUBMIT_EMAIL and COVERITY_SCAN_TOKEN variables to enable Travis to submit your code for analysis to Coverity.
->>>>>>> 276cb210
 
 Having followed these instructions, your forked repository should be all set up for Travis Integration, happy testing!