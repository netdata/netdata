# SPDX-License-Identifier: GPL-3.0-or-later
# author  : paulfantom

# This image contains preinstalled dependencies
# hadolint ignore=DL3007
FROM netdata/builder:latest as builder

# One of 'nightly' or 'stable'
ARG RELEASE_CHANNEL=nightly

ARG CFLAGS

ENV CFLAGS=$CFLAGS

ARG EXTRA_INSTALL_OPTS

ENV EXTRA_INSTALL_OPTS=$EXTRA_INSTALL_OPTS

ARG DEBUG_BUILD

ENV DEBUG_BUILD=$DEBUG_BUILD

# Copy source
COPY . /opt/netdata.git
WORKDIR /opt/netdata.git

# Install from source
RUN chmod +x netdata-installer.sh && \
   cp -rp /deps/* /usr/local/ && \
   /bin/echo -e "INSTALL_TYPE='oci'\nPREBUILT_ARCH='$(uname -m)'" > ./system/.install-type && \
   CFLAGS="$(packaging/docker/gen-cflags.sh)" LDFLAGS="-Wl,--gc-sections" ./netdata-installer.sh --dont-wait --dont-start-it --use-system-protobuf \
   ${EXTRA_INSTALL_OPTS} --one-time-build --enable-lto "$([ "$RELEASE_CHANNEL" = stable ] && echo --stable-channel)"

# files to one directory
RUN mkdir -p /app/usr/sbin/ \
             /app/usr/share \
             /app/usr/libexec \
             /app/usr/local \
             /app/usr/lib \
             /app/var/cache \
             /app/var/lib \
             /app/etc && \
    mv /usr/share/netdata   /app/usr/share/ && \
    mv /usr/libexec/netdata /app/usr/libexec/ && \
    mv /usr/lib/netdata     /app/usr/lib/ && \
    mv /var/cache/netdata   /app/var/cache/ && \
    mv /var/lib/netdata     /app/var/lib/ && \
    mv /etc/netdata         /app/etc/ && \
    mv /usr/sbin/netdata    /app/usr/sbin/ && \
    mv /usr/sbin/netdata-claim.sh    /app/usr/sbin/ && \
    mv /usr/sbin/netdatacli    /app/usr/sbin/ && \
    mv packaging/docker/run.sh        /app/usr/sbin/ && \
    mv packaging/docker/health.sh     /app/usr/sbin/ && \
    mkdir -p /deps/etc && \
    cp -rp /deps/etc /app/usr/local/etc && \
    chmod -R o+rX /app && \
    chmod +x /app/usr/sbin/run.sh

#####################################################################
# This image contains preinstalled dependencies
# hadolint ignore=DL3007
FROM netdata/base:latest as base

ARG OFFICIAL_IMAGE=false
ENV NETDATA_OFFICIAL_IMAGE=$OFFICIAL_IMAGE

# Configure system
ARG NETDATA_UID=201
ARG NETDATA_GID=201
ENV DOCKER_GRP netdata
ENV DOCKER_USR netdata
# If DISABLE_TELEMETRY is set, it will disable anonymous stats collection and reporting
#ENV DISABLE_TELEMETRY=1

# Copy files over
RUN mkdir -p /opt/src /var/log/netdata && \
    # Link log files to stdout
    ln -sf /dev/stdout /var/log/netdata/access.log && \
    ln -sf /dev/stdout /var/log/netdata/debug.log && \
    ln -sf /dev/stderr /var/log/netdata/error.log && \
    ln -sf /dev/stdout /var/log/netdata/collector.log && \
<<<<<<< HEAD
    ln -sf /dev/stdout /var/log/netdata/fluentbit.log && \
=======
    ln -sf /dev/stdout /var/log/netdata/health.log && \
>>>>>>> d20fe0ce
    # Add netdata user
    addgroup -g ${NETDATA_GID} -S "${DOCKER_GRP}" && \
    adduser -S -H -s /usr/sbin/nologin -u ${NETDATA_GID} -h /etc/netdata -G "${DOCKER_GRP}" "${DOCKER_USR}"
    # Fix handling of config directory

# Long-term this should leverage BuildKit’s mount option.
COPY --from=builder /app /

# Apply the permissions as described in
# https://docs.netdata.cloud/docs/netdata-security/#netdata-directories, but own everything by root group due to https://github.com/netdata/netdata/pull/6543
# hadolint ignore=DL3013
RUN chown -R root:root \
        /etc/netdata \
        /usr/share/netdata \
        /usr/libexec/netdata && \
    chown -R netdata:root \
        /usr/lib/netdata \
        /var/cache/netdata \
        /var/lib/netdata \
        /var/log/netdata && \
    chown -R netdata:netdata /var/lib/netdata/cloud.d && \
    chmod 0700 /var/lib/netdata/cloud.d && \
    chmod 0755 /usr/libexec/netdata/plugins.d/*.plugin && \
    chmod 4755 \
        /usr/libexec/netdata/plugins.d/cgroup-network \
        /usr/libexec/netdata/plugins.d/local-listeners \
        /usr/libexec/netdata/plugins.d/apps.plugin \
        /usr/libexec/netdata/plugins.d/debugfs.plugin && \
    if [ -f /usr/libexec/netdata/plugins.d/freeipmi.plugin ]; then \
        chmod 4755 /usr/libexec/netdata/plugins.d/freeipmi.plugin; \
    fi && \
    if [ -f /usr/libexec/netdata/plugins.d/go.d.plugin ]; then \
        chmod 4755 /usr/libexec/netdata/plugins.d/go.d.plugin; \
    fi && \
    # Group write permissions due to: https://github.com/netdata/netdata/pull/6543
    find /var/lib/netdata /var/cache/netdata -type d -exec chmod 0770 {} \; && \
    find /var/lib/netdata /var/cache/netdata -type f -exec chmod 0660 {} \; && \
    cp -va /etc/netdata /etc/netdata.stock

ENV NETDATA_LISTENER_PORT 19999
EXPOSE $NETDATA_LISTENER_PORT

ENV NETDATA_EXTRA_APK_PACKAGES=""

ENTRYPOINT ["/usr/sbin/run.sh"]

HEALTHCHECK --interval=60s --timeout=10s --retries=3 CMD /usr/sbin/health.sh

ONBUILD ENV NETDATA_OFFICIAL_IMAGE=false

LABEL org.opencontainers.image.authors="Netdatabot <bot@netdata.cloud>"
LABEL org.opencontainers.image.url="https://netdata.cloud"
LABEL org.opencontainers.image.documentation="https://learn.netdata.cloud"
LABEL org.opencontainers.image.source="https://github.com/netdata/netdata"
LABEL org.opencontainers.image.title="Netdata Agent"
LABEL org.opencontainers.image.description="Official Netdata Agent Docker Image"
LABEL org.opencontainers.image.vendor="Netdata Inc."<|MERGE_RESOLUTION|>--- conflicted
+++ resolved
@@ -79,11 +79,8 @@
     ln -sf /dev/stdout /var/log/netdata/debug.log && \
     ln -sf /dev/stderr /var/log/netdata/error.log && \
     ln -sf /dev/stdout /var/log/netdata/collector.log && \
-<<<<<<< HEAD
     ln -sf /dev/stdout /var/log/netdata/fluentbit.log && \
-=======
     ln -sf /dev/stdout /var/log/netdata/health.log && \
->>>>>>> d20fe0ce
     # Add netdata user
     addgroup -g ${NETDATA_GID} -S "${DOCKER_GRP}" && \
     adduser -S -H -s /usr/sbin/nologin -u ${NETDATA_GID} -h /etc/netdata -G "${DOCKER_GRP}" "${DOCKER_USR}"
