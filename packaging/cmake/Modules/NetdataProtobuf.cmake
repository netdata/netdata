# Macros and functions for handling of Protobuf
#
# Copyright (c) 2024 Netdata Inc.
# SPDX-License-Identifier: GPL-3.0-or-later

# Prepare a vendored copy of Protobuf for use with Netdata.
function(netdata_bundle_protobuf)
        include(FetchContent)
        include(NetdataFetchContentExtra)

        set(PROTOBUF_TAG f0dc78d7e6e331b8c6bb2d5283e06aa26883ca7c) # v21.12
        set(NEED_ABSL False)

        if(CMAKE_CXX_STANDARD GREATER_EQUAL 14)
                set(PROTOBUF_TAG 4a2aef570deb2bfb8927426558701e8bfc26f2a4) # v25.3
                set(NEED_ABSL True)
                set(ABSL_TAG 2f9e432cce407ce0ae50676696666f33a77d42ac) # 20240116.1
        endif()

        set(FETCHCONTENT_TRY_FIND_PACKAGE_MODE NEVER)

        string(REPLACE "-fsanitize=address" "" CMAKE_C_FLAGS "${CMAKE_C_FLAGS}")
        string(REPLACE "-fsanitize=address" "" CMAKE_CXX_FLAGS "${CMAKE_CXX_FLAGS}")

        # ignore debhelper
        set(FETCHCONTENT_FULLY_DISCONNECTED Off)

        if(NEED_ABSL)
                set(ABSL_PROPAGATE_CXX_STD On)
                set(ABSL_ENABLE_INSTALL Off)

                message(STATUS "Preparing bundled Abseil (required by bundled Protobuf)")
                FetchContent_Declare(absl
                        GIT_REPOSITORY https://github.com/abseil/abseil-cpp
                        GIT_TAG ${ABSL_TAG}
                )
                FetchContent_MakeAvailable_NoInstall(absl)
                message(STATUS "Finished preparing bundled Abseil")
        endif()

        set(protobuf_INSTALL Off)
        set(protobuf_BUILD_LIBPROTOC Off)
        set(protobuf_BUILD_TESTS Off)
        set(protobuf_BUILD_SHARED_LIBS Off)

        message(STATUS "Preparing bundled Protobuf")
        FetchContent_Declare(protobuf
                GIT_REPOSITORY https://github.com/protocolbuffers/protobuf.git
                GIT_TAG ${PROTOBUF_TAG}
        )
        FetchContent_MakeAvailable_NoInstall(protobuf)
        message(STATUS "Finished preparing bundled Protobuf.")

        set(BUNDLED_PROTOBUF True PARENT_SCOPE)
endfunction()

# Handle detection of Protobuf
macro(netdata_detect_protobuf)
        if(COMPILED_FOR_WINDOWS)
                set(NETDATA_PROTOBUF_PROTOC_EXECUTABLE "/bin/protoc")
                set(NETDATA_PROTOBUF_CFLAGS_OTHER "")
                set(NETDATA_PROTOBUF_INCLUDE_DIRS "")
                set(NETDATA_PROTOBUF_LIBS "-lprotobuf")

                set(ENABLE_PROTOBUF True)
                set(HAVE_PROTOBUF True)
        else()
                if(NOT ENABLE_BUNDLED_PROTOBUF)
                        if (NOT BUILD_SHARED_LIBS)
                                set(Protobuf_USE_STATIC_LIBS On)
                        endif()

                        # The FindProtobuf CMake module shipped by upstream CMake is
                        # broken for Protobuf version 22.0 and newer because it does
                        # not correctly pull in the new Abseil dependencies. Protobuf
                        # itself sometimes ships a CMake Package Configuration module
                        # that _does_ work correctly, so use that in preference to the
                        # Find module shipped with CMake.
                        #
                        # The code below works by first attempting to use find_package
                        # in config mode, and then checking for the existence of the
                        # target we actually use that gets defined by the protobuf
                        # CMake Package Configuration Module to determine if that
                        # worked. A bit of extra logic is required in the case of the
                        # config mode working, because some systems ship compatibility
                        # logic for the old FindProtobuf module while others do not.
                        #
                        # Upstream bug reference: https://gitlab.kitware.com/cmake/cmake/-/issues/24321
                        find_package(Protobuf CONFIG)

                        if(NOT TARGET protobuf::libprotobuf)
                                message(STATUS "Could not find Protobuf using Config mode, falling back to Module mode")
                                find_package(Protobuf REQUIRED)
                        endif()
                endif()

<<<<<<< HEAD
                if(TARGET protobuf::libprotobuf)
                        if(NOT Protobuf_PROTOC_EXECUTABLE AND TARGET protobuf::protoc)
                                get_target_property(Protobuf_PROTOC_EXECUTABLE protobuf::protoc
                                        IMPORTED_LOCATION_RELEASE)
                                if(NOT EXISTS "${Protobuf_PROTOC_EXECUTABLE}")
                                        get_target_property(Protobuf_PROTOC_EXECUTABLE protobuf::protoc
                                                IMPORTED_LOCATION_RELWITHDEBINFO)
                                endif()
                                if(NOT EXISTS "${Protobuf_PROTOC_EXECUTABLE}")
                                        get_target_property(Protobuf_PROTOC_EXECUTABLE protobuf::protoc
                                                IMPORTED_LOCATION_MINSIZEREL)
                                endif()
                                if(NOT EXISTS "${Protobuf_PROTOC_EXECUTABLE}")
                                        get_target_property(Protobuf_PROTOC_EXECUTABLE protobuf::protoc
                                                IMPORTED_LOCATION_DEBUG)
                                endif()
                                if(NOT EXISTS "${Protobuf_PROTOC_EXECUTABLE}")
                                        get_target_property(Protobuf_PROTOC_EXECUTABLE protobuf::protoc
                                                IMPORTED_LOCATION_NOCONFIG)
                                endif()
                                if(NOT Protobuf_PROTOC_EXECUTABLE)
                                        set(Protobuf_PROTOC_EXECUTABLE protobuf::protoc)
                                endif()
                        endif()

                        # It is technically possible that this may still not
                        # be set by this point, so we need to check it and
                        # fail noisily if it isn't because the build won't
                        # work without it.
                        if(NOT Protobuf_PROTOC_EXECUTABLE)
                                message(FATAL_ERROR "Could not determine the location of the protobuf compiler for the detected version of protobuf.")
                        endif()
=======
        if(TARGET protobuf::libprotobuf)
                if(NOT Protobuf_PROTOC_EXECUTABLE AND TARGET protobuf::protoc)
                        set(Protobuf_PROTOC_EXECUTABLE protobuf::protoc)
                endif()
>>>>>>> b994cda1

                        set(NETDATA_PROTOBUF_PROTOC_EXECUTABLE ${Protobuf_PROTOC_EXECUTABLE})
                        set(NETDATA_PROTOBUF_LIBS protobuf::libprotobuf)
                        get_target_property(NETDATA_PROTOBUF_CFLAGS_OTHER
                                            protobuf::libprotobuf
                                            INTERFACE_COMPILE_DEFINITIONS)
                        get_target_property(NETDATA_PROTOBUF_INCLUDE_DIRS
                                            protobuf::libprotobuf
                                            INTERFACE_INCLUDE_DIRECTORIES)

                        if(NETDATA_PROTOBUF_CFLAGS_OTHER STREQUAL NETDATA_PROTOBUF_CFLAGS_OTHER-NOTFOUND)
                                set(NETDATA_PROTOBUF_CFLAGS_OTHER "")
                        endif()

<<<<<<< HEAD
                        if(NETDATA_PROTOBUF_INCLUDE_DIRS STREQUAL NETDATA_PROTOBUF_INCLUDE_DIRS-NOTFOUND)
                                set(NETDATA_PROTOBUF_INCLUDE_DIRS "")
                        endif()
                else()
                        set(NETDATA_PROTOBUF_PROTOC_EXECUTABLE ${PROTOBUF_PROTOC_EXECUTABLE})
                        set(NETDATA_PROTOBUF_CFLAGS_OTHER ${PROTOBUF_CFLAGS_OTHER})
                        set(NETDATA_PROTOBUF_INCLUDE_DIRS ${PROTOBUF_INCLUDE_DIRS})
                        set(NETDATA_PROTOBUF_LIBS ${PROTOBUF_LIBRARIES})
                endif()

                set(ENABLE_PROTOBUF True)
                set(HAVE_PROTOBUF True)
=======
                set(PROTOBUF_PROTOC_EXECUTABLE ${Protobuf_PROTOC_EXECUTABLE})
                set(PROTOBUF_LIBRARIES protobuf::libprotobuf)
>>>>>>> b994cda1
        endif()
endmacro()

# Helper function to compile protocol definitions into C++ code.
function(netdata_protoc_generate_cpp INC_DIR OUT_DIR SRCS HDRS)
        if(NOT ARGN)
                message(SEND_ERROR "Error: protoc_generate_cpp() called without any proto files")
                return()
        endif()

        set(${INC_DIR})
        set(${OUT_DIR})
        set(${SRCS})
        set(${HDRS})

        foreach(FIL ${ARGN})
                get_filename_component(ABS_FIL ${FIL} ABSOLUTE)
                get_filename_component(DIR ${ABS_FIL} DIRECTORY)
                get_filename_component(FIL_WE ${FIL} NAME_WE)

                set(GENERATED_PB_CC "${DIR}/${FIL_WE}.pb.cc")
                list(APPEND ${SRCS} ${GENERATED_PB_CC})

                set(GENERATED_PB_H "${DIR}/${FIL_WE}.pb.h")
                list(APPEND ${HDRS} ${GENERATED_PB_H})

                list(APPEND _PROTOC_INCLUDE_DIRS ${INC_DIR})

                if(ENABLE_BUNDLED_PROTOBUF)
                        list(APPEND _PROTOC_INCLUDE_DIRS ${CMAKE_BINARY_DIR}/_deps/protobuf-src/src/)
                endif()

                add_custom_command(OUTPUT ${GENERATED_PB_CC} ${GENERATED_PB_H}
                                   COMMAND ${PROTOBUF_PROTOC_EXECUTABLE}
                                   ARGS "-I$<JOIN:${_PROTOC_INCLUDE_DIRS},;-I>" --cpp_out=${OUT_DIR} ${ABS_FIL}
                                   DEPENDS ${ABS_FIL} ${PROTOBUF_PROTOC_EXECUTABLE}
                                   COMMENT "Running C++ protocol buffer compiler on ${FIL}"
                                   COMMAND_EXPAND_LISTS)
        endforeach()

        set_source_files_properties(${${SRCS}} ${${HDRS}} PROPERTIES GENERATED TRUE)
        set_source_files_properties(${${SRCS}} ${${HDRS}} PROPERTIES COMPILE_OPTIONS -Wno-deprecated-declarations)

        set(${SRCS} ${${SRCS}} PARENT_SCOPE)
        set(${HDRS} ${${HDRS}} PARENT_SCOPE)
endfunction()

# Add protobuf to a specified target.
function(netdata_add_protobuf _target)
        target_compile_definitions(${_target} PRIVATE ${PROTOBUF_CFLAGS_OTHER})
        target_include_directories(${_target} PRIVATE ${PROTOBUF_INCLUDE_DIRS})
        target_link_libraries(${_target} PRIVATE ${PROTOBUF_LIBRARIES})
endfunction()<|MERGE_RESOLUTION|>--- conflicted
+++ resolved
@@ -94,30 +94,9 @@
                         endif()
                 endif()
 
-<<<<<<< HEAD
                 if(TARGET protobuf::libprotobuf)
                         if(NOT Protobuf_PROTOC_EXECUTABLE AND TARGET protobuf::protoc)
-                                get_target_property(Protobuf_PROTOC_EXECUTABLE protobuf::protoc
-                                        IMPORTED_LOCATION_RELEASE)
-                                if(NOT EXISTS "${Protobuf_PROTOC_EXECUTABLE}")
-                                        get_target_property(Protobuf_PROTOC_EXECUTABLE protobuf::protoc
-                                                IMPORTED_LOCATION_RELWITHDEBINFO)
-                                endif()
-                                if(NOT EXISTS "${Protobuf_PROTOC_EXECUTABLE}")
-                                        get_target_property(Protobuf_PROTOC_EXECUTABLE protobuf::protoc
-                                                IMPORTED_LOCATION_MINSIZEREL)
-                                endif()
-                                if(NOT EXISTS "${Protobuf_PROTOC_EXECUTABLE}")
-                                        get_target_property(Protobuf_PROTOC_EXECUTABLE protobuf::protoc
-                                                IMPORTED_LOCATION_DEBUG)
-                                endif()
-                                if(NOT EXISTS "${Protobuf_PROTOC_EXECUTABLE}")
-                                        get_target_property(Protobuf_PROTOC_EXECUTABLE protobuf::protoc
-                                                IMPORTED_LOCATION_NOCONFIG)
-                                endif()
-                                if(NOT Protobuf_PROTOC_EXECUTABLE)
-                                        set(Protobuf_PROTOC_EXECUTABLE protobuf::protoc)
-                                endif()
+                                set(Protobuf_PROTOC_EXECUTABLE protobuf::protoc)
                         endif()
 
                         # It is technically possible that this may still not
@@ -127,43 +106,13 @@
                         if(NOT Protobuf_PROTOC_EXECUTABLE)
                                 message(FATAL_ERROR "Could not determine the location of the protobuf compiler for the detected version of protobuf.")
                         endif()
-=======
-        if(TARGET protobuf::libprotobuf)
-                if(NOT Protobuf_PROTOC_EXECUTABLE AND TARGET protobuf::protoc)
-                        set(Protobuf_PROTOC_EXECUTABLE protobuf::protoc)
-                endif()
->>>>>>> b994cda1
 
-                        set(NETDATA_PROTOBUF_PROTOC_EXECUTABLE ${Protobuf_PROTOC_EXECUTABLE})
-                        set(NETDATA_PROTOBUF_LIBS protobuf::libprotobuf)
-                        get_target_property(NETDATA_PROTOBUF_CFLAGS_OTHER
-                                            protobuf::libprotobuf
-                                            INTERFACE_COMPILE_DEFINITIONS)
-                        get_target_property(NETDATA_PROTOBUF_INCLUDE_DIRS
-                                            protobuf::libprotobuf
-                                            INTERFACE_INCLUDE_DIRECTORIES)
-
-                        if(NETDATA_PROTOBUF_CFLAGS_OTHER STREQUAL NETDATA_PROTOBUF_CFLAGS_OTHER-NOTFOUND)
-                                set(NETDATA_PROTOBUF_CFLAGS_OTHER "")
-                        endif()
-
-<<<<<<< HEAD
-                        if(NETDATA_PROTOBUF_INCLUDE_DIRS STREQUAL NETDATA_PROTOBUF_INCLUDE_DIRS-NOTFOUND)
-                                set(NETDATA_PROTOBUF_INCLUDE_DIRS "")
-                        endif()
-                else()
-                        set(NETDATA_PROTOBUF_PROTOC_EXECUTABLE ${PROTOBUF_PROTOC_EXECUTABLE})
-                        set(NETDATA_PROTOBUF_CFLAGS_OTHER ${PROTOBUF_CFLAGS_OTHER})
-                        set(NETDATA_PROTOBUF_INCLUDE_DIRS ${PROTOBUF_INCLUDE_DIRS})
-                        set(NETDATA_PROTOBUF_LIBS ${PROTOBUF_LIBRARIES})
+                        set(PROTOBUF_PROTOC_EXECUTABLE ${Protobuf_PROTOC_EXECUTABLE})
+                        set(PROTOBUF_LIBRARIES protobuf::libprotobuf)
                 endif()
 
                 set(ENABLE_PROTOBUF True)
                 set(HAVE_PROTOBUF True)
-=======
-                set(PROTOBUF_PROTOC_EXECUTABLE ${Protobuf_PROTOC_EXECUTABLE})
-                set(PROTOBUF_LIBRARIES protobuf::libprotobuf)
->>>>>>> b994cda1
         endif()
 endmacro()
 
