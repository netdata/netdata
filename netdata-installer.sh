#!/bin/sh

# SPDX-License-Identifier: GPL-3.0-or-later

# Next unused error code: I0012

export PATH="${PATH}:/sbin:/usr/sbin:/usr/local/bin:/usr/local/sbin"
uniquepath() {
  path=""
  tmp="$(mktemp)"
  (echo  "${PATH}" | tr ":" "\n") > "$tmp"
  while read -r REPLY;
  do
    if echo "${path}" | grep -v "(^|:)${REPLY}(:|$)"; then
      [ -n "${path}" ] && path="${path}:"
      path="${path}${REPLY}"
    fi
  done < "$tmp"
rm "$tmp"
  [ -n "${path}" ]
export PATH="${path%:/sbin:/usr/sbin:/usr/local/bin:/usr/local/sbin}"
} > /dev/null
uniquepath

PROGRAM="$0"
NETDATA_SOURCE_DIR="$(pwd)"
INSTALLER_DIR="$(dirname "${PROGRAM}")"

if [ "${NETDATA_SOURCE_DIR}" != "${INSTALLER_DIR}" ] && [ "${INSTALLER_DIR}" != "." ]; then
  echo >&2 "Warning: you are currently in '${NETDATA_SOURCE_DIR}' but the installer is in '${INSTALLER_DIR}'."
fi

# -----------------------------------------------------------------------------
# reload the user profile

# shellcheck source=/dev/null
[ -f /etc/profile ] && . /etc/profile

# make sure /etc/profile does not change our current directory
cd "${NETDATA_SOURCE_DIR}" || exit 1

# -----------------------------------------------------------------------------
# load the required functions

if [ -f "${INSTALLER_DIR}/packaging/installer/functions.sh" ]; then
  # shellcheck source=packaging/installer/functions.sh
  . "${INSTALLER_DIR}/packaging/installer/functions.sh" || exit 1
else
  # shellcheck source=packaging/installer/functions.sh
  . "${NETDATA_SOURCE_DIR}/packaging/installer/functions.sh" || exit 1
fi

# Used to enable saved warnings support in functions.sh
# shellcheck disable=SC2034
NETDATA_SAVE_WARNINGS=1

# -----------------------------------------------------------------------------
# figure out an appropriate temporary directory
_cannot_use_tmpdir() {
  testfile="$(TMPDIR="${1}" mktemp -q -t netdata-test.XXXXXXXXXX)"
  ret=0

  if [ -z "${testfile}" ]; then
    return "${ret}"
  fi

  if printf '#!/bin/sh\necho SUCCESS\n' > "${testfile}"; then
    if chmod +x "${testfile}"; then
      if [ "$("${testfile}")" = "SUCCESS" ]; then
        ret=1
      fi
    fi
  fi

  rm -f "${testfile}"
  return "${ret}"
}

if [ -z "${TMPDIR}" ] || _cannot_use_tmpdir "${TMPDIR}"; then
  if _cannot_use_tmpdir /tmp; then
    if _cannot_use_tmpdir "${PWD}"; then
      fatal "Unable to find a usable temporary directory. Please set \$TMPDIR to a path that is both writable and allows execution of files and try again." I0000
    else
      TMPDIR="${PWD}"
    fi
  else
    TMPDIR="/tmp"
  fi
fi

# -----------------------------------------------------------------------------
# set up handling for deferred error messages
#
# This leverages the saved warnings functionality shared with some functions from functions.sh

print_deferred_errors() {
  if [ -n "${SAVED_WARNINGS}" ]; then
    printf >&2 "\n"
    printf >&2 "%b\n" "The following warnings and non-fatal errors were encountered during the installation process:"
    printf >&2 "%b\n" "${SAVED_WARNINGS}"
    printf >&2 "\n"
  fi
}

download_go() {
  download_file "${1}" "${2}" "go.d plugin" "go"
}

# make sure we save all commands we run
# Variable is used by code in the packaging/installer/functions.sh
# shellcheck disable=SC2034
run_logfile="netdata-installer.log"


# -----------------------------------------------------------------------------
# fix PKG_CHECK_MODULES error

if [ -d /usr/share/aclocal ]; then
  ACLOCAL_PATH=${ACLOCAL_PATH-/usr/share/aclocal}
  export ACLOCAL_PATH
fi

export LC_ALL=C
umask 002

# Be nice on production environments
renice 19 $$ > /dev/null 2> /dev/null

# you can set CFLAGS before running installer
# shellcheck disable=SC2269
LDFLAGS="${LDFLAGS}"
CFLAGS="${CFLAGS-"-O2 -pipe"}"
[ "z${CFLAGS}" = "z-O3" ] && CFLAGS="-O2"
# shellcheck disable=SC2269
ACLK="${ACLK}"

# keep a log of this command
{
  printf "\n# "
  date
  printf 'CFLAGS="%s" ' "${CFLAGS}"
  printf 'LDFLAGS="%s" ' "${LDFLAGS}"
  printf "%s" "${PROGRAM}" "${@}"
  printf "\n"
} >> netdata-installer.log

REINSTALL_OPTIONS="$(
  printf "%s" "${*}"
  printf "\n"
)"
# remove options that shown not be inherited by netdata-updater.sh
REINSTALL_OPTIONS="$(echo "${REINSTALL_OPTIONS}" | sed 's/--dont-wait//g' | sed 's/--dont-start-it//g')"

banner_nonroot_install() {
  cat << NONROOTNOPREFIX

  ${TPUT_RED}${TPUT_BOLD}Sorry! This will fail!${TPUT_RESET}

  You are attempting to install netdata as a non-root user, but you plan
  to install it in system paths.

  Please set an installation prefix, like this:

      $PROGRAM ${@} --install-prefix /tmp

  or, run the installer as root:

      sudo $PROGRAM ${@}

  We suggest to install it as root, or certain data collectors will
  not be able to work. Netdata drops root privileges when running.
  So, if you plan to keep it, install it as root to get the full
  functionality.

NONROOTNOPREFIX
}

banner_root_notify() {
  cat << NONROOT

  ${TPUT_RED}${TPUT_BOLD}IMPORTANT${TPUT_RESET}:
  You are about to install netdata as a non-root user.
  Netdata will work, but a few data collection modules that
  require root access will fail.

  If you are installing netdata permanently on your system, run
  the installer like this:

     ${TPUT_YELLOW}${TPUT_BOLD}sudo $PROGRAM ${@}${TPUT_RESET}

NONROOT
}

usage() {
  netdata_banner
  progress "installer command line options"
  cat << HEREDOC

USAGE: ${PROGRAM} [options]
       where options include:

  --install-prefix <path>    Install netdata in <path>. Ex. --install-prefix /opt will put netdata in /opt/netdata.
  --dont-start-it            Do not (re)start netdata after installation.
  --dont-wait                Run installation in non-interactive mode.
  --stable-channel           Use packages from GitHub release pages instead of nightly updates.
                             This results in less frequent updates.
  --nightly-channel          Use most recent nightly updates instead of GitHub releases.
                             This results in more frequent updates.
  --disable-go               Disable installation of go.d.plugin.
  --disable-ebpf             Disable eBPF Kernel plugin. Default: enabled.
  --disable-cloud            Disable all Netdata Cloud functionality.
  --require-cloud            Fail the install if it can't build Netdata Cloud support.
  --enable-plugin-freeipmi   Enable the FreeIPMI plugin. Default: enable it when libipmimonitoring is available.
  --disable-plugin-freeipmi  Explicitly disable the FreeIPMI plugin.
  --disable-https            Explicitly disable TLS support.
  --disable-dbengine         Explicitly disable DB engine support.
  --enable-plugin-nfacct     Enable nfacct plugin. Default: enable it when libmnl and libnetfilter_acct are available.
  --disable-plugin-nfacct    Explicitly disable the nfacct plugin.
  --enable-plugin-xenstat    Enable the xenstat plugin. Default: enable it when libxenstat and libyajl are available.
  --disable-plugin-xenstat   Explicitly disable the xenstat plugin.
  --enable-exporting-kinesis Enable AWS Kinesis exporting connector. Default: enable it when libaws_cpp_sdk_kinesis
                             and its dependencies are available.
  --disable-exporting-kinesis Explicitly disable AWS Kinesis exporting connector.
  --enable-exporting-prometheus-remote-write Enable Prometheus remote write exporting connector. Default: enable it
                             when libprotobuf and libsnappy are available.
  --disable-exporting-prometheus-remote-write Explicitly disable Prometheus remote write exporting connector.
  --enable-exporting-mongodb Enable MongoDB exporting connector. Default: enable it when libmongoc is available.
  --disable-exporting-mongodb Explicitly disable MongoDB exporting connector.
  --enable-exporting-pubsub  Enable Google Cloud PubSub exporting connector. Default: enable it when
                             libgoogle_cloud_cpp_pubsub_protos and its dependencies are available.
  --disable-exporting-pubsub Explicitly disable Google Cloud PubSub exporting connector.
  --enable-lto               Enable link-time optimization. Default: disabled.
  --disable-lto              Explicitly disable link-time optimization.
  --enable-ml                Enable anomaly detection with machine learning. Default: autodetect.
  --disable-ml               Explicitly disable anomaly detection with machine learning.
  --disable-x86-sse          Disable SSE instructions & optimizations. Default: enabled.
  --use-system-protobuf      Use a system copy of libprotobuf instead of bundled copy. Default: bundled.
  --zlib-is-really-here
  --libs-are-really-here     If you see errors about missing zlib or libuuid but you know it is available, you might
                             have a broken pkg-config. Use this option to proceed without checking pkg-config.
  --disable-telemetry        Opt-out from our anonymous telemetry program. (DISABLE_TELEMETRY=1)
  --skip-available-ram-check Skip checking the amount of RAM the system has and pretend it has enough to build safely.
  --disable-logsmanagement   Disable the logs management plugin. Default: autodetect.
  --enable-logsmanagement-tests Enable the logs management tests. Default: disabled.

Netdata will by default be compiled with gcc optimization -O2
If you need to pass different CFLAGS, use something like this:

  CFLAGS="<gcc options>" ${PROGRAM} [options]

If you also need to provide different LDFLAGS, use something like this:

  LDFLAGS="<extra ldflag options>" ${PROGRAM} [options]

or use the following if both LDFLAGS and CFLAGS need to be overridden:

  CFLAGS="<gcc options>" LDFLAGS="<extra ld options>" ${PROGRAM} [options]

For the installer to complete successfully, you will need these packages installed:

  gcc
  make
  autoconf
  automake
  pkg-config
  zlib1g-dev (or zlib-devel)
  uuid-dev (or libuuid-devel)

For the plugins, you will at least need:

  curl
  bash (v4+)
  python (v2 or v3)
  node.js

HEREDOC
}

DONOTSTART=0
DONOTWAIT=0
NETDATA_PREFIX=
LIBS_ARE_HERE=0
NETDATA_ENABLE_ML=""
NETDATA_CONFIGURE_OPTIONS="${NETDATA_CONFIGURE_OPTIONS-}"
RELEASE_CHANNEL="nightly" # valid values are 'nightly' and 'stable'
IS_NETDATA_STATIC_BINARY="${IS_NETDATA_STATIC_BINARY:-"no"}"
while [ -n "${1}" ]; do
  case "${1}" in
    "--zlib-is-really-here") LIBS_ARE_HERE=1 ;;
    "--libs-are-really-here") LIBS_ARE_HERE=1 ;;
    "--use-system-protobuf")
      USE_SYSTEM_PROTOBUF=1
      NETDATA_CONFIGURE_OPTIONS="$(echo "${NETDATA_CONFIGURE_OPTIONS%--without-bundled-protobuf}" | sed 's/$/ --without-bundled-protobuf/g')"
    ;;
    "--dont-scrub-cflags-even-though-it-may-break-things") DONT_SCRUB_CFLAGS_EVEN_THOUGH_IT_MAY_BREAK_THINGS=1 ;;
    "--dont-start-it") DONOTSTART=1 ;;
    "--dont-wait") DONOTWAIT=1 ;;
    "--auto-update" | "-u") ;;
    "--auto-update-type") ;;
    "--stable-channel") RELEASE_CHANNEL="stable" ;;
    "--nightly-channel") RELEASE_CHANNEL="nightly" ;;
    "--enable-plugin-freeipmi") NETDATA_CONFIGURE_OPTIONS="$(echo "${NETDATA_CONFIGURE_OPTIONS%--enable-plugin-freeipmi)}" | sed 's/$/ --enable-plugin-freeipmi/g')" ;;
    "--disable-plugin-freeipmi") NETDATA_CONFIGURE_OPTIONS="$(echo "${NETDATA_CONFIGURE_OPTIONS%--disable-plugin-freeipmi)}" | sed 's/$/ --disable-plugin-freeipmi/g')" ;;
    "--disable-https") NETDATA_CONFIGURE_OPTIONS="$(echo "${NETDATA_CONFIGURE_OPTIONS%--disable-https)}" | sed 's/$/ --disable-plugin-https/g')" ;;
    "--disable-dbengine")
      NETDATA_CONFIGURE_OPTIONS="$(echo "${NETDATA_CONFIGURE_OPTIONS%--disable-dbengine)}" | sed 's/$/ --disable-dbengine/g')"
      ;;
    "--enable-plugin-nfacct") NETDATA_CONFIGURE_OPTIONS="$(echo "${NETDATA_CONFIGURE_OPTIONS%--enable-plugin-nfacct)}" | sed 's/$/ --enable-plugin-nfacct/g')" ;;
    "--disable-plugin-nfacct") NETDATA_CONFIGURE_OPTIONS="$(echo "${NETDATA_CONFIGURE_OPTIONS%--disable-plugin-nfacct)}" | sed 's/$/ --disable-plugin-nfacct/g')" ;;
    "--enable-plugin-xenstat") NETDATA_CONFIGURE_OPTIONS="$(echo "${NETDATA_CONFIGURE_OPTIONS%--enable-plugin-xenstat)}" | sed 's/$/ --enable-plugin-xenstat/g')" ;;
    "--disable-plugin-xenstat") NETDATA_CONFIGURE_OPTIONS="$(echo "${NETDATA_CONFIGURE_OPTIONS%--disable-plugin-xenstat)}" | sed 's/$/ --disable-plugin-xenstat/g')" ;;
    "--enable-exporting-kinesis" | "--enable-backend-kinesis")
      NETDATA_CONFIGURE_OPTIONS="$(echo "${NETDATA_CONFIGURE_OPTIONS%--enable-exporting-kinesis)}" | sed 's/$/ --enable-exporting-kinesis/g')" ;;
    "--disable-exporting-kinesis" | "--disable-backend-kinesis")
      NETDATA_CONFIGURE_OPTIONS="$(echo "${NETDATA_CONFIGURE_OPTIONS%--disable-exporting-kinesis)}" | sed 's/$/ --disable-exporting-kinesis/g')" ;;
    "--enable-exporting-prometheus-remote-write" | "--enable-backend-prometheus-remote-write")
      NETDATA_CONFIGURE_OPTIONS="$(echo "${NETDATA_CONFIGURE_OPTIONS%--enable-exporting-prometheus-remote-write)}" | sed 's/$/ --enable-exporting-prometheus-remote-write/g')" ;;
    "--disable-exporting-prometheus-remote-write" | "--disable-backend-prometheus-remote-write")
      NETDATA_CONFIGURE_OPTIONS="$(echo "${NETDATA_CONFIGURE_OPTIONS%--disable-exporting-prometheus-remote-write)}" | sed 's/$/ --disable-exporting-prometheus-remote-write/g')"
      NETDATA_DISABLE_PROMETHEUS=1
      ;;
    "--enable-exporting-mongodb" | "--enable-backend-mongodb")
      NETDATA_CONFIGURE_OPTIONS="$(echo "${NETDATA_CONFIGURE_OPTIONS%--enable-exporting-mongodb)}" | sed 's/$/ --enable-exporting-mongodb/g')" ;;
    "--disable-exporting-mongodb" | "--disable-backend-mongodb")
      NETDATA_CONFIGURE_OPTIONS="$(echo "${NETDATA_CONFIGURE_OPTIONS%--disable-exporting-mongodb)}" | sed 's/$/ --disable-exporting-mongodb/g')" ;;
    "--enable-exporting-pubsub") NETDATA_CONFIGURE_OPTIONS="$(echo "${NETDATA_CONFIGURE_OPTIONS%--enable-exporting-pubsub)}" | sed  's/$/ --enable-exporting-pubsub/g')" ;;
    "--disable-exporting-pubsub") NETDATA_CONFIGURE_OPTIONS="$(echo "${NETDATA_CONFIGURE_OPTIONS%--disable-exporting-pubsub)}" | sed 's/$/ --disable-exporting-pubsub/g')" ;;
    "--enable-lto") NETDATA_CONFIGURE_OPTIONS="$(echo "${NETDATA_CONFIGURE_OPTIONS%--enable-lto)}" | sed 's/$/ --enable-lto/g')" ;;
    "--enable-ml")
      NETDATA_CONFIGURE_OPTIONS="$(echo "${NETDATA_CONFIGURE_OPTIONS%--enable-ml)}" | sed 's/$/ --enable-ml/g')"
      NETDATA_ENABLE_ML=1
      ;;
    "--disable-ml")
      NETDATA_CONFIGURE_OPTIONS="$(echo "${NETDATA_CONFIGURE_OPTIONS%--disable-ml)}" | sed 's/$/ --disable-ml/g')"
      NETDATA_ENABLE_ML=0
      ;;
    "--disable-logsmanagement") 
      NETDATA_CONFIGURE_OPTIONS="$(echo "${NETDATA_CONFIGURE_OPTIONS%--disable-logsmanagement)}" | sed 's/$/ --disable-logsmanagement/g')"
      NETDATA_DISABLE_LOGS_MANAGEMENT=1
      ;;
    "--enable-logsmanagement-tests") NETDATA_CONFIGURE_OPTIONS="$(echo "${NETDATA_CONFIGURE_OPTIONS%--enable-logsmanagement-tests)}" | sed 's/$/ --enable-logsmanagement-tests/g')" ;;
    "--disable-lto") NETDATA_CONFIGURE_OPTIONS="$(echo "${NETDATA_CONFIGURE_OPTIONS%--disable-lto)}" | sed 's/$/ --disable-lto/g')" ;;
    "--disable-x86-sse") NETDATA_CONFIGURE_OPTIONS="$(echo "${NETDATA_CONFIGURE_OPTIONS%--disable-x86-sse)}" | sed 's/$/ --disable-x86-sse/g')" ;;
    "--disable-telemetry") NETDATA_DISABLE_TELEMETRY=1 ;;
    "--disable-go") NETDATA_DISABLE_GO=1 ;;
    "--enable-ebpf") NETDATA_DISABLE_EBPF=0 ;;
    "--disable-ebpf") NETDATA_DISABLE_EBPF=1 NETDATA_CONFIGURE_OPTIONS="$(echo "${NETDATA_CONFIGURE_OPTIONS%--disable-ebpf)}" | sed 's/$/ --disable-ebpf/g')" ;;
    "--skip-available-ram-check") SKIP_RAM_CHECK=1 ;;
    "--one-time-build") NETDATA_CONFIGURE_OPTIONS="$(echo "${NETDATA_CONFIGURE_OPTIONS%--disable-dependency-tracking)}" | sed 's/$/ --disable-dependency-tracking/g')" ;;
    "--disable-cloud")
      if [ -n "${NETDATA_REQUIRE_CLOUD}" ]; then
        warning "Cloud explicitly enabled, ignoring --disable-cloud."
      else
        NETDATA_DISABLE_CLOUD=1
        NETDATA_CONFIGURE_OPTIONS="$(echo "${NETDATA_CONFIGURE_OPTIONS%--disable-cloud)}" | sed 's/$/ --disable-cloud/g')"
      fi
      ;;
    "--require-cloud")
      if [ -n "${NETDATA_DISABLE_CLOUD}" ]; then
        warning "Cloud explicitly disabled, ignoring --require-cloud."
      else
        NETDATA_REQUIRE_CLOUD=1
        NETDATA_CONFIGURE_OPTIONS="$(echo "${NETDATA_CONFIGURE_OPTIONS%--enable-cloud)}" | sed 's/$/ --enable-cloud/g')"
      fi
      ;;
    "--build-json-c")
      NETDATA_BUILD_JSON_C=1
      ;;
    "--install-prefix")
      NETDATA_PREFIX="${2}/netdata"
      shift 1
      ;;
    "--install-no-prefix")
      NETDATA_PREFIX="${2}"
      shift 1
      ;;
    "--help" | "-h")
      usage
      exit 1
      ;;
    *)
      echo >&2 "Unrecognized option '${1}'."
      exit_reason "Unrecognized option '${1}'." I000E
      usage
      exit 1
      ;;
  esac
  shift 1
done

if [ ! "${DISABLE_TELEMETRY:-0}" -eq 0 ] ||
  [ -n "$DISABLE_TELEMETRY" ] ||
  [ ! "${DO_NOT_TRACK:-0}" -eq 0 ] ||
  [ -n "$DO_NOT_TRACK" ]; then
  NETDATA_DISABLE_TELEMETRY=1
fi

make="make"
# See: https://github.com/netdata/netdata/issues/9163
if [ "$(uname -s)" = "FreeBSD" ]; then
  make="gmake"
  NETDATA_CONFIGURE_OPTIONS="$NETDATA_CONFIGURE_OPTIONS --disable-dependency-tracking"
fi

if [ "$(uname -s)" = "Linux" ] && [ -f /proc/meminfo ]; then
  mega="$((1024 * 1024))"
  base=1024
  scale=256

  # shellcheck disable=SC2086
  if [ -n "${MAKEOPTS}" ]; then
    proc_count="$(echo ${MAKEOPTS} | grep -oE '\-j *[[:digit:]]+' | tr -d '\-j ')"
  else
    proc_count="$(find_processors)"
  fi

  target_ram="$((base * mega + (scale * mega * (proc_count - 1))))"
  total_ram="$(grep MemTotal /proc/meminfo | cut -d ':' -f 2 | tr -d ' kB')"
  total_ram="$((total_ram * 1024))"

  if [ "${total_ram}" -le "$((base * mega))" ] && [ -z "${NETDATA_ENABLE_ML}" ]; then
    NETDATA_CONFIGURE_OPTIONS="$(echo "${NETDATA_CONFIGURE_OPTIONS%--disable-ml)}" | sed 's/$/ --disable-ml/g')"
    NETDATA_ENABLE_ML=0
  fi

  if [ -z "${MAKEOPTS}" ]; then
    MAKEOPTS="-j${proc_count}"

    while [ "${target_ram}" -gt "${total_ram}" ] && [ "${proc_count}" -gt 1 ]; do
      proc_count="$((proc_count - 1))"
      target_ram="$((base * mega + (scale * mega * (proc_count - 1))))"
      MAKEOPTS="-j${proc_count}"
    done
  else
    if [ "${target_ram}" -gt "${total_ram}" ] && [ "${proc_count}" -gt 1 ] && [ -z "${SKIP_RAM_CHECK}" ]; then
      target_ram="$(echo "${target_ram}" | awk '{$1/=1024*1024*1024;printf "%.2fGiB\n",$1}')"
      total_ram="$(echo "${total_ram}" | awk '{$1/=1024*1024*1024;printf "%.2fGiB\n",$1}')"
      run_failed "Netdata needs ${target_ram} of RAM to safely install, but this system only has ${total_ram}. Try reducing the number of processes used for the install using the \$MAKEOPTS variable."
      exit_reason "Insufficient RAM to safely install." I000F
      exit 2
    fi
  fi
fi

# set default make options
if [ -z "${MAKEOPTS}" ]; then
  MAKEOPTS="-j$(find_processors)"
elif echo "${MAKEOPTS}" | grep -vqF -e "-j"; then
  MAKEOPTS="${MAKEOPTS} -j$(find_processors)"
fi

if [ "$(id -u)" -ne 0 ]; then
  if [ -z "${NETDATA_PREFIX}" ]; then
    netdata_banner
    banner_nonroot_install "${@}"
    exit_reason "Attempted install as non-root user to /." I0010
    exit 1
  else
    banner_root_notify "${@}"
  fi
fi

netdata_banner
progress "real-time performance monitoring, done right!"
cat << BANNER1

  You are about to build and install netdata to your system.

  The build process will use ${TPUT_CYAN}${TMPDIR}${TPUT_RESET} for
  any temporary files. You can override this by setting \$TMPDIR to a
  writable directory where you can execute files.

  It will be installed at these locations:

   - the daemon     at ${TPUT_CYAN}${NETDATA_PREFIX}/usr/sbin/netdata${TPUT_RESET}
   - config files   in ${TPUT_CYAN}${NETDATA_PREFIX}/etc/netdata${TPUT_RESET}
   - web files      in ${TPUT_CYAN}${NETDATA_PREFIX}/usr/share/netdata${TPUT_RESET}
   - plugins        in ${TPUT_CYAN}${NETDATA_PREFIX}/usr/libexec/netdata${TPUT_RESET}
   - cache files    in ${TPUT_CYAN}${NETDATA_PREFIX}/var/cache/netdata${TPUT_RESET}
   - db files       in ${TPUT_CYAN}${NETDATA_PREFIX}/var/lib/netdata${TPUT_RESET}
   - log files      in ${TPUT_CYAN}${NETDATA_PREFIX}/var/log/netdata${TPUT_RESET}
BANNER1

[ "$(id -u)" -eq 0 ] && cat << BANNER2
   - pid file       at ${TPUT_CYAN}${NETDATA_PREFIX}/var/run/netdata.pid${TPUT_RESET}
   - logrotate file at ${TPUT_CYAN}/etc/logrotate.d/netdata${TPUT_RESET}
BANNER2

cat << BANNER3

  This installer allows you to change the installation path.
  Press Control-C and run the same command with --help for help.

BANNER3

if [ -z "$NETDATA_DISABLE_TELEMETRY" ]; then
  cat << BANNER4

  ${TPUT_YELLOW}${TPUT_BOLD}NOTE${TPUT_RESET}:
  Anonymous usage stats will be collected and sent to Netdata.
  To opt-out, pass --disable-telemetry option to the installer or export
  the environment variable DISABLE_TELEMETRY to a non-zero or non-empty value
  (e.g: export DISABLE_TELEMETRY=1).

BANNER4
fi

have_autotools=
if [ "$(type autoreconf 2> /dev/null)" ]; then
  autoconf_maj_min() {
    OLDIFS=$IFS
    IFS=.-
    maj=$1
    min=$2

    # shellcheck disable=SC2046
    set -- $(autoreconf -V | sed -ne '1s/.* \([^ ]*\)$/\1/p')
    # shellcheck disable=SC2086
    eval $maj=\$1 $min=\$2
    IFS=$OLDIFS
  }
  autoconf_maj_min AMAJ AMIN

  if [ "$AMAJ" -gt 2 ]; then
    have_autotools=Y
  elif [ "$AMAJ" -eq 2 ] && [ "$AMIN" -ge 60 ]; then
    have_autotools=Y
  else
    echo "Found autotools $AMAJ.$AMIN"
  fi
else
  echo "No autotools found"
fi

if [ ! "$have_autotools" ]; then
  if [ -f configure ]; then
    echo "Will skip autoreconf step"
  else
    fatal "Could not find a usable version of GNU autotools, which is required for building Netdata. Version 2.60 or later of GNU autotools is required." I0001
  fi
fi

if [ ${DONOTWAIT} -eq 0 ]; then
  if [ -n "${NETDATA_PREFIX}" ]; then
    printf '%s' "${TPUT_BOLD}${TPUT_GREEN}Press ENTER to build and install netdata to '${TPUT_CYAN}${NETDATA_PREFIX}${TPUT_YELLOW}'${TPUT_RESET} > "
  else
    printf '%s' "${TPUT_BOLD}${TPUT_GREEN}Press ENTER to build and install netdata to your system${TPUT_RESET} > "
  fi
  read -r REPLY
  if [ "$REPLY" != '' ]; then
    exit_reason "User did not accept install attempt." I0011
    exit 1
  fi

fi

build_error() {
  netdata_banner
  trap - EXIT
  fatal "Netdata failed to build for an unknown reason." I0002
}

if [ ${LIBS_ARE_HERE} -eq 1 ]; then
  shift
  echo >&2 "ok, assuming libs are really installed."
  export ZLIB_CFLAGS=" "
  export ZLIB_LIBS="-lz"
  export UUID_CFLAGS=" "
  export UUID_LIBS="-luuid"
fi

trap build_error EXIT

# -----------------------------------------------------------------------------
build_protobuf() {
  env_cmd=''

  if [ -z "${DONT_SCRUB_CFLAGS_EVEN_THOUGH_IT_MAY_BREAK_THINGS}" ]; then
    env_cmd="env CFLAGS='-fPIC -pipe' CXXFLAGS='-fPIC -pipe' LDFLAGS="
  fi

  cd "${1}" > /dev/null || return 1
  if ! run eval "${env_cmd} ./configure --disable-shared --without-zlib --disable-dependency-tracking --with-pic"; then
    cd - > /dev/null || return 1
    return 1
  fi

  if ! run eval "${env_cmd} ${make} ${MAKEOPTS}"; then
    cd - > /dev/null || return 1
    return 1
  fi

  cd - > /dev/null || return 1
}

copy_protobuf() {
  target_dir="${PWD}/externaldeps/protobuf"

  run mkdir -p "${target_dir}" || return 1
  run cp -a "${1}/src" "${target_dir}" || return 1
}

bundle_protobuf() {
  if [ -n "${NETDATA_DISABLE_CLOUD}" ] && [ -n "${NETDATA_DISABLE_PROMETHEUS}" ]; then
    echo "Skipping protobuf"
    return 0
  fi

  if [ -n "${USE_SYSTEM_PROTOBUF}" ]; then
    echo "Skipping protobuf"
    warning "You have requested use of a system copy of protobuf. This should work, but it is not recommended as it's very likely to break if you upgrade the currently installed version of protobuf."
    return 0
  fi

  [ -n "${GITHUB_ACTIONS}" ] && echo "::group::Bundling protobuf."

  PROTOBUF_PACKAGE_VERSION="$(cat packaging/protobuf.version)"

  if [ -f "${PWD}/externaldeps/protobuf/.version" ] && [ "${PROTOBUF_PACKAGE_VERSION}" = "$(cat "${PWD}/externaldeps/protobuf/.version")" ]
  then
    echo >&2 "Found compiled protobuf, same version, not compiling it again. Remove file '${PWD}/externaldeps/protobuf/.version' to recompile."
    NETDATA_CONFIGURE_OPTIONS="${NETDATA_CONFIGURE_OPTIONS} --with-bundled-protobuf"
    return 0
  fi

  tmp="$(mktemp -d -t netdata-protobuf-XXXXXX)"
  PROTOBUF_PACKAGE_BASENAME="protobuf-cpp-${PROTOBUF_PACKAGE_VERSION}.tar.gz"

  if fetch_and_verify "protobuf" \
    "https://github.com/protocolbuffers/protobuf/releases/download/v${PROTOBUF_PACKAGE_VERSION}/${PROTOBUF_PACKAGE_BASENAME}" \
    "${PROTOBUF_PACKAGE_BASENAME}" \
    "${tmp}" \
    "${NETDATA_LOCAL_TARBALL_VERRIDE_PROTOBUF}"; then
    if run tar --no-same-owner -xf "${tmp}/${PROTOBUF_PACKAGE_BASENAME}" -C "${tmp}" &&
      build_protobuf "${tmp}/protobuf-${PROTOBUF_PACKAGE_VERSION}" &&
      copy_protobuf "${tmp}/protobuf-${PROTOBUF_PACKAGE_VERSION}" &&
      echo "${PROTOBUF_PACKAGE_VERSION}" >"${PWD}/externaldeps/protobuf/.version" &&
      rm -rf "${tmp}"; then
      run_ok "protobuf built and prepared."
      NETDATA_CONFIGURE_OPTIONS="${NETDATA_CONFIGURE_OPTIONS} --with-bundled-protobuf"
    else
      run_failed "Failed to build protobuf. Netdata Cloud support will not be available in this build."
    fi
  else
    run_failed "Unable to fetch sources for protobuf. Netdata Cloud support will not be available in this build."
  fi

  [ -n "${GITHUB_ACTIONS}" ] && echo "::endgroup::"
}

bundle_protobuf

# -----------------------------------------------------------------------------
build_jsonc() {
  env_cmd=''

  if [ -z "${DONT_SCRUB_CFLAGS_EVEN_THOUGH_IT_MAY_BREAK_THINGS}" ]; then
    env_cmd="env CFLAGS='-fPIC -pipe' CXXFLAGS='-fPIC -pipe' LDFLAGS="
  fi

  cd "${1}" > /dev/null || exit 1
  run eval "${env_cmd} cmake -DBUILD_SHARED_LIBS=OFF ."
  run eval "${env_cmd} ${make} ${MAKEOPTS}"
  cd - > /dev/null || return 1
}

copy_jsonc() {
  target_dir="${PWD}/externaldeps/jsonc"

  run mkdir -p "${target_dir}" "${target_dir}/json-c" || return 1

  run cp "${1}/libjson-c.a" "${target_dir}/libjson-c.a" || return 1
  # shellcheck disable=SC2086
  run cp ${1}/*.h "${target_dir}/json-c" || return 1
}

bundle_jsonc() {
  # If --build-json-c flag or not json-c on system, then bundle our own json-c
  if [ -z "${NETDATA_BUILD_JSON_C}" ] && pkg-config json-c; then
    return 0
  fi

  if [ -z "$(command -v cmake)" ]; then
    run_failed "Could not find cmake, which is required to build JSON-C. The install process will continue, but Netdata Cloud support will be disabled."
    return 0
  fi

  [ -n "${GITHUB_ACTIONS}" ] && echo "::group::Bundling JSON-C."

  progress "Prepare JSON-C"

  JSONC_PACKAGE_VERSION="$(cat packaging/jsonc.version)"

  tmp="$(mktemp -d -t netdata-jsonc-XXXXXX)"
  JSONC_PACKAGE_BASENAME="json-c-${JSONC_PACKAGE_VERSION}.tar.gz"

  if fetch_and_verify "jsonc" \
    "https://github.com/json-c/json-c/archive/${JSONC_PACKAGE_BASENAME}" \
    "${JSONC_PACKAGE_BASENAME}" \
    "${tmp}" \
    "${NETDATA_LOCAL_TARBALL_OVERRIDE_JSONC}"; then
    if run tar --no-same-owner -xf "${tmp}/${JSONC_PACKAGE_BASENAME}" -C "${tmp}" &&
      build_jsonc "${tmp}/json-c-json-c-${JSONC_PACKAGE_VERSION}" &&
      copy_jsonc "${tmp}/json-c-json-c-${JSONC_PACKAGE_VERSION}" &&
      rm -rf "${tmp}"; then
      run_ok "JSON-C built and prepared."
    else
      run_failed "Failed to build JSON-C, Netdata Cloud support will be disabled in this build."
    fi
  else
    run_failed "Unable to fetch sources for JSON-C, Netdata Cloud support will be disabled in this build."
  fi

  [ -n "${GITHUB_ACTIONS}" ] && echo "::endgroup::"
}

bundle_jsonc

# -----------------------------------------------------------------------------
build_yaml() {
  env_cmd=''

  if [ -z "${DONT_SCRUB_CFLAGS_EVEN_THOUGH_IT_MAY_BREAK_THINGS}" ]; then
    env_cmd="env CFLAGS='-fPIC -pipe -Wno-unused-value' CXXFLAGS='-fPIC -pipe' LDFLAGS="
  fi

  cd "${1}" > /dev/null || return 1
  run eval "${env_cmd} ./configure --disable-shared --disable-dependency-tracking --with-pic"
  run eval "${env_cmd} ${make} ${MAKEOPTS}"
  cd - > /dev/null || return 1
}

copy_yaml() {
  target_dir="${PWD}/externaldeps/libyaml"

  run mkdir -p "${target_dir}" || return 1

  run cp "${1}/src/.libs/libyaml.a" "${target_dir}/libyaml.a" || return 1
  run cp "${1}/include/yaml.h" "${target_dir}/" || return 1
}

bundle_yaml() {
  if pkg-config yaml-0.1; then
    return 0
  fi

  if [ -z "$(command -v cmake)" ]; then
    run_failed "Could not find cmake, which is required to build YAML. Critical error."
    return 0
  fi

  [ -n "${GITHUB_ACTIONS}" ] && echo "::group::Bundling YAML."

  progress "Prepare YAML"

  YAML_PACKAGE_VERSION="$(cat packaging/yaml.version)"

  tmp="$(mktemp -d -t netdata-yaml-XXXXXX)"
  YAML_PACKAGE_BASENAME="yaml-${YAML_PACKAGE_VERSION}.tar.gz"

  if fetch_and_verify "yaml" \
    "https://github.com/yaml/libyaml/releases/download/${YAML_PACKAGE_VERSION}/${YAML_PACKAGE_BASENAME}" \
    "${YAML_PACKAGE_BASENAME}" \
    "${tmp}" \
    "${NETDATA_LOCAL_TARBALL_OVERRIDE_YAML}"; then
    if run tar --no-same-owner -xf "${tmp}/${YAML_PACKAGE_BASENAME}" -C "${tmp}" &&
      build_yaml "${tmp}/yaml-${YAML_PACKAGE_VERSION}" &&
      copy_yaml "${tmp}/yaml-${YAML_PACKAGE_VERSION}" &&
      rm -rf "${tmp}"; then
      run_ok "YAML built and prepared."
    else
      run_failed "Failed to build YAML, critical error."
    fi
  else
    run_failed "Unable to fetch sources for YAML, critical error."
  fi

  [ -n "${GITHUB_ACTIONS}" ] && echo "::endgroup::"
}

bundle_yaml

# -----------------------------------------------------------------------------

get_kernel_version() {
  r="$(uname -r | cut -f 1 -d '-')"

  tmpfile="$(mktemp)"
  echo "${r}" | tr '.' ' ' > "${tmpfile}"

  read -r maj min patch _ < "${tmpfile}"

  rm -f "${tmpfile}"

  printf "%03d%03d%03d" "${maj}" "${min}" "${patch}"
}

detect_libc() {
  libc=
  if ldd --version 2>&1 | grep -q -i glibc; then
    echo >&2 " Detected GLIBC"
    libc="glibc"
  elif ldd --version 2>&1 | grep -q -i 'gnu libc'; then
    echo >&2 " Detected GLIBC"
    libc="glibc"
  elif ldd --version 2>&1 | grep -q -i musl; then
    echo >&2 " Detected musl"
    libc="musl"
  else
      cmd=$(ldd /bin/sh | grep -w libc | cut -d" " -f 3)
      if bash -c "${cmd}" 2>&1 | grep -q -i "GNU C Library"; then
        echo >&2 " Detected GLIBC"
        libc="glibc"
      fi
  fi

  if [ -z "$libc" ]; then
    warning "Cannot detect a supported libc on your system, eBPF support will be disabled."
    return 1
  fi

  echo "${libc}"
  return 0
}

rename_libbpf_packaging() {
  if [ "$(get_kernel_version)" -ge "004014000" ]; then
    cp packaging/current_libbpf.checksums packaging/libbpf.checksums
    cp packaging/current_libbpf.version packaging/libbpf.version
  else
    cp packaging/libbpf_0_0_9.checksums packaging/libbpf.checksums
    cp packaging/libbpf_0_0_9.version packaging/libbpf.version
  fi
}


build_libbpf() {
  cd "${1}/src" > /dev/null || return 1
  mkdir root build
  # shellcheck disable=SC2086
  run env CFLAGS='-fPIC -pipe' CXXFLAGS='-fPIC -pipe' LDFLAGS= BUILD_STATIC_ONLY=y OBJDIR=build DESTDIR=.. ${make} ${MAKEOPTS} install
  cd - > /dev/null || return 1
}

copy_libbpf() {
  target_dir="${PWD}/externaldeps/libbpf"

  if [ "$(uname -m)" = x86_64 ]; then
    lib_subdir="lib64"
  else
    lib_subdir="lib"
  fi

  run mkdir -p "${target_dir}" || return 1

  run cp "${1}/usr/${lib_subdir}/libbpf.a" "${target_dir}/libbpf.a" || return 1
  run cp -r "${1}/usr/include" "${target_dir}" || return 1
  run cp -r "${1}/include/uapi" "${target_dir}/include" || return 1
}

bundle_libbpf() {
  if { [ -n "${NETDATA_DISABLE_EBPF}" ] && [ "${NETDATA_DISABLE_EBPF}" = 1 ]; } || [ "$(uname -s)" != Linux ]; then
    return 0
  fi

  # When libc is not detected, we do not have necessity to compile libbpf and we should not do download of eBPF programs
  libc="${EBPF_LIBC:-"$(detect_libc)"}"
  if [ -z "$libc" ]; then
      NETDATA_DISABLE_EBPF=1
      NETDATA_CONFIGURE_OPTIONS="$(echo "${NETDATA_CONFIGURE_OPTIONS%--disable-ebpf)}" | sed 's/$/ --disable-ebpf/g')"
      return 0
  fi

  [ -n "${GITHUB_ACTIONS}" ] && echo "::group::Bundling libbpf."

  rename_libbpf_packaging

  progress "Prepare libbpf"

  LIBBPF_PACKAGE_VERSION="$(cat packaging/libbpf.version)"

  tmp="$(mktemp -d -t netdata-libbpf-XXXXXX)"
  LIBBPF_PACKAGE_BASENAME="v${LIBBPF_PACKAGE_VERSION}.tar.gz"

  if fetch_and_verify "libbpf" \
    "https://github.com/netdata/libbpf/archive/${LIBBPF_PACKAGE_BASENAME}" \
    "${LIBBPF_PACKAGE_BASENAME}" \
    "${tmp}" \
    "${NETDATA_LOCAL_TARBALL_OVERRIDE_LIBBPF}"; then
    if run tar --no-same-owner -xf "${tmp}/${LIBBPF_PACKAGE_BASENAME}" -C "${tmp}" &&
      build_libbpf "${tmp}/libbpf-${LIBBPF_PACKAGE_VERSION}" &&
      copy_libbpf "${tmp}/libbpf-${LIBBPF_PACKAGE_VERSION}" &&
      rm -rf "${tmp}"; then
      run_ok "libbpf built and prepared."
    else
      if [ -n "${NETDATA_DISABLE_EBPF}" ] && [ "${NETDATA_DISABLE_EBPF}" = 0 ]; then
        fatal "failed to build libbpf." I0005
      else
        run_failed "Failed to build libbpf. eBPF support will be disabled"
      fi
    fi
  else
    if [ -n "${NETDATA_DISABLE_EBPF}" ] && [ "${NETDATA_DISABLE_EBPF}" = 0 ]; then
      fatal "Failed to fetch sources for libbpf." I0006
    else
      run_failed "Unable to fetch sources for libbpf. eBPF support will be disabled"
    fi
  fi

  [ -n "${GITHUB_ACTIONS}" ] && echo "::endgroup::"
}

bundle_libbpf

copy_co_re() {
  cp -R "${1}/includes" "collectors/ebpf.plugin/"
}

bundle_ebpf_co_re() {
  if { [ -n "${NETDATA_DISABLE_EBPF}" ] && [ "${NETDATA_DISABLE_EBPF}" = 1 ]; } || [ "$(uname -s)" != Linux ]; then
    return 0
  fi

  [ -n "${GITHUB_ACTIONS}" ] && echo "::group::Bundling libbpf."

  progress "eBPF CO-RE"

  CORE_PACKAGE_VERSION="$(cat packaging/ebpf-co-re.version)"

  tmp="$(mktemp -d -t netdata-ebpf-co-re-XXXXXX)"
  CORE_PACKAGE_BASENAME="netdata-ebpf-co-re-glibc-${CORE_PACKAGE_VERSION}.tar.xz"

  if fetch_and_verify "ebpf-co-re" \
    "https://github.com/netdata/ebpf-co-re/releases/download/${CORE_PACKAGE_VERSION}/${CORE_PACKAGE_BASENAME}" \
    "${CORE_PACKAGE_BASENAME}" \
    "${tmp}" \
    "${NETDATA_LOCAL_TARBALL_OVERRIDE_CORE}"; then
    if run tar --no-same-owner -xf "${tmp}/${CORE_PACKAGE_BASENAME}" -C "${tmp}" &&
      copy_co_re "${tmp}" &&
      rm -rf "${tmp}"; then
      run_ok "libbpf built and prepared."
    else
      if [ -n "${NETDATA_DISABLE_EBPF}" ] && [ "${NETDATA_DISABLE_EBPF}" = 0 ]; then
        fatal "Failed to get eBPF CO-RE files." I0007
      else
        run_failed "Failed to get eBPF CO-RE files. eBPF support will be disabled"
        NETDATA_DISABLE_EBPF=1
        NETDATA_CONFIGURE_OPTIONS="$(echo "${NETDATA_CONFIGURE_OPTIONS%--disable-ebpf)}" | sed 's/$/ --disable-ebpf/g')"
      fi
    fi
  else
    if [ -n "${NETDATA_DISABLE_EBPF}" ] && [ "${NETDATA_DISABLE_EBPF}" = 0 ]; then
      fatal "Failed to fetch eBPF CO-RE files." I0008
    else
      run_failed "Failed to fetch eBPF CO-RE files. eBPF support will be disabled"
      NETDATA_DISABLE_EBPF=1
      NETDATA_CONFIGURE_OPTIONS="$(echo "${NETDATA_CONFIGURE_OPTIONS%--disable-ebpf)}" | sed 's/$/ --disable-ebpf/g')"
    fi
  fi

  [ -n "${GITHUB_ACTIONS}" ] && echo "::endgroup::"
}

bundle_ebpf_co_re

# -----------------------------------------------------------------------------
build_fluentbit() {
  local env_cmd=''

  if [ -z "${DONT_SCRUB_CFLAGS_EVEN_THOUGH_IT_MAY_BREAK_THINGS}" ]; then
    env_cmd="env CFLAGS='-fPIC -pipe' CXXFLAGS='-fPIC -pipe' LDFLAGS="
  fi
  
  mkdir -p fluent-bit/build || return 1
  cd fluent-bit/build > /dev/null || return 1
  
  rm CMakeCache.txt > /dev/null 2>&1

  if ! run eval "${env_cmd} $1 -DCMAKE_INSTALL_PREFIX=/usr -C ../../logsmanagement/fluent_bit_build/config.cmake -B./ -S../"; then
    cd - > /dev/null || return 1
    rm -rf fluent-bit/build > /dev/null 2>&1
    return 1
  fi

  if ! run eval "${env_cmd} ${make} ${MAKEOPTS}"; then
    cd - > /dev/null || return 1
    rm -rf fluent-bit/build > /dev/null 2>&1
    return 1
  fi
  
  cd - > /dev/null || return 1
}

bundle_fluentbit() {
  progress "Prepare Fluent-Bit"

  if [ -n "${NETDATA_DISABLE_LOGS_MANAGEMENT}" ]; then
    warning "You have explicitly requested to disable Netdata Logs Management support, Fluent-Bit build is skipped."
    return 0
  fi

  if [ ! -d "fluent-bit" ]; then
    run_failed "Missing submodule Fluent-Bit. The install process will continue, but Netdata Logs Management support will be disabled."
    return 0
  fi

  if [ "$(command -v cmake)" ] && [ "$(cmake --version | head -1 | cut -d ' ' -f 3 | cut -c-1)" -ge 3 ]; then
    cmake="cmake"
  elif [ "$(command -v cmake3)" ]; then
    cmake="cmake3"
  else
    run_failed "Could not find a compatible CMake version (>= 3.0), which is required to build Fluent-Bit. The install process will continue, but Netdata Logs Management support will be disabled."
    return 0
  fi

  # If musl is used, we need to patch chunkio, providing fts has been previously installed.
  local libc=$(detect_libc)
  if [ "${libc}" = "musl" ]; then
    patch -N -p1 fluent-bit/lib/chunkio/src/CMakeLists.txt -i logsmanagement/fluent_bit_build/chunkio-static-lib-fts.patch
  fi
  
  [ -n "${GITHUB_ACTIONS}" ] && echo "::group::Bundling Fluent-Bit."

  if build_fluentbit "$cmake"; then
    # If Fluent-Bit built with inotify support, use it.
    if [ "$(grep -o '^FLB_HAVE_INOTIFY:INTERNAL=.*' fluent-bit/build/CMakeCache.txt | cut -d '=' -f 2)" ]; then 
      CFLAGS="${CFLAGS} -DFLB_HAVE_INOTIFY"
    fi
    FLUENT_BIT_BUILD_SUCCESS=1
    NETDATA_CONFIGURE_OPTIONS="$(echo "${NETDATA_CONFIGURE_OPTIONS%--enable-logsmanagement)}" | sed 's/$/ --enable-logsmanagement/g')"
    run_ok "Fluent-Bit built successfully."
  else
    run_failed "Failed to build Fluent-Bit, Netdata Logs Management support will be disabled in this build."
  fi

  [ -n "${GITHUB_ACTIONS}" ] && echo "::endgroup::"
}

bundle_fluentbit

# -----------------------------------------------------------------------------
# If we have the dashboard switching logic, make sure we're on the classic
# dashboard during the install (updates don't work correctly otherwise).
if [ -x "${NETDATA_PREFIX}/usr/libexec/netdata-switch-dashboard.sh" ]; then
  "${NETDATA_PREFIX}/usr/libexec/netdata-switch-dashboard.sh" classic
fi

# -----------------------------------------------------------------------------
# By default, `git` does not update local tags based on remotes. Because
# we use the most recent tag as part of our version determination in
# our build, this can lead to strange versions that look ancient but are
# actually really recent. To avoid this, try and fetch tags if we're
# working in a git checkout.
if [ -d ./.git ] ; then
  echo >&2
  progress "Updating tags in git to ensure a consistent version number"
  run git fetch -t || true
fi

# -----------------------------------------------------------------------------
echo >&2

[ -n "${GITHUB_ACTIONS}" ] && echo "::group::Configuring Netdata."
progress "Run autotools to configure the build environment"

if [ "$have_autotools" ]; then
  if ! run autoreconf -ivf; then
    fatal "Failed to prepare Netdata sources." I0009
  fi
fi

# function to extract values from the config file
config_option() {
  section="${1}"
  key="${2}"
  value="${3}"

  if [ -x "${NETDATA_PREFIX}/usr/sbin/netdata" ] && [ -r "${NETDATA_PREFIX}/etc/netdata/netdata.conf" ]; then
    "${NETDATA_PREFIX}/usr/sbin/netdata" \
      -c "${NETDATA_PREFIX}/etc/netdata/netdata.conf" \
      -W get "${section}" "${key}" "${value}" ||
      echo "${value}"
  else
    echo "${value}"
  fi
}

# the user netdata will run as
if [ "$(id -u)" = "0" ]; then
  NETDATA_USER="$(config_option "global" "run as user" "netdata")"
  ROOT_USER="root"
else
  NETDATA_USER="${USER}"
  ROOT_USER="${USER}"
fi
NETDATA_GROUP="$(id -g -n "${NETDATA_USER}")"
[ -z "${NETDATA_GROUP}" ] && NETDATA_GROUP="${NETDATA_USER}"
echo >&2 "Netdata user and group set to: ${NETDATA_USER}/${NETDATA_GROUP}"

# shellcheck disable=SC2086
if ! run ./configure \
         --prefix="${NETDATA_PREFIX}/usr" \
         --sysconfdir="${NETDATA_PREFIX}/etc" \
         --localstatedir="${NETDATA_PREFIX}/var" \
         --libexecdir="${NETDATA_PREFIX}/usr/libexec" \
         --libdir="${NETDATA_PREFIX}/usr/lib" \
         --with-zlib \
         --with-math \
         --with-user="${NETDATA_USER}" \
         ${NETDATA_CONFIGURE_OPTIONS} \
         CFLAGS="${CFLAGS}" LDFLAGS="${LDFLAGS}"; then
  fatal "Failed to configure Netdata sources." I000A
fi


[ -n "${GITHUB_ACTIONS}" ] && echo "::endgroup::"

# remove the build_error hook
trap - EXIT

# -----------------------------------------------------------------------------
[ -n "${GITHUB_ACTIONS}" ] && echo "::group::Building Netdata."

progress "Cleanup compilation directory"

run $make clean

# -----------------------------------------------------------------------------
progress "Compile netdata"

# shellcheck disable=SC2086
if ! run $make ${MAKEOPTS}; then
  fatal "Failed to build Netdata." I000B
fi

[ -n "${GITHUB_ACTIONS}" ] && echo "::endgroup::"

# -----------------------------------------------------------------------------
[ -n "${GITHUB_ACTIONS}" ] && echo "::group::Installing Netdata."

# -----------------------------------------------------------------------------
<<<<<<< HEAD

# shellcheck disable=SC2230
md5sum="$(command -v md5sum 2> /dev/null || command -v md5 2> /dev/null)"

deleted_stock_configs=0
if [ ! -f "${NETDATA_PREFIX}/etc/netdata/.installer-cleanup-of-stock-configs-done" ]; then

  progress "Backup existing netdata configuration before installing it"

  config_signature_matches() {
    md5="${1}"
    file="${2}"

    if [ -f "configs.signatures" ]; then
      grep "\['${md5}'\]='${file}'" "configs.signatures" > /dev/null
      return $?
    fi

    return 1
  }

  # clean up stock config files from the user configuration directory
  (find -L "${NETDATA_PREFIX}/etc/netdata" -type f -not -path '*/\.*' -not -path "${NETDATA_PREFIX}/etc/netdata/orig/*" \( -name '*.conf.old' -o -name '*.conf' -o -name '*.conf.orig' -o -name '*.conf.installer_backup.*' \)) | while IFS= read -r  x; do
    if [ -f "${x}" ]; then
      # find it relative filename
      p="$(echo "${NETDATA_PREFIX}/etc/netdata" | sed -e 's/\//\\\//')"
      f="$(echo "${x}" | sed -e "s/${p}//")"

      # find the stock filename
      t="$(echo "${f}" | sed -e 's/\.conf\.installer_backup\..*/\.conf/')"
      t="$(echo "${t}" | sed -e 's/\.conf\.old/\.conf/')"
      t="$(echo "${t}" | sed -e 's/\.conf\.orig/\.conf/')"
      t="$(echo "${t}" | sed -e 's/orig//')"

      if [ -z "${md5sum}" ] || [ ! -x "${md5sum}" ]; then
        # we don't have md5sum - keep it
        echo >&2 "File '${TPUT_CYAN}${x}${TPUT_RESET}' ${TPUT_RED}is not known to distribution${TPUT_RESET}. Keeping it."
      else
        # find its checksum
        md5="$(${md5sum} < "${x}" | cut -d ' ' -f 1)"

        if config_signature_matches "${md5}" "${t}"; then
    # it is a stock version - remove it
          echo >&2 "File '${TPUT_CYAN}${x}${TPUT_RESET}' is stock version of '${t}'."
          run rm -f "${x}"
    # shellcheck disable=SC2030
          deleted_stock_configs=$((deleted_stock_configs + 1))
        else
          # edited by user - keep it
          echo >&2 "File '${TPUT_CYAN}${x}${TPUT_RESET}' ${TPUT_RED} does not match stock of${TPUT_RESET} ${TPUT_CYAN}'${t}'${TPUT_RESET}. Keeping it."
        fi
      fi
    fi
  done
fi
touch "${NETDATA_PREFIX}/etc/netdata/.installer-cleanup-of-stock-configs-done"

# -----------------------------------------------------------------------------
=======
>>>>>>> f775ee56
progress "Install netdata"

if ! run $make install; then
  fatal "Failed to install Netdata." I000C
fi

# -----------------------------------------------------------------------------
progress "Fix generated files permissions"

run chmod 755 ./system/*/init.d/netdata ./system/*/rc.d/netdata ./system/runit/run ./system/install-service.sh

# -----------------------------------------------------------------------------
progress "Creating standard user and groups for netdata"

NETDATA_WANTED_GROUPS="docker nginx varnish haproxy adm nsd proxy squid ceph nobody"
NETDATA_ADDED_TO_GROUPS=""
if [ "$(id -u)" -eq 0 ]; then
  progress "Adding group 'netdata'"
  portable_add_group netdata || :

  progress "Adding user 'netdata'"
  portable_add_user netdata "${NETDATA_PREFIX}/var/lib/netdata" || :

  progress "Assign user 'netdata' to required groups"
  for g in ${NETDATA_WANTED_GROUPS}; do
    # shellcheck disable=SC2086
    portable_add_user_to_group ${g} netdata && NETDATA_ADDED_TO_GROUPS="${NETDATA_ADDED_TO_GROUPS} ${g}"
  done
  # Netdata must be able to read /etc/pve/qemu-server/* and /etc/pve/lxc/* 
  # for reading VMs/containers names, CPU and memory limits on Proxmox.
  if [ -d "/etc/pve" ]; then
    portable_add_user_to_group "www-data" netdata && NETDATA_ADDED_TO_GROUPS="${NETDATA_ADDED_TO_GROUPS} www-data"
  fi
else
  run_failed "The installer does not run as root. Nothing to do for user and groups"
fi

# -----------------------------------------------------------------------------
progress "Install logrotate configuration for netdata"

install_netdata_logrotate

# -----------------------------------------------------------------------------
progress "Read installation options from netdata.conf"

# create an empty config if it does not exist
[ ! -f "${NETDATA_PREFIX}/etc/netdata/netdata.conf" ] &&
  touch "${NETDATA_PREFIX}/etc/netdata/netdata.conf"

# port
defport=19999
NETDATA_PORT="$(config_option "web" "default port" ${defport})"

# directories
NETDATA_LIB_DIR="$(config_option "global" "lib directory" "${NETDATA_PREFIX}/var/lib/netdata")"
NETDATA_CACHE_DIR="$(config_option "global" "cache directory" "${NETDATA_PREFIX}/var/cache/netdata")"
NETDATA_WEB_DIR="$(config_option "global" "web files directory" "${NETDATA_PREFIX}/usr/share/netdata/web")"
NETDATA_LOG_DIR="$(config_option "global" "log directory" "${NETDATA_PREFIX}/var/log/netdata")"
NETDATA_USER_CONFIG_DIR="$(config_option "global" "config directory" "${NETDATA_PREFIX}/etc/netdata")"
NETDATA_STOCK_CONFIG_DIR="$(config_option "global" "stock config directory" "${NETDATA_PREFIX}/usr/lib/netdata/conf.d")"
NETDATA_RUN_DIR="${NETDATA_PREFIX}/var/run"
NETDATA_CLAIMING_DIR="${NETDATA_LIB_DIR}/cloud.d"

cat << OPTIONSEOF

    Permissions
    - netdata user             : ${NETDATA_USER}
    - netdata group            : ${NETDATA_GROUP}
    - root user                : ${ROOT_USER}

    Directories
    - netdata user config dir  : ${NETDATA_USER_CONFIG_DIR}
    - netdata stock config dir : ${NETDATA_STOCK_CONFIG_DIR}
    - netdata log dir          : ${NETDATA_LOG_DIR}
    - netdata run dir          : ${NETDATA_RUN_DIR}
    - netdata lib dir          : ${NETDATA_LIB_DIR}
    - netdata web dir          : ${NETDATA_WEB_DIR}
    - netdata cache dir        : ${NETDATA_CACHE_DIR}

    Other
    - netdata port             : ${NETDATA_PORT}

OPTIONSEOF

# -----------------------------------------------------------------------------
progress "Fix permissions of netdata directories (using user '${NETDATA_USER}')"

if [ ! -d "${NETDATA_RUN_DIR}" ]; then
  # this is needed if NETDATA_PREFIX is not empty
  if ! run mkdir -p "${NETDATA_RUN_DIR}"; then
    warning "Failed to create ${NETDATA_RUN_DIR}, it must becreated by hand or the Netdata Agent will not be able to be started."
  fi
fi

# --- stock conf dir ----

[ ! -d "${NETDATA_STOCK_CONFIG_DIR}" ] && mkdir -p "${NETDATA_STOCK_CONFIG_DIR}"
[ -L "${NETDATA_USER_CONFIG_DIR}/orig" ] && run rm -f "${NETDATA_USER_CONFIG_DIR}/orig"
run ln -s "${NETDATA_STOCK_CONFIG_DIR}" "${NETDATA_USER_CONFIG_DIR}/orig"

# --- web dir ----

if [ ! -d "${NETDATA_WEB_DIR}" ]; then
  echo >&2 "Creating directory '${NETDATA_WEB_DIR}'"
  run mkdir -p "${NETDATA_WEB_DIR}" || exit 1
fi
run find "${NETDATA_WEB_DIR}" -type f -exec chmod 0664 {} \;
run find "${NETDATA_WEB_DIR}" -type d -exec chmod 0775 {} \;

# --- data dirs ----

for x in "${NETDATA_LIB_DIR}" "${NETDATA_CACHE_DIR}" "${NETDATA_LOG_DIR}"; do
  if [ ! -d "${x}" ]; then
    echo >&2 "Creating directory '${x}'"
    if ! run mkdir -p "${x}"; then
      warning "Failed to create ${x}, it must be created by hand or the Netdata Agent will not be able to be started."
    fi
  fi

  run chown -R "${NETDATA_USER}:${NETDATA_GROUP}" "${x}"
  #run find "${x}" -type f -exec chmod 0660 {} \;
  #run find "${x}" -type d -exec chmod 0770 {} \;
done

run chmod 755 "${NETDATA_LOG_DIR}"

# --- claiming dir ----

if [ ! -d "${NETDATA_CLAIMING_DIR}" ]; then
  echo >&2 "Creating directory '${NETDATA_CLAIMING_DIR}'"
  if ! run mkdir -p "${NETDATA_CLAIMING_DIR}"; then
    warning "failed to create ${NETDATA_CLAIMING_DIR}, it will need to be created manually."
  fi
fi
run chown -R "${NETDATA_USER}:${NETDATA_GROUP}" "${NETDATA_CLAIMING_DIR}"
run chmod 770 "${NETDATA_CLAIMING_DIR}"

# --- plugins ----

if [ "$(id -u)" -eq 0 ]; then
  # find the admin group
  admin_group=
  test -z "${admin_group}" && get_group root > /dev/null 2>&1 && admin_group="root"
  test -z "${admin_group}" && get_group daemon > /dev/null 2>&1 && admin_group="daemon"
  test -z "${admin_group}" && admin_group="${NETDATA_GROUP}"

  run chown "${NETDATA_USER}:${admin_group}" "${NETDATA_LOG_DIR}"
  run chown -R "root:${admin_group}" "${NETDATA_PREFIX}/usr/libexec/netdata"
  run find "${NETDATA_PREFIX}/usr/libexec/netdata" -type d -exec chmod 0755 {} \;
  run find "${NETDATA_PREFIX}/usr/libexec/netdata" -type f -exec chmod 0644 {} \;
  # shellcheck disable=SC2086
  run find "${NETDATA_PREFIX}/usr/libexec/netdata" -type f -a -name \*.plugin -exec chown :${NETDATA_GROUP} {} \;
  run find "${NETDATA_PREFIX}/usr/libexec/netdata" -type f -a -name \*.plugin -exec chmod 0750 {} \;
  run find "${NETDATA_PREFIX}/usr/libexec/netdata" -type f -a -name \*.sh -exec chmod 0755 {} \;

  if [ -f "${NETDATA_PREFIX}/usr/libexec/netdata/plugins.d/apps.plugin" ]; then
    run chown "root:${NETDATA_GROUP}" "${NETDATA_PREFIX}/usr/libexec/netdata/plugins.d/apps.plugin"
    capabilities=0
    if ! iscontainer && command -v setcap 1> /dev/null 2>&1; then
      run chmod 0750 "${NETDATA_PREFIX}/usr/libexec/netdata/plugins.d/apps.plugin"
      if run setcap cap_dac_read_search,cap_sys_ptrace+ep "${NETDATA_PREFIX}/usr/libexec/netdata/plugins.d/apps.plugin"; then
        # if we managed to setcap, but we fail to execute apps.plugin setuid to root
        "${NETDATA_PREFIX}/usr/libexec/netdata/plugins.d/apps.plugin" -t > /dev/null 2>&1 && capabilities=1 || capabilities=0
      fi
    fi

    if [ $capabilities -eq 0 ]; then
      # fix apps.plugin to be setuid to root
      run chmod 4750 "${NETDATA_PREFIX}/usr/libexec/netdata/plugins.d/apps.plugin"
    fi
  fi

  if [ -f "${NETDATA_PREFIX}/usr/libexec/netdata/plugins.d/debugfs.plugin" ]; then
    run chown "root:${NETDATA_GROUP}" "${NETDATA_PREFIX}/usr/libexec/netdata/plugins.d/debugfs.plugin"
    capabilities=0
    if ! iscontainer && command -v setcap 1> /dev/null 2>&1; then
      run chmod 0750 "${NETDATA_PREFIX}/usr/libexec/netdata/plugins.d/debugfs.plugin"
      if run setcap cap_dac_read_search+ep "${NETDATA_PREFIX}/usr/libexec/netdata/plugins.d/debugfs.plugin"; then
        # if we managed to setcap, but we fail to execute debugfs.plugin setuid to root
        "${NETDATA_PREFIX}/usr/libexec/netdata/plugins.d/debugfs.plugin" -t > /dev/null 2>&1 && capabilities=1 || capabilities=0
      fi
    fi

    if [ $capabilities -eq 0 ]; then
      # fix debugfs.plugin to be setuid to root
      run chmod 4750 "${NETDATA_PREFIX}/usr/libexec/netdata/plugins.d/debugfs.plugin"
    fi
  fi

  if [ -f "${NETDATA_PREFIX}/usr/libexec/netdata/plugins.d/freeipmi.plugin" ]; then
    run chown "root:${NETDATA_GROUP}" "${NETDATA_PREFIX}/usr/libexec/netdata/plugins.d/freeipmi.plugin"
    run chmod 4750 "${NETDATA_PREFIX}/usr/libexec/netdata/plugins.d/freeipmi.plugin"
  fi

  if [ -f "${NETDATA_PREFIX}/usr/libexec/netdata/plugins.d/nfacct.plugin" ]; then
    run chown "root:${NETDATA_GROUP}" "${NETDATA_PREFIX}/usr/libexec/netdata/plugins.d/nfacct.plugin"
    run chmod 4750 "${NETDATA_PREFIX}/usr/libexec/netdata/plugins.d/nfacct.plugin"
  fi

  if [ -f "${NETDATA_PREFIX}/usr/libexec/netdata/plugins.d/xenstat.plugin" ]; then
    run chown "root:${NETDATA_GROUP}" "${NETDATA_PREFIX}/usr/libexec/netdata/plugins.d/xenstat.plugin"
    run chmod 4750 "${NETDATA_PREFIX}/usr/libexec/netdata/plugins.d/xenstat.plugin"
  fi

  if [ -f "${NETDATA_PREFIX}/usr/libexec/netdata/plugins.d/perf.plugin" ]; then
    run chown "root:${NETDATA_GROUP}" "${NETDATA_PREFIX}/usr/libexec/netdata/plugins.d/perf.plugin"
    run chmod 0750 "${NETDATA_PREFIX}/usr/libexec/netdata/plugins.d/perf.plugin"
    run sh -c "setcap cap_perfmon+ep \"${NETDATA_PREFIX}/usr/libexec/netdata/plugins.d/perf.plugin\" || setcap cap_sys_admin+ep \"${NETDATA_PREFIX}/usr/libexec/netdata/plugins.d/perf.plugin\""
  fi

  if [ -f "${NETDATA_PREFIX}/usr/libexec/netdata/plugins.d/slabinfo.plugin" ]; then
    run chown "root:${NETDATA_GROUP}" "${NETDATA_PREFIX}/usr/libexec/netdata/plugins.d/slabinfo.plugin"
    run chmod 0750 "${NETDATA_PREFIX}/usr/libexec/netdata/plugins.d/slabinfo.plugin"
    run setcap cap_dac_read_search+ep "${NETDATA_PREFIX}/usr/libexec/netdata/plugins.d/slabinfo.plugin"
  fi

  if [ -f "${NETDATA_PREFIX}/usr/libexec/netdata/plugins.d/ioping" ]; then
    run chown "root:${NETDATA_GROUP}" "${NETDATA_PREFIX}/usr/libexec/netdata/plugins.d/ioping"
    run chmod 4750 "${NETDATA_PREFIX}/usr/libexec/netdata/plugins.d/ioping"
  fi

  if [ -f "${NETDATA_PREFIX}/usr/libexec/netdata/plugins.d/ebpf.plugin" ]; then
    run chown "root:${NETDATA_GROUP}" "${NETDATA_PREFIX}/usr/libexec/netdata/plugins.d/ebpf.plugin"
    run chmod 4750 "${NETDATA_PREFIX}/usr/libexec/netdata/plugins.d/ebpf.plugin"
  fi

  if [ -f "${NETDATA_PREFIX}/usr/libexec/netdata/plugins.d/cgroup-network" ]; then
    run chown "root:${NETDATA_GROUP}" "${NETDATA_PREFIX}/usr/libexec/netdata/plugins.d/cgroup-network"
    run chmod 4750 "${NETDATA_PREFIX}/usr/libexec/netdata/plugins.d/cgroup-network"
  fi

  if [ -f "${NETDATA_PREFIX}/usr/libexec/netdata/plugins.d/cgroup-network-helper.sh" ]; then
    run chown "root:${NETDATA_GROUP}" "${NETDATA_PREFIX}/usr/libexec/netdata/plugins.d/cgroup-network-helper.sh"
    run chmod 0750 "${NETDATA_PREFIX}/usr/libexec/netdata/plugins.d/cgroup-network-helper.sh"
  fi
else
  # non-privileged user installation
  run chown "${NETDATA_USER}:${NETDATA_GROUP}" "${NETDATA_LOG_DIR}"
  run chown -R "${NETDATA_USER}:${NETDATA_GROUP}" "${NETDATA_PREFIX}/usr/libexec/netdata"
  run find "${NETDATA_PREFIX}/usr/libexec/netdata" -type f -exec chmod 0755 {} \;
  run find "${NETDATA_PREFIX}/usr/libexec/netdata" -type d -exec chmod 0755 {} \;
fi

[ -n "${GITHUB_ACTIONS}" ] && echo "::endgroup::"

# -----------------------------------------------------------------------------

# govercomp compares go.d.plugin versions. Exit codes:
# 0 - version1 == version2
# 1 - version1 > version2
# 2 - version2 > version1
# 3 - error

# shellcheck disable=SC2086
govercomp() {
  # version in file:
  # - v0.14.0
  #
  # 'go.d.plugin -v' output variants:
  # - go.d.plugin, version: unknown
  # - go.d.plugin, version: v0.14.1
  # - go.d.plugin, version: v0.14.1-dirty
  # - go.d.plugin, version: v0.14.1-1-g4c5f98c
  # - go.d.plugin, version: v0.14.1-1-g4c5f98c-dirty

  # we need to compare only MAJOR.MINOR.PATCH part
  ver1=$(echo "$1" | grep -E -o "[0-9]+\.[0-9]+\.[0-9]+")
  ver2=$(echo "$2" | grep -E -o "[0-9]+\.[0-9]+\.[0-9]+")

  if [ ${#ver1} -eq 0 ] || [ ${#ver2} -eq 0 ]; then
    return 3
  fi

  num1=$(echo $ver1 | grep -o -E '\.' | wc -l)
  num2=$(echo $ver2 | grep -o -E '\.' | wc -l)

  if [ ${num1} -ne ${num2} ]; then
          return 3
  fi

  for i in $(seq 1 $((num1+1))); do
          x=$(echo $ver1 | cut -d'.' -f$i)
          y=$(echo $ver2 | cut -d'.' -f$i)
    if [ "${x}" -gt "${y}" ]; then
      return 1
    elif [ "${y}" -gt "${x}" ]; then
      return 2
    fi
  done

  return 0
}

should_install_go() {
  if [ -n "${NETDATA_DISABLE_GO+x}" ]; then
    return 1
  fi

  version_in_file="$(cat packaging/go.d.version 2> /dev/null)"
  binary_version=$("${NETDATA_PREFIX}"/usr/libexec/netdata/plugins.d/go.d.plugin -v 2> /dev/null)

  govercomp "$version_in_file" "$binary_version"
  case $? in
    0) return 1 ;; # =
    2) return 1 ;; # <
    *) return 0 ;; # >, error
  esac
}

install_go() {
  if ! should_install_go; then
    return 0
  fi

  [ -n "${GITHUB_ACTIONS}" ] && echo "::group::Installing go.d.plugin."

  # When updating this value, ensure correct checksums in packaging/go.d.checksums
  GO_PACKAGE_VERSION="$(cat packaging/go.d.version)"
  ARCH_MAP='
    i386::386
    i686::386
    x86_64::amd64
    aarch64::arm64
    armv64::arm64
    armv6l::arm
    armv7l::arm
    armv5tel::arm
  '

  progress "Install go.d.plugin"
  ARCH=$(uname -m)
  OS=$(uname -s | tr '[:upper:]' '[:lower:]')

  for index in ${ARCH_MAP}; do
    KEY="${index%%::*}"
    VALUE="${index##*::}"
    if [ "$KEY" = "$ARCH" ]; then
      ARCH="${VALUE}"
      break
    fi
  done
  tmp="$(mktemp -d -t netdata-go-XXXXXX)"
  GO_PACKAGE_BASENAME="go.d.plugin-${GO_PACKAGE_VERSION}.${OS}-${ARCH}.tar.gz"

  if [ -z "${NETDATA_LOCAL_TARBALL_OVERRIDE_GO_PLUGIN}" ]; then
    download_go "https://github.com/netdata/go.d.plugin/releases/download/${GO_PACKAGE_VERSION}/${GO_PACKAGE_BASENAME}" "${tmp}/${GO_PACKAGE_BASENAME}"
  else
    progress "Using provided go.d tarball ${NETDATA_LOCAL_TARBALL_OVERRIDE_GO_PLUGIN}"
    run cp "${NETDATA_LOCAL_TARBALL_OVERRIDE_GO_PLUGIN}" "${tmp}/${GO_PACKAGE_BASENAME}"
  fi

  if [ -z "${NETDATA_LOCAL_TARBALL_OVERRIDE_GO_PLUGIN_CONFIG}" ]; then
    download_go "https://github.com/netdata/go.d.plugin/releases/download/${GO_PACKAGE_VERSION}/config.tar.gz" "${tmp}/config.tar.gz"
  else
    progress "Using provided config file for go.d ${NETDATA_LOCAL_TARBALL_OVERRIDE_GO_PLUGIN_CONFIG}"
    run cp "${NETDATA_LOCAL_TARBALL_OVERRIDE_GO_PLUGIN_CONFIG}" "${tmp}/config.tar.gz"
  fi

  if [ ! -f "${tmp}/${GO_PACKAGE_BASENAME}" ] || [ ! -f "${tmp}/config.tar.gz" ] || [ ! -s "${tmp}/config.tar.gz" ] || [ ! -s "${tmp}/${GO_PACKAGE_BASENAME}" ]; then
    run_failed "go.d plugin download failed, go.d plugin will not be available"
    echo >&2 "Either check the error or consider disabling it by issuing '--disable-go' in the installer"
    echo >&2
    [ -n "${GITHUB_ACTIONS}" ] && echo "::endgroup::"
    return 0
  fi

  grep "${GO_PACKAGE_BASENAME}\$" "${INSTALLER_DIR}/packaging/go.d.checksums" > "${tmp}/sha256sums.txt" 2> /dev/null
  grep "config.tar.gz" "${INSTALLER_DIR}/packaging/go.d.checksums" >> "${tmp}/sha256sums.txt" 2> /dev/null

  # Checksum validation
  if ! (cd "${tmp}" && safe_sha256sum -c "sha256sums.txt"); then

    echo >&2 "go.d plugin checksum validation failure."
    echo >&2 "Either check the error or consider disabling it by issuing '--disable-go' in the installer"
    echo >&2

    run_failed "go.d.plugin package files checksum validation failed. go.d.plugin will not be available."
    [ -n "${GITHUB_ACTIONS}" ] && echo "::endgroup::"
    return 0
  fi

  # Install new files
  run rm -rf "${NETDATA_STOCK_CONFIG_DIR}/go.d"
  run rm -rf "${NETDATA_STOCK_CONFIG_DIR}/go.d.conf"
  run tar --no-same-owner -xf "${tmp}/config.tar.gz" -C "${NETDATA_STOCK_CONFIG_DIR}/"
  run chown -R "${ROOT_USER}:${ROOT_GROUP}" "${NETDATA_STOCK_CONFIG_DIR}"

  run tar --no-same-owner -xf "${tmp}/${GO_PACKAGE_BASENAME}"
  run mv "${GO_PACKAGE_BASENAME%.tar.gz}" "${NETDATA_PREFIX}/usr/libexec/netdata/plugins.d/go.d.plugin"
  if [ "$(id -u)" -eq 0 ]; then
    run chown "root:${NETDATA_GROUP}" "${NETDATA_PREFIX}/usr/libexec/netdata/plugins.d/go.d.plugin"
  fi
  run chmod 0750 "${NETDATA_PREFIX}/usr/libexec/netdata/plugins.d/go.d.plugin"
  rm -rf "${tmp}"

  [ -n "${GITHUB_ACTIONS}" ] && echo "::endgroup::"
}

install_go

if [ -f "${NETDATA_PREFIX}/usr/libexec/netdata/plugins.d/go.d.plugin" ]; then
  if command -v setcap 1>/dev/null 2>&1; then
    run setcap "cap_net_admin+epi cap_net_raw=eip" "${NETDATA_PREFIX}/usr/libexec/netdata/plugins.d/go.d.plugin"
  fi
fi

should_install_ebpf() {
  if [ "${NETDATA_DISABLE_EBPF:=0}" -eq 1 ]; then
    run_failed "eBPF has been explicitly disabled, it will not be available in this install."
    return 1
  fi

  if [ "$(uname -s)" != "Linux" ] || [ "$(uname -m)" != "x86_64" ]; then
    if [ "${NETDATA_DISABLE_EBPF:=1}" -eq 0 ]; then
      run_failed "Currently eBPF is only supported on Linux on X86_64."
    fi

    return 1
  fi

  # Check Kernel Config
  if ! run "${INSTALLER_DIR}"/packaging/check-kernel-config.sh; then
    warning "Kernel unsupported or missing required config (eBPF may not work on your system)"
  fi

  return 0
}

remove_old_ebpf() {
  if [ -f "${NETDATA_PREFIX}/usr/libexec/netdata/plugins.d/ebpf_process.plugin" ]; then
    echo >&2 "Removing alpha eBPF collector."
    rm -f "${NETDATA_PREFIX}/usr/libexec/netdata/plugins.d/ebpf_process.plugin"
  fi

  if [ -f "${NETDATA_PREFIX}/usr/lib/netdata/conf.d/ebpf_process.conf" ]; then
    echo >&2 "Removing alpha eBPF stock file"
    rm -f "${NETDATA_PREFIX}/usr/lib/netdata/conf.d/ebpf_process.conf"
  fi

  if [ -f "${NETDATA_PREFIX}/etc/netdata/ebpf_process.conf" ]; then
    echo >&2 "Renaming eBPF configuration file."
    mv "${NETDATA_PREFIX}/etc/netdata/ebpf_process.conf" "${NETDATA_PREFIX}/etc/netdata/ebpf.d.conf"
  fi

  # Added to remove eBPF programs with name pattern: NAME_VERSION.SUBVERSION.PATCH
  if [ -f "${NETDATA_PREFIX}/usr/libexec/netdata/plugins.d/pnetdata_ebpf_process.3.10.0.o" ]; then
    echo >&2 "Removing old eBPF programs with patch."
    rm -f "${NETDATA_PREFIX}/usr/libexec/netdata/plugins.d/rnetdata_ebpf"*.?.*.*.o
    rm -f "${NETDATA_PREFIX}/usr/libexec/netdata/plugins.d/pnetdata_ebpf"*.?.*.*.o
  fi

  # Remove old eBPF program to store new eBPF program inside subdirectory
  if [ -f "${NETDATA_PREFIX}/usr/libexec/netdata/plugins.d/pnetdata_ebpf_process.3.10.o" ]; then
    echo >&2 "Removing old eBPF programs installed in old directory."
    rm -f "${NETDATA_PREFIX}/usr/libexec/netdata/plugins.d/rnetdata_ebpf"*.?.*.o
    rm -f "${NETDATA_PREFIX}/usr/libexec/netdata/plugins.d/pnetdata_ebpf"*.?.*.o
  fi

  # Remove old eBPF programs that did not have "rhf" suffix
  if [ ! -f "${NETDATA_PREFIX}/usr/libexec/netdata/plugins.d/ebpf.d/pnetdata_ebpf_process.3.10.rhf.o" ]; then
    rm -f "${NETDATA_PREFIX}/usr/libexec/netdata/plugins.d/ebpf.d/"*.o
  fi

  # Remove old reject list from previous directory
  if [ -f "${NETDATA_PREFIX}/usr/lib/netdata/conf.d/ebpf_kernel_reject_list.txt" ]; then
    echo >&2 "Removing old ebpf_kernel_reject_list.txt."
    rm -f "${NETDATA_PREFIX}/usr/lib/netdata/conf.d/ebpf_kernel_reject_list.txt"
  fi

  # Remove old reset script
  if [ -f "${NETDATA_PREFIX}/usr/libexec/netdata/plugins.d/reset_netdata_trace.sh" ]; then
    echo >&2 "Removing old reset_netdata_trace.sh."
    rm -f "${NETDATA_PREFIX}/usr/libexec/netdata/plugins.d/reset_netdata_trace.sh"
  fi
}

install_ebpf() {
  if ! should_install_ebpf; then
    return 0
  fi

  [ -n "${GITHUB_ACTIONS}" ] && echo "::group::Installing eBPF code."

  remove_old_ebpf

  progress "Installing eBPF plugin"

  # Detect libc
  libc="${EBPF_LIBC:-"$(detect_libc)"}"

  EBPF_VERSION="$(cat packaging/ebpf.version)"
  EBPF_TARBALL="netdata-kernel-collector-${libc}-${EBPF_VERSION}.tar.xz"

  tmp="$(mktemp -d -t netdata-ebpf-XXXXXX)"

  if ! fetch_and_verify "ebpf" \
    "https://github.com/netdata/kernel-collector/releases/download/${EBPF_VERSION}/${EBPF_TARBALL}" \
    "${EBPF_TARBALL}" \
    "${tmp}" \
    "${NETDATA_LOCAL_TARBALL_OVERRIDE_EBPF}"; then
    run_failed "Failed to download eBPF collector package"
    echo 2>&" Removing temporary directory ${tmp} ..."
    rm -rf "${tmp}"

    [ -n "${GITHUB_ACTIONS}" ] && echo "::endgroup::"
    return 1
  fi

  echo >&2 " Extracting ${EBPF_TARBALL} ..."
  tar --no-same-owner -xf "${tmp}/${EBPF_TARBALL}" -C "${tmp}"

  # chown everything to root:netdata before we start copying out of our package
  run chown -R root:netdata "${tmp}"

  if [ ! -d "${NETDATA_PREFIX}"/usr/libexec/netdata/plugins.d/ebpf.d ]; then
    mkdir "${NETDATA_PREFIX}"/usr/libexec/netdata/plugins.d/ebpf.d
    RET=$?
    if [ "${RET}" != "0" ]; then
      rm -rf "${tmp}"

      [ -n "${GITHUB_ACTIONS}" ] && echo "::endgroup::"
      return 1
    fi
  fi

  run cp -a -v "${tmp}"/*netdata_ebpf_*.o "${NETDATA_PREFIX}"/usr/libexec/netdata/plugins.d/ebpf.d

  rm -rf "${tmp}"

  [ -n "${GITHUB_ACTIONS}" ] && echo "::endgroup::"
}

progress "eBPF Kernel Collector"
install_ebpf

should_install_fluentbit() {
  if [ -n "${NETDATA_DISABLE_LOGS_MANAGEMENT}" ]; then
    warning "netdata-installer.sh run with --disable-logsmanagement, Fluent-Bit installation is skipped."
    return 1
  elif [ "${FLUENT_BIT_BUILD_SUCCESS:=0}" -eq 0 ]; then
    run_failed "Fluent-Bit was not built successfully, Netdata Logs Management support will be disabled in this build."
    return 1
  elif [ ! -f fluent-bit/build/lib/libfluent-bit.so ]; then
    run_failed "libfluent-bit.so is missing, Netdata Logs Management support will be disabled in this build."
    return 1
  fi
  
  return 0
}

install_fluentbit() {
  if ! should_install_fluentbit; then
    return 0
  fi

  [ -n "${GITHUB_ACTIONS}" ] && echo "::group::Installing Fluent-Bit."

  run chown "root:${NETDATA_GROUP}" fluent-bit/build/lib
  run chmod 0644 fluent-bit/build/lib/libfluent-bit.so

  run cp -a -v fluent-bit/build/lib/libfluent-bit.so "${NETDATA_PREFIX}"/usr/lib/netdata

  [ -n "${GITHUB_ACTIONS}" ] && echo "::endgroup::"
}

progress "Installing Fluent-Bit plugin"
install_fluentbit

# -----------------------------------------------------------------------------
progress "Telemetry configuration"

# Opt-out from telemetry program
if [ -n "${NETDATA_DISABLE_TELEMETRY+x}" ]; then
  run touch "${NETDATA_USER_CONFIG_DIR}/.opt-out-from-anonymous-statistics"
else
  printf "You can opt out from anonymous statistics via the --disable-telemetry option, or by creating an empty file %s \n\n" "${NETDATA_USER_CONFIG_DIR}/.opt-out-from-anonymous-statistics"
fi

# -----------------------------------------------------------------------------
progress "Install netdata at system init"

# By default we assume the shutdown/startup of the Netdata Agent are effectively
# without any system supervisor/init like SystemD or SysV. So we assume the most
# basic startup/shutdown commands...
NETDATA_STOP_CMD="${NETDATA_PREFIX}/usr/sbin/netdatacli shutdown-agent"
NETDATA_START_CMD="${NETDATA_PREFIX}/usr/sbin/netdata"

if grep -q docker /proc/1/cgroup > /dev/null 2>&1; then
  # If docker runs systemd for some weird reason, let the install proceed
  is_systemd_running="NO"
  if command -v pidof > /dev/null 2>&1; then
    is_systemd_running="$(pidof /usr/sbin/init || pidof systemd || echo "NO")"
  else
    is_systemd_running="$( (pgrep -q -f systemd && echo "1") || echo "NO")"
  fi

  if [ "${is_systemd_running}" = "1" ]; then
    echo >&2 "Found systemd within the docker container, running install_netdata_service() method"
    install_netdata_service || run_failed "Cannot install netdata init service."
  else
    echo >&2 "We are running within a docker container, will not be installing netdata service"
  fi
  echo >&2
else
  install_netdata_service || run_failed "Cannot install netdata init service."
fi

# -----------------------------------------------------------------------------
# check if we can re-start netdata

# TODO(paulfantom): Creation of configuration file should be handled by a build system. Additionally we shouldn't touch configuration files in /etc/netdata/...
started=0
if [ ${DONOTSTART} -eq 1 ]; then
  create_netdata_conf "${NETDATA_PREFIX}/etc/netdata/netdata.conf"
else
  if ! restart_netdata "${NETDATA_PREFIX}/usr/sbin/netdata" "${@}"; then
    fatal "Cannot start netdata!" I000D
  fi

  started=1
  run_ok "netdata started!"
  create_netdata_conf "${NETDATA_PREFIX}/etc/netdata/netdata.conf" "http://localhost:${NETDATA_PORT}/netdata.conf"
fi
run chmod 0644 "${NETDATA_PREFIX}/etc/netdata/netdata.conf"

if [ "$(uname)" = "Linux" ]; then
  # -------------------------------------------------------------------------
  progress "Check KSM (kernel memory deduper)"

  ksm_is_available_but_disabled() {
    cat << KSM1

${TPUT_BOLD}Memory de-duplication instructions${TPUT_RESET}

You have kernel memory de-duper (called Kernel Same-page Merging,
or KSM) available, but it is not currently enabled.

To enable it run:

    ${TPUT_YELLOW}${TPUT_BOLD}echo 1 >/sys/kernel/mm/ksm/run${TPUT_RESET}
    ${TPUT_YELLOW}${TPUT_BOLD}echo 1000 >/sys/kernel/mm/ksm/sleep_millisecs${TPUT_RESET}

If you enable it, you will save 40-60% of netdata memory.

KSM1
  }

  ksm_is_not_available() {
    cat << KSM2

${TPUT_BOLD}Memory de-duplication not present in your kernel${TPUT_RESET}

It seems you do not have kernel memory de-duper (called Kernel Same-page
Merging, or KSM) available.

To enable it, you need a kernel built with CONFIG_KSM=y

If you can have it, you will save 40-60% of netdata memory.

KSM2
  }

  if [ -f "/sys/kernel/mm/ksm/run" ]; then
    if [ "$(cat "/sys/kernel/mm/ksm/run")" != "1" ]; then
      ksm_is_available_but_disabled
    fi
  else
    ksm_is_not_available
  fi
fi

# -----------------------------------------------------------------------------
progress "Check version.txt"

if [ ! -s web/gui/version.txt ]; then
  cat << VERMSG

${TPUT_BOLD}Version update check warning${TPUT_RESET}

The way you downloaded netdata, we cannot find its version. This means the
Update check on the dashboard, will not work.

If you want to have version update check, please re-install it
following the procedure in:

https://docs.netdata.cloud/packaging/installer/

VERMSG
fi

if [ -f "${NETDATA_PREFIX}/usr/libexec/netdata/plugins.d/apps.plugin" ]; then
  # -----------------------------------------------------------------------------
  progress "Check apps.plugin"

  if [ "$(id -u)" -ne 0 ]; then
    cat << SETUID_WARNING

${TPUT_BOLD}apps.plugin needs privileges${TPUT_RESET}

Since you have installed netdata as a normal user, to have apps.plugin collect
all the needed data, you have to give it the access rights it needs, by running
either of the following sets of commands:

To run apps.plugin with escalated capabilities:

    ${TPUT_YELLOW}${TPUT_BOLD}sudo chown root:${NETDATA_GROUP} "${NETDATA_PREFIX}/usr/libexec/netdata/plugins.d/apps.plugin"${TPUT_RESET}
    ${TPUT_YELLOW}${TPUT_BOLD}sudo chmod 0750 "${NETDATA_PREFIX}/usr/libexec/netdata/plugins.d/apps.plugin"${TPUT_RESET}
    ${TPUT_YELLOW}${TPUT_BOLD}sudo setcap cap_dac_read_search,cap_sys_ptrace+ep "${NETDATA_PREFIX}/usr/libexec/netdata/plugins.d/apps.plugin"${TPUT_RESET}

or, to run apps.plugin as root:

    ${TPUT_YELLOW}${TPUT_BOLD}sudo chown root:${NETDATA_GROUP} "${NETDATA_PREFIX}/usr/libexec/netdata/plugins.d/apps.plugin"${TPUT_RESET}
    ${TPUT_YELLOW}${TPUT_BOLD}sudo chmod 4750 "${NETDATA_PREFIX}/usr/libexec/netdata/plugins.d/apps.plugin"${TPUT_RESET}

apps.plugin is performing a hard-coded function of data collection for all
running processes. It cannot be instructed from the netdata daemon to perform
any task, so it is pretty safe to do this.

SETUID_WARNING
  fi
fi

# -----------------------------------------------------------------------------
progress "Copy uninstaller"
if [ -f "${NETDATA_PREFIX}"/usr/libexec/netdata-uninstaller.sh ]; then
  echo >&2 "Removing uninstaller from old location"
  rm -f "${NETDATA_PREFIX}"/usr/libexec/netdata-uninstaller.sh
fi

sed "s|ENVIRONMENT_FILE=\"/etc/netdata/.environment\"|ENVIRONMENT_FILE=\"${NETDATA_PREFIX}/etc/netdata/.environment\"|" packaging/installer/netdata-uninstaller.sh > "${NETDATA_PREFIX}/usr/libexec/netdata/netdata-uninstaller.sh"
chmod 750 "${NETDATA_PREFIX}/usr/libexec/netdata/netdata-uninstaller.sh"

# -----------------------------------------------------------------------------
progress "Basic netdata instructions"

cat << END

netdata by default listens on all IPs on port ${NETDATA_PORT},
so you can access it with:

  ${TPUT_CYAN}${TPUT_BOLD}http://this.machine.ip:${NETDATA_PORT}/${TPUT_RESET}

To stop netdata run:

  ${TPUT_YELLOW}${TPUT_BOLD}${NETDATA_STOP_CMD}${TPUT_RESET}

To start netdata run:

  ${TPUT_YELLOW}${TPUT_BOLD}${NETDATA_START_CMD}${TPUT_RESET}

END
echo >&2 "Uninstall script copied to: ${TPUT_RED}${TPUT_BOLD}${NETDATA_PREFIX}/usr/libexec/netdata/netdata-uninstaller.sh${TPUT_RESET}"
echo >&2

# -----------------------------------------------------------------------------
progress "Installing (but not enabling) the netdata updater tool"
install_netdata_updater || run_failed "Cannot install netdata updater tool."

# -----------------------------------------------------------------------------
progress "Wrap up environment set up"

# Save environment variables
echo >&2 "Preparing .environment file"
cat << EOF > "${NETDATA_USER_CONFIG_DIR}/.environment"
# Created by installer
PATH="${PATH}"
CFLAGS="${CFLAGS}"
LDFLAGS="${LDFLAGS}"
MAKEOPTS="${MAKEOPTS}"
NETDATA_TMPDIR="${TMPDIR}"
NETDATA_PREFIX="${NETDATA_PREFIX}"
NETDATA_CONFIGURE_OPTIONS="${NETDATA_CONFIGURE_OPTIONS}"
NETDATA_ADDED_TO_GROUPS="${NETDATA_ADDED_TO_GROUPS}"
INSTALL_UID="$(id -u)"
NETDATA_GROUP="${NETDATA_GROUP}"
REINSTALL_OPTIONS="${REINSTALL_OPTIONS}"
RELEASE_CHANNEL="${RELEASE_CHANNEL}"
IS_NETDATA_STATIC_BINARY="${IS_NETDATA_STATIC_BINARY}"
NETDATA_LIB_DIR="${NETDATA_LIB_DIR}"
EOF
run chmod 0644 "${NETDATA_USER_CONFIG_DIR}/.environment"

echo >&2 "Setting netdata.tarball.checksum to 'new_installation'"
cat << EOF > "${NETDATA_LIB_DIR}/netdata.tarball.checksum"
new_installation
EOF

print_deferred_errors

# -----------------------------------------------------------------------------
echo >&2
progress "We are done!"

if [ ${started} -eq 1 ]; then
  netdata_banner
  progress "is installed and running now!"
else
  netdata_banner
  progress "is installed now!"
fi

echo >&2 "  enjoy real-time performance and health monitoring..."
echo >&2
exit 0<|MERGE_RESOLUTION|>--- conflicted
+++ resolved
@@ -1139,67 +1139,6 @@
 [ -n "${GITHUB_ACTIONS}" ] && echo "::group::Installing Netdata."
 
 # -----------------------------------------------------------------------------
-<<<<<<< HEAD
-
-# shellcheck disable=SC2230
-md5sum="$(command -v md5sum 2> /dev/null || command -v md5 2> /dev/null)"
-
-deleted_stock_configs=0
-if [ ! -f "${NETDATA_PREFIX}/etc/netdata/.installer-cleanup-of-stock-configs-done" ]; then
-
-  progress "Backup existing netdata configuration before installing it"
-
-  config_signature_matches() {
-    md5="${1}"
-    file="${2}"
-
-    if [ -f "configs.signatures" ]; then
-      grep "\['${md5}'\]='${file}'" "configs.signatures" > /dev/null
-      return $?
-    fi
-
-    return 1
-  }
-
-  # clean up stock config files from the user configuration directory
-  (find -L "${NETDATA_PREFIX}/etc/netdata" -type f -not -path '*/\.*' -not -path "${NETDATA_PREFIX}/etc/netdata/orig/*" \( -name '*.conf.old' -o -name '*.conf' -o -name '*.conf.orig' -o -name '*.conf.installer_backup.*' \)) | while IFS= read -r  x; do
-    if [ -f "${x}" ]; then
-      # find it relative filename
-      p="$(echo "${NETDATA_PREFIX}/etc/netdata" | sed -e 's/\//\\\//')"
-      f="$(echo "${x}" | sed -e "s/${p}//")"
-
-      # find the stock filename
-      t="$(echo "${f}" | sed -e 's/\.conf\.installer_backup\..*/\.conf/')"
-      t="$(echo "${t}" | sed -e 's/\.conf\.old/\.conf/')"
-      t="$(echo "${t}" | sed -e 's/\.conf\.orig/\.conf/')"
-      t="$(echo "${t}" | sed -e 's/orig//')"
-
-      if [ -z "${md5sum}" ] || [ ! -x "${md5sum}" ]; then
-        # we don't have md5sum - keep it
-        echo >&2 "File '${TPUT_CYAN}${x}${TPUT_RESET}' ${TPUT_RED}is not known to distribution${TPUT_RESET}. Keeping it."
-      else
-        # find its checksum
-        md5="$(${md5sum} < "${x}" | cut -d ' ' -f 1)"
-
-        if config_signature_matches "${md5}" "${t}"; then
-    # it is a stock version - remove it
-          echo >&2 "File '${TPUT_CYAN}${x}${TPUT_RESET}' is stock version of '${t}'."
-          run rm -f "${x}"
-    # shellcheck disable=SC2030
-          deleted_stock_configs=$((deleted_stock_configs + 1))
-        else
-          # edited by user - keep it
-          echo >&2 "File '${TPUT_CYAN}${x}${TPUT_RESET}' ${TPUT_RED} does not match stock of${TPUT_RESET} ${TPUT_CYAN}'${t}'${TPUT_RESET}. Keeping it."
-        fi
-      fi
-    fi
-  done
-fi
-touch "${NETDATA_PREFIX}/etc/netdata/.installer-cleanup-of-stock-configs-done"
-
-# -----------------------------------------------------------------------------
-=======
->>>>>>> f775ee56
 progress "Install netdata"
 
 if ! run $make install; then
