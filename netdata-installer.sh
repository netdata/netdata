#!/bin/sh

# SPDX-License-Identifier: GPL-3.0-or-later

# Next unused error code: I0012

export PATH="${PATH}:/sbin:/usr/sbin:/usr/local/bin:/usr/local/sbin"
uniquepath() {
  path=""
  tmp="$(mktemp)"
  (echo  "${PATH}" | tr ":" "\n") > "$tmp"
  while read -r REPLY;
  do
    if echo "${path}" | grep -v "(^|:)${REPLY}(:|$)"; then
      [ -n "${path}" ] && path="${path}:"
      path="${path}${REPLY}"
    fi
  done < "$tmp"
rm "$tmp"
  [ -n "${path}" ]
export PATH="${path%:/sbin:/usr/sbin:/usr/local/bin:/usr/local/sbin}"
} > /dev/null
uniquepath

PROGRAM="$0"
NETDATA_SOURCE_DIR="$(pwd)"
INSTALLER_DIR="$(dirname "${PROGRAM}")"

if [ "${NETDATA_SOURCE_DIR}" != "${INSTALLER_DIR}" ] && [ "${INSTALLER_DIR}" != "." ]; then
  echo >&2 "Warning: you are currently in '${NETDATA_SOURCE_DIR}' but the installer is in '${INSTALLER_DIR}'."
fi

# -----------------------------------------------------------------------------
# reload the user profile

# shellcheck source=/dev/null
[ -f /etc/profile ] && . /etc/profile

# make sure /etc/profile does not change our current directory
cd "${NETDATA_SOURCE_DIR}" || exit 1

# -----------------------------------------------------------------------------
# load the required functions

if [ -f "${INSTALLER_DIR}/packaging/installer/functions.sh" ]; then
  # shellcheck source=packaging/installer/functions.sh
  . "${INSTALLER_DIR}/packaging/installer/functions.sh" || exit 1
else
  # shellcheck source=packaging/installer/functions.sh
  . "${NETDATA_SOURCE_DIR}/packaging/installer/functions.sh" || exit 1
fi

# Used to enable saved warnings support in functions.sh
# shellcheck disable=SC2034
NETDATA_SAVE_WARNINGS=1

# -----------------------------------------------------------------------------
# figure out an appropriate temporary directory
_cannot_use_tmpdir() {
  testfile="$(TMPDIR="${1}" mktemp -q -t netdata-test.XXXXXXXXXX)"
  ret=0

  if [ -z "${testfile}" ]; then
    return "${ret}"
  fi

  if printf '#!/bin/sh\necho SUCCESS\n' > "${testfile}"; then
    if chmod +x "${testfile}"; then
      if [ "$("${testfile}")" = "SUCCESS" ]; then
        ret=1
      fi
    fi
  fi

  rm -f "${testfile}"
  return "${ret}"
}

if [ -z "${TMPDIR}" ] || _cannot_use_tmpdir "${TMPDIR}"; then
  if _cannot_use_tmpdir /tmp; then
    if _cannot_use_tmpdir "${PWD}"; then
      fatal "Unable to find a usable temporary directory. Please set \$TMPDIR to a path that is both writable and allows execution of files and try again." I0000
    else
      TMPDIR="${PWD}"
    fi
  else
    TMPDIR="/tmp"
  fi
fi

# -----------------------------------------------------------------------------
# set up handling for deferred error messages
#
# This leverages the saved warnings functionality shared with some functions from functions.sh

print_deferred_errors() {
  if [ -n "${SAVED_WARNINGS}" ]; then
    printf >&2 "\n"
    printf >&2 "%b\n" "The following warnings and non-fatal errors were encountered during the installation process:"
    printf >&2 "%b\n" "${SAVED_WARNINGS}"
    printf >&2 "\n"
  fi
}

download_go() {
  download_file "${1}" "${2}" "go.d plugin" "go"
}

# make sure we save all commands we run
# Variable is used by code in the packaging/installer/functions.sh
# shellcheck disable=SC2034
run_logfile="netdata-installer.log"


# -----------------------------------------------------------------------------
# fix PKG_CHECK_MODULES error

if [ -d /usr/share/aclocal ]; then
  ACLOCAL_PATH=${ACLOCAL_PATH-/usr/share/aclocal}
  export ACLOCAL_PATH
fi

export LC_ALL=C
umask 002

# Be nice on production environments
renice 19 $$ > /dev/null 2> /dev/null

# you can set CFLAGS before running installer
# shellcheck disable=SC2269
LDFLAGS="${LDFLAGS}"
CFLAGS="${CFLAGS-"-O2 -pipe"}"
[ "z${CFLAGS}" = "z-O3" ] && CFLAGS="-O2"
# shellcheck disable=SC2269
ACLK="${ACLK}"

# keep a log of this command
{
  printf "\n# "
  date
  printf 'CFLAGS="%s" ' "${CFLAGS}"
  printf 'LDFLAGS="%s" ' "${LDFLAGS}"
  printf "%s" "${PROGRAM}" "${@}"
  printf "\n"
} >> netdata-installer.log

REINSTALL_OPTIONS="$(
  printf "%s" "${*}"
  printf "\n"
)"
# remove options that shown not be inherited by netdata-updater.sh
REINSTALL_OPTIONS="$(echo "${REINSTALL_OPTIONS}" | sed 's/--dont-wait//g' | sed 's/--dont-start-it//g')"

banner_nonroot_install() {
  cat << NONROOTNOPREFIX

  ${TPUT_RED}${TPUT_BOLD}Sorry! This will fail!${TPUT_RESET}

  You are attempting to install netdata as a non-root user, but you plan
  to install it in system paths.

  Please set an installation prefix, like this:

      $PROGRAM ${@} --install-prefix /tmp

  or, run the installer as root:

      sudo $PROGRAM ${@}

  We suggest to install it as root, or certain data collectors will
  not be able to work. Netdata drops root privileges when running.
  So, if you plan to keep it, install it as root to get the full
  functionality.

NONROOTNOPREFIX
}

banner_root_notify() {
  cat << NONROOT

  ${TPUT_RED}${TPUT_BOLD}IMPORTANT${TPUT_RESET}:
  You are about to install netdata as a non-root user.
  Netdata will work, but a few data collection modules that
  require root access will fail.

  If you are installing netdata permanently on your system, run
  the installer like this:

     ${TPUT_YELLOW}${TPUT_BOLD}sudo $PROGRAM ${@}${TPUT_RESET}

NONROOT
}

usage() {
  netdata_banner
  progress "installer command line options"
  cat << HEREDOC

USAGE: ${PROGRAM} [options]
       where options include:

  --install-prefix <path>    Install netdata in <path>. Ex. --install-prefix /opt will put netdata in /opt/netdata.
  --dont-start-it            Do not (re)start netdata after installation.
  --dont-wait                Run installation in non-interactive mode.
  --stable-channel           Use packages from GitHub release pages instead of nightly updates.
                             This results in less frequent updates.
  --nightly-channel          Use most recent nightly updates instead of GitHub releases.
                             This results in more frequent updates.
  --disable-go               Disable installation of go.d.plugin.
  --disable-ebpf             Disable eBPF Kernel plugin. Default: enabled.
  --disable-cloud            Disable all Netdata Cloud functionality.
  --require-cloud            Fail the install if it can't build Netdata Cloud support.
  --enable-plugin-freeipmi   Enable the FreeIPMI plugin. Default: enable it when libipmimonitoring is available.
  --disable-plugin-freeipmi  Explicitly disable the FreeIPMI plugin.
  --disable-https            Explicitly disable TLS support.
  --disable-dbengine         Explicitly disable DB engine support.
  --enable-plugin-nfacct     Enable nfacct plugin. Default: enable it when libmnl and libnetfilter_acct are available.
  --disable-plugin-nfacct    Explicitly disable the nfacct plugin.
  --enable-plugin-xenstat    Enable the xenstat plugin. Default: enable it when libxenstat and libyajl are available.
  --disable-plugin-xenstat   Explicitly disable the xenstat plugin.
  --enable-exporting-kinesis Enable AWS Kinesis exporting connector. Default: enable it when libaws_cpp_sdk_kinesis
                             and its dependencies are available.
  --disable-exporting-kinesis Explicitly disable AWS Kinesis exporting connector.
  --enable-exporting-prometheus-remote-write Enable Prometheus remote write exporting connector. Default: enable it
                             when libprotobuf and libsnappy are available.
  --disable-exporting-prometheus-remote-write Explicitly disable Prometheus remote write exporting connector.
  --enable-exporting-mongodb Enable MongoDB exporting connector. Default: enable it when libmongoc is available.
  --disable-exporting-mongodb Explicitly disable MongoDB exporting connector.
  --enable-exporting-pubsub  Enable Google Cloud PubSub exporting connector. Default: enable it when
                             libgoogle_cloud_cpp_pubsub_protos and its dependencies are available.
  --disable-exporting-pubsub Explicitly disable Google Cloud PubSub exporting connector.
  --enable-lto               Enable link-time optimization. Default: disabled.
  --disable-lto              Explicitly disable link-time optimization.
  --enable-ml                Enable anomaly detection with machine learning. Default: autodetect.
  --disable-ml               Explicitly disable anomaly detection with machine learning.
  --disable-x86-sse          Disable SSE instructions & optimizations. Default: enabled.
  --use-system-protobuf      Use a system copy of libprotobuf instead of bundled copy. Default: bundled.
  --zlib-is-really-here
  --libs-are-really-here     If you see errors about missing zlib or libuuid but you know it is available, you might
                             have a broken pkg-config. Use this option to proceed without checking pkg-config.
  --disable-telemetry        Opt-out from our anonymous telemetry program. (DISABLE_TELEMETRY=1)
  --skip-available-ram-check Skip checking the amount of RAM the system has and pretend it has enough to build safely.
  --disable-logsmanagement   Disable the logs management plugin. Default: autodetect.
  --enable-logsmanagement-tests Enable the logs management tests. Default: disabled.

Netdata will by default be compiled with gcc optimization -O2
If you need to pass different CFLAGS, use something like this:

  CFLAGS="<gcc options>" ${PROGRAM} [options]

If you also need to provide different LDFLAGS, use something like this:

  LDFLAGS="<extra ldflag options>" ${PROGRAM} [options]

or use the following if both LDFLAGS and CFLAGS need to be overridden:

  CFLAGS="<gcc options>" LDFLAGS="<extra ld options>" ${PROGRAM} [options]

For the installer to complete successfully, you will need these packages installed:

  gcc
  make
  autoconf
  automake
  pkg-config
  zlib1g-dev (or zlib-devel)
  uuid-dev (or libuuid-devel)

For the plugins, you will at least need:

  curl
  bash (v4+)
  python (v2 or v3)
  node.js

HEREDOC
}

DONOTSTART=0
DONOTWAIT=0
NETDATA_PREFIX=
LIBS_ARE_HERE=0
NETDATA_ENABLE_ML=""
NETDATA_ENABLE_GTESTS=0
NETDATA_CONFIGURE_OPTIONS="${NETDATA_CONFIGURE_OPTIONS-}"
RELEASE_CHANNEL="nightly" # valid values are 'nightly' and 'stable'
IS_NETDATA_STATIC_BINARY="${IS_NETDATA_STATIC_BINARY:-"no"}"
while [ -n "${1}" ]; do
  case "${1}" in
    "--zlib-is-really-here") LIBS_ARE_HERE=1 ;;
    "--libs-are-really-here") LIBS_ARE_HERE=1 ;;
    "--use-system-protobuf")
      USE_SYSTEM_PROTOBUF=1
      NETDATA_CONFIGURE_OPTIONS="$(echo "${NETDATA_CONFIGURE_OPTIONS%--without-bundled-protobuf}" | sed 's/$/ --without-bundled-protobuf/g')"
    ;;
    "--dont-scrub-cflags-even-though-it-may-break-things") DONT_SCRUB_CFLAGS_EVEN_THOUGH_IT_MAY_BREAK_THINGS=1 ;;
    "--dont-start-it") DONOTSTART=1 ;;
    "--dont-wait") DONOTWAIT=1 ;;
    "--auto-update" | "-u") ;;
    "--auto-update-type") ;;
    "--stable-channel") RELEASE_CHANNEL="stable" ;;
    "--nightly-channel") RELEASE_CHANNEL="nightly" ;;
    "--enable-plugin-freeipmi") NETDATA_CONFIGURE_OPTIONS="$(echo "${NETDATA_CONFIGURE_OPTIONS%--enable-plugin-freeipmi)}" | sed 's/$/ --enable-plugin-freeipmi/g')" ;;
    "--disable-plugin-freeipmi") NETDATA_CONFIGURE_OPTIONS="$(echo "${NETDATA_CONFIGURE_OPTIONS%--disable-plugin-freeipmi)}" | sed 's/$/ --disable-plugin-freeipmi/g')" ;;
    "--disable-https")
        NETDATA_CONFIGURE_OPTIONS="$(echo "${NETDATA_CONFIGURE_OPTIONS%--disable-openssl)}" | sed 's/$/ --disable-openssl/g')"
        NETDATA_CONFIGURE_OPTIONS="$(echo "${NETDATA_CONFIGURE_OPTIONS%--disable-dbengine)}" | sed 's/$/ --disable-dbengine/g')"
        NETDATA_CONFIGURE_OPTIONS="$(echo "${NETDATA_CONFIGURE_OPTIONS%--disable-exporting-kinesis)}" | sed 's/$/ --disable-exporting-kinesis/g')"
        NETDATA_CONFIGURE_OPTIONS="$(echo "${NETDATA_CONFIGURE_OPTIONS%--disable-h2o)}" | sed 's/$/ --disable-h2o/g')"
        NETDATA_CONFIGURE_OPTIONS="$(echo "${NETDATA_CONFIGURE_OPTIONS%--disable-cloud)}" | sed 's/$/ --disable-cloud/g')" ;;
    "--disable-dbengine")
      NETDATA_CONFIGURE_OPTIONS="$(echo "${NETDATA_CONFIGURE_OPTIONS%--disable-dbengine)}" | sed 's/$/ --disable-dbengine/g')"
      ;;
    "--enable-plugin-nfacct") NETDATA_CONFIGURE_OPTIONS="$(echo "${NETDATA_CONFIGURE_OPTIONS%--enable-plugin-nfacct)}" | sed 's/$/ --enable-plugin-nfacct/g')" ;;
    "--disable-plugin-nfacct") NETDATA_CONFIGURE_OPTIONS="$(echo "${NETDATA_CONFIGURE_OPTIONS%--disable-plugin-nfacct)}" | sed 's/$/ --disable-plugin-nfacct/g')" ;;
    "--enable-plugin-xenstat") NETDATA_CONFIGURE_OPTIONS="$(echo "${NETDATA_CONFIGURE_OPTIONS%--enable-plugin-xenstat)}" | sed 's/$/ --enable-plugin-xenstat/g')" ;;
    "--disable-plugin-xenstat") NETDATA_CONFIGURE_OPTIONS="$(echo "${NETDATA_CONFIGURE_OPTIONS%--disable-plugin-xenstat)}" | sed 's/$/ --disable-plugin-xenstat/g')" ;;
    "--enable-exporting-kinesis" | "--enable-backend-kinesis")
      NETDATA_CONFIGURE_OPTIONS="$(echo "${NETDATA_CONFIGURE_OPTIONS%--enable-exporting-kinesis)}" | sed 's/$/ --enable-exporting-kinesis/g')" ;;
    "--disable-exporting-kinesis" | "--disable-backend-kinesis")
      NETDATA_CONFIGURE_OPTIONS="$(echo "${NETDATA_CONFIGURE_OPTIONS%--disable-exporting-kinesis)}" | sed 's/$/ --disable-exporting-kinesis/g')" ;;
    "--enable-exporting-prometheus-remote-write" | "--enable-backend-prometheus-remote-write")
      NETDATA_CONFIGURE_OPTIONS="$(echo "${NETDATA_CONFIGURE_OPTIONS%--enable-exporting-prometheus-remote-write)}" | sed 's/$/ --enable-exporting-prometheus-remote-write/g')" ;;
    "--disable-exporting-prometheus-remote-write" | "--disable-backend-prometheus-remote-write")
      NETDATA_CONFIGURE_OPTIONS="$(echo "${NETDATA_CONFIGURE_OPTIONS%--disable-exporting-prometheus-remote-write)}" | sed 's/$/ --disable-exporting-prometheus-remote-write/g')"
      NETDATA_DISABLE_PROMETHEUS=1
      ;;
    "--enable-exporting-mongodb" | "--enable-backend-mongodb")
      NETDATA_CONFIGURE_OPTIONS="$(echo "${NETDATA_CONFIGURE_OPTIONS%--enable-exporting-mongodb)}" | sed 's/$/ --enable-exporting-mongodb/g')" ;;
    "--disable-exporting-mongodb" | "--disable-backend-mongodb")
      NETDATA_CONFIGURE_OPTIONS="$(echo "${NETDATA_CONFIGURE_OPTIONS%--disable-exporting-mongodb)}" | sed 's/$/ --disable-exporting-mongodb/g')" ;;
    "--enable-exporting-pubsub") NETDATA_CONFIGURE_OPTIONS="$(echo "${NETDATA_CONFIGURE_OPTIONS%--enable-exporting-pubsub)}" | sed  's/$/ --enable-exporting-pubsub/g')" ;;
    "--disable-exporting-pubsub") NETDATA_CONFIGURE_OPTIONS="$(echo "${NETDATA_CONFIGURE_OPTIONS%--disable-exporting-pubsub)}" | sed 's/$/ --disable-exporting-pubsub/g')" ;;
    "--enable-lto") NETDATA_CONFIGURE_OPTIONS="$(echo "${NETDATA_CONFIGURE_OPTIONS%--enable-lto)}" | sed 's/$/ --enable-lto/g')" ;;
    "--enable-ml")
      NETDATA_CONFIGURE_OPTIONS="$(echo "${NETDATA_CONFIGURE_OPTIONS%--enable-ml)}" | sed 's/$/ --enable-ml/g')"
      NETDATA_ENABLE_ML=1
      ;;
    "--disable-ml")
      NETDATA_CONFIGURE_OPTIONS="$(echo "${NETDATA_CONFIGURE_OPTIONS%--disable-ml)}" | sed 's/$/ --disable-ml/g')"
      NETDATA_ENABLE_ML=0
      ;;
<<<<<<< HEAD
    "--disable-logsmanagement") 
      NETDATA_CONFIGURE_OPTIONS="$(echo "${NETDATA_CONFIGURE_OPTIONS%--disable-logsmanagement)}" | sed 's/$/ --disable-logsmanagement/g')"
      NETDATA_DISABLE_LOGS_MANAGEMENT=1
      ;;
    "--enable-logsmanagement-tests") NETDATA_CONFIGURE_OPTIONS="$(echo "${NETDATA_CONFIGURE_OPTIONS%--enable-logsmanagement-tests)}" | sed 's/$/ --enable-logsmanagement-tests/g')" ;;
=======
    "--enable-gtests")
      NETDATA_CONFIGURE_OPTIONS="$(echo "${NETDATA_CONFIGURE_OPTIONS%--enable-gtests)}" | sed 's/$/ --enable-gtests/g')"
      NETDATA_ENABLE_GTESTS=1
      ;;
    "--disable-gtests")
      NETDATA_CONFIGURE_OPTIONS="$(echo "${NETDATA_CONFIGURE_OPTIONS%--disable-gtests)}" | sed 's/$/ --disable-gtests/g')"
      NETDATA_ENABLE_GTESTS=0
      ;;
>>>>>>> 880c8d78
    "--disable-lto") NETDATA_CONFIGURE_OPTIONS="$(echo "${NETDATA_CONFIGURE_OPTIONS%--disable-lto)}" | sed 's/$/ --disable-lto/g')" ;;
    "--disable-x86-sse") NETDATA_CONFIGURE_OPTIONS="$(echo "${NETDATA_CONFIGURE_OPTIONS%--disable-x86-sse)}" | sed 's/$/ --disable-x86-sse/g')" ;;
    "--disable-telemetry") NETDATA_DISABLE_TELEMETRY=1 ;;
    "--disable-go") NETDATA_DISABLE_GO=1 ;;
    "--enable-ebpf") NETDATA_DISABLE_EBPF=0 ;;
    "--disable-ebpf") NETDATA_DISABLE_EBPF=1 NETDATA_CONFIGURE_OPTIONS="$(echo "${NETDATA_CONFIGURE_OPTIONS%--disable-ebpf)}" | sed 's/$/ --disable-ebpf/g')" ;;
    "--skip-available-ram-check") SKIP_RAM_CHECK=1 ;;
    "--one-time-build") NETDATA_CONFIGURE_OPTIONS="$(echo "${NETDATA_CONFIGURE_OPTIONS%--disable-dependency-tracking)}" | sed 's/$/ --disable-dependency-tracking/g')" ;;
    "--disable-cloud")
      if [ -n "${NETDATA_REQUIRE_CLOUD}" ]; then
        warning "Cloud explicitly enabled, ignoring --disable-cloud."
      else
        NETDATA_DISABLE_CLOUD=1
        NETDATA_CONFIGURE_OPTIONS="$(echo "${NETDATA_CONFIGURE_OPTIONS%--disable-cloud)}" | sed 's/$/ --disable-cloud/g')"
      fi
      ;;
    "--require-cloud")
      if [ -n "${NETDATA_DISABLE_CLOUD}" ]; then
        warning "Cloud explicitly disabled, ignoring --require-cloud."
      else
        NETDATA_REQUIRE_CLOUD=1
        NETDATA_CONFIGURE_OPTIONS="$(echo "${NETDATA_CONFIGURE_OPTIONS%--enable-cloud)}" | sed 's/$/ --enable-cloud/g')"
      fi
      ;;
    "--build-json-c")
      NETDATA_BUILD_JSON_C=1
      ;;
    "--install-prefix")
      NETDATA_PREFIX="${2}/netdata"
      shift 1
      ;;
    "--install-no-prefix")
      NETDATA_PREFIX="${2}"
      shift 1
      ;;
    "--help" | "-h")
      usage
      exit 1
      ;;
    *)
      echo >&2 "Unrecognized option '${1}'."
      exit_reason "Unrecognized option '${1}'." I000E
      usage
      exit 1
      ;;
  esac
  shift 1
done

if [ ! "${DISABLE_TELEMETRY:-0}" -eq 0 ] ||
  [ -n "$DISABLE_TELEMETRY" ] ||
  [ ! "${DO_NOT_TRACK:-0}" -eq 0 ] ||
  [ -n "$DO_NOT_TRACK" ]; then
  NETDATA_DISABLE_TELEMETRY=1
fi

make="make"
# See: https://github.com/netdata/netdata/issues/9163
if [ "$(uname -s)" = "FreeBSD" ]; then
  make="gmake"
  NETDATA_CONFIGURE_OPTIONS="$NETDATA_CONFIGURE_OPTIONS --disable-dependency-tracking"
fi

if [ "$(uname -s)" = "Linux" ] && [ -f /proc/meminfo ]; then
  mega="$((1024 * 1024))"
  base=1024
  scale=256

  # shellcheck disable=SC2086
  if [ -n "${MAKEOPTS}" ]; then
    proc_count="$(echo ${MAKEOPTS} | grep -oE '\-j *[[:digit:]]+' | tr -d '\-j ')"
  else
    proc_count="$(find_processors)"
  fi

  target_ram="$((base * mega + (scale * mega * (proc_count - 1))))"
  total_ram="$(grep MemTotal /proc/meminfo | cut -d ':' -f 2 | tr -d ' kB')"
  total_ram="$((total_ram * 1024))"

  if [ "${total_ram}" -le "$((base * mega))" ] && [ -z "${NETDATA_ENABLE_ML}" ]; then
    NETDATA_CONFIGURE_OPTIONS="$(echo "${NETDATA_CONFIGURE_OPTIONS%--disable-ml)}" | sed 's/$/ --disable-ml/g')"
    NETDATA_ENABLE_ML=0
  fi

  if [ -z "${MAKEOPTS}" ]; then
    MAKEOPTS="-j${proc_count}"

    while [ "${target_ram}" -gt "${total_ram}" ] && [ "${proc_count}" -gt 1 ]; do
      proc_count="$((proc_count - 1))"
      target_ram="$((base * mega + (scale * mega * (proc_count - 1))))"
      MAKEOPTS="-j${proc_count}"
    done
  else
    if [ "${target_ram}" -gt "${total_ram}" ] && [ "${proc_count}" -gt 1 ] && [ -z "${SKIP_RAM_CHECK}" ]; then
      target_ram="$(echo "${target_ram}" | awk '{$1/=1024*1024*1024;printf "%.2fGiB\n",$1}')"
      total_ram="$(echo "${total_ram}" | awk '{$1/=1024*1024*1024;printf "%.2fGiB\n",$1}')"
      run_failed "Netdata needs ${target_ram} of RAM to safely install, but this system only has ${total_ram}. Try reducing the number of processes used for the install using the \$MAKEOPTS variable."
      exit_reason "Insufficient RAM to safely install." I000F
      exit 2
    fi
  fi
fi

# set default make options
if [ -z "${MAKEOPTS}" ]; then
  MAKEOPTS="-j$(find_processors)"
elif echo "${MAKEOPTS}" | grep -vqF -e "-j"; then
  MAKEOPTS="${MAKEOPTS} -j$(find_processors)"
fi

if [ "$(id -u)" -ne 0 ]; then
  if [ -z "${NETDATA_PREFIX}" ]; then
    netdata_banner
    banner_nonroot_install "${@}"
    exit_reason "Attempted install as non-root user to /." I0010
    exit 1
  else
    banner_root_notify "${@}"
  fi
fi

netdata_banner
progress "real-time performance monitoring, done right!"
cat << BANNER1

  You are about to build and install netdata to your system.

  The build process will use ${TPUT_CYAN}${TMPDIR}${TPUT_RESET} for
  any temporary files. You can override this by setting \$TMPDIR to a
  writable directory where you can execute files.

  It will be installed at these locations:

   - the daemon     at ${TPUT_CYAN}${NETDATA_PREFIX}/usr/sbin/netdata${TPUT_RESET}
   - config files   in ${TPUT_CYAN}${NETDATA_PREFIX}/etc/netdata${TPUT_RESET}
   - web files      in ${TPUT_CYAN}${NETDATA_PREFIX}/usr/share/netdata${TPUT_RESET}
   - plugins        in ${TPUT_CYAN}${NETDATA_PREFIX}/usr/libexec/netdata${TPUT_RESET}
   - cache files    in ${TPUT_CYAN}${NETDATA_PREFIX}/var/cache/netdata${TPUT_RESET}
   - db files       in ${TPUT_CYAN}${NETDATA_PREFIX}/var/lib/netdata${TPUT_RESET}
   - log files      in ${TPUT_CYAN}${NETDATA_PREFIX}/var/log/netdata${TPUT_RESET}
BANNER1

[ "$(id -u)" -eq 0 ] && cat << BANNER2
   - pid file       at ${TPUT_CYAN}${NETDATA_PREFIX}/var/run/netdata.pid${TPUT_RESET}
   - logrotate file at ${TPUT_CYAN}/etc/logrotate.d/netdata${TPUT_RESET}
BANNER2

cat << BANNER3

  This installer allows you to change the installation path.
  Press Control-C and run the same command with --help for help.

BANNER3

if [ -z "$NETDATA_DISABLE_TELEMETRY" ]; then
  cat << BANNER4

  ${TPUT_YELLOW}${TPUT_BOLD}NOTE${TPUT_RESET}:
  Anonymous usage stats will be collected and sent to Netdata.
  To opt-out, pass --disable-telemetry option to the installer or export
  the environment variable DISABLE_TELEMETRY to a non-zero or non-empty value
  (e.g: export DISABLE_TELEMETRY=1).

BANNER4
fi

have_autotools=
if [ "$(type autoreconf 2> /dev/null)" ]; then
  autoconf_maj_min() {
    OLDIFS=$IFS
    IFS=.-
    maj=$1
    min=$2

    # shellcheck disable=SC2046
    set -- $(autoreconf -V | sed -ne '1s/.* \([^ ]*\)$/\1/p')
    # shellcheck disable=SC2086
    eval $maj=\$1 $min=\$2
    IFS=$OLDIFS
  }
  autoconf_maj_min AMAJ AMIN

  if [ "$AMAJ" -gt 2 ]; then
    have_autotools=Y
  elif [ "$AMAJ" -eq 2 ] && [ "$AMIN" -ge 60 ]; then
    have_autotools=Y
  else
    echo "Found autotools $AMAJ.$AMIN"
  fi
else
  echo "No autotools found"
fi

if [ ! "$have_autotools" ]; then
  if [ -f configure ]; then
    echo "Will skip autoreconf step"
  else
    fatal "Could not find a usable version of GNU autotools, which is required for building Netdata. Version 2.60 or later of GNU autotools is required." I0001
  fi
fi

if [ ${DONOTWAIT} -eq 0 ]; then
  if [ -n "${NETDATA_PREFIX}" ]; then
    printf '%s' "${TPUT_BOLD}${TPUT_GREEN}Press ENTER to build and install netdata to '${TPUT_CYAN}${NETDATA_PREFIX}${TPUT_YELLOW}'${TPUT_RESET} > "
  else
    printf '%s' "${TPUT_BOLD}${TPUT_GREEN}Press ENTER to build and install netdata to your system${TPUT_RESET} > "
  fi
  read -r REPLY
  if [ "$REPLY" != '' ]; then
    exit_reason "User did not accept install attempt." I0011
    exit 1
  fi

fi

build_error() {
  netdata_banner
  trap - EXIT
  fatal "Netdata failed to build for an unknown reason." I0002
}

if [ ${LIBS_ARE_HERE} -eq 1 ]; then
  shift
  echo >&2 "ok, assuming libs are really installed."
  export ZLIB_CFLAGS=" "
  export ZLIB_LIBS="-lz"
  export UUID_CFLAGS=" "
  export UUID_LIBS="-luuid"
fi

trap build_error EXIT

# -----------------------------------------------------------------------------
build_protobuf() {
  env_cmd=''

  if [ -z "${DONT_SCRUB_CFLAGS_EVEN_THOUGH_IT_MAY_BREAK_THINGS}" ]; then
    env_cmd="env CFLAGS='-fPIC -pipe' CXXFLAGS='-fPIC -pipe' LDFLAGS="
  fi

  cd "${1}" > /dev/null || return 1
  if ! run eval "${env_cmd} ./configure --disable-shared --without-zlib --disable-dependency-tracking --with-pic"; then
    cd - > /dev/null || return 1
    return 1
  fi

  if ! run eval "${env_cmd} ${make} ${MAKEOPTS}"; then
    cd - > /dev/null || return 1
    return 1
  fi

  cd - > /dev/null || return 1
}

copy_protobuf() {
  target_dir="${PWD}/externaldeps/protobuf"

  run mkdir -p "${target_dir}" || return 1
  run cp -a "${1}/src" "${target_dir}" || return 1
}

bundle_protobuf() {
  if [ -n "${NETDATA_DISABLE_CLOUD}" ] && [ -n "${NETDATA_DISABLE_PROMETHEUS}" ]; then
    echo "Skipping protobuf"
    return 0
  fi

  if [ -n "${USE_SYSTEM_PROTOBUF}" ]; then
    echo "Skipping protobuf"
    warning "You have requested use of a system copy of protobuf. This should work, but it is not recommended as it's very likely to break if you upgrade the currently installed version of protobuf."
    return 0
  fi

  [ -n "${GITHUB_ACTIONS}" ] && echo "::group::Bundling protobuf."

  PROTOBUF_PACKAGE_VERSION="$(cat packaging/protobuf.version)"

  if [ -f "${PWD}/externaldeps/protobuf/.version" ] && [ "${PROTOBUF_PACKAGE_VERSION}" = "$(cat "${PWD}/externaldeps/protobuf/.version")" ]
  then
    echo >&2 "Found compiled protobuf, same version, not compiling it again. Remove file '${PWD}/externaldeps/protobuf/.version' to recompile."
    NETDATA_CONFIGURE_OPTIONS="${NETDATA_CONFIGURE_OPTIONS} --with-bundled-protobuf"
    return 0
  fi

  tmp="$(mktemp -d -t netdata-protobuf-XXXXXX)"
  PROTOBUF_PACKAGE_BASENAME="protobuf-cpp-${PROTOBUF_PACKAGE_VERSION}.tar.gz"

  if fetch_and_verify "protobuf" \
    "https://github.com/protocolbuffers/protobuf/releases/download/v${PROTOBUF_PACKAGE_VERSION}/${PROTOBUF_PACKAGE_BASENAME}" \
    "${PROTOBUF_PACKAGE_BASENAME}" \
    "${tmp}" \
    "${NETDATA_LOCAL_TARBALL_VERRIDE_PROTOBUF}"; then
    if run tar --no-same-owner -xf "${tmp}/${PROTOBUF_PACKAGE_BASENAME}" -C "${tmp}" &&
      build_protobuf "${tmp}/protobuf-${PROTOBUF_PACKAGE_VERSION}" &&
      copy_protobuf "${tmp}/protobuf-${PROTOBUF_PACKAGE_VERSION}" &&
      echo "${PROTOBUF_PACKAGE_VERSION}" >"${PWD}/externaldeps/protobuf/.version" &&
      rm -rf "${tmp}"; then
      run_ok "protobuf built and prepared."
      NETDATA_CONFIGURE_OPTIONS="${NETDATA_CONFIGURE_OPTIONS} --with-bundled-protobuf"
    else
      run_failed "Failed to build protobuf. Netdata Cloud support will not be available in this build."
    fi
  else
    run_failed "Unable to fetch sources for protobuf. Netdata Cloud support will not be available in this build."
  fi

  [ -n "${GITHUB_ACTIONS}" ] && echo "::endgroup::"
}

bundle_protobuf

# -----------------------------------------------------------------------------
build_jsonc() {
  env_cmd=''

  if [ -z "${DONT_SCRUB_CFLAGS_EVEN_THOUGH_IT_MAY_BREAK_THINGS}" ]; then
    env_cmd="env CFLAGS='-fPIC -pipe' CXXFLAGS='-fPIC -pipe' LDFLAGS="
  fi

  cd "${1}" > /dev/null || exit 1
  run eval "${env_cmd} cmake -DBUILD_SHARED_LIBS=OFF ."
  run eval "${env_cmd} ${make} ${MAKEOPTS}"
  cd - > /dev/null || return 1
}

copy_jsonc() {
  target_dir="${PWD}/externaldeps/jsonc"

  run mkdir -p "${target_dir}" "${target_dir}/json-c" || return 1

  run cp "${1}/libjson-c.a" "${target_dir}/libjson-c.a" || return 1
  # shellcheck disable=SC2086
  run cp ${1}/*.h "${target_dir}/json-c" || return 1
}

bundle_jsonc() {
  # If --build-json-c flag or not json-c on system, then bundle our own json-c
  if [ -z "${NETDATA_BUILD_JSON_C}" ] && pkg-config json-c; then
    return 0
  fi

  if [ -z "$(command -v cmake)" ]; then
    run_failed "Could not find cmake, which is required to build JSON-C. The install process will continue, but Netdata Cloud support will be disabled."
    return 0
  fi

  [ -n "${GITHUB_ACTIONS}" ] && echo "::group::Bundling JSON-C."

  progress "Prepare JSON-C"

  JSONC_PACKAGE_VERSION="$(cat packaging/jsonc.version)"

  tmp="$(mktemp -d -t netdata-jsonc-XXXXXX)"
  JSONC_PACKAGE_BASENAME="json-c-${JSONC_PACKAGE_VERSION}.tar.gz"

  if fetch_and_verify "jsonc" \
    "https://github.com/json-c/json-c/archive/${JSONC_PACKAGE_BASENAME}" \
    "${JSONC_PACKAGE_BASENAME}" \
    "${tmp}" \
    "${NETDATA_LOCAL_TARBALL_OVERRIDE_JSONC}"; then
    if run tar --no-same-owner -xf "${tmp}/${JSONC_PACKAGE_BASENAME}" -C "${tmp}" &&
      build_jsonc "${tmp}/json-c-json-c-${JSONC_PACKAGE_VERSION}" &&
      copy_jsonc "${tmp}/json-c-json-c-${JSONC_PACKAGE_VERSION}" &&
      rm -rf "${tmp}"; then
      run_ok "JSON-C built and prepared."
    else
      run_failed "Failed to build JSON-C, Netdata Cloud support will be disabled in this build."
    fi
  else
    run_failed "Unable to fetch sources for JSON-C, Netdata Cloud support will be disabled in this build."
  fi

  [ -n "${GITHUB_ACTIONS}" ] && echo "::endgroup::"
}

bundle_jsonc

# -----------------------------------------------------------------------------
build_yaml() {
  env_cmd=''

  if [ -z "${DONT_SCRUB_CFLAGS_EVEN_THOUGH_IT_MAY_BREAK_THINGS}" ]; then
    env_cmd="env CFLAGS='-fPIC -pipe -Wno-unused-value' CXXFLAGS='-fPIC -pipe' LDFLAGS="
  fi

  cd "${1}" > /dev/null || return 1
  run eval "${env_cmd} ./configure --disable-shared --disable-dependency-tracking --with-pic"
  run eval "${env_cmd} ${make} ${MAKEOPTS}"
  cd - > /dev/null || return 1
}

copy_yaml() {
  target_dir="${PWD}/externaldeps/libyaml"

  run mkdir -p "${target_dir}" || return 1

  run cp "${1}/src/.libs/libyaml.a" "${target_dir}/libyaml.a" || return 1
  run cp "${1}/include/yaml.h" "${target_dir}/" || return 1
}

bundle_yaml() {
  if pkg-config yaml-0.1; then
    return 0
  fi

  if [ -z "$(command -v cmake)" ]; then
    run_failed "Could not find cmake, which is required to build YAML. Critical error."
    return 0
  fi

  [ -n "${GITHUB_ACTIONS}" ] && echo "::group::Bundling YAML."

  progress "Prepare YAML"

  YAML_PACKAGE_VERSION="$(cat packaging/yaml.version)"

  tmp="$(mktemp -d -t netdata-yaml-XXXXXX)"
  YAML_PACKAGE_BASENAME="yaml-${YAML_PACKAGE_VERSION}.tar.gz"

  if fetch_and_verify "yaml" \
    "https://github.com/yaml/libyaml/releases/download/${YAML_PACKAGE_VERSION}/${YAML_PACKAGE_BASENAME}" \
    "${YAML_PACKAGE_BASENAME}" \
    "${tmp}" \
    "${NETDATA_LOCAL_TARBALL_OVERRIDE_YAML}"; then
    if run tar --no-same-owner -xf "${tmp}/${YAML_PACKAGE_BASENAME}" -C "${tmp}" &&
      build_yaml "${tmp}/yaml-${YAML_PACKAGE_VERSION}" &&
      copy_yaml "${tmp}/yaml-${YAML_PACKAGE_VERSION}" &&
      rm -rf "${tmp}"; then
      run_ok "YAML built and prepared."
    else
      run_failed "Failed to build YAML, critical error."
    fi
  else
    run_failed "Unable to fetch sources for YAML, critical error."
  fi

  [ -n "${GITHUB_ACTIONS}" ] && echo "::endgroup::"
}

bundle_yaml

# -----------------------------------------------------------------------------

get_kernel_version() {
  r="$(uname -r | cut -f 1 -d '-')"

  tmpfile="$(mktemp)"
  echo "${r}" | tr '.' ' ' > "${tmpfile}"

  read -r maj min patch _ < "${tmpfile}"

  rm -f "${tmpfile}"

  printf "%03d%03d%03d" "${maj}" "${min}" "${patch}"
}

detect_libc() {
  libc=
  if ldd --version 2>&1 | grep -q -i glibc; then
    echo >&2 " Detected GLIBC"
    libc="glibc"
  elif ldd --version 2>&1 | grep -q -i 'gnu libc'; then
    echo >&2 " Detected GLIBC"
    libc="glibc"
  elif ldd --version 2>&1 | grep -q -i musl; then
    echo >&2 " Detected musl"
    libc="musl"
  else
      cmd=$(ldd /bin/sh | grep -w libc | cut -d" " -f 3)
      if bash -c "${cmd}" 2>&1 | grep -q -i "GNU C Library"; then
        echo >&2 " Detected GLIBC"
        libc="glibc"
      fi
  fi

  if [ -z "$libc" ]; then
    warning "Cannot detect a supported libc on your system, eBPF support will be disabled."
    return 1
  fi

  echo "${libc}"
  return 0
}

build_libbpf() {
  cd "${1}/src" > /dev/null || return 1
  mkdir root build
  # shellcheck disable=SC2086
  run env CFLAGS='-fPIC -pipe' CXXFLAGS='-fPIC -pipe' LDFLAGS= BUILD_STATIC_ONLY=y OBJDIR=build DESTDIR=.. ${make} ${MAKEOPTS} install
  cd - > /dev/null || return 1
}

copy_libbpf() {
  target_dir="${PWD}/externaldeps/libbpf"

  if [ "$(uname -m)" = x86_64 ]; then
    lib_subdir="lib64"
  else
    lib_subdir="lib"
  fi

  run mkdir -p "${target_dir}" || return 1

  run cp "${1}/usr/${lib_subdir}/libbpf.a" "${target_dir}/libbpf.a" || return 1
  run cp -r "${1}/usr/include" "${target_dir}" || return 1
  run cp -r "${1}/include/uapi" "${target_dir}/include" || return 1
}

bundle_libbpf() {
  if { [ -n "${NETDATA_DISABLE_EBPF}" ] && [ "${NETDATA_DISABLE_EBPF}" = 1 ]; } || [ "$(uname -s)" != Linux ]; then
    return 0
  fi

  # When libc is not detected, we do not have necessity to compile libbpf and we should not do download of eBPF programs
  libc="${EBPF_LIBC:-"$(detect_libc)"}"
  if [ -z "$libc" ]; then
      NETDATA_DISABLE_EBPF=1
      NETDATA_CONFIGURE_OPTIONS="$(echo "${NETDATA_CONFIGURE_OPTIONS%--disable-ebpf)}" | sed 's/$/ --disable-ebpf/g')"
      return 0
  fi

  [ -n "${GITHUB_ACTIONS}" ] && echo "::group::Bundling libbpf."

  progress "Prepare libbpf"

  if [ "$(get_kernel_version)" -ge "004014000" ]; then
    LIBBPF_PACKAGE_VERSION="$(cat packaging/current_libbpf.version)"
    LIBBPF_PACKAGE_COMPONENT="current_libbpf"
  else
    LIBBPF_PACKAGE_VERSION="$(cat packaging/libbpf_0_0_9.version)"
    LIBBPF_PACKAGE_COMPONENT="libbpf_0_0_9"
  fi

  tmp="$(mktemp -d -t netdata-libbpf-XXXXXX)"
  LIBBPF_PACKAGE_BASENAME="v${LIBBPF_PACKAGE_VERSION}.tar.gz"

  if fetch_and_verify "${LIBBPF_PACKAGE_COMPONENT}" \
    "https://github.com/netdata/libbpf/archive/${LIBBPF_PACKAGE_BASENAME}" \
    "${LIBBPF_PACKAGE_BASENAME}" \
    "${tmp}" \
    "${NETDATA_LOCAL_TARBALL_OVERRIDE_LIBBPF}"; then
    if run tar --no-same-owner -xf "${tmp}/${LIBBPF_PACKAGE_BASENAME}" -C "${tmp}" &&
      build_libbpf "${tmp}/libbpf-${LIBBPF_PACKAGE_VERSION}" &&
      copy_libbpf "${tmp}/libbpf-${LIBBPF_PACKAGE_VERSION}" &&
      rm -rf "${tmp}"; then
      run_ok "libbpf built and prepared."
    else
      if [ -n "${NETDATA_DISABLE_EBPF}" ] && [ "${NETDATA_DISABLE_EBPF}" = 0 ]; then
        fatal "failed to build libbpf." I0005
      else
        run_failed "Failed to build libbpf. eBPF support will be disabled"
      fi
    fi
  else
    if [ -n "${NETDATA_DISABLE_EBPF}" ] && [ "${NETDATA_DISABLE_EBPF}" = 0 ]; then
      fatal "Failed to fetch sources for libbpf." I0006
    else
      run_failed "Unable to fetch sources for libbpf. eBPF support will be disabled"
    fi
  fi

  [ -n "${GITHUB_ACTIONS}" ] && echo "::endgroup::"
}

bundle_libbpf

copy_co_re() {
  cp -R "${1}/includes" "collectors/ebpf.plugin/"
}

bundle_ebpf_co_re() {
  if { [ -n "${NETDATA_DISABLE_EBPF}" ] && [ "${NETDATA_DISABLE_EBPF}" = 1 ]; } || [ "$(uname -s)" != Linux ]; then
    return 0
  fi

  [ -n "${GITHUB_ACTIONS}" ] && echo "::group::Bundling libbpf."

  progress "eBPF CO-RE"

  CORE_PACKAGE_VERSION="$(cat packaging/ebpf-co-re.version)"

  tmp="$(mktemp -d -t netdata-ebpf-co-re-XXXXXX)"
  CORE_PACKAGE_BASENAME="netdata-ebpf-co-re-glibc-${CORE_PACKAGE_VERSION}.tar.xz"

  if fetch_and_verify "ebpf-co-re" \
    "https://github.com/netdata/ebpf-co-re/releases/download/${CORE_PACKAGE_VERSION}/${CORE_PACKAGE_BASENAME}" \
    "${CORE_PACKAGE_BASENAME}" \
    "${tmp}" \
    "${NETDATA_LOCAL_TARBALL_OVERRIDE_CORE}"; then
    if run tar --no-same-owner -xf "${tmp}/${CORE_PACKAGE_BASENAME}" -C "${tmp}" &&
      copy_co_re "${tmp}" &&
      rm -rf "${tmp}"; then
      run_ok "libbpf built and prepared."
    else
      if [ -n "${NETDATA_DISABLE_EBPF}" ] && [ "${NETDATA_DISABLE_EBPF}" = 0 ]; then
        fatal "Failed to get eBPF CO-RE files." I0007
      else
        run_failed "Failed to get eBPF CO-RE files. eBPF support will be disabled"
        NETDATA_DISABLE_EBPF=1
        NETDATA_CONFIGURE_OPTIONS="$(echo "${NETDATA_CONFIGURE_OPTIONS%--disable-ebpf)}" | sed 's/$/ --disable-ebpf/g')"
      fi
    fi
  else
    if [ -n "${NETDATA_DISABLE_EBPF}" ] && [ "${NETDATA_DISABLE_EBPF}" = 0 ]; then
      fatal "Failed to fetch eBPF CO-RE files." I0008
    else
      run_failed "Failed to fetch eBPF CO-RE files. eBPF support will be disabled"
      NETDATA_DISABLE_EBPF=1
      NETDATA_CONFIGURE_OPTIONS="$(echo "${NETDATA_CONFIGURE_OPTIONS%--disable-ebpf)}" | sed 's/$/ --disable-ebpf/g')"
    fi
  fi

  [ -n "${GITHUB_ACTIONS}" ] && echo "::endgroup::"
}

bundle_ebpf_co_re

# -----------------------------------------------------------------------------
build_fluentbit() {
  env_cmd="env CFLAGS='-w' CXXFLAGS='-w' LDFLAGS="

  if [ -z "${DONT_SCRUB_CFLAGS_EVEN_THOUGH_IT_MAY_BREAK_THINGS}" ]; then
    env_cmd="env CFLAGS='-fPIC -pipe -w' CXXFLAGS='-fPIC -pipe -w' LDFLAGS="
  fi
  
  mkdir -p fluent-bit/build || return 1
  cd fluent-bit/build > /dev/null || return 1
  
  rm CMakeCache.txt > /dev/null 2>&1

  if ! run eval "${env_cmd} $1 -C ../../logsmanagement/fluent_bit_build/config.cmake -B./ -S../"; then
    cd - > /dev/null || return 1
    rm -rf fluent-bit/build > /dev/null 2>&1
    return 1
  fi

  if ! run eval "${env_cmd} ${make} ${MAKEOPTS}"; then
    cd - > /dev/null || return 1
    rm -rf fluent-bit/build > /dev/null 2>&1
    return 1
  fi
  
  cd - > /dev/null || return 1
}

bundle_fluentbit() {
  progress "Prepare Fluent-Bit"

  if [ -n "${NETDATA_DISABLE_LOGS_MANAGEMENT}" ]; then
    warning "You have explicitly requested to disable Netdata Logs Management support, Fluent-Bit build is skipped."
    return 0
  fi

  if [ ! -d "fluent-bit" ]; then
    run_failed "Missing submodule Fluent-Bit. The install process will continue, but Netdata Logs Management support will be disabled."
    return 0
  fi

  if [ "$(command -v cmake)" ] && [ "$(cmake --version | head -1 | cut -d ' ' -f 3 | cut -c-1)" -ge 3 ]; then
    cmake="cmake"
  elif [ "$(command -v cmake3)" ]; then
    cmake="cmake3"
  else
    run_failed "Could not find a compatible CMake version (>= 3.0), which is required to build Fluent-Bit. The install process will continue, but Netdata Logs Management support will be disabled."
    return 0
  fi

  patch -N -p1 fluent-bit/CMakeLists.txt -i logsmanagement/fluent_bit_build/CMakeLists.patch
  patch -N -p1 fluent-bit/src/flb_log.c -i logsmanagement/fluent_bit_build/flb-log-fmt.patch

  # If musl is used, we need to patch chunkio, providing fts has been previously installed.
  libc="$(detect_libc)"
  if [ "${libc}" = "musl" ]; then
    patch -N -p1 fluent-bit/lib/chunkio/src/CMakeLists.txt -i logsmanagement/fluent_bit_build/chunkio-static-lib-fts.patch
    patch -N -p1 fluent-bit/cmake/luajit.cmake -i logsmanagement/fluent_bit_build/exclude-luajit.patch
    patch -N -p1 fluent-bit/src/flb_network.c -i logsmanagement/fluent_bit_build/xsi-strerror.patch
  fi
  
  [ -n "${GITHUB_ACTIONS}" ] && echo "::group::Bundling Fluent-Bit."

  if build_fluentbit "$cmake"; then
    # If Fluent-Bit built with inotify support, use it.
    if [ "$(grep -o '^FLB_HAVE_INOTIFY:INTERNAL=.*' fluent-bit/build/CMakeCache.txt | cut -d '=' -f 2)" ]; then 
      CFLAGS="${CFLAGS} -DFLB_HAVE_INOTIFY"
    fi
    FLUENT_BIT_BUILD_SUCCESS=1
    run_ok "Fluent-Bit built successfully."
  else
    run_failed "Failed to build Fluent-Bit, Netdata Logs Management support will be disabled in this build."
  fi

  [ -n "${GITHUB_ACTIONS}" ] && echo "::endgroup::"
}

bundle_fluentbit

# -----------------------------------------------------------------------------
# If we have the dashboard switching logic, make sure we're on the classic
# dashboard during the install (updates don't work correctly otherwise).
if [ -x "${NETDATA_PREFIX}/usr/libexec/netdata-switch-dashboard.sh" ]; then
  "${NETDATA_PREFIX}/usr/libexec/netdata-switch-dashboard.sh" classic
fi

# -----------------------------------------------------------------------------
# By default, `git` does not update local tags based on remotes. Because
# we use the most recent tag as part of our version determination in
# our build, this can lead to strange versions that look ancient but are
# actually really recent. To avoid this, try and fetch tags if we're
# working in a git checkout.
if [ -d ./.git ] ; then
  echo >&2
  progress "Updating tags in git to ensure a consistent version number"
  run git fetch -t || true
fi

# -----------------------------------------------------------------------------
echo >&2

[ -n "${GITHUB_ACTIONS}" ] && echo "::group::Configuring Netdata."
progress "Run autotools to configure the build environment"

if [ "$have_autotools" ]; then
  if ! run autoreconf -ivf; then
    fatal "Failed to prepare Netdata sources." I0009
  fi
fi

# function to extract values from the config file
config_option() {
  section="${1}"
  key="${2}"
  value="${3}"

  if [ -x "${NETDATA_PREFIX}/usr/sbin/netdata" ] && [ -r "${NETDATA_PREFIX}/etc/netdata/netdata.conf" ]; then
    "${NETDATA_PREFIX}/usr/sbin/netdata" \
      -c "${NETDATA_PREFIX}/etc/netdata/netdata.conf" \
      -W get "${section}" "${key}" "${value}" ||
      echo "${value}"
  else
    echo "${value}"
  fi
}

# the user netdata will run as
if [ "$(id -u)" = "0" ]; then
  NETDATA_USER="$(config_option "global" "run as user" "netdata")"
  ROOT_USER="root"
else
  NETDATA_USER="${USER}"
  ROOT_USER="${USER}"
fi
NETDATA_GROUP="$(id -g -n "${NETDATA_USER}")"
[ -z "${NETDATA_GROUP}" ] && NETDATA_GROUP="${NETDATA_USER}"
echo >&2 "Netdata user and group set to: ${NETDATA_USER}/${NETDATA_GROUP}"

# shellcheck disable=SC2086
if ! run ./configure \
         --prefix="${NETDATA_PREFIX}/usr" \
         --sysconfdir="${NETDATA_PREFIX}/etc" \
         --localstatedir="${NETDATA_PREFIX}/var" \
         --libexecdir="${NETDATA_PREFIX}/usr/libexec" \
         --libdir="${NETDATA_PREFIX}/usr/lib" \
         --with-math \
         --with-user="${NETDATA_USER}" \
         ${NETDATA_CONFIGURE_OPTIONS} \
         CFLAGS="${CFLAGS}" LDFLAGS="${LDFLAGS}"; then
  fatal "Failed to configure Netdata sources." I000A
fi


[ -n "${GITHUB_ACTIONS}" ] && echo "::endgroup::"

# remove the build_error hook
trap - EXIT

# -----------------------------------------------------------------------------
[ -n "${GITHUB_ACTIONS}" ] && echo "::group::Building Netdata."

progress "Cleanup compilation directory"

run $make clean

# -----------------------------------------------------------------------------
progress "Compile netdata"

# shellcheck disable=SC2086
if ! run $make ${MAKEOPTS}; then
  fatal "Failed to build Netdata." I000B
fi

[ -n "${GITHUB_ACTIONS}" ] && echo "::endgroup::"

# -----------------------------------------------------------------------------
[ -n "${GITHUB_ACTIONS}" ] && echo "::group::Installing Netdata."

# -----------------------------------------------------------------------------
progress "Install netdata"

if ! run $make install; then
  fatal "Failed to install Netdata." I000C
fi

# -----------------------------------------------------------------------------
progress "Fix generated files permissions"

run chmod 755 ./system/*/init.d/netdata ./system/*/rc.d/netdata ./system/runit/run ./system/install-service.sh

# -----------------------------------------------------------------------------
progress "Creating standard user and groups for netdata"

NETDATA_WANTED_GROUPS="docker nginx varnish haproxy adm nsd proxy squid ceph nobody"
NETDATA_ADDED_TO_GROUPS=""
if [ "$(id -u)" -eq 0 ]; then
  progress "Adding group 'netdata'"
  portable_add_group netdata || :

  progress "Adding user 'netdata'"
  portable_add_user netdata "${NETDATA_PREFIX}/var/lib/netdata" || :

  progress "Assign user 'netdata' to required groups"
  for g in ${NETDATA_WANTED_GROUPS}; do
    # shellcheck disable=SC2086
    portable_add_user_to_group ${g} netdata && NETDATA_ADDED_TO_GROUPS="${NETDATA_ADDED_TO_GROUPS} ${g}"
  done
  # Netdata must be able to read /etc/pve/qemu-server/* and /etc/pve/lxc/* 
  # for reading VMs/containers names, CPU and memory limits on Proxmox.
  if [ -d "/etc/pve" ]; then
    portable_add_user_to_group "www-data" netdata && NETDATA_ADDED_TO_GROUPS="${NETDATA_ADDED_TO_GROUPS} www-data"
  fi
else
  run_failed "The installer does not run as root. Nothing to do for user and groups"
fi

# -----------------------------------------------------------------------------
progress "Install logrotate configuration for netdata"

install_netdata_logrotate

# -----------------------------------------------------------------------------
progress "Read installation options from netdata.conf"

# create an empty config if it does not exist
[ ! -f "${NETDATA_PREFIX}/etc/netdata/netdata.conf" ] &&
  touch "${NETDATA_PREFIX}/etc/netdata/netdata.conf"

# port
defport=19999
NETDATA_PORT="$(config_option "web" "default port" ${defport})"

# directories
NETDATA_LIB_DIR="$(config_option "global" "lib directory" "${NETDATA_PREFIX}/var/lib/netdata")"
NETDATA_CACHE_DIR="$(config_option "global" "cache directory" "${NETDATA_PREFIX}/var/cache/netdata")"
NETDATA_WEB_DIR="$(config_option "global" "web files directory" "${NETDATA_PREFIX}/usr/share/netdata/web")"
NETDATA_LOG_DIR="$(config_option "global" "log directory" "${NETDATA_PREFIX}/var/log/netdata")"
NETDATA_USER_CONFIG_DIR="$(config_option "global" "config directory" "${NETDATA_PREFIX}/etc/netdata")"
NETDATA_STOCK_CONFIG_DIR="$(config_option "global" "stock config directory" "${NETDATA_PREFIX}/usr/lib/netdata/conf.d")"
NETDATA_RUN_DIR="${NETDATA_PREFIX}/var/run"
NETDATA_CLAIMING_DIR="${NETDATA_LIB_DIR}/cloud.d"

cat << OPTIONSEOF

    Permissions
    - netdata user             : ${NETDATA_USER}
    - netdata group            : ${NETDATA_GROUP}
    - root user                : ${ROOT_USER}

    Directories
    - netdata user config dir  : ${NETDATA_USER_CONFIG_DIR}
    - netdata stock config dir : ${NETDATA_STOCK_CONFIG_DIR}
    - netdata log dir          : ${NETDATA_LOG_DIR}
    - netdata run dir          : ${NETDATA_RUN_DIR}
    - netdata lib dir          : ${NETDATA_LIB_DIR}
    - netdata web dir          : ${NETDATA_WEB_DIR}
    - netdata cache dir        : ${NETDATA_CACHE_DIR}

    Other
    - netdata port             : ${NETDATA_PORT}

OPTIONSEOF

# -----------------------------------------------------------------------------
progress "Fix permissions of netdata directories (using user '${NETDATA_USER}')"

if [ ! -d "${NETDATA_RUN_DIR}" ]; then
  # this is needed if NETDATA_PREFIX is not empty
  if ! run mkdir -p "${NETDATA_RUN_DIR}"; then
    warning "Failed to create ${NETDATA_RUN_DIR}, it must becreated by hand or the Netdata Agent will not be able to be started."
  fi
fi

# --- stock conf dir ----

[ ! -d "${NETDATA_STOCK_CONFIG_DIR}" ] && mkdir -p "${NETDATA_STOCK_CONFIG_DIR}"
[ -L "${NETDATA_USER_CONFIG_DIR}/orig" ] && run rm -f "${NETDATA_USER_CONFIG_DIR}/orig"
run ln -s "${NETDATA_STOCK_CONFIG_DIR}" "${NETDATA_USER_CONFIG_DIR}/orig"

# --- web dir ----

if [ ! -d "${NETDATA_WEB_DIR}" ]; then
  echo >&2 "Creating directory '${NETDATA_WEB_DIR}'"
  run mkdir -p "${NETDATA_WEB_DIR}" || exit 1
fi
run find "${NETDATA_WEB_DIR}" -type f -exec chmod 0664 {} \;
run find "${NETDATA_WEB_DIR}" -type d -exec chmod 0775 {} \;

# --- data dirs ----

for x in "${NETDATA_LIB_DIR}" "${NETDATA_CACHE_DIR}" "${NETDATA_LOG_DIR}"; do
  if [ ! -d "${x}" ]; then
    echo >&2 "Creating directory '${x}'"
    if ! run mkdir -p "${x}"; then
      warning "Failed to create ${x}, it must be created by hand or the Netdata Agent will not be able to be started."
    fi
  fi

  run chown -R "${NETDATA_USER}:${NETDATA_GROUP}" "${x}"
  #run find "${x}" -type f -exec chmod 0660 {} \;
  #run find "${x}" -type d -exec chmod 0770 {} \;
done

run chmod 755 "${NETDATA_LOG_DIR}"

# --- claiming dir ----

if [ ! -d "${NETDATA_CLAIMING_DIR}" ]; then
  echo >&2 "Creating directory '${NETDATA_CLAIMING_DIR}'"
  if ! run mkdir -p "${NETDATA_CLAIMING_DIR}"; then
    warning "failed to create ${NETDATA_CLAIMING_DIR}, it will need to be created manually."
  fi
fi
run chown -R "${NETDATA_USER}:${NETDATA_GROUP}" "${NETDATA_CLAIMING_DIR}"
run chmod 770 "${NETDATA_CLAIMING_DIR}"

# --- plugins ----

if [ "$(id -u)" -eq 0 ]; then
  # find the admin group
  admin_group=
  test -z "${admin_group}" && get_group root > /dev/null 2>&1 && admin_group="root"
  test -z "${admin_group}" && get_group daemon > /dev/null 2>&1 && admin_group="daemon"
  test -z "${admin_group}" && admin_group="${NETDATA_GROUP}"

  run chown "${NETDATA_USER}:${admin_group}" "${NETDATA_LOG_DIR}"
  run chown -R "root:${admin_group}" "${NETDATA_PREFIX}/usr/libexec/netdata"
  run find "${NETDATA_PREFIX}/usr/libexec/netdata" -type d -exec chmod 0755 {} \;
  run find "${NETDATA_PREFIX}/usr/libexec/netdata" -type f -exec chmod 0644 {} \;
  # shellcheck disable=SC2086
  run find "${NETDATA_PREFIX}/usr/libexec/netdata" -type f -a -name \*.plugin -exec chown :${NETDATA_GROUP} {} \;
  run find "${NETDATA_PREFIX}/usr/libexec/netdata" -type f -a -name \*.plugin -exec chmod 0750 {} \;
  run find "${NETDATA_PREFIX}/usr/libexec/netdata" -type f -a -name \*.sh -exec chmod 0755 {} \;

  if [ -f "${NETDATA_PREFIX}/usr/libexec/netdata/plugins.d/apps.plugin" ]; then
    run chown "root:${NETDATA_GROUP}" "${NETDATA_PREFIX}/usr/libexec/netdata/plugins.d/apps.plugin"
    capabilities=0
    if ! iscontainer && command -v setcap 1> /dev/null 2>&1; then
      run chmod 0750 "${NETDATA_PREFIX}/usr/libexec/netdata/plugins.d/apps.plugin"
      if run setcap cap_dac_read_search,cap_sys_ptrace+ep "${NETDATA_PREFIX}/usr/libexec/netdata/plugins.d/apps.plugin"; then
        # if we managed to setcap, but we fail to execute apps.plugin setuid to root
        "${NETDATA_PREFIX}/usr/libexec/netdata/plugins.d/apps.plugin" -t > /dev/null 2>&1 && capabilities=1 || capabilities=0
      fi
    fi

    if [ $capabilities -eq 0 ]; then
      # fix apps.plugin to be setuid to root
      run chmod 4750 "${NETDATA_PREFIX}/usr/libexec/netdata/plugins.d/apps.plugin"
    fi
  fi

  if [ -f "${NETDATA_PREFIX}/usr/libexec/netdata/plugins.d/debugfs.plugin" ]; then
    run chown "root:${NETDATA_GROUP}" "${NETDATA_PREFIX}/usr/libexec/netdata/plugins.d/debugfs.plugin"
    capabilities=0
    if ! iscontainer && command -v setcap 1> /dev/null 2>&1; then
      run chmod 0750 "${NETDATA_PREFIX}/usr/libexec/netdata/plugins.d/debugfs.plugin"
      if run setcap cap_dac_read_search+ep "${NETDATA_PREFIX}/usr/libexec/netdata/plugins.d/debugfs.plugin"; then
        # if we managed to setcap, but we fail to execute debugfs.plugin setuid to root
        "${NETDATA_PREFIX}/usr/libexec/netdata/plugins.d/debugfs.plugin" -t > /dev/null 2>&1 && capabilities=1 || capabilities=0
      fi
    fi

    if [ $capabilities -eq 0 ]; then
      # fix debugfs.plugin to be setuid to root
      run chmod 4750 "${NETDATA_PREFIX}/usr/libexec/netdata/plugins.d/debugfs.plugin"
    fi
  fi

  if [ -f "${NETDATA_PREFIX}/usr/libexec/netdata/plugins.d/systemd-journal.plugin" ]; then
    run chown "root:${NETDATA_GROUP}" "${NETDATA_PREFIX}/usr/libexec/netdata/plugins.d/systemd-journal.plugin"
    capabilities=0
    if ! iscontainer && command -v setcap 1> /dev/null 2>&1; then
      run chmod 0750 "${NETDATA_PREFIX}/usr/libexec/netdata/plugins.d/systemd-journal.plugin"
      if run setcap cap_dac_read_search+ep "${NETDATA_PREFIX}/usr/libexec/netdata/plugins.d/systemd-journal.plugin"; then
        capabilities=1 
      fi
    fi

    if [ $capabilities -eq 0 ]; then
      run chmod 4750 "${NETDATA_PREFIX}/usr/libexec/netdata/plugins.d/systemd-journal.plugin"
    fi
  fi

  if [ -f "${NETDATA_PREFIX}/usr/libexec/netdata/plugins.d/logs-management.plugin" ]; then
    run chown "root:${NETDATA_GROUP}" "${NETDATA_PREFIX}/usr/libexec/netdata/plugins.d/logs-management.plugin"
    capabilities=0
    if ! iscontainer && command -v setcap 1> /dev/null 2>&1; then
      run chmod 0750 "${NETDATA_PREFIX}/usr/libexec/netdata/plugins.d/logs-management.plugin"
      if run setcap cap_dac_read_search,cap_syslog+ep "${NETDATA_PREFIX}/usr/libexec/netdata/plugins.d/logs-management.plugin"; then
        capabilities=1 
      fi
    fi

    if [ $capabilities -eq 0 ]; then
      run chmod 4750 "${NETDATA_PREFIX}/usr/libexec/netdata/plugins.d/logs-management.plugin"
    fi
  fi

  if [ -f "${NETDATA_PREFIX}/usr/libexec/netdata/plugins.d/perf.plugin" ]; then
    run chown "root:${NETDATA_GROUP}" "${NETDATA_PREFIX}/usr/libexec/netdata/plugins.d/perf.plugin"
    capabilities=0
    if ! iscontainer && command -v setcap 1>/dev/null 2>&1; then
      run chmod 0750 "${NETDATA_PREFIX}/usr/libexec/netdata/plugins.d/perf.plugin"
      if run sh -c "setcap cap_perfmon+ep \"${NETDATA_PREFIX}/usr/libexec/netdata/plugins.d/perf.plugin\" || setcap cap_sys_admin+ep \"${NETDATA_PREFIX}/usr/libexec/netdata/plugins.d/perf.plugin\""; then
        capabilities=1
      fi
    fi

    if [ $capabilities -eq 0 ]; then
      run chmod 4750 "${NETDATA_PREFIX}/usr/libexec/netdata/plugins.d/perf.plugin"
    fi
  fi

  if [ -f "${NETDATA_PREFIX}/usr/libexec/netdata/plugins.d/slabinfo.plugin" ]; then
    run chown "root:${NETDATA_GROUP}" "${NETDATA_PREFIX}/usr/libexec/netdata/plugins.d/slabinfo.plugin"
    capabilities=0
    if ! iscontainer && command -v setcap 1>/dev/null 2>&1; then
      run chmod 0750 "${NETDATA_PREFIX}/usr/libexec/netdata/plugins.d/slabinfo.plugin"
      if run setcap cap_dac_read_search+ep "${NETDATA_PREFIX}/usr/libexec/netdata/plugins.d/slabinfo.plugin"; then
        capabilities=1
      fi
    fi

    if [ $capabilities -eq 0 ]; then
      run chmod 4750 "${NETDATA_PREFIX}/usr/libexec/netdata/plugins.d/slabinfo.plugin"
    fi
  fi

  if [ -f "${NETDATA_PREFIX}/usr/libexec/netdata/plugins.d/freeipmi.plugin" ]; then
    run chown "root:${NETDATA_GROUP}" "${NETDATA_PREFIX}/usr/libexec/netdata/plugins.d/freeipmi.plugin"
    run chmod 4750 "${NETDATA_PREFIX}/usr/libexec/netdata/plugins.d/freeipmi.plugin"
  fi

  if [ -f "${NETDATA_PREFIX}/usr/libexec/netdata/plugins.d/nfacct.plugin" ]; then
    run chown "root:${NETDATA_GROUP}" "${NETDATA_PREFIX}/usr/libexec/netdata/plugins.d/nfacct.plugin"
    run chmod 4750 "${NETDATA_PREFIX}/usr/libexec/netdata/plugins.d/nfacct.plugin"
  fi

  if [ -f "${NETDATA_PREFIX}/usr/libexec/netdata/plugins.d/xenstat.plugin" ]; then
    run chown "root:${NETDATA_GROUP}" "${NETDATA_PREFIX}/usr/libexec/netdata/plugins.d/xenstat.plugin"
    run chmod 4750 "${NETDATA_PREFIX}/usr/libexec/netdata/plugins.d/xenstat.plugin"
  fi

  if [ -f "${NETDATA_PREFIX}/usr/libexec/netdata/plugins.d/ioping" ]; then
    run chown "root:${NETDATA_GROUP}" "${NETDATA_PREFIX}/usr/libexec/netdata/plugins.d/ioping"
    run chmod 4750 "${NETDATA_PREFIX}/usr/libexec/netdata/plugins.d/ioping"
  fi

  if [ -f "${NETDATA_PREFIX}/usr/libexec/netdata/plugins.d/ebpf.plugin" ]; then
    run chown "root:${NETDATA_GROUP}" "${NETDATA_PREFIX}/usr/libexec/netdata/plugins.d/ebpf.plugin"
    run chmod 4750 "${NETDATA_PREFIX}/usr/libexec/netdata/plugins.d/ebpf.plugin"
  fi

  if [ -f "${NETDATA_PREFIX}/usr/libexec/netdata/plugins.d/cgroup-network" ]; then
    run chown "root:${NETDATA_GROUP}" "${NETDATA_PREFIX}/usr/libexec/netdata/plugins.d/cgroup-network"
    run chmod 4750 "${NETDATA_PREFIX}/usr/libexec/netdata/plugins.d/cgroup-network"
  fi

  if [ -f "${NETDATA_PREFIX}/usr/libexec/netdata/plugins.d/cgroup-network-helper.sh" ]; then
    run chown "root:${NETDATA_GROUP}" "${NETDATA_PREFIX}/usr/libexec/netdata/plugins.d/cgroup-network-helper.sh"
    run chmod 0750 "${NETDATA_PREFIX}/usr/libexec/netdata/plugins.d/cgroup-network-helper.sh"
  fi

  if [ -f "${NETDATA_PREFIX}/usr/libexec/netdata/plugins.d/local-listeners" ]; then
    run chown "root:${NETDATA_GROUP}" "${NETDATA_PREFIX}/usr/libexec/netdata/plugins.d/local-listeners"
    run chmod 4750 "${NETDATA_PREFIX}/usr/libexec/netdata/plugins.d/local-listeners"
  fi

else
  # non-privileged user installation
  run chown "${NETDATA_USER}:${NETDATA_GROUP}" "${NETDATA_LOG_DIR}"
  run chown -R "${NETDATA_USER}:${NETDATA_GROUP}" "${NETDATA_PREFIX}/usr/libexec/netdata"
  run find "${NETDATA_PREFIX}/usr/libexec/netdata" -type f -exec chmod 0755 {} \;
  run find "${NETDATA_PREFIX}/usr/libexec/netdata" -type d -exec chmod 0755 {} \;
fi

[ -n "${GITHUB_ACTIONS}" ] && echo "::endgroup::"

# -----------------------------------------------------------------------------

# govercomp compares go.d.plugin versions. Exit codes:
# 0 - version1 == version2
# 1 - version1 > version2
# 2 - version2 > version1
# 3 - error

# shellcheck disable=SC2086
govercomp() {
  # version in file:
  # - v0.14.0
  #
  # 'go.d.plugin -v' output variants:
  # - go.d.plugin, version: unknown
  # - go.d.plugin, version: v0.14.1
  # - go.d.plugin, version: v0.14.1-dirty
  # - go.d.plugin, version: v0.14.1-1-g4c5f98c
  # - go.d.plugin, version: v0.14.1-1-g4c5f98c-dirty

  # we need to compare only MAJOR.MINOR.PATCH part
  ver1=$(echo "$1" | grep -E -o "[0-9]+\.[0-9]+\.[0-9]+")
  ver2=$(echo "$2" | grep -E -o "[0-9]+\.[0-9]+\.[0-9]+")

  if [ ${#ver1} -eq 0 ] || [ ${#ver2} -eq 0 ]; then
    return 3
  fi

  num1=$(echo $ver1 | grep -o -E '\.' | wc -l)
  num2=$(echo $ver2 | grep -o -E '\.' | wc -l)

  if [ ${num1} -ne ${num2} ]; then
          return 3
  fi

  for i in $(seq 1 $((num1+1))); do
          x=$(echo $ver1 | cut -d'.' -f$i)
          y=$(echo $ver2 | cut -d'.' -f$i)
    if [ "${x}" -gt "${y}" ]; then
      return 1
    elif [ "${y}" -gt "${x}" ]; then
      return 2
    fi
  done

  return 0
}

should_install_go() {
  if [ -n "${NETDATA_DISABLE_GO+x}" ]; then
    return 1
  fi

  version_in_file="$(cat packaging/go.d.version 2> /dev/null)"
  binary_version=$("${NETDATA_PREFIX}"/usr/libexec/netdata/plugins.d/go.d.plugin -v 2> /dev/null)

  govercomp "$version_in_file" "$binary_version"
  case $? in
    0) return 1 ;; # =
    2) return 1 ;; # <
    *) return 0 ;; # >, error
  esac
}

install_go() {
  if ! should_install_go; then
    return 0
  fi

  [ -n "${GITHUB_ACTIONS}" ] && echo "::group::Installing go.d.plugin."

  # When updating this value, ensure correct checksums in packaging/go.d.checksums
  GO_PACKAGE_VERSION="$(cat packaging/go.d.version)"
  ARCH_MAP='
    i386::386
    i686::386
    x86_64::amd64
    aarch64::arm64
    armv64::arm64
    armv6l::arm
    armv7l::arm
    armv5tel::arm
  '

  progress "Install go.d.plugin"
  ARCH=$(uname -m)
  OS=$(uname -s | tr '[:upper:]' '[:lower:]')

  for index in ${ARCH_MAP}; do
    KEY="${index%%::*}"
    VALUE="${index##*::}"
    if [ "$KEY" = "$ARCH" ]; then
      ARCH="${VALUE}"
      break
    fi
  done
  tmp="$(mktemp -d -t netdata-go-XXXXXX)"
  GO_PACKAGE_BASENAME="go.d.plugin-${GO_PACKAGE_VERSION}.${OS}-${ARCH}.tar.gz"

  if [ -z "${NETDATA_LOCAL_TARBALL_OVERRIDE_GO_PLUGIN}" ]; then
    download_go "https://github.com/netdata/go.d.plugin/releases/download/${GO_PACKAGE_VERSION}/${GO_PACKAGE_BASENAME}" "${tmp}/${GO_PACKAGE_BASENAME}"
  else
    progress "Using provided go.d tarball ${NETDATA_LOCAL_TARBALL_OVERRIDE_GO_PLUGIN}"
    run cp "${NETDATA_LOCAL_TARBALL_OVERRIDE_GO_PLUGIN}" "${tmp}/${GO_PACKAGE_BASENAME}"
  fi

  if [ -z "${NETDATA_LOCAL_TARBALL_OVERRIDE_GO_PLUGIN_CONFIG}" ]; then
    download_go "https://github.com/netdata/go.d.plugin/releases/download/${GO_PACKAGE_VERSION}/config.tar.gz" "${tmp}/config.tar.gz"
  else
    progress "Using provided config file for go.d ${NETDATA_LOCAL_TARBALL_OVERRIDE_GO_PLUGIN_CONFIG}"
    run cp "${NETDATA_LOCAL_TARBALL_OVERRIDE_GO_PLUGIN_CONFIG}" "${tmp}/config.tar.gz"
  fi

  if [ ! -f "${tmp}/${GO_PACKAGE_BASENAME}" ] || [ ! -f "${tmp}/config.tar.gz" ] || [ ! -s "${tmp}/config.tar.gz" ] || [ ! -s "${tmp}/${GO_PACKAGE_BASENAME}" ]; then
    run_failed "go.d plugin download failed, go.d plugin will not be available"
    echo >&2 "Either check the error or consider disabling it by issuing '--disable-go' in the installer"
    echo >&2
    [ -n "${GITHUB_ACTIONS}" ] && echo "::endgroup::"
    return 0
  fi

  grep "${GO_PACKAGE_BASENAME}\$" "${INSTALLER_DIR}/packaging/go.d.checksums" > "${tmp}/sha256sums.txt" 2> /dev/null
  grep "config.tar.gz" "${INSTALLER_DIR}/packaging/go.d.checksums" >> "${tmp}/sha256sums.txt" 2> /dev/null

  # Checksum validation
  if ! (cd "${tmp}" && safe_sha256sum -c "sha256sums.txt"); then

    echo >&2 "go.d plugin checksum validation failure."
    echo >&2 "Either check the error or consider disabling it by issuing '--disable-go' in the installer"
    echo >&2

    run_failed "go.d.plugin package files checksum validation failed. go.d.plugin will not be available."
    [ -n "${GITHUB_ACTIONS}" ] && echo "::endgroup::"
    return 0
  fi

  # Install new files
  run rm -rf "${NETDATA_STOCK_CONFIG_DIR}/go.d"
  run rm -rf "${NETDATA_STOCK_CONFIG_DIR}/go.d.conf"
  run tar --no-same-owner -xf "${tmp}/config.tar.gz" -C "${NETDATA_STOCK_CONFIG_DIR}/"
  run chown -R "${ROOT_USER}:${ROOT_GROUP}" "${NETDATA_STOCK_CONFIG_DIR}"

  run tar --no-same-owner -xf "${tmp}/${GO_PACKAGE_BASENAME}"
  run mv "${GO_PACKAGE_BASENAME%.tar.gz}" "${NETDATA_PREFIX}/usr/libexec/netdata/plugins.d/go.d.plugin"
  if [ "$(id -u)" -eq 0 ]; then
    run chown "root:${NETDATA_GROUP}" "${NETDATA_PREFIX}/usr/libexec/netdata/plugins.d/go.d.plugin"
  fi
  run chmod 0750 "${NETDATA_PREFIX}/usr/libexec/netdata/plugins.d/go.d.plugin"
  rm -rf "${tmp}"

  [ -n "${GITHUB_ACTIONS}" ] && echo "::endgroup::"
}

install_go

if [ -f "${NETDATA_PREFIX}/usr/libexec/netdata/plugins.d/go.d.plugin" ]; then
  if command -v setcap 1>/dev/null 2>&1; then
    run setcap "cap_net_admin+epi cap_net_raw=eip" "${NETDATA_PREFIX}/usr/libexec/netdata/plugins.d/go.d.plugin"
  fi
fi

should_install_ebpf() {
  if [ "${NETDATA_DISABLE_EBPF:=0}" -eq 1 ]; then
    run_failed "eBPF has been explicitly disabled, it will not be available in this install."
    return 1
  fi

  if [ "$(uname -s)" != "Linux" ] || [ "$(uname -m)" != "x86_64" ]; then
    if [ "${NETDATA_DISABLE_EBPF:=1}" -eq 0 ]; then
      run_failed "Currently eBPF is only supported on Linux on X86_64."
    fi

    return 1
  fi

  # Check Kernel Config
  if ! run "${INSTALLER_DIR}"/packaging/check-kernel-config.sh; then
    warning "Kernel unsupported or missing required config (eBPF may not work on your system)"
  fi

  return 0
}

remove_old_ebpf() {
  if [ -f "${NETDATA_PREFIX}/usr/libexec/netdata/plugins.d/ebpf_process.plugin" ]; then
    echo >&2 "Removing alpha eBPF collector."
    rm -f "${NETDATA_PREFIX}/usr/libexec/netdata/plugins.d/ebpf_process.plugin"
  fi

  if [ -f "${NETDATA_PREFIX}/usr/lib/netdata/conf.d/ebpf_process.conf" ]; then
    echo >&2 "Removing alpha eBPF stock file"
    rm -f "${NETDATA_PREFIX}/usr/lib/netdata/conf.d/ebpf_process.conf"
  fi

  if [ -f "${NETDATA_PREFIX}/etc/netdata/ebpf_process.conf" ]; then
    echo >&2 "Renaming eBPF configuration file."
    mv "${NETDATA_PREFIX}/etc/netdata/ebpf_process.conf" "${NETDATA_PREFIX}/etc/netdata/ebpf.d.conf"
  fi

  # Added to remove eBPF programs with name pattern: NAME_VERSION.SUBVERSION.PATCH
  if [ -f "${NETDATA_PREFIX}/usr/libexec/netdata/plugins.d/pnetdata_ebpf_process.3.10.0.o" ]; then
    echo >&2 "Removing old eBPF programs with patch."
    rm -f "${NETDATA_PREFIX}/usr/libexec/netdata/plugins.d/rnetdata_ebpf"*.?.*.*.o
    rm -f "${NETDATA_PREFIX}/usr/libexec/netdata/plugins.d/pnetdata_ebpf"*.?.*.*.o
  fi

  # Remove old eBPF program to store new eBPF program inside subdirectory
  if [ -f "${NETDATA_PREFIX}/usr/libexec/netdata/plugins.d/pnetdata_ebpf_process.3.10.o" ]; then
    echo >&2 "Removing old eBPF programs installed in old directory."
    rm -f "${NETDATA_PREFIX}/usr/libexec/netdata/plugins.d/rnetdata_ebpf"*.?.*.o
    rm -f "${NETDATA_PREFIX}/usr/libexec/netdata/plugins.d/pnetdata_ebpf"*.?.*.o
  fi

  # Remove old eBPF programs that did not have "rhf" suffix
  if [ ! -f "${NETDATA_PREFIX}/usr/libexec/netdata/plugins.d/ebpf.d/pnetdata_ebpf_process.3.10.rhf.o" ]; then
    rm -f "${NETDATA_PREFIX}/usr/libexec/netdata/plugins.d/ebpf.d/"*.o
  fi

  # Remove old reject list from previous directory
  if [ -f "${NETDATA_PREFIX}/usr/lib/netdata/conf.d/ebpf_kernel_reject_list.txt" ]; then
    echo >&2 "Removing old ebpf_kernel_reject_list.txt."
    rm -f "${NETDATA_PREFIX}/usr/lib/netdata/conf.d/ebpf_kernel_reject_list.txt"
  fi

  # Remove old reset script
  if [ -f "${NETDATA_PREFIX}/usr/libexec/netdata/plugins.d/reset_netdata_trace.sh" ]; then
    echo >&2 "Removing old reset_netdata_trace.sh."
    rm -f "${NETDATA_PREFIX}/usr/libexec/netdata/plugins.d/reset_netdata_trace.sh"
  fi
}

install_ebpf() {
  if ! should_install_ebpf; then
    return 0
  fi

  [ -n "${GITHUB_ACTIONS}" ] && echo "::group::Installing eBPF code."

  remove_old_ebpf

  progress "Installing eBPF plugin"

  # Detect libc
  libc="${EBPF_LIBC:-"$(detect_libc)"}"

  EBPF_VERSION="$(cat packaging/ebpf.version)"
  EBPF_TARBALL="netdata-kernel-collector-${libc}-${EBPF_VERSION}.tar.xz"

  tmp="$(mktemp -d -t netdata-ebpf-XXXXXX)"

  if ! fetch_and_verify "ebpf" \
    "https://github.com/netdata/kernel-collector/releases/download/${EBPF_VERSION}/${EBPF_TARBALL}" \
    "${EBPF_TARBALL}" \
    "${tmp}" \
    "${NETDATA_LOCAL_TARBALL_OVERRIDE_EBPF}"; then
    run_failed "Failed to download eBPF collector package"
    echo 2>&" Removing temporary directory ${tmp} ..."
    rm -rf "${tmp}"

    [ -n "${GITHUB_ACTIONS}" ] && echo "::endgroup::"
    return 1
  fi

  echo >&2 " Extracting ${EBPF_TARBALL} ..."
  tar --no-same-owner -xf "${tmp}/${EBPF_TARBALL}" -C "${tmp}"

  # chown everything to root:netdata before we start copying out of our package
  run chown -R root:netdata "${tmp}"

  if [ ! -d "${NETDATA_PREFIX}"/usr/libexec/netdata/plugins.d/ebpf.d ]; then
    mkdir "${NETDATA_PREFIX}"/usr/libexec/netdata/plugins.d/ebpf.d
    RET=$?
    if [ "${RET}" != "0" ]; then
      rm -rf "${tmp}"

      [ -n "${GITHUB_ACTIONS}" ] && echo "::endgroup::"
      return 1
    fi
  fi

  run cp -a -v "${tmp}"/*netdata_ebpf_*.o "${NETDATA_PREFIX}"/usr/libexec/netdata/plugins.d/ebpf.d

  rm -rf "${tmp}"

  [ -n "${GITHUB_ACTIONS}" ] && echo "::endgroup::"
}

progress "eBPF Kernel Collector"
install_ebpf

should_install_fluentbit() {
  if [ -n "${NETDATA_DISABLE_LOGS_MANAGEMENT}" ]; then
    warning "netdata-installer.sh run with --disable-logsmanagement, Fluent-Bit installation is skipped."
    return 1
  elif [ "${FLUENT_BIT_BUILD_SUCCESS:=0}" -eq 0 ]; then
    run_failed "Fluent-Bit was not built successfully, Netdata Logs Management support will be disabled in this build."
    return 1
  elif [ ! -f fluent-bit/build/lib/libfluent-bit.so ]; then
    run_failed "libfluent-bit.so is missing, Netdata Logs Management support will be disabled in this build."
    return 1
  fi
  
  return 0
}

install_fluentbit() {
  if ! should_install_fluentbit; then
    return 0
  fi

  [ -n "${GITHUB_ACTIONS}" ] && echo "::group::Installing Fluent-Bit."

  run chown "root:${NETDATA_GROUP}" fluent-bit/build/lib
  run chmod 0644 fluent-bit/build/lib/libfluent-bit.so

  run cp -a -v fluent-bit/build/lib/libfluent-bit.so "${NETDATA_PREFIX}"/usr/lib/netdata

  # Fix paths in logsmanagement.d.conf
  run sed -i -e "s|# db dir =.*|db dir = ${NETDATA_CACHE_DIR}\/logs_management_db|g" "${NETDATA_STOCK_CONFIG_DIR}"/logsmanagement.d.conf
  run sed -i -e "s|# log file =.*|log file = ${NETDATA_LOG_DIR}\/fluentbit.log|g" "${NETDATA_STOCK_CONFIG_DIR}"/logsmanagement.d.conf

  [ -n "${GITHUB_ACTIONS}" ] && echo "::endgroup::"
}

progress "Installing Fluent-Bit plugin"
install_fluentbit

# -----------------------------------------------------------------------------
progress "Telemetry configuration"

# Opt-out from telemetry program
if [ -n "${NETDATA_DISABLE_TELEMETRY+x}" ]; then
  run touch "${NETDATA_USER_CONFIG_DIR}/.opt-out-from-anonymous-statistics"
else
  printf "You can opt out from anonymous statistics via the --disable-telemetry option, or by creating an empty file %s \n\n" "${NETDATA_USER_CONFIG_DIR}/.opt-out-from-anonymous-statistics"
fi

# -----------------------------------------------------------------------------
progress "Install netdata at system init"

# By default we assume the shutdown/startup of the Netdata Agent are effectively
# without any system supervisor/init like SystemD or SysV. So we assume the most
# basic startup/shutdown commands...
NETDATA_STOP_CMD="${NETDATA_PREFIX}/usr/sbin/netdatacli shutdown-agent"
NETDATA_START_CMD="${NETDATA_PREFIX}/usr/sbin/netdata"

if grep -q docker /proc/1/cgroup > /dev/null 2>&1; then
  # If docker runs systemd for some weird reason, let the install proceed
  is_systemd_running="NO"
  if command -v pidof > /dev/null 2>&1; then
    is_systemd_running="$(pidof /usr/sbin/init || pidof systemd || echo "NO")"
  else
    is_systemd_running="$( (pgrep -q -f systemd && echo "1") || echo "NO")"
  fi

  if [ "${is_systemd_running}" = "1" ]; then
    echo >&2 "Found systemd within the docker container, running install_netdata_service() method"
    install_netdata_service || run_failed "Cannot install netdata init service."
  else
    echo >&2 "We are running within a docker container, will not be installing netdata service"
  fi
  echo >&2
else
  install_netdata_service || run_failed "Cannot install netdata init service."
fi

# -----------------------------------------------------------------------------
# check if we can re-start netdata

# TODO(paulfantom): Creation of configuration file should be handled by a build system. Additionally we shouldn't touch configuration files in /etc/netdata/...
started=0
if [ ${DONOTSTART} -eq 1 ]; then
  create_netdata_conf "${NETDATA_PREFIX}/etc/netdata/netdata.conf"
else
  if ! restart_netdata "${NETDATA_PREFIX}/usr/sbin/netdata" "${@}"; then
    fatal "Cannot start netdata!" I000D
  fi

  started=1
  run_ok "netdata started!"
  create_netdata_conf "${NETDATA_PREFIX}/etc/netdata/netdata.conf" "http://localhost:${NETDATA_PORT}/netdata.conf"
fi
run chmod 0644 "${NETDATA_PREFIX}/etc/netdata/netdata.conf"

if [ "$(uname)" = "Linux" ]; then
  # -------------------------------------------------------------------------
  progress "Check KSM (kernel memory deduper)"

  ksm_is_available_but_disabled() {
    cat << KSM1

${TPUT_BOLD}Memory de-duplication instructions${TPUT_RESET}

You have kernel memory de-duper (called Kernel Same-page Merging,
or KSM) available, but it is not currently enabled.

To enable it run:

    ${TPUT_YELLOW}${TPUT_BOLD}echo 1 >/sys/kernel/mm/ksm/run${TPUT_RESET}
    ${TPUT_YELLOW}${TPUT_BOLD}echo 1000 >/sys/kernel/mm/ksm/sleep_millisecs${TPUT_RESET}

If you enable it, you will save 40-60% of netdata memory.

KSM1
  }

  ksm_is_not_available() {
    cat << KSM2

${TPUT_BOLD}Memory de-duplication not present in your kernel${TPUT_RESET}

It seems you do not have kernel memory de-duper (called Kernel Same-page
Merging, or KSM) available.

To enable it, you need a kernel built with CONFIG_KSM=y

If you can have it, you will save 40-60% of netdata memory.

KSM2
  }

  if [ -f "/sys/kernel/mm/ksm/run" ]; then
    if [ "$(cat "/sys/kernel/mm/ksm/run")" != "1" ]; then
      ksm_is_available_but_disabled
    fi
  else
    ksm_is_not_available
  fi
fi

# -----------------------------------------------------------------------------
progress "Check version.txt"

if [ ! -s web/gui/version.txt ]; then
  cat << VERMSG

${TPUT_BOLD}Version update check warning${TPUT_RESET}

The way you downloaded netdata, we cannot find its version. This means the
Update check on the dashboard, will not work.

If you want to have version update check, please re-install it
following the procedure in:

https://docs.netdata.cloud/packaging/installer/

VERMSG
fi

if [ -f "${NETDATA_PREFIX}/usr/libexec/netdata/plugins.d/apps.plugin" ]; then
  # -----------------------------------------------------------------------------
  progress "Check apps.plugin"

  if [ "$(id -u)" -ne 0 ]; then
    cat << SETUID_WARNING

${TPUT_BOLD}apps.plugin needs privileges${TPUT_RESET}

Since you have installed netdata as a normal user, to have apps.plugin collect
all the needed data, you have to give it the access rights it needs, by running
either of the following sets of commands:

To run apps.plugin with escalated capabilities:

    ${TPUT_YELLOW}${TPUT_BOLD}sudo chown root:${NETDATA_GROUP} "${NETDATA_PREFIX}/usr/libexec/netdata/plugins.d/apps.plugin"${TPUT_RESET}
    ${TPUT_YELLOW}${TPUT_BOLD}sudo chmod 0750 "${NETDATA_PREFIX}/usr/libexec/netdata/plugins.d/apps.plugin"${TPUT_RESET}
    ${TPUT_YELLOW}${TPUT_BOLD}sudo setcap cap_dac_read_search,cap_sys_ptrace+ep "${NETDATA_PREFIX}/usr/libexec/netdata/plugins.d/apps.plugin"${TPUT_RESET}

or, to run apps.plugin as root:

    ${TPUT_YELLOW}${TPUT_BOLD}sudo chown root:${NETDATA_GROUP} "${NETDATA_PREFIX}/usr/libexec/netdata/plugins.d/apps.plugin"${TPUT_RESET}
    ${TPUT_YELLOW}${TPUT_BOLD}sudo chmod 4750 "${NETDATA_PREFIX}/usr/libexec/netdata/plugins.d/apps.plugin"${TPUT_RESET}

apps.plugin is performing a hard-coded function of data collection for all
running processes. It cannot be instructed from the netdata daemon to perform
any task, so it is pretty safe to do this.

SETUID_WARNING
  fi
fi

# -----------------------------------------------------------------------------
progress "Copy uninstaller"
if [ -f "${NETDATA_PREFIX}"/usr/libexec/netdata-uninstaller.sh ]; then
  echo >&2 "Removing uninstaller from old location"
  rm -f "${NETDATA_PREFIX}"/usr/libexec/netdata-uninstaller.sh
fi

sed "s|ENVIRONMENT_FILE=\"/etc/netdata/.environment\"|ENVIRONMENT_FILE=\"${NETDATA_PREFIX}/etc/netdata/.environment\"|" packaging/installer/netdata-uninstaller.sh > "${NETDATA_PREFIX}/usr/libexec/netdata/netdata-uninstaller.sh"
chmod 750 "${NETDATA_PREFIX}/usr/libexec/netdata/netdata-uninstaller.sh"

# -----------------------------------------------------------------------------
progress "Basic netdata instructions"

cat << END

netdata by default listens on all IPs on port ${NETDATA_PORT},
so you can access it with:

  ${TPUT_CYAN}${TPUT_BOLD}http://this.machine.ip:${NETDATA_PORT}/${TPUT_RESET}

To stop netdata run:

  ${TPUT_YELLOW}${TPUT_BOLD}${NETDATA_STOP_CMD}${TPUT_RESET}

To start netdata run:

  ${TPUT_YELLOW}${TPUT_BOLD}${NETDATA_START_CMD}${TPUT_RESET}

END
echo >&2 "Uninstall script copied to: ${TPUT_RED}${TPUT_BOLD}${NETDATA_PREFIX}/usr/libexec/netdata/netdata-uninstaller.sh${TPUT_RESET}"
echo >&2

# -----------------------------------------------------------------------------
progress "Installing (but not enabling) the netdata updater tool"
install_netdata_updater || run_failed "Cannot install netdata updater tool."

# -----------------------------------------------------------------------------
progress "Wrap up environment set up"

# Save environment variables
echo >&2 "Preparing .environment file"
cat << EOF > "${NETDATA_USER_CONFIG_DIR}/.environment"
# Created by installer
PATH="${PATH}"
CFLAGS="${CFLAGS}"
LDFLAGS="${LDFLAGS}"
MAKEOPTS="${MAKEOPTS}"
NETDATA_TMPDIR="${TMPDIR}"
NETDATA_PREFIX="${NETDATA_PREFIX}"
NETDATA_CONFIGURE_OPTIONS="${NETDATA_CONFIGURE_OPTIONS}"
NETDATA_ADDED_TO_GROUPS="${NETDATA_ADDED_TO_GROUPS}"
INSTALL_UID="$(id -u)"
NETDATA_GROUP="${NETDATA_GROUP}"
REINSTALL_OPTIONS="${REINSTALL_OPTIONS}"
RELEASE_CHANNEL="${RELEASE_CHANNEL}"
IS_NETDATA_STATIC_BINARY="${IS_NETDATA_STATIC_BINARY}"
NETDATA_LIB_DIR="${NETDATA_LIB_DIR}"
EOF
run chmod 0644 "${NETDATA_USER_CONFIG_DIR}/.environment"

echo >&2 "Setting netdata.tarball.checksum to 'new_installation'"
cat << EOF > "${NETDATA_LIB_DIR}/netdata.tarball.checksum"
new_installation
EOF

print_deferred_errors

# -----------------------------------------------------------------------------
echo >&2
progress "We are done!"

if [ ${started} -eq 1 ]; then
  netdata_banner
  progress "is installed and running now!"
else
  netdata_banner
  progress "is installed now!"
fi

echo >&2 "  enjoy real-time performance and health monitoring..."
echo >&2
exit 0<|MERGE_RESOLUTION|>--- conflicted
+++ resolved
@@ -340,13 +340,11 @@
       NETDATA_CONFIGURE_OPTIONS="$(echo "${NETDATA_CONFIGURE_OPTIONS%--disable-ml)}" | sed 's/$/ --disable-ml/g')"
       NETDATA_ENABLE_ML=0
       ;;
-<<<<<<< HEAD
     "--disable-logsmanagement") 
       NETDATA_CONFIGURE_OPTIONS="$(echo "${NETDATA_CONFIGURE_OPTIONS%--disable-logsmanagement)}" | sed 's/$/ --disable-logsmanagement/g')"
       NETDATA_DISABLE_LOGS_MANAGEMENT=1
       ;;
     "--enable-logsmanagement-tests") NETDATA_CONFIGURE_OPTIONS="$(echo "${NETDATA_CONFIGURE_OPTIONS%--enable-logsmanagement-tests)}" | sed 's/$/ --enable-logsmanagement-tests/g')" ;;
-=======
     "--enable-gtests")
       NETDATA_CONFIGURE_OPTIONS="$(echo "${NETDATA_CONFIGURE_OPTIONS%--enable-gtests)}" | sed 's/$/ --enable-gtests/g')"
       NETDATA_ENABLE_GTESTS=1
@@ -355,7 +353,6 @@
       NETDATA_CONFIGURE_OPTIONS="$(echo "${NETDATA_CONFIGURE_OPTIONS%--disable-gtests)}" | sed 's/$/ --disable-gtests/g')"
       NETDATA_ENABLE_GTESTS=0
       ;;
->>>>>>> 880c8d78
     "--disable-lto") NETDATA_CONFIGURE_OPTIONS="$(echo "${NETDATA_CONFIGURE_OPTIONS%--disable-lto)}" | sed 's/$/ --disable-lto/g')" ;;
     "--disable-x86-sse") NETDATA_CONFIGURE_OPTIONS="$(echo "${NETDATA_CONFIGURE_OPTIONS%--disable-x86-sse)}" | sed 's/$/ --disable-x86-sse/g')" ;;
     "--disable-telemetry") NETDATA_DISABLE_TELEMETRY=1 ;;
