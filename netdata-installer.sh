#!/usr/bin/env bash

# SPDX-License-Identifier: GPL-3.0-or-later
# shellcheck disable=SC2046,SC2086,SC2166

export PATH="${PATH}:/sbin:/usr/sbin:/usr/local/bin:/usr/local/sbin"
uniquepath() {
  local path=""
  while read -r; do
    if [[ ! ${path} =~ (^|:)"${REPLY}"(:|$) ]]; then
      [ -n "${path}" ] && path="${path}:"
      path="${path}${REPLY}"
    fi
  done < <(echo "${PATH}" | tr ":" "\n")

  [ -n "${path}" ] && [[ ${PATH} =~ /bin ]] && [[ ${PATH} =~ /sbin ]] && export PATH="${path}"
}
uniquepath

PROGRAM="$0"
NETDATA_SOURCE_DIR="$(pwd)"
INSTALLER_DIR="$(dirname "${PROGRAM}")"

if [ "${NETDATA_SOURCE_DIR}" != "${INSTALLER_DIR}" ] && [ "${INSTALLER_DIR}" != "." ]; then
  echo >&2 "Warning: you are currently in '${NETDATA_SOURCE_DIR}' but the installer is in '${INSTALLER_DIR}'."
fi

# -----------------------------------------------------------------------------
# Pull in OpenSSL properly if on macOS
if [ "$(uname -s)" = 'Darwin' ] && [ -d /usr/local/opt/openssl/include ]; then
  export C_INCLUDE_PATH="/usr/local/opt/openssl/include"
fi

# -----------------------------------------------------------------------------
# reload the user profile

# shellcheck source=/dev/null
[ -f /etc/profile ] && . /etc/profile

# make sure /etc/profile does not change our current directory
cd "${NETDATA_SOURCE_DIR}" || exit 1

# -----------------------------------------------------------------------------
# set up handling for deferred error messages
NETDATA_DEFERRED_ERRORS=""

defer_error() {
  NETDATA_DEFERRED_ERRORS="${NETDATA_DEFERRED_ERRORS}\n* ${1}"
}

defer_error_highlighted() {
  NETDATA_DEFERRED_ERRORS="${TPUT_YELLOW}${TPUT_BOLD}${NETDATA_DEFERRED_ERRORS}\n* ${1}${TPUT_RESET}"
}

print_deferred_errors() {
  if [ -n "${NETDATA_DEFERRED_ERRORS}" ]; then
    echo >&2
    echo >&2 "The following non-fatal errors were encountered during the installation process:"
    # shellcheck disable=SC2059
    printf >&2 "${NETDATA_DEFERRED_ERRORS}"
    echo >&2
  fi
}

# -----------------------------------------------------------------------------
# load the required functions

if [ -f "${INSTALLER_DIR}/packaging/installer/functions.sh" ]; then
  # shellcheck source=packaging/installer/functions.sh
  source "${INSTALLER_DIR}/packaging/installer/functions.sh" || exit 1
else
  # shellcheck source=packaging/installer/functions.sh
  source "${NETDATA_SOURCE_DIR}/packaging/installer/functions.sh" || exit 1
fi

download_tarball() {
  url="${1}"
  dest="${2}"
  name="${3}"
  opt="${4}"

  if command -v curl > /dev/null 2>&1; then
    run curl -sSL --connect-timeout 10 --retry 3 "${url}" > "${dest}"
  elif command -v wget > /dev/null 2>&1; then
    run wget -T 15 -O - "${url}" > "${dest}"
  else
    echo >&2
    echo >&2 "Downloading ${name} from '${url}' failed because of missing mandatory packages."
    echo >&2 "Either add packages or disable it by issuing '--disable-${opt}' in the installer"
    echo >&2

    run_failed "I need curl or wget to proceed, but neither is available on this system."
  fi
}

download_go() {
  download_tarball "${1}" "${2}" "go.d plugin" "go"
}

# make sure we save all commands we run
run_logfile="netdata-installer.log"

# -----------------------------------------------------------------------------
# fix PKG_CHECK_MODULES error

if [ -d /usr/share/aclocal ]; then
  ACLOCAL_PATH=${ACLOCAL_PATH-/usr/share/aclocal}
  export ACLOCAL_PATH
fi

export LC_ALL=C
umask 002

# Be nice on production environments
renice 19 $$ > /dev/null 2> /dev/null

# you can set CFLAGS before running installer
LDFLAGS="${LDFLAGS}"
CFLAGS="${CFLAGS--O2}"
[ "z${CFLAGS}" = "z-O3" ] && CFLAGS="-O2"
ACLK="${ACLK}"

# keep a log of this command
# shellcheck disable=SC2129
printf "\n# " >> netdata-installer.log
date >> netdata-installer.log
printf 'CFLAGS="%s" ' "${CFLAGS}" >> netdata-installer.log
printf 'LDFLAGS="%s" ' "${LDFLAGS}" >> netdata-installer.log
printf "%q " "${PROGRAM}" "${@}" >> netdata-installer.log
printf "\n" >> netdata-installer.log

REINSTALL_OPTIONS="$(
  printf "%s" "${*}"
  printf "\n"
)"
# remove options that shown not be inherited by netdata-updater.sh
REINSTALL_OPTIONS="$(echo "${REINSTALL_OPTIONS}" | sed 's/--dont-wait//g' | sed 's/--dont-start-it//g')"

banner_nonroot_install() {
  cat << NONROOTNOPREFIX

  ${TPUT_RED}${TPUT_BOLD}Sorry! This will fail!${TPUT_RESET}

  You are attempting to install netdata as non-root, but you plan
  to install it in system paths.

  Please set an installation prefix, like this:

      $PROGRAM ${@} --install /tmp

  or, run the installer as root:

      sudo $PROGRAM ${@}

  We suggest to install it as root, or certain data collectors will
  not be able to work. Netdata drops root privileges when running.
  So, if you plan to keep it, install it as root to get the full
  functionality.

NONROOTNOPREFIX
}

banner_root_notify() {
  cat << NONROOT

  ${TPUT_RED}${TPUT_BOLD}IMPORTANT${TPUT_RESET}:
  You are about to install netdata as a non-root user.
  Netdata will work, but a few data collection modules that
  require root access will fail.

  If you installing netdata permanently on your system, run
  the installer like this:

     ${TPUT_YELLOW}${TPUT_BOLD}sudo $PROGRAM ${@}${TPUT_RESET}

NONROOT
}

usage() {
  netdata_banner "installer command line options"
  cat << HEREDOC

USAGE: ${PROGRAM} [options]
       where options include:

  --install <path>           Install netdata in <path>. Ex. --install /opt will put netdata in /opt/netdata
  --dont-start-it            Do not (re)start netdata after installation
  --dont-wait                Run installation in non-interactive mode
  --auto-update or -u        Install netdata-updater in cron to update netdata automatically once per day
  --stable-channel           Use packages from GitHub release pages instead of GCS (nightly updates).
                             This results in less frequent updates.
  --nightly-channel          Use most recent nightly udpates instead of GitHub releases.
                             This results in more frequent updates.
  --disable-go               Disable installation of go.d.plugin.
  --enable-ebpf              Enable eBPF Kernel plugin (Default: disabled, feature preview)
  --disable-cloud            Disable all Netdata Cloud functionality.
  --require-cloud            Fail the install if it can't build Netdata Cloud support.
  --enable-plugin-freeipmi   Enable the FreeIPMI plugin. Default: enable it when libipmimonitoring is available.
  --disable-plugin-freeipmi
  --disable-https            Explicitly disable TLS support
  --disable-dbengine         Explicitly disable DB engine support
  --enable-plugin-nfacct     Enable nfacct plugin. Default: enable it when libmnl and libnetfilter_acct are available.
  --disable-plugin-nfacct
  --enable-plugin-xenstat    Enable the xenstat plugin. Default: enable it when libxenstat and libyajl are available
  --disable-plugin-xenstat   Disable the xenstat plugin.
  --enable-backend-kinesis   Enable AWS Kinesis backend. Default: enable it when libaws_cpp_sdk_kinesis and libraries
                             it depends on are available.
  --disable-backend-kinesis
  --enable-backend-prometheus-remote-write Enable Prometheus remote write backend. Default: enable it when libprotobuf and
                             libsnappy are available.
  --disable-backend-prometheus-remote-write
  --enable-backend-mongodb   Enable MongoDB backend. Default: enable it when libmongoc is available.
  --disable-backend-mongodb
  --enable-lto               Enable Link-Time-Optimization. Default: enabled
  --disable-lto
  --disable-x86-sse          Disable SSE instructions. By default SSE optimizations are enabled.
  --zlib-is-really-here or
  --libs-are-really-here     If you get errors about missing zlib or libuuid but you know it is available, you might
                             have a broken pkg-config. Use this option to proceed without checking pkg-config.
  --disable-telemetry        Use this flag to opt-out from our anonymous telemetry progam. (DO_NOT_TRACK=1)

Netdata will by default be compiled with gcc optimization -O2
If you need to pass different CFLAGS, use something like this:

  CFLAGS="<gcc options>" ${PROGRAM} [options]

If you also need to provide different LDFLAGS, use something like this:

  LDFLAGS="<extra ldflag options>" ${PROGRAM} [options]

or use the following if both LDFLAGS and CFLAGS need to be overriden:

  CFLAGS="<gcc options>" LDFLAGS="<extra ld options>" ${PROGRAM} [options]

For the installer to complete successfully, you will need these packages installed:

  gcc make autoconf automake pkg-config zlib1g-dev (or zlib-devel) uuid-dev (or libuuid-devel)

For the plugins, you will at least need:

  curl, bash v4+, python v2 or v3, node.js

HEREDOC
}

DONOTSTART=0
DONOTWAIT=0
AUTOUPDATE=0
NETDATA_PREFIX=
LIBS_ARE_HERE=0
NETDATA_CONFIGURE_OPTIONS="${NETDATA_CONFIGURE_OPTIONS-}"
RELEASE_CHANNEL="nightly" # check .travis/create_artifacts.sh before modifying
IS_NETDATA_STATIC_BINARY="${IS_NETDATA_STATIC_BINARY:-"no"}"
while [ -n "${1}" ]; do
  case "${1}" in
    "--zlib-is-really-here") LIBS_ARE_HERE=1 ;;
    "--libs-are-really-here") LIBS_ARE_HERE=1 ;;
    "--dont-start-it") DONOTSTART=1 ;;
    "--dont-wait") DONOTWAIT=1 ;;
    "--auto-update" | "-u") AUTOUPDATE=1 ;;
    "--stable-channel") RELEASE_CHANNEL="stable" ;;
    "--nightly-channel") RELEASE_CHANNEL="nightly" ;;
    "--enable-plugin-freeipmi") NETDATA_CONFIGURE_OPTIONS="${NETDATA_CONFIGURE_OPTIONS//--enable-plugin-freeipmi/} --enable-plugin-freeipmi" ;;
    "--disable-plugin-freeipmi") NETDATA_CONFIGURE_OPTIONS="${NETDATA_CONFIGURE_OPTIONS//--disable-plugin-freeipmi/} --disable-plugin-freeipmi" ;;
    "--disable-https") NETDATA_CONFIGURE_OPTIONS="${NETDATA_CONFIGURE_OPTIONS//--disable-https/} --disable-https" ;;
    "--disable-dbengine") NETDATA_CONFIGURE_OPTIONS="${NETDATA_CONFIGURE_OPTIONS//--disable-dbengine/} --disable-dbengine" ;;
    "--enable-plugin-nfacct") NETDATA_CONFIGURE_OPTIONS="${NETDATA_CONFIGURE_OPTIONS//--enable-plugin-nfacct/} --enable-plugin-nfacct" ;;
    "--disable-plugin-nfacct") NETDATA_CONFIGURE_OPTIONS="${NETDATA_CONFIGURE_OPTIONS//--disable-plugin-nfacct/} --disable-plugin-nfacct" ;;
    "--enable-plugin-xenstat") NETDATA_CONFIGURE_OPTIONS="${NETDATA_CONFIGURE_OPTIONS//--enable-plugin-xenstat/} --enable-plugin-xenstat" ;;
    "--disable-plugin-xenstat") NETDATA_CONFIGURE_OPTIONS="${NETDATA_CONFIGURE_OPTIONS//--disable-plugin-xenstat/} --disable-plugin-xenstat" ;;
    "--enable-backend-kinesis") NETDATA_CONFIGURE_OPTIONS="${NETDATA_CONFIGURE_OPTIONS//--enable-backend-kinesis/} --enable-backend-kinesis" ;;
    "--disable-backend-kinesis") NETDATA_CONFIGURE_OPTIONS="${NETDATA_CONFIGURE_OPTIONS//--disable-backend-kinesis/} --disable-backend-kinesis" ;;
    "--enable-backend-prometheus-remote-write") NETDATA_CONFIGURE_OPTIONS="${NETDATA_CONFIGURE_OPTIONS//--enable-backend-prometheus-remote-write/} --enable-backend-prometheus-remote-write" ;;
    "--disable-backend-prometheus-remote-write") NETDATA_CONFIGURE_OPTIONS="${NETDATA_CONFIGURE_OPTIONS//--disable-backend-prometheus-remote-write/} --disable-backend-prometheus-remote-write" ;;
    "--enable-backend-mongodb") NETDATA_CONFIGURE_OPTIONS="${NETDATA_CONFIGURE_OPTIONS//--enable-backend-mongodb/} --enable-backend-mongodb" ;;
    "--disable-backend-mongodb") NETDATA_CONFIGURE_OPTIONS="${NETDATA_CONFIGURE_OPTIONS//--disable-backend-mongodb/} --disable-backend-mongodb" ;;
    "--enable-lto") NETDATA_CONFIGURE_OPTIONS="${NETDATA_CONFIGURE_OPTIONS//--enable-lto/} --enable-lto" ;;
    "--disable-lto") NETDATA_CONFIGURE_OPTIONS="${NETDATA_CONFIGURE_OPTIONS//--disable-lto/} --disable-lto" ;;
    "--disable-x86-sse") NETDATA_CONFIGURE_OPTIONS="${NETDATA_CONFIGURE_OPTIONS//--disable-x86-sse/} --disable-x86-sse" ;;
    "--disable-telemetry") NETDATA_DISABLE_TELEMETRY=1 ;;
    "--disable-go") NETDATA_DISABLE_GO=1 ;;
    "--disable-ebpf") NETDATA_DISABLE_EBPF=1 ;;
    "--disable-cloud")
      if [ -n "${NETDATA_REQUIRE_CLOUD}" ]; then
        echo "Cloud explicitly enabled, ignoring --disable-cloud."
      else
        NETDATA_DISABLE_CLOUD=1
        NETDATA_CONFIGURE_OPTIONS="${NETDATA_CONFIGURE_OPTIONS//--disable-cloud/} --disable-cloud"
      fi
      ;;
    "--require-cloud")
      if [ -n "${NETDATA_DISABLE_CLOUD}" ]; then
        echo "Cloud explicitly disabled, ignoring --require-cloud."
      else
        NETDATA_REQUIRE_CLOUD=1
        NETDATA_CONFIGURE_OPTIONS="${NETDATA_CONFIGURE_OPTIONS//--enable-cloud/} --enable-cloud"
      fi
      ;;
    "--build-json-c")
      NETDATA_BUILD_JSON_C=1
      ;;
    "--install")
      NETDATA_PREFIX="${2}/netdata"
      shift 1
      ;;
    "--help" | "-h")
      usage
      exit 1
      ;;
    *)
      run_failed "I cannot understand option '$1'."
      usage
      exit 1
      ;;
  esac
  shift 1
done

# replace multiple spaces with a single space
NETDATA_CONFIGURE_OPTIONS="${NETDATA_CONFIGURE_OPTIONS//  / }"

if [ "${UID}" -ne 0 ]; then
  if [ -z "${NETDATA_PREFIX}" ]; then
    netdata_banner "wrong command line options!"
    banner_nonroot_install "${@}"
    exit 1
  else
    banner_root_notify "${@}"
  fi
fi

netdata_banner "real-time performance monitoring, done right!"
cat << BANNER1

  You are about to build and install netdata to your system.

  It will be installed at these locations:

   - the daemon     at ${TPUT_CYAN}${NETDATA_PREFIX}/usr/sbin/netdata${TPUT_RESET}
   - config files   in ${TPUT_CYAN}${NETDATA_PREFIX}/etc/netdata${TPUT_RESET}
   - web files      in ${TPUT_CYAN}${NETDATA_PREFIX}/usr/share/netdata${TPUT_RESET}
   - plugins        in ${TPUT_CYAN}${NETDATA_PREFIX}/usr/libexec/netdata${TPUT_RESET}
   - cache files    in ${TPUT_CYAN}${NETDATA_PREFIX}/var/cache/netdata${TPUT_RESET}
   - db files       in ${TPUT_CYAN}${NETDATA_PREFIX}/var/lib/netdata${TPUT_RESET}
   - log files      in ${TPUT_CYAN}${NETDATA_PREFIX}/var/log/netdata${TPUT_RESET}
BANNER1

[ "${UID}" -eq 0 ] && cat << BANNER2
   - pid file       at ${TPUT_CYAN}${NETDATA_PREFIX}/var/run/netdata.pid${TPUT_RESET}
   - logrotate file at ${TPUT_CYAN}/etc/logrotate.d/netdata${TPUT_RESET}
BANNER2

cat << BANNER3

  This installer allows you to change the installation path.
  Press Control-C and run the same command with --help for help.

BANNER3

if [ -z "$NETDATA_DISABLE_TELEMETRY" ]; then
  cat << BANNER4

  ${TPUT_YELLOW}${TPUT_BOLD}NOTE${TPUT_RESET}:
  Anonymous usage stats will be collected and sent to Google Analytics.
  To opt-out, pass --disable-telemetry option to the installer or export
  the enviornment variable DO_NOT_TRACK to a non-zero or non-empty value
  (e.g: export DO_NOT_TRACK=1).

BANNER4
fi

have_autotools=
if [ "$(type autoreconf 2> /dev/null)" ]; then
  autoconf_maj_min() {
    local maj min IFS=.-

    maj=$1
    min=$2

    set -- $(autoreconf -V | sed -ne '1s/.* \([^ ]*\)$/\1/p')
    eval $maj=\$1 $min=\$2
  }
  autoconf_maj_min AMAJ AMIN

  if [ "$AMAJ" -gt 2 ]; then
    have_autotools=Y
  elif [ "$AMAJ" -eq 2 -a "$AMIN" -ge 60 ]; then
    have_autotools=Y
  else
    echo "Found autotools $AMAJ.$AMIN"
  fi
else
  echo "No autotools found"
fi

if [ ! "$have_autotools" ]; then
  if [ -f configure ]; then
    echo "Will skip autoreconf step"
  else
    netdata_banner "autotools v2.60 required"
    cat << "EOF"

-------------------------------------------------------------------------------
autotools 2.60 or later is required

Sorry, you do not seem to have autotools 2.60 or later, which is
required to build from the git sources of netdata.

EOF
    exit 1
  fi
fi

if [ ${DONOTWAIT} -eq 0 ]; then
  if [ -n "${NETDATA_PREFIX}" ]; then
    echo -n "${TPUT_BOLD}${TPUT_GREEN}Press ENTER to build and install netdata to '${TPUT_CYAN}${NETDATA_PREFIX}${TPUT_YELLOW}'${TPUT_RESET} > "
  else
    echo -n "${TPUT_BOLD}${TPUT_GREEN}Press ENTER to build and install netdata to your system${TPUT_RESET} > "
  fi
  read -ern1
  if [ "$REPLY" != '' ]; then
    exit 1
  fi

fi

build_error() {
  netdata_banner "sorry, it failed to build..."
  cat << EOF

^^^^^^^^^^^^^^^^^^^^^^^^^^^^^^^^^^^^^^^^^^^^^^^^^^^^^^^^^^^^^^^^^^^^^^^^^^^^^^^

Sorry! netdata failed to build...

You may need to check these:

1. The package uuid-dev (or libuuid-devel) has to be installed.

   If your system cannot find libuuid, although it is installed
   run me with the option:  --libs-are-really-here

2. The package zlib1g-dev (or zlib-devel) has to be installed.

   If your system cannot find zlib, although it is installed
   run me with the option:  --libs-are-really-here

3. The package json-c-dev (or json-c-devel) has to be installed.

   If your system cannot find json-c, although it is installed
   run me with the option:  --libs-are-really-here

4. You need basic build tools installed, like:

   gcc make autoconf automake pkg-config

   Autoconf version 2.60 or higher is required.

If you still cannot get it to build, ask for help at github:

   https://github.com/netdata/netdata/issues


EOF
  trap - EXIT
  exit 1
}

if [ ${LIBS_ARE_HERE} -eq 1 ]; then
  shift
  echo >&2 "ok, assuming libs are really installed."
  export ZLIB_CFLAGS=" "
  export ZLIB_LIBS="-lz"
  export UUID_CFLAGS=" "
  export UUID_LIBS="-luuid"
fi

trap build_error EXIT

# -----------------------------------------------------------------------------

build_libmosquitto() {
  if [ "$(uname -s)" = Linux ]; then
    run env CFLAGS= CXXFLAGS= LDFLAGS= make -C "${1}/lib"
  else
    pushd ${1} > /dev/null || return 1
    if [ "$(uname)" = "Darwin" ] && [ -d /usr/local/opt/openssl ]; then
      run env CFLAGS= CXXFLAGS= LDFLAGS= cmake \
        -D OPENSSL_ROOT_DIR=/usr/local/opt/openssl \
        -D OPENSSL_LIBRARIES=/usr/local/opt/openssl/lib \
        -D WITH_STATIC_LIBRARIES:boolean=YES \
        .
    else
      run env CFLAGS= CXXFLAGS= LDFLAGS= cmake -D WITH_STATIC_LIBRARIES:boolean=YES .
    fi
    run env CFLAGS= CXXFLAGS= LDFLAGS= make -C lib
    run mv lib/libmosquitto_static.a lib/libmosquitto.a
    popd || return 1
  fi
}

copy_libmosquitto() {
  target_dir="${PWD}/externaldeps/mosquitto"

  run mkdir -p "${target_dir}"

  run cp "${1}/lib/libmosquitto.a" "${target_dir}"
  run cp "${1}/lib/mosquitto.h" "${target_dir}"
}

bundle_libmosquitto() {
  if [ -n "${NETDATA_DISABLE_CLOUD}" ]; then
    echo "Skipping cloud"
    return 0
  fi

  progress "Prepare custom libmosquitto version"

  MOSQUITTO_PACKAGE_VERSION="$(cat packaging/mosquitto.version)"

  tmp="$(mktemp -d -t netdata-mosquitto-XXXXXX)"
  MOSQUITTO_PACKAGE_BASENAME="${MOSQUITTO_PACKAGE_VERSION}.tar.gz"

  if fetch_and_verify "mosquitto" \
    "https://github.com/netdata/mosquitto/archive/${MOSQUITTO_PACKAGE_BASENAME}" \
    "${MOSQUITTO_PACKAGE_BASENAME}" \
    "${tmp}" \
    "${NETDATA_LOCAL_TARBALL_OVERRIDE_MOSQUITTO}"; then
    if run tar -xf "${tmp}/${MOSQUITTO_PACKAGE_BASENAME}" -C "${tmp}" &&
      build_libmosquitto "${tmp}/mosquitto-${MOSQUITTO_PACKAGE_VERSION}" &&
      copy_libmosquitto "${tmp}/mosquitto-${MOSQUITTO_PACKAGE_VERSION}" &&
      rm -rf "${tmp}"; then
      run_ok "libmosquitto built and prepared."
    else
      run_failed "Failed to build libmosquitto."
      if [ -n "${NETDATA_REQUIRE_CLOUD}" ]; then
        exit 1
      else
        defer_error_highlighted "Unable to fetch sources for libmosquitto. You will not be able to connect this node to Netdata Cloud."
      fi
    fi
  else
    run_failed "Unable to fetch sources for libmosquitto."
    if [ -n "${NETDATA_REQUIRE_CLOUD}" ]; then
      exit 1
    else
      defer_error_highlighted "Unable to fetch sources for libmosquitto. You will not be able to connect this node to Netdata Cloud."
    fi
  fi
}

bundle_libmosquitto

# -----------------------------------------------------------------------------

build_libwebsockets() {
  pushd "${1}" > /dev/null || exit 1
  if [ "$(uname)" = "Darwin" ] && [ -d /usr/local/opt/openssl ]; then
    run env CFLAGS= CXXFLAGS= LDFLAGS= cmake \
      -D OPENSSL_ROOT_DIR=/usr/local/opt/openssl \
      -D OPENSSL_LIBRARIES=/usr/local/opt/openssl/lib \
      -D LWS_WITH_SOCKS5:bool=ON \
      .
  else
    run env CFLAGS= CXXFLAGS= LDFLAGS= cmake -D LWS_WITH_SOCKS5:bool=ON .
  fi
  run env CFLAGS= CXXFLAGS= LDFLAGS= make
  popd > /dev/null || exit 1
}

copy_libwebsockets() {
  target_dir="${PWD}/externaldeps/libwebsockets"

  run mkdir -p "${target_dir}" || return 1

  run cp "${1}/lib/libwebsockets.a" "${target_dir}/libwebsockets.a" || return 1
  run cp -r "${1}/include" "${target_dir}" || return 1
}

bundle_libwebsockets() {
  if [ -n "${NETDATA_DISABLE_CLOUD}" ]; then
    return 0
  fi

  if [ -z "$(command -v cmake)" ]; then
    run_failed "Could not find cmake, which is required to build libwebsockets. The install process will continue, but you may not be able to connect this node to Netdata Cloud."
    defer_error_highlighted "Could not find cmake, which is required to build libwebsockets. The install process will continue, but you may not be able to connect this node to Netdata Cloud."
    return 0
  fi

  progress "Prepare libwebsockets"

  LIBWEBSOCKETS_PACKAGE_VERSION="$(cat packaging/libwebsockets.version)"

  tmp="$(mktemp -d -t netdata-libwebsockets-XXXXXX)"
  LIBWEBSOCKETS_PACKAGE_BASENAME="v${LIBWEBSOCKETS_PACKAGE_VERSION}.tar.gz"

  if fetch_and_verify "libwebsockets" \
    "https://github.com/warmcat/libwebsockets/archive/${LIBWEBSOCKETS_PACKAGE_BASENAME}" \
    "${LIBWEBSOCKETS_PACKAGE_BASENAME}" \
    "${tmp}" \
    "${NETDATA_LOCAL_TARBALL_OVERRIDE_LIBWEBSOCKETS}"; then
    if run tar -xf "${tmp}/${LIBWEBSOCKETS_PACKAGE_BASENAME}" -C "${tmp}" &&
      build_libwebsockets "${tmp}/libwebsockets-${LIBWEBSOCKETS_PACKAGE_VERSION}" &&
      copy_libwebsockets "${tmp}/libwebsockets-${LIBWEBSOCKETS_PACKAGE_VERSION}" &&
      rm -rf "${tmp}"; then
      run_ok "libwebsockets built and prepared."
    else
      run_failed "Failed to build libwebsockets."
      if [ -n "${NETDATA_REQUIRE_CLOUD}" ]; then
        exit 1
      else
        defer_error_highlighted "Failed to build libwebsockets. You may not be able to connect this node to Netdata Cloud."
      fi
    fi
  else
    run_failed "Unable to fetch sources for libwebsockets."
    if [ -n "${NETDATA_REQUIRE_CLOUD}" ]; then
      exit 1
    else
      defer_error_highlighted "Unable to fetch sources for libwebsockets. You may not be able to connect this node to Netdata Cloud."
    fi
  fi
}

bundle_libwebsockets

# -----------------------------------------------------------------------------

build_jsonc() {
  pushd "${1}" > /dev/null || exit 1
  run env CFLAGS= CXXFLAGS= LDFLAGS= cmake -DBUILD_SHARED_LIBS=OFF .
  run env CFLAGS= CXXFLAGS= LDFLAGS= make
  popd > /dev/null || exit 1
}

copy_jsonc() {
  target_dir="${PWD}/externaldeps/jsonc"

  run mkdir -p "${target_dir}" "${target_dir}/json-c" || return 1

  run cp "${1}/libjson-c.a" "${target_dir}/libjson-c.a" || return 1
  run cp ${1}/*.h "${target_dir}/json-c" || return 1
}

bundle_jsonc() {
  # If --build-json-c flag or not json-c on system, then bundle our own json-c
  if [ -z "${NETDATA_BUILD_JSON_C}" ] && pkg-config json-c; then
    return 0
  fi

  if [ -z "$(command -v cmake)" ]; then
    run_failed "Could not find cmake, which is required to build JSON-C. The install process will continue, but Netdata Cloud support will be disabled."
    defer_error_highlighted "Could not find cmake, which is required to build JSON-C. The install process will continue, but Netdata Cloud support will be disabled."
    return 0
  fi

  progress "Prepare JSON-C"

  JSONC_PACKAGE_VERSION="$(cat packaging/jsonc.version)"

  tmp="$(mktemp -d -t netdata-jsonc-XXXXXX)"
  JSONC_PACKAGE_BASENAME="json-c-${JSONC_PACKAGE_VERSION}.tar.gz"

  if fetch_and_verify "jsonc" \
    "https://github.com/json-c/json-c/archive/${JSONC_PACKAGE_BASENAME}" \
    "${JSONC_PACKAGE_BASENAME}" \
    "${tmp}" \
    "${NETDATA_LOCAL_TARBALL_OVERRIDE_JSONC}"; then
    if run tar -xf "${tmp}/${JSONC_PACKAGE_BASENAME}" -C "${tmp}" &&
      build_jsonc "${tmp}/json-c-json-c-${JSONC_PACKAGE_VERSION}" &&
      copy_jsonc "${tmp}/json-c-json-c-${JSONC_PACKAGE_VERSION}" &&
      rm -rf "${tmp}"; then
      run_ok "JSON-C built and prepared."
    else
      run_failed "Failed to build JSON-C."
      if [ -n "${NETDATA_REQUIRE_CLOUD}" ]; then
        exit 1
      else
        defer_error_highlighted "Failed to build JSON-C. Netdata Cloud support will be disabled."
      fi
    fi
  else
    run_failed "Unable to fetch sources for JSON-C."
    if [ -n "${NETDATA_REQUIRE_CLOUD}" ]; then
      exit 1
    else
      defer_error_highlighted "Unable to fetch sources for JSON-C. Netdata Cloud support will be disabled."
    fi
  fi
}

bundle_jsonc

# -----------------------------------------------------------------------------
# If we have the dashboard switching logic, make sure we're on the classic
# dashboard during the install (updates don't work correctly otherwise).
if [ -x "${NETDATA_PREFIX}/usr/libexec/netdata-switch-dashboard.sh" ]; then
  "${NETDATA_PREFIX}/usr/libexec/netdata-switch-dashboard.sh" classic
fi

# -----------------------------------------------------------------------------
echo >&2
progress "Run autotools to configure the build environment"

if [ "$have_autotools" ]; then
  run autoreconf -ivf || exit 1
fi

run ./configure \
  --prefix="${NETDATA_PREFIX}/usr" \
  --sysconfdir="${NETDATA_PREFIX}/etc" \
  --localstatedir="${NETDATA_PREFIX}/var" \
  --libexecdir="${NETDATA_PREFIX}/usr/libexec" \
  --libdir="${NETDATA_PREFIX}/usr/lib" \
  --with-zlib \
  --with-math \
  --with-user=netdata \
  ${NETDATA_CONFIGURE_OPTIONS} \
  CFLAGS="${CFLAGS}" LDFLAGS="${LDFLAGS}" || exit 1

# remove the build_error hook
trap - EXIT

# -----------------------------------------------------------------------------
progress "Cleanup compilation directory"

run make clean

# -----------------------------------------------------------------------------
progress "Compile netdata"

run make -j$(find_processors) || exit 1

# -----------------------------------------------------------------------------
progress "Migrate configuration files for node.d.plugin and charts.d.plugin"

# migrate existing configuration files
# for node.d and charts.d
if [ -d "${NETDATA_PREFIX}/etc/netdata" ]; then
  # the configuration directory exists

  if [ ! -d "${NETDATA_PREFIX}/etc/netdata/charts.d" ]; then
    run mkdir "${NETDATA_PREFIX}/etc/netdata/charts.d"
  fi

  # move the charts.d config files
  for x in apache ap cpu_apps cpufreq example exim hddtemp load_average mem_apps mysql nginx nut opensips phpfpm postfix sensors squid tomcat; do
    for y in "" ".old" ".orig"; do
      if [ -f "${NETDATA_PREFIX}/etc/netdata/${x}.conf${y}" -a ! -f "${NETDATA_PREFIX}/etc/netdata/charts.d/${x}.conf${y}" ]; then
        run mv -f "${NETDATA_PREFIX}/etc/netdata/${x}.conf${y}" "${NETDATA_PREFIX}/etc/netdata/charts.d/${x}.conf${y}"
      fi
    done
  done

  if [ ! -d "${NETDATA_PREFIX}/etc/netdata/node.d" ]; then
    run mkdir "${NETDATA_PREFIX}/etc/netdata/node.d"
  fi

  # move the node.d config files
  for x in named sma_webbox snmp; do
    for y in "" ".old" ".orig"; do
      if [ -f "${NETDATA_PREFIX}/etc/netdata/${x}.conf${y}" -a ! -f "${NETDATA_PREFIX}/etc/netdata/node.d/${x}.conf${y}" ]; then
        run mv -f "${NETDATA_PREFIX}/etc/netdata/${x}.conf${y}" "${NETDATA_PREFIX}/etc/netdata/node.d/${x}.conf${y}"
      fi
    done
  done
fi

# -----------------------------------------------------------------------------

# shellcheck disable=SC2230
md5sum="$(command -v md5sum 2> /dev/null || command -v md5 2> /dev/null)"

deleted_stock_configs=0
if [ ! -f "${NETDATA_PREFIX}/etc/netdata/.installer-cleanup-of-stock-configs-done" ]; then

  progress "Backup existing netdata configuration before installing it"

  if [ "${BASH_VERSINFO[0]}" -ge "4" ]; then
    declare -A configs_signatures=()
    if [ -f "configs.signatures" ]; then
      source "configs.signatures" || echo >&2 "ERROR: Failed to load configs.signatures !"
    fi
  fi

  config_signature_matches() {
    local md5="${1}" file="${2}"

    if [ "${BASH_VERSINFO[0]}" -ge "4" ]; then
      [ "${configs_signatures[${md5}]}" = "${file}" ] && return 0
      return 1
    fi

    if [ -f "configs.signatures" ]; then
      grep "\['${md5}'\]='${file}'" "configs.signatures" > /dev/null
      return $?
    fi

    return 1
  }

  # clean up stock config files from the user configuration directory
  while IFS= read -r -d '' x; do
    if [ -f "${x}" ]; then
      # find it relative filename
      f="${x/${NETDATA_PREFIX}\/etc\/netdata\//}"

      # find the stock filename
      t="${f/.conf.installer_backup.*/.conf}"
      t="${t/.conf.old/.conf}"
      t="${t/.conf.orig/.conf}"
      t="${t/orig\//}"

      if [ -z "${md5sum}" -o ! -x "${md5sum}" ]; then
        # we don't have md5sum - keep it
        echo >&2 "File '${TPUT_CYAN}${x}${TPUT_RESET}' ${TPUT_RED}is not known to distribution${TPUT_RESET}. Keeping it."
      else
        # find its checksum
        md5="$(${md5sum} < "${x}" | cut -d ' ' -f 1)"

        if config_signature_matches "${md5}" "${t}"; then
          # it is a stock version - remove it
          echo >&2 "File '${TPUT_CYAN}${x}${TPUT_RESET}' is stock version of '${t}'."
          run rm -f "${x}"
          deleted_stock_configs=$((deleted_stock_configs + 1))
        else
          # edited by user - keep it
          echo >&2 "File '${TPUT_CYAN}${x}${TPUT_RESET}' ${TPUT_RED} does not match stock of${TPUT_RESET} ${TPUT_CYAN}'${t}'${TPUT_RESET}. Keeping it."
        fi
      fi
    fi
  done < <(find -L "${NETDATA_PREFIX}/etc/netdata" -type f -not -path '*/\.*' -not -path "${NETDATA_PREFIX}/etc/netdata/orig/*" \( -name '*.conf.old' -o -name '*.conf' -o -name '*.conf.orig' -o -name '*.conf.installer_backup.*' \))
fi
touch "${NETDATA_PREFIX}/etc/netdata/.installer-cleanup-of-stock-configs-done"

# -----------------------------------------------------------------------------
progress "Install netdata"

run make install || exit 1

# -----------------------------------------------------------------------------
progress "Fix generated files permissions"

run find ./system/ -type f -a \! -name \*.in -a \! -name Makefile\* -a \! -name \*.conf -a \! -name \*.service -a \! -name \*.logrotate -exec chmod 755 {} \;

# -----------------------------------------------------------------------------
progress "Creating standard user and groups for netdata"

NETDATA_WANTED_GROUPS="docker nginx varnish haproxy adm nsd proxy squid ceph nobody"
NETDATA_ADDED_TO_GROUPS=""
if [ "${UID}" -eq 0 ]; then
  progress "Adding group 'netdata'"
  portable_add_group netdata || :

  progress "Adding user 'netdata'"
  portable_add_user netdata "${NETDATA_PREFIX}/var/lib/netdata" || :

  progress "Assign user 'netdata' to required groups"
  for g in ${NETDATA_WANTED_GROUPS}; do
    # shellcheck disable=SC2086
    portable_add_user_to_group ${g} netdata && NETDATA_ADDED_TO_GROUPS="${NETDATA_ADDED_TO_GROUPS} ${g}"
  done
else
  run_failed "The installer does not run as root. Nothing to do for user and groups"
fi

# -----------------------------------------------------------------------------
progress "Install logrotate configuration for netdata"

install_netdata_logrotate

# -----------------------------------------------------------------------------
progress "Read installation options from netdata.conf"

# create an empty config if it does not exist
[ ! -f "${NETDATA_PREFIX}/etc/netdata/netdata.conf" ] &&
  touch "${NETDATA_PREFIX}/etc/netdata/netdata.conf"

# function to extract values from the config file
config_option() {
  local section="${1}" key="${2}" value="${3}"

  if [ -s "${NETDATA_PREFIX}/etc/netdata/netdata.conf" ]; then
    "${NETDATA_PREFIX}/usr/sbin/netdata" \
      -c "${NETDATA_PREFIX}/etc/netdata/netdata.conf" \
      -W get "${section}" "${key}" "${value}" ||
      echo "${value}"
  else
    echo "${value}"
  fi
}

# the user netdata will run as
if [ "${UID}" = "0" ]; then
  NETDATA_USER="$(config_option "global" "run as user" "netdata")"
  ROOT_USER="root"
else
  NETDATA_USER="${USER}"
  ROOT_USER="${USER}"
fi
NETDATA_GROUP="$(id -g -n "${NETDATA_USER}")"
[ -z "${NETDATA_GROUP}" ] && NETDATA_GROUP="${NETDATA_USER}"
echo >&2 "Netdata user and group is finally set to: ${NETDATA_USER}/${NETDATA_GROUP}"

# the owners of the web files
NETDATA_WEB_USER="$(config_option "web" "web files owner" "${NETDATA_USER}")"
NETDATA_WEB_GROUP="${NETDATA_GROUP}"
if [ "${UID}" = "0" ] && [ "${NETDATA_USER}" != "${NETDATA_WEB_USER}" ]; then
  NETDATA_WEB_GROUP="$(id -g -n "${NETDATA_WEB_USER}")"
  [ -z "${NETDATA_WEB_GROUP}" ] && NETDATA_WEB_GROUP="${NETDATA_WEB_USER}"
fi
NETDATA_WEB_GROUP="$(config_option "web" "web files group" "${NETDATA_WEB_GROUP}")"

# port
defport=19999
NETDATA_PORT="$(config_option "web" "default port" ${defport})"

# directories
NETDATA_LIB_DIR="$(config_option "global" "lib directory" "${NETDATA_PREFIX}/var/lib/netdata")"
NETDATA_CACHE_DIR="$(config_option "global" "cache directory" "${NETDATA_PREFIX}/var/cache/netdata")"
NETDATA_WEB_DIR="$(config_option "global" "web files directory" "${NETDATA_PREFIX}/usr/share/netdata/web")"
NETDATA_LOG_DIR="$(config_option "global" "log directory" "${NETDATA_PREFIX}/var/log/netdata")"
NETDATA_USER_CONFIG_DIR="$(config_option "global" "config directory" "${NETDATA_PREFIX}/etc/netdata")"
NETDATA_STOCK_CONFIG_DIR="$(config_option "global" "stock config directory" "${NETDATA_PREFIX}/usr/lib/netdata/conf.d")"
NETDATA_RUN_DIR="${NETDATA_PREFIX}/var/run"
NETDATA_CLAIMING_DIR="${NETDATA_LIB_DIR}/cloud.d"

cat << OPTIONSEOF

    Permissions
    - netdata user             : ${NETDATA_USER}
    - netdata group            : ${NETDATA_GROUP}
    - web files user           : ${NETDATA_WEB_USER}
    - web files group          : ${NETDATA_WEB_GROUP}
    - root user                : ${ROOT_USER}

    Directories
    - netdata user config dir  : ${NETDATA_USER_CONFIG_DIR}
    - netdata stock config dir : ${NETDATA_STOCK_CONFIG_DIR}
    - netdata log dir          : ${NETDATA_LOG_DIR}
    - netdata run dir          : ${NETDATA_RUN_DIR}
    - netdata lib dir          : ${NETDATA_LIB_DIR}
    - netdata web dir          : ${NETDATA_WEB_DIR}
    - netdata cache dir        : ${NETDATA_CACHE_DIR}

    Other
    - netdata port             : ${NETDATA_PORT}

OPTIONSEOF

# -----------------------------------------------------------------------------
progress "Fix permissions of netdata directories (using user '${NETDATA_USER}')"

if [ ! -d "${NETDATA_RUN_DIR}" ]; then
  # this is needed if NETDATA_PREFIX is not empty
  run mkdir -p "${NETDATA_RUN_DIR}" || exit 1
fi

# --- stock conf dir ----

[ ! -d "${NETDATA_STOCK_CONFIG_DIR}" ] && mkdir -p "${NETDATA_STOCK_CONFIG_DIR}"

helplink="000.-.USE.THE.orig.LINK.TO.COPY.AND.EDIT.STOCK.CONFIG.FILES"
[ ${deleted_stock_configs} -eq 0 ] && helplink=""
for link in "orig" "${helplink}"; do
  if [ -n "${link}" ]; then
    [ -L "${NETDATA_USER_CONFIG_DIR}/${link}" ] && run rm -f "${NETDATA_USER_CONFIG_DIR}/${link}"
    run ln -s "${NETDATA_STOCK_CONFIG_DIR}" "${NETDATA_USER_CONFIG_DIR}/${link}"
  fi
done

# --- web dir ----

if [ ! -d "${NETDATA_WEB_DIR}" ]; then
  echo >&2 "Creating directory '${NETDATA_WEB_DIR}'"
  run mkdir -p "${NETDATA_WEB_DIR}" || exit 1
fi
run chown -R "${NETDATA_WEB_USER}:${NETDATA_WEB_GROUP}" "${NETDATA_WEB_DIR}"
run find "${NETDATA_WEB_DIR}" -type f -exec chmod 0664 {} \;
run find "${NETDATA_WEB_DIR}" -type d -exec chmod 0775 {} \;

# --- data dirs ----

for x in "${NETDATA_LIB_DIR}" "${NETDATA_CACHE_DIR}" "${NETDATA_LOG_DIR}"; do
  if [ ! -d "${x}" ]; then
    echo >&2 "Creating directory '${x}'"
    run mkdir -p "${x}" || exit 1
  fi

  run chown -R "${NETDATA_USER}:${NETDATA_GROUP}" "${x}"
  #run find "${x}" -type f -exec chmod 0660 {} \;
  #run find "${x}" -type d -exec chmod 0770 {} \;
done

run chmod 755 "${NETDATA_LOG_DIR}"

# --- claiming dir ----

if [ ! -d "${NETDATA_CLAIMING_DIR}" ]; then
  echo >&2 "Creating directory '${NETDATA_CLAIMING_DIR}'"
  run mkdir -p "${NETDATA_CLAIMING_DIR}" || exit 1
fi
run chown -R "${NETDATA_USER}:${NETDATA_GROUP}" "${NETDATA_CLAIMING_DIR}"
run chmod 770 "${NETDATA_CLAIMING_DIR}"

# --- plugins ----

if [ "${UID}" -eq 0 ]; then
  # find the admin group
  admin_group=
  test -z "${admin_group}" && getent group root > /dev/null 2>&1 && admin_group="root"
  test -z "${admin_group}" && getent group daemon > /dev/null 2>&1 && admin_group="daemon"
  test -z "${admin_group}" && admin_group="${NETDATA_GROUP}"

  run chown "${NETDATA_USER}:${admin_group}" "${NETDATA_LOG_DIR}"
  run chown -R "root:${admin_group}" "${NETDATA_PREFIX}/usr/libexec/netdata"
  run find "${NETDATA_PREFIX}/usr/libexec/netdata" -type d -exec chmod 0755 {} \;
  run find "${NETDATA_PREFIX}/usr/libexec/netdata" -type f -exec chmod 0644 {} \;
  run find "${NETDATA_PREFIX}/usr/libexec/netdata" -type f -a -name \*.plugin -exec chown :${NETDATA_GROUP} {} \;
  run find "${NETDATA_PREFIX}/usr/libexec/netdata" -type f -a -name \*.plugin -exec chmod 0750 {} \;
  run find "${NETDATA_PREFIX}/usr/libexec/netdata" -type f -a -name \*.sh -exec chmod 0755 {} \;

  if [ -f "${NETDATA_PREFIX}/usr/libexec/netdata/plugins.d/apps.plugin" ]; then
    run chown "root:${NETDATA_GROUP}" "${NETDATA_PREFIX}/usr/libexec/netdata/plugins.d/apps.plugin"
    capabilities=0
    if ! iscontainer && command -v setcap 1> /dev/null 2>&1; then
      run chmod 0750 "${NETDATA_PREFIX}/usr/libexec/netdata/plugins.d/apps.plugin"
      if run setcap cap_dac_read_search,cap_sys_ptrace+ep "${NETDATA_PREFIX}/usr/libexec/netdata/plugins.d/apps.plugin"; then
        # if we managed to setcap, but we fail to execute apps.plugin setuid to root
        "${NETDATA_PREFIX}/usr/libexec/netdata/plugins.d/apps.plugin" -t > /dev/null 2>&1 && capabilities=1 || capabilities=0
      fi
    fi

    if [ $capabilities -eq 0 ]; then
      # fix apps.plugin to be setuid to root
      run chmod 4750 "${NETDATA_PREFIX}/usr/libexec/netdata/plugins.d/apps.plugin"
    fi
  fi

  if [ -f "${NETDATA_PREFIX}/usr/libexec/netdata/plugins.d/freeipmi.plugin" ]; then
    run chown "root:${NETDATA_GROUP}" "${NETDATA_PREFIX}/usr/libexec/netdata/plugins.d/freeipmi.plugin"
    run chmod 4750 "${NETDATA_PREFIX}/usr/libexec/netdata/plugins.d/freeipmi.plugin"
  fi

  if [ -f "${NETDATA_PREFIX}/usr/libexec/netdata/plugins.d/nfacct.plugin" ]; then
    run chown "root:${NETDATA_GROUP}" "${NETDATA_PREFIX}/usr/libexec/netdata/plugins.d/nfacct.plugin"
    run chmod 4750 "${NETDATA_PREFIX}/usr/libexec/netdata/plugins.d/nfacct.plugin"
  fi

  if [ -f "${NETDATA_PREFIX}/usr/libexec/netdata/plugins.d/xenstat.plugin" ]; then
    run chown root:${NETDATA_GROUP} "${NETDATA_PREFIX}/usr/libexec/netdata/plugins.d/xenstat.plugin"
    run chmod 4750 "${NETDATA_PREFIX}/usr/libexec/netdata/plugins.d/xenstat.plugin"
  fi

  if [ -f "${NETDATA_PREFIX}/usr/libexec/netdata/plugins.d/perf.plugin" ]; then
    run chown root:${NETDATA_GROUP} "${NETDATA_PREFIX}/usr/libexec/netdata/plugins.d/perf.plugin"
    run chmod 4750 "${NETDATA_PREFIX}/usr/libexec/netdata/plugins.d/perf.plugin"
  fi

  if [ -f "${NETDATA_PREFIX}/usr/libexec/netdata/plugins.d/slabinfo.plugin" ]; then
    run chown root:${NETDATA_GROUP} "${NETDATA_PREFIX}/usr/libexec/netdata/plugins.d/slabinfo.plugin"
    run chmod 4750 "${NETDATA_PREFIX}/usr/libexec/netdata/plugins.d/slabinfo.plugin"
  fi

  if [ -f "${NETDATA_PREFIX}/usr/libexec/netdata/plugins.d/ioping" ]; then
    run chown root:${NETDATA_GROUP} "${NETDATA_PREFIX}/usr/libexec/netdata/plugins.d/ioping"
    run chmod 4750 "${NETDATA_PREFIX}/usr/libexec/netdata/plugins.d/ioping"
  fi

  if [ -f "${NETDATA_PREFIX}/usr/libexec/netdata/plugins.d/ebpf.plugin" ]; then
    run chown root:${NETDATA_GROUP} "${NETDATA_PREFIX}/usr/libexec/netdata/plugins.d/ebpf.plugin"
    run chmod 4750 "${NETDATA_PREFIX}/usr/libexec/netdata/plugins.d/ebpf.plugin"
  fi

  if [ -f "${NETDATA_PREFIX}/usr/libexec/netdata/plugins.d/cgroup-network" ]; then
    run chown "root:${NETDATA_GROUP}" "${NETDATA_PREFIX}/usr/libexec/netdata/plugins.d/cgroup-network"
    run chmod 4750 "${NETDATA_PREFIX}/usr/libexec/netdata/plugins.d/cgroup-network"
  fi

  if [ -f "${NETDATA_PREFIX}/usr/libexec/netdata/plugins.d/cgroup-network-helper.sh" ]; then
    run chown "root:${NETDATA_GROUP}" "${NETDATA_PREFIX}/usr/libexec/netdata/plugins.d/cgroup-network-helper.sh"
    run chmod 0750 "${NETDATA_PREFIX}/usr/libexec/netdata/plugins.d/cgroup-network-helper.sh"
  fi
else
  # non-privileged user installation
  run chown "${NETDATA_USER}:${NETDATA_GROUP}" "${NETDATA_LOG_DIR}"
  run chown -R "${NETDATA_USER}:${NETDATA_GROUP}" "${NETDATA_PREFIX}/usr/libexec/netdata"
  run find "${NETDATA_PREFIX}/usr/libexec/netdata" -type f -exec chmod 0755 {} \;
  run find "${NETDATA_PREFIX}/usr/libexec/netdata" -type d -exec chmod 0755 {} \;
fi

# -----------------------------------------------------------------------------

copy_react_dashboard() {
  run cp -a $(find ${1} -mindepth 1 -maxdepth 1) "${NETDATA_WEB_DIR}"
  run chown -R "${NETDATA_WEB_USER}:${NETDATA_WEB_GROUP}" "${NETDATA_WEB_DIR}"
}

install_react_dashboard() {
  progress "Fetching and installing dashboard"

  DASHBOARD_PACKAGE_VERSION="$(cat packaging/dashboard.version)"

  tmp="$(mktemp -d -t netdata-dashboard-XXXXXX)"
  DASHBOARD_PACKAGE_BASENAME="dashboard.tar.gz"

  if fetch_and_verify "dashboard" \
    "https://github.com/netdata/dashboard/releases/download/${DASHBOARD_PACKAGE_VERSION}/${DASHBOARD_PACKAGE_BASENAME}" \
    "${DASHBOARD_PACKAGE_BASENAME}" \
    "${tmp}" \
    "${NETDATA_LOCAL_TARBALL_OVERRIDE_DASHBOARD}"; then
    if run tar -xf "${tmp}/${DASHBOARD_PACKAGE_BASENAME}" -C "${tmp}" &&
      copy_react_dashboard "${tmp}/build" &&
      rm -rf "${tmp}"; then
      run_ok "React dashboard installed."
    else
      run_failed "Failed to install React dashboard. The install process will continue, but you will not be able to use the new dashboard."
    fi
  else
    run_failed "Unable to fetch React dashboard. The install process will continue, but you will not be able to use the new dashboard."
  fi
}

install_react_dashboard

# -----------------------------------------------------------------------------

# govercomp compares go.d.plugin versions. Exit codes:
# 0 - version1 == version2
# 1 - version1 > version2
# 2 - version2 > version1
# 3 - error
govercomp() {
  # version in file:
  # - v0.14.0
  #
  # 'go.d.plugin -v' output variants:
  # - go.d.plugin, version: unknown
  # - go.d.plugin, version: v0.14.1
  # - go.d.plugin, version: v0.14.1-dirty
  # - go.d.plugin, version: v0.14.1-1-g4c5f98c
  # - go.d.plugin, version: v0.14.1-1-g4c5f98c-dirty

  # we need to compare only MAJOR.MINOR.PATCH part
  local ver1 ver2
  ver1=$(echo "$1" | grep -E -o "[0-9]+\.[0-9]+\.[0-9]+")
  ver2=$(echo "$2" | grep -E -o "[0-9]+\.[0-9]+\.[0-9]+")

  local IFS=.
  read -ra ver1 <<< "$ver1"
  read -ra ver2 <<< "$ver2"

  if [ ${#ver1[@]} -eq 0 ] || [ ${#ver2[@]} -eq 0 ]; then
    return 3
  fi

  local i
  for ((i = 0; i < ${#ver1[@]}; i++)); do
    if [ "${ver1[i]}" -gt "${ver2[i]}" ]; then
      return 1
    elif [ "${ver1[i]}" -gt "${ver2[i]}" ]; then
      return 2
    fi
  done

  return 0
}

should_install_go() {
  if [ -n "${NETDATA_DISABLE_GO+x}" ]; then
    return 1
  fi

  local version_in_file
  local binary_version

  version_in_file="$(cat packaging/go.d.version 2> /dev/null)"
  binary_version=$("${NETDATA_PREFIX}"/usr/libexec/netdata/plugins.d/go.d.plugin -v 2> /dev/null)

  govercomp "$version_in_file" "$binary_version"
  case $? in
    0) return 1 ;; # =
    2) return 1 ;; # <
    *) return 0 ;; # >, error
  esac
}

install_go() {
  if ! should_install_go; then
    return 0
  fi

  # When updating this value, ensure correct checksums in packaging/go.d.checksums
  GO_PACKAGE_VERSION="$(cat packaging/go.d.version)"
  ARCH_MAP=(
    'i386::386'
    'i686::386'
    'x86_64::amd64'
    'aarch64::arm64'
    'armv64::arm64'
    'armv6l::arm'
    'armv7l::arm'
    'armv5tel::arm'
  )

  progress "Install go.d.plugin"
  ARCH=$(uname -m)
  OS=$(uname -s | tr '[:upper:]' '[:lower:]')

  for index in "${ARCH_MAP[@]}"; do
    KEY="${index%%::*}"
    VALUE="${index##*::}"
    if [ "$KEY" = "$ARCH" ]; then
      ARCH="${VALUE}"
      break
    fi
  done
  tmp="$(mktemp -d -t netdata-go-XXXXXX)"
  GO_PACKAGE_BASENAME="go.d.plugin-${GO_PACKAGE_VERSION}.${OS}-${ARCH}.tar.gz"

  if [ -z "${NETDATA_LOCAL_TARBALL_OVERRIDE_GO_PLUGIN}" ]; then
    download_go "https://github.com/netdata/go.d.plugin/releases/download/${GO_PACKAGE_VERSION}/${GO_PACKAGE_BASENAME}" "${tmp}/${GO_PACKAGE_BASENAME}"
  else
    progress "Using provided go.d tarball ${NETDATA_LOCAL_TARBALL_OVERRIDE_GO_PLUGIN}"
    run cp "${NETDATA_LOCAL_TARBALL_OVERRIDE_GO_PLUGIN}" "${tmp}/${GO_PACKAGE_BASENAME}"
  fi

  if [ -z "${NETDATA_LOCAL_TARBALL_OVERRIDE_GO_PLUGIN_CONFIG}" ]; then
    download_go "https://github.com/netdata/go.d.plugin/releases/download/${GO_PACKAGE_VERSION}/config.tar.gz" "${tmp}/config.tar.gz"
  else
    progress "Using provided config file for go.d ${NETDATA_LOCAL_TARBALL_OVERRIDE_GO_PLUGIN_CONFIG}"
    run cp "${NETDATA_LOCAL_TARBALL_OVERRIDE_GO_PLUGIN_CONFIG}" "${tmp}/config.tar.gz"
  fi

  if [ ! -f "${tmp}/${GO_PACKAGE_BASENAME}" ] || [ ! -f "${tmp}/config.tar.gz" ] || [ ! -s "${tmp}/config.tar.gz" ] || [ ! -s "${tmp}/${GO_PACKAGE_BASENAME}" ]; then
    run_failed "go.d plugin download failed, go.d plugin will not be available"
    defer_error "go.d plugin download failed, go.d plugin will not be available"
    echo >&2 "Either check the error or consider disabling it by issuing '--disable-go' in the installer"
    echo >&2
    return 0
  fi

  grep "${GO_PACKAGE_BASENAME}\$" "${INSTALLER_DIR}/packaging/go.d.checksums" > "${tmp}/sha256sums.txt" 2> /dev/null
  grep "config.tar.gz" "${INSTALLER_DIR}/packaging/go.d.checksums" >> "${tmp}/sha256sums.txt" 2> /dev/null

  # Checksum validation
  if ! (cd "${tmp}" && safe_sha256sum -c "sha256sums.txt"); then

    echo >&2 "go.d plugin checksum validation failure."
    echo >&2 "Either check the error or consider disabling it by issuing '--disable-go' in the installer"
    echo >&2

    run_failed "go.d.plugin package files checksum validation failed."
    defer_error "go.d.plugin package files checksum validation failed, go.d.plugin will not be available"
    return 0
  fi

  # Install new files
  run rm -rf "${NETDATA_STOCK_CONFIG_DIR}/go.d"
  run rm -rf "${NETDATA_STOCK_CONFIG_DIR}/go.d.conf"
  run tar -xf "${tmp}/config.tar.gz" -C "${NETDATA_STOCK_CONFIG_DIR}/"
  run chown -R "${ROOT_USER}:${ROOT_GROUP}" "${NETDATA_STOCK_CONFIG_DIR}"

  run tar xf "${tmp}/${GO_PACKAGE_BASENAME}"
  run mv "${GO_PACKAGE_BASENAME/\.tar\.gz/}" "${NETDATA_PREFIX}/usr/libexec/netdata/plugins.d/go.d.plugin"
  if [ "${UID}" -eq 0 ]; then
    run chown "root:${NETDATA_GROUP}" "${NETDATA_PREFIX}/usr/libexec/netdata/plugins.d/go.d.plugin"
  fi
  run chmod 0750 "${NETDATA_PREFIX}/usr/libexec/netdata/plugins.d/go.d.plugin"
  rm -rf "${tmp}"
  return 0
}

install_go

function get_kernel_version() {
  r="$(uname -r | cut -f 1 -d '-')"

  read -r -a p <<< "$(echo "${r}" | tr '.' ' ')"

  printf "%03d%03d%03d" "${p[0]}" "${p[1]}" "${p[2]}"
}

function get_rh_version() {
  if [ ! -f /etc/redhat-release ] ; then
     printf "000000000"
     return
  fi

  r="$(cut -f 4 -d ' ' < /etc/redhat-release)"

  read -r -a p <<< "$(echo "${r}" | tr '.' ' ')"

  printf "%03d%03d%03d" "${p[0]}" "${p[1]}" "${p[2]}"
}

detect_libc() {
  libc=
  if ldd --version 2>&1 | grep -q -i glibc; then
    echo >&2 " Detected GLIBC"
    libc="glibc"
  elif ldd --version 2>&1 | grep -q -i 'gnu libc'; then
    echo >&2 " Detected GLIBC"
    libc="glibc"
  elif ldd --version 2>&1 | grep -q -i musl; then
    echo >&2 " Detected musl"
    libc="musl"
  else
    echo >&2 " ERROR: Cannot detect a supported libc on your system!"
    return 1
  fi
  echo "${libc}"
  return 0
}

get_compatible_kernel_for_ebpf() {
  kver="${1}"
  rhver="${2}"

  # XXX: Logic taken from Slack discussion in #ebpf
  # everything that has a version <= 4.14 can use the code built to 4.14
  # also all distributions that has a version <= 4.15.256 can use the code built to 4.15
  # Continue the logic, everything that has a version < 4.19.102 and >= 4.15 can use the code built to 4.19
  # Kernel 4.19 had a feature added in the version 4.19.102 that force us to break it in two, so version >= 4.19.102
  # and smaller than < 5.0 runs with code built to 4.19.102
  # Finally,  everybody that is using 5.X can use what is compiled with 5.4

  kpkg=

  # Kernel variables
  rhver8="0080000000"
  rhver7="0070061810"
  kernel_4_17_0="004017000"
  kernel_4_15_0="004015000"
  kernel_4_11_0="004011000"

  if [ "${rhver}" -ge "${rhver8}" ] ; then
    echo >&2 " Using eBPF Kernel Package built against RH Linux 4.18.0"
    kpkg="4_18_0"
  elif [ "${rhver}" -ge "${rhver7}" ] ; then
    echo >&2 " Using eBPF Kernel Package built against RH Linux 3.10.0"
    kpkg="3_10_0"
  elif [ "${kver}" -ge "${kernel_4_17_0}" ]; then
    echo >&2 " Using eBPF Kernel Package built against Linux 5.4.20"
    kpkg="5_4_20"
  elif [ "${kver}" -ge "${kernel_4_15_0}" ]; then
    echo >&2 " Using eBPF Kernel Package built against Linux 4.16.18"
    kpkg="4_16_18"
  elif [ "${kver}" -le "${kernel_4_11_0}" ]; then
    echo >&2 " Using eBPF Kernel Package built against Linux 4.14.171"
    kpkg="4_14_171"
  else
    echo >&2 " ERROR: Cannot detect a supported kernel on your system!"
    return 1
  fi

  echo "${kpkg}"
  return 0
}

should_install_ebpf() {
  if [ "${NETDATA_DISABLE_EBPF:=0}" -eq 1 ]; then
    run_failed "eBPF explicitly disabled."
    defer_error "eBPF explicitly disabled."
    return 1
  fi

  if [ "$(uname)" != "Linux" ]; then
    run_failed "Running on an unsupported system type ($(uname)), not installing eBPF."
    defer_error "Running on an unsupported system type ($(uname)), not installing eBPF."
    return 1
  fi

  # Get and Parse Kernel Version
  kver="$(get_kernel_version)"
  kver="${kver:-0}"

  #Get RH Version
  rhver=$(get_rh_version)

  # Check Kernel Compatibility
  if ! get_compatible_kernel_for_ebpf "${kver}" "${rhver}" > /dev/null; then
    run_failed "Incompatible kernel detected (${kver}), not installing eBPF"
    defer_error "Incompatible kernel detected (${kver}), not installing eBPF"
    return 1
  fi

  # Check Kernel Config

  tmp="$(mktemp -d -t netdata-ebpf-XXXXXX)"

  echo >&2 " Downloading check-kernel-config.sh ..."
  if ! get "https://raw.githubusercontent.com/netdata/kernel-collector/master/tools/check-kernel-config.sh" > "${tmp}"/check-kernel-config.sh; then
    run_failed "Failed to download check-kernel-config.sh"
    echo 2>&" Removing temporary directory ${tmp} ..."
    rm -rf "${tmp}"
    return 1
  fi

  run chmod +x "${tmp}"/check-kernel-config.sh

  if ! run "${tmp}"/check-kernel-config.sh; then
    run_failed "Kernel unsupported or missing required config"
    defer_error "Kernel unsupported or missing required config, not installing eBPF collector"
    return 1
  fi

  rm -rf "${tmp}"

  # TODO: Check for current vs. latest version

  return 0
}

<<<<<<< HEAD
kernel_prefix() {
    kver="${1}"

    ver4_18_0="004018000"
    ver4_17_0="004017000"
    ver4_15_0="004015000"
    ver4_11_0="004011000"
    ver3_10_0="003010000"

    if [ "${kver}" -eq "${ver3_10_0}" ]; then
        kpkg="3.10.0";
    elif [ "${kver}" -eq "${ver4_18_0}" ]; then
        kpkg="4.18.0";
    elif [ "${kver}" -ge "${ver4_17_0}" ]; then
        kpkg="4.17.0";
    elif [ "${kver}" -ge "${ver4_15_0}" ]; then
        kpkg="4.15.0";
    elif [ "${kver}" -ge "${ver4_11_0}" ]; then
        kpkg="4.11.0";
    fi

    echo "${kpkg}"
=======
remove_old_ebpf() {
  if [ -f "${NETDATA_PREFIX}/usr/libexec/netdata/plugins.d/ebpf_process.plugin" ]; then
    echo >&2 "Removing alpha eBPF collector."
    rm -f "${NETDATA_PREFIX}/usr/libexec/netdata/plugins.d/ebpf_process.plugin" 
  fi

  if [ -f "${NETDATA_PREFIX}/usr/lib/netdata/conf.d/ebpf_process.conf" ]; then
    echo >&2 "Removing alpha eBPF stock file"
    rm -f "${NETDATA_PREFIX}/usr/lib/netdata/conf.d/ebpf_process.conf" 
  fi

  if [ -f "${NETDATA_PREFIX}/etc/netdata/ebpf_process.conf" ]; then
    echo >&2 "Renaming eBPF configuration file."
    mv "${NETDATA_PREFIX}/etc/netdata/ebpf_process.conf" "${NETDATA_PREFIX}/etc/netdata/ebpf.conf" 
  fi
>>>>>>> 2ec1bce0
}

install_ebpf() {
  if ! should_install_ebpf; then
    return 0
  fi

  remove_old_ebpf

  progress "Installing eBPF plugin"

  # Get and Parse Kernel Version
  kver="$(get_kernel_version)"
  kver="${kver:-0}"

  #Get RH Version
  rhver=$(get_rh_version)

  # Get Compatible eBPF Kernel Package
  kpkg="$(get_compatible_kernel_for_ebpf "${kver}" "${rhver}")"
  fkpg=$(kernel_prefix "${kpkg}")

  # Detect libc
  libc="$(detect_libc)"

  EBPF_VERSION="$(cat packaging/ebpf.version)"
  EBPF_TARBALL="netdata_ebpf-${fpkg}_${kpkg}-${libc}.tar.xz"

  tmp="$(mktemp -d -t netdata-ebpf-XXXXXX)"

  if ! fetch_and_verify "ebpf" \
                        "https://github.com/netdata/kernel-collector/releases/download/${EBPF_VERSION}/${EBPF_TARBALL}" \
                        "${EBPF_TARBALL}" \
                        "${tmp}" \
                        "${NETDATA_LOCAL_TARBALL_OVERRIDE_EBPF}"
  then
    run_failed "Failed to download eBPF collector package"
    echo 2>&" Removing temporary directory ${tmp} ..."
    rm -rf "${tmp}"
    return 1
  fi

  echo >&2 " Extracting ${EBPF_TARBALL} ..."
  tar -xf "${tmp}/${EBPF_TARBALL}" -C "${tmp}"

  echo >&2 " Finding suitable lib directory ..."
  libdir=
  libdir="$(ldconfig -v 2> /dev/null | grep ':$' | sed -e 's/://' | sort -r | grep 'usr' | head -n 1)"
  if [ -z "${libdir}" ]; then
    libdir="$(ldconfig -v 2> /dev/null | grep ':$' | sed -e 's/://' | sort -r | head -n 1)"
  fi

  if [ -z "${libdir}" ]; then
    run_failed "Could not find a suitable lib directory"
    rm -rf "${tmp}"
    return 1
  fi

  run cp -a -v "${tmp}/usr/lib64/libbpf_kernel.so" "${libdir}"
  run cp -a -v "${tmp}/libnetdata_ebpf.so" "${NETDATA_PREFIX}/usr/libexec/netdata/plugins.d"
  run cp -a -v "${tmp}"/pnetdata_ebpf_process.o "${NETDATA_PREFIX}/usr/libexec/netdata/plugins.d"
  run cp -a -v "${tmp}"/rnetdata_ebpf_process.o "${NETDATA_PREFIX}/usr/libexec/netdata/plugins.d"
  run ln -v -f -s "${libdir}"/libbpf_kernel.so "${libdir}"/libbpf_kernel.so.0
  run ldconfig

  rm -rf "${tmp}"

  return 0
}

progress "eBPF Kernel Collector"
install_ebpf

# -----------------------------------------------------------------------------
progress "Telemetry configuration"

if [ ! "${DO_NOT_TRACK:-0}" -eq 0 ] || [ -n "$DO_NOT_TRACK" ]; then
  NETDATA_DISABLE_TELEMETRY=1
fi

# Opt-out from telemetry program
if [ -n "${NETDATA_DISABLE_TELEMETRY+x}" ]; then
  run touch "${NETDATA_USER_CONFIG_DIR}/.opt-out-from-anonymous-statistics"
else
  printf "You can opt out from anonymous statistics via the --disable-telemetry option, or by creating an empty file %s \n\n" "${NETDATA_USER_CONFIG_DIR}/.opt-out-from-anonymous-statistics"
fi

# -----------------------------------------------------------------------------
progress "Install netdata at system init"

# By default we assume the shutdown/startup of the Netdata Agent are effectively
# without any system supervisor/init like SystemD or SysV. So we assume the most
# basic startup/shutdown commands...
NETDATA_STOP_CMD="${NETDATA_PREFIX}/usr/bin/netdatacli shutdown-agent"
NETDATA_START_CMD="${NETDATA_PREFIX}/usr/sbin/netdata"

if grep -q docker /proc/1/cgroup > /dev/null 2>&1; then
  # If docker runs systemd for some weird reason, let the install proceed
  is_systemd_running="NO"
  if command -v pidof > /dev/null 2>&1; then
    is_systemd_running="$(pidof /usr/sbin/init || pidof systemd || echo "NO")"
  else
    is_systemd_running="$( (pgrep -q -f systemd && echo "1") || echo "NO")"
  fi

  if [ "${is_systemd_running}" == "1" ]; then
    echo >&2 "Found systemd within the docker container, running install_netdata_service() method"
    install_netdata_service || run_failed "Cannot install netdata init service."
  else
    echo >&2 "We are running within a docker container, will not be installing netdata service"
  fi
  echo >&2
else
  install_netdata_service || run_failed "Cannot install netdata init service."
fi

# -----------------------------------------------------------------------------
# check if we can re-start netdata

# TODO(paulfantom): Creation of configuration file should be handled by a build system. Additionally we shouldn't touch configuration files in /etc/netdata/...
started=0
if [ ${DONOTSTART} -eq 1 ]; then
  create_netdata_conf "${NETDATA_PREFIX}/etc/netdata/netdata.conf"
else
  if ! restart_netdata "${NETDATA_PREFIX}/usr/sbin/netdata" "${@}"; then
    fatal "Cannot start netdata!"
  fi

  started=1
  run_ok "netdata started!"
  create_netdata_conf "${NETDATA_PREFIX}/etc/netdata/netdata.conf" "http://localhost:${NETDATA_PORT}/netdata.conf"
fi
run chmod 0644 "${NETDATA_PREFIX}/etc/netdata/netdata.conf"

if [ "$(uname)" = "Linux" ]; then
  # -------------------------------------------------------------------------
  progress "Check KSM (kernel memory deduper)"

  ksm_is_available_but_disabled() {
    cat << KSM1

${TPUT_BOLD}Memory de-duplication instructions${TPUT_RESET}

You have kernel memory de-duper (called Kernel Same-page Merging,
or KSM) available, but it is not currently enabled.

To enable it run:

    ${TPUT_YELLOW}${TPUT_BOLD}echo 1 >/sys/kernel/mm/ksm/run${TPUT_RESET}
    ${TPUT_YELLOW}${TPUT_BOLD}echo 1000 >/sys/kernel/mm/ksm/sleep_millisecs${TPUT_RESET}

If you enable it, you will save 40-60% of netdata memory.

KSM1
  }

  ksm_is_not_available() {
    cat << KSM2

${TPUT_BOLD}Memory de-duplication not present in your kernel${TPUT_RESET}

It seems you do not have kernel memory de-duper (called Kernel Same-page
Merging, or KSM) available.

To enable it, you need a kernel built with CONFIG_KSM=y

If you can have it, you will save 40-60% of netdata memory.

KSM2
  }

  if [ -f "/sys/kernel/mm/ksm/run" ]; then
    if [ "$(cat "/sys/kernel/mm/ksm/run")" != "1" ]; then
      ksm_is_available_but_disabled
    fi
  else
    ksm_is_not_available
  fi
fi

# -----------------------------------------------------------------------------
progress "Check version.txt"

if [ ! -s web/gui/version.txt ]; then
  cat << VERMSG

${TPUT_BOLD}Version update check warning${TPUT_RESET}

The way you downloaded netdata, we cannot find its version. This means the
Update check on the dashboard, will not work.

If you want to have version update check, please re-install it
following the procedure in:

https://docs.netdata.cloud/packaging/installer/

VERMSG
fi

if [ -f "${NETDATA_PREFIX}/usr/libexec/netdata/plugins.d/apps.plugin" ]; then
  # -----------------------------------------------------------------------------
  progress "Check apps.plugin"

  if [ "${UID}" -ne 0 ]; then
    cat << SETUID_WARNING

${TPUT_BOLD}apps.plugin needs privileges${TPUT_RESET}

Since you have installed netdata as a normal user, to have apps.plugin collect
all the needed data, you have to give it the access rights it needs, by running
either of the following sets of commands:

To run apps.plugin with escalated capabilities:

    ${TPUT_YELLOW}${TPUT_BOLD}sudo chown root:${NETDATA_GROUP} "${NETDATA_PREFIX}/usr/libexec/netdata/plugins.d/apps.plugin"${TPUT_RESET}
    ${TPUT_YELLOW}${TPUT_BOLD}sudo chmod 0750 "${NETDATA_PREFIX}/usr/libexec/netdata/plugins.d/apps.plugin"${TPUT_RESET}
    ${TPUT_YELLOW}${TPUT_BOLD}sudo setcap cap_dac_read_search,cap_sys_ptrace+ep "${NETDATA_PREFIX}/usr/libexec/netdata/plugins.d/apps.plugin"${TPUT_RESET}

or, to run apps.plugin as root:

    ${TPUT_YELLOW}${TPUT_BOLD}sudo chown root:${NETDATA_GROUP} "${NETDATA_PREFIX}/usr/libexec/netdata/plugins.d/apps.plugin"${TPUT_RESET}
    ${TPUT_YELLOW}${TPUT_BOLD}sudo chmod 4750 "${NETDATA_PREFIX}/usr/libexec/netdata/plugins.d/apps.plugin"${TPUT_RESET}

apps.plugin is performing a hard-coded function of data collection for all
running processes. It cannot be instructed from the netdata daemon to perform
any task, so it is pretty safe to do this.

SETUID_WARNING
  fi
fi

# -----------------------------------------------------------------------------
progress "Copy uninstaller"
if [ -f "${NETDATA_PREFIX}"/usr/libexec/netdata-uninstaller.sh ]; then
  echo >&2 "Removing uninstaller from old location"
  rm -f "${NETDATA_PREFIX}"/usr/libexec/netdata-uninstaller.sh
fi

sed "s|ENVIRONMENT_FILE=\"/etc/netdata/.environment\"|ENVIRONMENT_FILE=\"${NETDATA_PREFIX}/etc/netdata/.environment\"|" packaging/installer/netdata-uninstaller.sh > ${NETDATA_PREFIX}/usr/libexec/netdata/netdata-uninstaller.sh
chmod 750 ${NETDATA_PREFIX}/usr/libexec/netdata/netdata-uninstaller.sh

# -----------------------------------------------------------------------------
progress "Basic netdata instructions"

cat << END

netdata by default listens on all IPs on port ${NETDATA_PORT},
so you can access it with:

  ${TPUT_CYAN}${TPUT_BOLD}http://this.machine.ip:${NETDATA_PORT}/${TPUT_RESET}

To stop netdata run:

  ${TPUT_YELLOW}${TPUT_BOLD}${NETDATA_STOP_CMD}${TPUT_RESET}

To start netdata run:

  ${TPUT_YELLOW}${TPUT_BOLD}${NETDATA_START_CMD}${TPUT_RESET}

END
echo >&2 "Uninstall script copied to: ${TPUT_RED}${TPUT_BOLD}${NETDATA_PREFIX}/usr/libexec/netdata/netdata-uninstaller.sh${TPUT_RESET}"
echo >&2

# -----------------------------------------------------------------------------
progress "Installing (but not enabling) the netdata updater tool"
cleanup_old_netdata_updater || run_failed "Cannot cleanup old netdata updater tool."
install_netdata_updater || run_failed "Cannot install netdata updater tool."

progress "Check if we must enable/disable the netdata updater tool"
if [ "${AUTOUPDATE}" = "1" ]; then
  enable_netdata_updater || run_failed "Cannot enable netdata updater tool"
else
  disable_netdata_updater || run_failed "Cannot disable netdata updater tool"
fi

# -----------------------------------------------------------------------------
progress "Wrap up environment set up"

# Save environment variables
echo >&2 "Preparing .environment file"
cat << EOF > "${NETDATA_USER_CONFIG_DIR}/.environment"
# Created by installer
PATH="${PATH}"
CFLAGS="${CFLAGS}"
LDFLAGS="${LDFLAGS}"
NETDATA_PREFIX="${NETDATA_PREFIX}"
NETDATA_CONFIGURE_OPTIONS="${NETDATA_CONFIGURE_OPTIONS}"
NETDATA_ADDED_TO_GROUPS="${NETDATA_ADDED_TO_GROUPS}"
INSTALL_UID="${UID}"
NETDATA_GROUP="${NETDATA_GROUP}"
REINSTALL_OPTIONS="${REINSTALL_OPTIONS}"
RELEASE_CHANNEL="${RELEASE_CHANNEL}"
IS_NETDATA_STATIC_BINARY="${IS_NETDATA_STATIC_BINARY}"
NETDATA_LIB_DIR="${NETDATA_LIB_DIR}"
EOF
run chmod 0644 "${NETDATA_USER_CONFIG_DIR}/.environment"

echo >&2 "Setting netdata.tarball.checksum to 'new_installation'"
cat << EOF > "${NETDATA_LIB_DIR}/netdata.tarball.checksum"
new_installation
EOF

print_deferred_errors

# -----------------------------------------------------------------------------
echo >&2
progress "We are done!"

if [ ${started} -eq 1 ]; then
  netdata_banner "is installed and running now!"
else
  netdata_banner "is installed now!"
fi

echo >&2 "  enjoy real-time performance and health monitoring..."
echo >&2
exit 0<|MERGE_RESOLUTION|>--- conflicted
+++ resolved
@@ -1412,7 +1412,6 @@
   return 0
 }
 
-<<<<<<< HEAD
 kernel_prefix() {
     kver="${1}"
 
@@ -1435,7 +1434,8 @@
     fi
 
     echo "${kpkg}"
-=======
+}
+
 remove_old_ebpf() {
   if [ -f "${NETDATA_PREFIX}/usr/libexec/netdata/plugins.d/ebpf_process.plugin" ]; then
     echo >&2 "Removing alpha eBPF collector."
@@ -1451,7 +1451,6 @@
     echo >&2 "Renaming eBPF configuration file."
     mv "${NETDATA_PREFIX}/etc/netdata/ebpf_process.conf" "${NETDATA_PREFIX}/etc/netdata/ebpf.conf" 
   fi
->>>>>>> 2ec1bce0
 }
 
 install_ebpf() {
