--- conflicted
+++ resolved
@@ -719,82 +719,6 @@
 # --- plugins ----
 
 if [ "${UID}" -eq 0 ]; then
-<<<<<<< HEAD
-	# find the admin group
-	admin_group=
-	test -z "${admin_group}" && getent group root >/dev/null 2>&1 && admin_group="root"
-	test -z "${admin_group}" && getent group daemon >/dev/null 2>&1 && admin_group="daemon"
-	test -z "${admin_group}" && admin_group="${NETDATA_GROUP}"
-
-	run chown "${NETDATA_USER}:${admin_group}" "${NETDATA_LOG_DIR}"
-	run chown -R "root:${admin_group}" "${NETDATA_PREFIX}/usr/libexec/netdata"
-	run find "${NETDATA_PREFIX}/usr/libexec/netdata" -type d -exec chmod 0755 {} \;
-	run find "${NETDATA_PREFIX}/usr/libexec/netdata" -type f -exec chmod 0644 {} \;
-	run find "${NETDATA_PREFIX}/usr/libexec/netdata" -type f -a -name \*.plugin -exec chmod 0750 {} \;
-	run find "${NETDATA_PREFIX}/usr/libexec/netdata" -type f -a -name \*.sh -exec chmod 0755 {} \;
-
-	if [ -f "${NETDATA_PREFIX}/usr/libexec/netdata/plugins.d/apps.plugin" ]; then
-		run chown "root:${NETDATA_GROUP}" "${NETDATA_PREFIX}/usr/libexec/netdata/plugins.d/apps.plugin"
-		capabilities=0
-		if ! iscontainer && command -v setcap 1>/dev/null 2>&1; then
-			run chmod 0750 "${NETDATA_PREFIX}/usr/libexec/netdata/plugins.d/apps.plugin"
-			if run setcap cap_dac_read_search,cap_sys_ptrace+ep "${NETDATA_PREFIX}/usr/libexec/netdata/plugins.d/apps.plugin"; then
-				# if we managed to setcap, but we fail to execute apps.plugin setuid to root
-				"${NETDATA_PREFIX}/usr/libexec/netdata/plugins.d/apps.plugin" -t >/dev/null 2>&1 && capabilities=1 || capabilities=0
-			fi
-		fi
-
-		if [ $capabilities -eq 0 ]; then
-			# fix apps.plugin to be setuid to root
-			run chmod 4750 "${NETDATA_PREFIX}/usr/libexec/netdata/plugins.d/apps.plugin"
-		fi
-	fi
-
-	if [ -f "${NETDATA_PREFIX}/usr/libexec/netdata/plugins.d/freeipmi.plugin" ]; then
-		run chown "root:${NETDATA_GROUP}" "${NETDATA_PREFIX}/usr/libexec/netdata/plugins.d/freeipmi.plugin"
-		run chmod 4750 "${NETDATA_PREFIX}/usr/libexec/netdata/plugins.d/freeipmi.plugin"
-	fi
-
-	if [ -f "${NETDATA_PREFIX}/usr/libexec/netdata/plugins.d/nfacct.plugin" ]; then
-		run chown "root:${NETDATA_GROUP}" "${NETDATA_PREFIX}/usr/libexec/netdata/plugins.d/nfacct.plugin"
-		run chmod 4750 "${NETDATA_PREFIX}/usr/libexec/netdata/plugins.d/nfacct.plugin"
-	fi
-
-	if [ -f "${NETDATA_PREFIX}/usr/libexec/netdata/plugins.d/xenstat.plugin" ]; then
-		run chown root:${NETDATA_GROUP} "${NETDATA_PREFIX}/usr/libexec/netdata/plugins.d/xenstat.plugin"
-		run chmod 4750 "${NETDATA_PREFIX}/usr/libexec/netdata/plugins.d/xenstat.plugin"
-	fi
-
-	if [ -f "${NETDATA_PREFIX}/usr/libexec/netdata/plugins.d/perf.plugin" ]; then
-		run chown root:${NETDATA_GROUP} "${NETDATA_PREFIX}/usr/libexec/netdata/plugins.d/perf.plugin"
-		run chmod 4750 "${NETDATA_PREFIX}/usr/libexec/netdata/plugins.d/perf.plugin"
-	fi
-
-	if [ -f "${NETDATA_PREFIX}/usr/libexec/netdata/plugins.d/slabinfo.plugin" ]; then
-		run chown root:${NETDATA_GROUP} "${NETDATA_PREFIX}/usr/libexec/netdata/plugins.d/slabinfo.plugin"
-		run chmod 4750 "${NETDATA_PREFIX}/usr/libexec/netdata/plugins.d/slabinfo.plugin"
-	fi
-
-	if [ -f "${NETDATA_PREFIX}/usr/libexec/netdata/plugins.d/vfs.plugin" ]; then
-		run chown root:${NETDATA_GROUP} "${NETDATA_PREFIX}/usr/libexec/netdata/plugins.d/vfs.plugin"
-		run chmod 4750 "${NETDATA_PREFIX}/usr/libexec/netdata/plugins.d/vfs.plugin"
-	fi
-
-	if [ -f "${NETDATA_PREFIX}/usr/libexec/netdata/plugins.d/ioping" ]; then
-		run chown root:${NETDATA_GROUP} "${NETDATA_PREFIX}/usr/libexec/netdata/plugins.d/ioping"
-		run chmod 4750 "${NETDATA_PREFIX}/usr/libexec/netdata/plugins.d/ioping"
-	fi
-
-	if [ -f "${NETDATA_PREFIX}/usr/libexec/netdata/plugins.d/cgroup-network" ]; then
-		run chown "root:${NETDATA_GROUP}" "${NETDATA_PREFIX}/usr/libexec/netdata/plugins.d/cgroup-network"
-		run chmod 4750 "${NETDATA_PREFIX}/usr/libexec/netdata/plugins.d/cgroup-network"
-	fi
-
-	if [ -f "${NETDATA_PREFIX}/usr/libexec/netdata/plugins.d/cgroup-network-helper.sh" ]; then
-		run chown "root:${NETDATA_GROUP}" "${NETDATA_PREFIX}/usr/libexec/netdata/plugins.d/cgroup-network-helper.sh"
-		run chmod 0750 "${NETDATA_PREFIX}/usr/libexec/netdata/plugins.d/cgroup-network-helper.sh"
-	fi
-=======
   # find the admin group
   admin_group=
   test -z "${admin_group}" && getent group root > /dev/null 2>&1 && admin_group="root"
@@ -855,6 +779,11 @@
     run chmod 4750 "${NETDATA_PREFIX}/usr/libexec/netdata/plugins.d/ioping"
   fi
 
+	if [ -f "${NETDATA_PREFIX}/usr/libexec/netdata/plugins.d/vfs.plugin" ]; then
+		run chown root:${NETDATA_GROUP} "${NETDATA_PREFIX}/usr/libexec/netdata/plugins.d/vfs.plugin"
+		run chmod 4750 "${NETDATA_PREFIX}/usr/libexec/netdata/plugins.d/vfs.plugin"
+	fi
+
   if [ -f "${NETDATA_PREFIX}/usr/libexec/netdata/plugins.d/cgroup-network" ]; then
     run chown "root:${NETDATA_GROUP}" "${NETDATA_PREFIX}/usr/libexec/netdata/plugins.d/cgroup-network"
     run chmod 4750 "${NETDATA_PREFIX}/usr/libexec/netdata/plugins.d/cgroup-network"
@@ -864,8 +793,6 @@
     run chown "root:${NETDATA_GROUP}" "${NETDATA_PREFIX}/usr/libexec/netdata/plugins.d/cgroup-network-helper.sh"
     run chmod 0750 "${NETDATA_PREFIX}/usr/libexec/netdata/plugins.d/cgroup-network-helper.sh"
   fi
->>>>>>> 5f789907
-
 else
   # non-privileged user installation
   run chown "${NETDATA_USER}:${NETDATA_GROUP}" "${NETDATA_LOG_DIR}"
