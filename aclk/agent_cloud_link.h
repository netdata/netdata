// SPDX-License-Identifier: GPL-3.0-or-later

#ifndef NETDATA_AGENT_CLOUD_LINK_H
#define NETDATA_AGENT_CLOUD_LINK_H

#include "mqtt.h"

#define ACLK_INITIALIZATION_WAIT 60        // Wait for link to initialize in seconds (per msg)
#define ACLK_INITIALIZATION_SLEEP_WAIT 1  // Wait time @ spin lock for MQTT initialization in seconds
#define ACLK_QOS 1
#define ACLK_PING_INTERVAL 60
#define ACLK_LOOP_TIMEOUT  5           // seconds to wait for operations in the library loop
#define ACLK_HEARTBEAT_INTERVAL 60      // Send heart beat interval (in seconds)

#define ACLK_MAX_TOPIC  255

#define ACLK_RECONNECT_DELAY 1          // reconnect delay -- with backoff stragegy fow now
#define ACLK_MAX_RECONNECT_DELAY 120

#define CONFIG_SECTION_ACLK "agent_cloud_link"

typedef enum publish_topic_action {
    PUBLICH_TOPIC_GET,
    PUBLICH_TOPIC_FREE,
    PUBLICH_TOPIC_REBUILD
} PUBLISH_TOPIC_ACTION;

typedef enum aclk_init_action {
    ACLK_INIT,
    ACLK_REINIT
} ACLK_INIT_ACTION;


#define GET_PUBLISH_BASE_TOPIC get_publish_base_topic(0)
#define FREE_PUBLISH_BASE_TOPIC get_publish_base_topic(1)
#define REBUILD_PUBLISH_BASE_TOPIC get_publish_base_topic(2)


void *aclk_main(void *ptr);

#define NETDATA_ACLK_HOOK \
    { \
        .name = "AgentCloudLink", \
        .config_section = NULL, \
        .config_name = NULL, \
        .enabled = 1, \
        .thread = NULL, \
        .init_routine = NULL, \
        .start_routine = aclk_main \
    },

<<<<<<< HEAD
extern int aclk_send_message(char *base_topic, char *sub_topic, char *message);
=======
extern int aclk_send_message(char *sub_topic, char *message);
//extern char *is_agent_claimed(void);
>>>>>>> 5c79dbcc

int     aclk_init();
char    *get_base_topic();


// callbacks for agent cloud link
int aclk_subscribe(char  *topic);
void aclk_shutdown();
void aclk_message_callback(
    struct mosquitto *moqs, void *obj, const struct mosquitto_message *msg);

void aclk_disconnect(void *conn);
void aclk_connect(void *conn);
int aclk_heartbeat();
int aclk_send_metadata();




#endif //NETDATA_AGENT_CLOUD_LINK_H<|MERGE_RESOLUTION|>--- conflicted
+++ resolved
@@ -49,12 +49,7 @@
         .start_routine = aclk_main \
     },
 
-<<<<<<< HEAD
-extern int aclk_send_message(char *base_topic, char *sub_topic, char *message);
-=======
 extern int aclk_send_message(char *sub_topic, char *message);
-//extern char *is_agent_claimed(void);
->>>>>>> 5c79dbcc
 
 int     aclk_init();
 char    *get_base_topic();
