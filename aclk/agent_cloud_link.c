// SPDX-License-Identifier: GPL-3.0-or-later

#include "libnetdata/libnetdata.h"
#include "../daemon/common.h"
#include "agent_cloud_link.h"

// Read from the config file -- new section [agent_cloud_link]
// Defaults are supplied
int aclk_recv_maximum = 0;      // default 20
int aclk_send_maximum = 0;      // default 20

int aclk_port = 0;              // default 1883
char *aclk_hostname = NULL;     //default localhost
int aclk_subscribed = 0;

int aclk_metadata_submitted = 0;

BUFFER *aclk_buffer = NULL;

char *send_http_request(char *host, char *port, char *url, BUFFER *b) {
    struct timeval timeout = {.tv_sec = 30, .tv_usec = 0};
    buffer_flush(b);
    buffer_sprintf(b, "GET %s HTTP/1.1\r\nHost: %s\r\nAccept: plain/text\r\nAccept-Language: en-us\r\nUser-Agent: Netdata/rocks\r\n\r\n",
                   url, host);
    int sock = connect_to_this_ip46(IPPROTO_TCP, SOCK_STREAM, host, 0, "443", &timeout);
    SSL_CTX *ctx = security_initialize_openssl_client();
    // Certificate chain: not updating the stores - do we need private CA roots?
    // Calls to SSL_CTX_load_verify_locations would go here.
    SSL *ssl = SSL_new(ctx);
    SSL_set_fd(ssl, sock);
    int err = SSL_connect(ssl);
    SSL_write(ssl, b->buffer, b->len);   // Timeout options?
    int bytes_read = SSL_read(ssl, b->buffer, b->len);
    SSL_shutdown(ssl);
    close(sock);
}


// Set when we have connection up and running from the connection callback
int aclk_connection_initialized = 0;

static netdata_mutex_t aclk_mutex = NETDATA_MUTEX_INITIALIZER;


#define   ACLK_LOCK         netdata_mutex_lock(&aclk_mutex)
#define   ACLK_UNLOCK       netdata_mutex_unlock(&aclk_mutex)

struct aclk_query {
    time_t  created;
    char    *token;
    char    *query;
    struct aclk_query  *next;
};

struct aclk_query_queue {
    struct aclk_query *aclk_query_head;
    struct aclk_query *aclk_query_tail;
    u_int64_t count;
} aclk_queue = {
    .aclk_query_head = NULL,
    .aclk_query_tail = NULL,
    .count = 0
};

/*
 * Free a query structure when done
 */

void aclk_query_free(struct aclk_query *this_query)
{
    if (unlikely(!this_query))
        return;

    freez(this_query->token);
    freez(this_query->query);
    freez(this_query);
    return;
}

/*
 * Add a query to execute, the result will be send to the specified topic (token)
 */

int     aclk_queue_query(char *token, char *query)
{
    struct aclk_query  *new_query;

    new_query = callocz(1, sizeof(struct aclk_query));
    new_query->token = strdupz(token);
    new_query->query = strdupz(query);
    new_query->next = NULL;
    new_query->created = now_realtime_sec();

    info("Added query (%s) (%s)", token, query);

    ACLK_LOCK;

    if (likely(aclk_queue.aclk_query_tail)) {
        aclk_queue.aclk_query_tail->next = new_query;
        aclk_queue.aclk_query_tail = new_query;
        aclk_queue.count++;
        ACLK_UNLOCK;
        return 0;
    }

    if (likely(!aclk_queue.aclk_query_head)) {
        aclk_queue.aclk_query_head = new_query;
        aclk_queue.aclk_query_tail = new_query;
        aclk_queue.count++;
        ACLK_UNLOCK;
        return 0;
    }
    ACLK_UNLOCK;
    return 0;
}

/*
 * Get the next query to process - NULL if nothing there
 * The caller needs to free memory by calling aclk_query_free()
 *
 *      token
 *      query
 *      The structure itself
 *
 */
struct aclk_query  *aclk_queue_pop()
{
    struct aclk_query      *this_query;

    ACLK_LOCK;

    if (likely(!aclk_queue.aclk_query_head)) {
        ACLK_UNLOCK;
        return NULL;
    }

    this_query = aclk_queue.aclk_query_head;
    aclk_queue.count--;
    aclk_queue.aclk_query_head = aclk_queue.aclk_query_head->next;

    if (likely(!aclk_queue.aclk_query_head)) {
        aclk_queue.aclk_query_tail = NULL;
    }

    ACLK_UNLOCK;
    return this_query;
}

// This will give the base topic that the agent will publish messages.
// subtopics will be sent under the base topic e.g.  base_topic/subtopic
// This is called by aclk_init(), to compute the base topic once and have
// it stored internally.
// Need to check if additional logic should be added to make sure that there
// is enough information to determine the base topic at init time

// TODO: Locking may be needed, depends on the calculation of the base topic and also if we need to switch
// that on the fly

char *get_publish_base_topic(PUBLISH_TOPIC_ACTION action)
{
    static char  *topic = NULL;

    if (unlikely(!is_agent_claimed()))
        return NULL;

    ACLK_LOCK;

    if (unlikely(action == PUBLICH_TOPIC_FREE)) {
        if (likely(topic)) {
            freez(topic);
            topic = NULL;
        }

        ACLK_UNLOCK;

        return NULL;
    }

    if (unlikely(action == PUBLICH_TOPIC_REBUILD)) {
        ACLK_UNLOCK;
        get_publish_base_topic(PUBLICH_TOPIC_FREE);
        return get_publish_base_topic(PUBLICH_TOPIC_GET);
    }

    if (unlikely(!topic)) {
        char tmp_topic[ACLK_MAX_TOPIC+1];

        sprintf(tmp_topic,ACLK_TOPIC_STRUCTURE, is_agent_claimed());
        topic = strdupz(tmp_topic);
    }

    ACLK_UNLOCK;
    return topic;
}

// Wait for ACLK connection to be established
int aclk_wait_for_initialization() {
    if (unlikely(!aclk_connection_initialized)) {
        time_t now = now_realtime_sec();

        while (!aclk_connection_initialized && (now_realtime_sec() - now) < ACLK_INITIALIZATION_WAIT) {
            sleep_usec(USEC_PER_SEC * ACLK_INITIALIZATION_SLEEP_WAIT);
            _link_event_loop(0);
        }

        if (unlikely(!aclk_connection_initialized)) {
            error("ACLK connection cannot be established");
            return 1;
        }
    }
    return 0;
}

/*
 * This function will fetch the next pending command and process it
 *
 */
int aclk_process_query()
{
    struct aclk_query *this_query;
    static time_t last_beat = 0;
    static u_int64_t  query_count = 0;
    int  rc;
    time_t current_beat;

    current_beat = now_realtime_sec();

    //if (unlikely(current_beat - last_beat < ACLK_HEARTBEAT_INTERVAL && last_beat > 0)) {
    //    return 0;
   // }

    //last_beat = current_beat;

    if (!aclk_connection_initialized)
        return 0;

    this_query = aclk_queue_pop();
    if (likely(!this_query)) {
        //info("No pending queries");
        return 0;
    }

    query_count++;
    info("Processsing query #%d  (%s) (%s) queued for %d seconds", query_count, this_query->token, this_query->query, now_realtime_sec() - this_query->created);

    aclk_query_free(this_query);

    return 1;
}

/*
 * Process all pending queries
 *
 */

int aclk_process_queries()
{
    int rc;

    if (unlikely(!aclk_metadata_submitted)) {
        aclk_send_metadata();
        aclk_metadata_submitted = 1;
    }

    // Return if no queries pendning
    if (likely(!aclk_queue.count))
        return 1;

    info("Processing %ld queries", aclk_queue.count);

    while (aclk_process_query()) {
        rc = _link_event_loop(0);
    };

    return 1;
}

// Thread cleanup
static void aclk_main_cleanup(void *ptr) {
    struct netdata_static_thread *static_thread = (struct netdata_static_thread *)ptr;
    static_thread->enabled = NETDATA_MAIN_THREAD_EXITING;

    info("cleaning up...");

    static_thread->enabled = NETDATA_MAIN_THREAD_EXITED;
}


/**
 * Main agent cloud link thread
 *
 * This thread will simply call the main event loop that handles
 * pending requests - both inbound and outbound
 *
 * @param ptr is a pointer to the netdata_static_thread structure.
 *
 * @return It always returns NULL
 */
void *aclk_main(void *ptr) {

    netdata_thread_cleanup_push(aclk_main_cleanup, ptr);

<<<<<<< HEAD

    if (unlikely(!aclk_buffer))
        aclk_buffer = buffer_create(NETDATA_WEB_RESPONSE_INITIAL_SIZE);

=======
>>>>>>> 486e290c
    while(!netdata_exit) {
        int rc;

        // TODO: This may change when we have enough info from the claiming itself to avoid wasting 60 seconds
        // TODO: Handle the unclaim command as well -- we may need to shutdown the connection
        if (likely(!is_agent_claimed())) {
            sleep_usec(USEC_PER_SEC * 60);
            info("Checking agent claiming status");
            continue;
        }

        if (unlikely(!aclk_connection_initialized)) {
            info("Initializing connection");
            send_http_request(aclk_hostname, "443", "/auth/challenge?id=blah", aclk_buffer);
            if (unlikely(aclk_init(ACLK_INIT))) {
                // TODO: TBD how to handle. We are claimed and we cant init the connection. For now keep trying.
                sleep_usec(USEC_PER_SEC * 60);
                continue;
            }
            else {
                sleep_usec(USEC_PER_SEC * 1);
            }
            _link_event_loop(ACLK_LOOP_TIMEOUT * 1000);
            continue;
        }

        if (unlikely(!aclk_subscribed)) {
            aclk_subscribed = !aclk_subscribe(ACLK_COMMAND_TOPIC, 2);
        }

        //aclk_heartbeat();

        if (likely(aclk_connection_initialized))
            aclk_process_queries();

        // Call the loop to handle inbound and outbound messages
        rc = _link_event_loop(ACLK_LOOP_TIMEOUT * 1000);

    } // forever
    aclk_shutdown();

    netdata_thread_cleanup_pop(1);
    return NULL;
}

/*
 * Send a message to the cloud, using a base topic and sib_topic
 * The final topic will be in the form <base_topic>/<sub_topic>
 * If base_topic is missing then the global_base_topic will be used (if available)
 *
 */
int aclk_send_message(char *sub_topic, char *message)
{
    int rc;
    static int skip_due_to_shutdown = 0;
    static char *global_base_topic = NULL;
    char topic[ACLK_MAX_TOPIC + 1];
    char *final_topic;

    if (!aclk_connection_initialized)
        return 0;

    if (unlikely(netdata_exit)) {

        if (unlikely(!aclk_connection_initialized))
            return 1;

        ++skip_due_to_shutdown;
        if (unlikely(!(skip_due_to_shutdown % 100)))
            info("%d messages not sent -- shutdown in progress", skip_due_to_shutdown);
        return 1;
    }

    if (unlikely(!message))
        return 0;

    if (unlikely(aclk_wait_for_initialization()))
        return 1;

    if (unlikely(!global_base_topic))
        global_base_topic = GET_PUBLISH_BASE_TOPIC;

    //if (unlikely(!base_topic)) {
    if (unlikely(!global_base_topic))
        final_topic = sub_topic;
    else {
        snprintfz(topic, ACLK_MAX_TOPIC, "%s/%s", global_base_topic, sub_topic);
        final_topic = topic;
    }

    ACLK_LOCK;
    rc = _link_send_message(final_topic, message);
    ACLK_UNLOCK;

    // TODO: Add better handling -- error will flood the logfile here
    if (unlikely(rc))
        error("Failed to send message, error code %d (%s)", rc, _link_strerror(rc));

    return rc;
}

/*
 * Subscribe to a topic in the cloud
 * The final subscription will be in the form
 * /agent/claim_id/<sub_topic>
 */
int aclk_subscribe(char *sub_topic, int qos)
{
    int rc;
    static char *global_base_topic = NULL;
    char topic[ACLK_MAX_TOPIC + 1];
    char *final_topic;

    if (!aclk_connection_initialized)
        return 0;

    if (unlikely(netdata_exit)) {
        return 1;
    }

    if (unlikely(aclk_wait_for_initialization()))
        return 1;

    if (unlikely(!global_base_topic))
        global_base_topic = GET_PUBLISH_BASE_TOPIC;

    if (unlikely(!global_base_topic))
        final_topic = sub_topic;
    else {
        snprintfz(topic, ACLK_MAX_TOPIC, "%s/%s", global_base_topic, sub_topic);
        final_topic = topic;
    }

    //info("Sending message: (%s) - (%s)", final_topic, message);
    ACLK_LOCK;
    rc = _link_subscribe(final_topic, qos);
    ACLK_UNLOCK;

    // TODO: Add better handling -- error will flood the logfile here
    if (unlikely(rc))
        error("Failed to send message, error code %d (%s)", rc, _link_strerror(rc));

    return rc;
}


// This is called from a callback when the link goes up
void aclk_connect(void *ptr)
{
    info("Connection detected");
    return;
}

// This is called from a callback when the link goes down
void aclk_disconnect(void *ptr)
{
    info("Disconnect detected");
    aclk_subscribed = 0;
    return;
}

void aclk_shutdown()
{
    int rc;

    info("Shutdown initiated");
    aclk_connection_initialized = 0;
    _link_shutdown();
    info("Shutdown complete");
}

int aclk_init(ACLK_INIT_ACTION action)
{
    static int init = 0;
    int rc;

    // Check if we should do reinit
    if (unlikely(action == ACLK_REINIT)) {
        if (unlikely(!init))
            return 0;

        // TODO: handle reinit
        info("reinit requested");
        aclk_shutdown();
    }

    if (unlikely(!init)) {
        aclk_send_maximum  = config_get_number(CONFIG_SECTION_ACLK, "agent cloud link send maximum", 20);
        aclk_recv_maximum  = config_get_number(CONFIG_SECTION_ACLK, "agent cloud link receive maximum", 20);

        aclk_hostname = config_get(CONFIG_SECTION_ACLK, "agent cloud link hostname", "localhost");
        aclk_port = config_get_number(CONFIG_SECTION_ACLK, "agent cloud link port", 1883);

        info("Maximum parallel outgoing messages %d", aclk_send_maximum);
        info("Maximum parallel incoming messages %d", aclk_recv_maximum);

        // This will setup the base publish topic internally
        get_publish_base_topic(PUBLICH_TOPIC_GET);
        init = 1;
    } else
        return 0;

    // initialize the low level link to the cloud
    rc = _link_lib_init(aclk_hostname, aclk_port, aclk_connect, aclk_disconnect);
    if (unlikely(rc)) {
        error("Failed to initialize the agent cloud link library");
        return 1;
    }

    return 0;
}


int aclk_heartbeat()
{
    static time_t last_beat = 0;
    time_t current_beat;

    current_beat = now_realtime_sec();

    // Skip the first time and initialize the time mark instead
    if (unlikely(!last_beat)) {
        last_beat = current_beat;
        return 0;
    }

    if (unlikely(current_beat - last_beat >= ACLK_HEARTBEAT_INTERVAL)) {
        last_beat = current_beat;
        aclk_send_message("heartbeat", "ping");
    }
    return 0;
}

// Send metadata to the cloud if the link is established
int aclk_send_metadata()
{
    ACLK_LOCK;

    if (unlikely(!aclk_buffer))
        aclk_buffer = buffer_create(NETDATA_WEB_RESPONSE_INITIAL_SIZE);

    buffer_flush(aclk_buffer);

    web_client_api_request_v1_info_fill_buffer(localhost, aclk_buffer);
    aclk_buffer->contenttype = CT_APPLICATION_JSON;

    ACLK_UNLOCK;

    aclk_send_message(ACLK_METADATA_TOPIC, aclk_buffer->buffer);

    return 0;
}<|MERGE_RESOLUTION|>--- conflicted
+++ resolved
@@ -300,13 +300,9 @@
 
     netdata_thread_cleanup_push(aclk_main_cleanup, ptr);
 
-<<<<<<< HEAD
-
     if (unlikely(!aclk_buffer))
         aclk_buffer = buffer_create(NETDATA_WEB_RESPONSE_INITIAL_SIZE);
 
-=======
->>>>>>> 486e290c
     while(!netdata_exit) {
         int rc;
 
