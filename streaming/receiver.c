--- conflicted
+++ resolved
@@ -346,28 +346,6 @@
 
 size_t streaming_parser(struct receiver_state *rpt, struct plugind *cd, FILE *fp) {
     size_t result;
-<<<<<<< HEAD
-    PARSER_USER_OBJECT *user = callocz(1, sizeof(*user));
-    user->enabled = cd->enabled;
-    user->host = rpt->host;
-    user->opaque = rpt;
-    user->cd = cd;
-    user->trust_durations = 0;
-    rpt->first_msg_t = 0;
-
-    PARSER *parser = parser_init(rpt->host, user, fp, PARSER_INPUT_SPLIT);
-
-    if (unlikely(!parser)) {
-        error("Failed to initialize parser");
-        cd->serial_failures++;
-        freez(user);
-        return 0;
-    }
-
-    parser_add_keyword(parser, "TIMESTAMP", streaming_timestamp);
-    parser_add_keyword(parser, "CLAIMED_ID", streaming_claimed_id);
-
-=======
 
     PARSER_USER_OBJECT user = {
         .enabled = cd->enabled,
@@ -376,6 +354,7 @@
         .cd = cd,
         .trust_durations = 0
     };
+    rpt->first_msg_t = 0;
 
     PARSER *parser = parser_init(rpt->host, &user, fp, PARSER_INPUT_SPLIT);
 
@@ -386,7 +365,6 @@
     parser_add_keyword(parser, "TIMESTAMP", streaming_timestamp);
     parser_add_keyword(parser, "CLAIMED_ID", streaming_claimed_id);
 
->>>>>>> 0b3ee50c
     parser->plugins_action->begin_action     = &pluginsd_begin_action;
     parser->plugins_action->flush_action     = &pluginsd_flush_action;
     parser->plugins_action->end_action       = &pluginsd_end_action;
