--- conflicted
+++ resolved
@@ -18,7 +18,6 @@
     char *src = (char *)buffer_tostring(s->host->sender->build);
     size_t src_len = s->host->sender->build->len;
 #ifdef ENABLE_COMPRESSION
-<<<<<<< HEAD
     do {
         if (src && src_len) {
             if (s->compressor) {
@@ -33,14 +32,6 @@
         }
     } while (0);
 #else
-=======
-    if (src && src_len) {
-        if (s->compressor && s->rrdpush_compression)
-            src_len = s->compressor->compress(s->compressor,
-                src, src_len, &src);
-    }
-#endif
->>>>>>> f7d371f4
     if(cbuffer_add_unsafe(s->host->sender->buffer, src, src_len))
         s->overflow = 1;
 #endif
@@ -139,6 +130,11 @@
 
     rrdpush_sender_thread_reset_all_charts(host);
     rrdpush_sender_thread_send_custom_host_variables(host);
+}
+
+static inline void rrdpush_set_flags_to_newest_stream(RRDHOST *host) {
+    host->labels.labels_flag |= LABEL_FLAG_UPDATE_STREAM;
+    host->labels.labels_flag &= ~LABEL_FLAG_STOP_STREAM;
 }
 
 void rrdpush_encode_variable(stream_encoded_t *se, RRDHOST *host)
@@ -235,7 +231,7 @@
 
     char http[HTTP_HEADER_SIZE + 1];
     int eol = snprintfz(http, HTTP_HEADER_SIZE,
-            "STREAM key=%s&hostname=%s&registry_hostname=%s&machine_guid=%s&update_every=%d&os=%s&timezone=%s&abbrev_timezone=%s&utc_offset=%d&hops=%d&tags=%s&ver=%u&compression=%u"
+            "STREAM key=%s&hostname=%s&registry_hostname=%s&machine_guid=%s&update_every=%d&os=%s&timezone=%s&abbrev_timezone=%s&utc_offset=%d&hops=%d&tags=%s&ver=%u"
                  "&NETDATA_SYSTEM_OS_NAME=%s"
                  "&NETDATA_SYSTEM_OS_ID=%s"
                  "&NETDATA_SYSTEM_OS_ID_LIKE=%s"
@@ -276,7 +272,6 @@
                  , host->system_info->hops + 1
                  , (host->tags) ? host->tags : ""
                  , STREAMING_PROTOCOL_CURRENT_VERSION
-                 , default_compression_enabled
                  , se.os_name
                  , se.os_id
                  , (host->system_info->host_os_id_like) ? host->system_info->host_os_id_like : ""
@@ -362,38 +357,13 @@
     http[received] = '\0';
     debug(D_STREAM, "Response to sender from far end: %s", http);
     info("Response to sender from far end: %s", http);
-    // negotiations
     int32_t version = (int32_t)parse_stream_version(host, http);
-    // if(version_start) {
-    //     version_start++;
-    //     version = (int32_t)strtol(version_start, NULL, 10);
-    //     answer = memcmp(http, START_STREAMING_PROMPT_VN, (size_t)(version_start - http));
-    //     if(!answer) {
-    //         rrdpush_set_flags_to_newest_stream(host);
-    //     }
-    // } else {
-    //     answer = memcmp(http, START_STREAMING_PROMPT_V2, strlen(START_STREAMING_PROMPT_V2));
-    //     if(!answer) {
-    //         version = 1;
-    //         rrdpush_set_flags_to_newest_stream(host);
-    //     }
-    //     else {
-    //         answer = memcmp(http, START_STREAMING_PROMPT, strlen(START_STREAMING_PROMPT));
-    //         if(!answer) {
-    //             version = 0;
-    //             host->labels.labels_flag |= LABEL_FLAG_STOP_STREAM;
-    //             host->labels.labels_flag &= ~LABEL_FLAG_UPDATE_STREAM;
-    //         }
-    //     }
-    // }
-
     if(version == -1) {
         error("STREAM %s [send to %s]: server is not replying properly (is it a netdata?).", host->hostname, s->connected_to);
         rrdpush_sender_thread_close_socket(host);
         return 0;
     }
     s->version = version;
-<<<<<<< HEAD
 
 #ifdef ENABLE_COMPRESSION
     if(s->version >= STREAM_VERSION_COMPRESSION)
@@ -411,25 +381,11 @@
     }        
 #endif  //ENABLE_COMPRESSION
 
-=======
-    unsigned int rrdpush_compression = parse_stream_compression(host, http);
-    s->rrdpush_compression = rrdpush_compression;    
-#ifdef ENABLE_COMPRESSION
-    if (s->compressor && s->rrdpush_compression)
-        s->compressor->reset(s->compressor);
-#endif
->>>>>>> f7d371f4
-
-    info("STREAM %s [send to %s]: established communication with a parent using protocol version %d. Negotiated compression is %s - ready to send metrics..."
+
+    info("STREAM %s [send to %s]: established communication with a parent using protocol version %d - ready to send metrics..."
          , host->hostname
          , s->connected_to
-<<<<<<< HEAD
          , s->version);
-=======
-         , s->version
-         , (s->rrdpush_compression ? "enabled" : "disabled")
-         );
->>>>>>> f7d371f4
 
     if(sock_setnonblock(host->rrdpush_sender_socket) < 0)
         error("STREAM %s [send to %s]: cannot set non-blocking mode for socket.", host->hostname, s->connected_to);
@@ -783,4 +739,33 @@
 
     netdata_thread_cleanup_pop(1);
     return NULL;
+}
+
+static inline long int parse_stream_version(RRDHOST *host, char *http)
+{
+    long int stream_version = -1;
+    int answer = -1;
+    char *stream_version_start = strchr(http, '=');
+    if (stream_version_start) {
+        stream_version_start++;
+        stream_version = strtol(stream_version_start, NULL, 10);
+        answer = memcmp(http, START_STREAMING_PROMPT_VN, (size_t)(stream_version_start - http));
+        if (!answer) {
+            rrdpush_set_flags_to_newest_stream(host);
+        }
+    } else {
+        answer = memcmp(http, START_STREAMING_PROMPT_V2, strlen(START_STREAMING_PROMPT_V2));
+        if (!answer) {
+            stream_version = 1;
+            rrdpush_set_flags_to_newest_stream(host);
+        } else {
+            answer = memcmp(http, START_STREAMING_PROMPT, strlen(START_STREAMING_PROMPT));
+            if (!answer) {
+                stream_version = 0;
+                host->labels.labels_flag |= LABEL_FLAG_STOP_STREAM;
+                host->labels.labels_flag &= ~LABEL_FLAG_UPDATE_STREAM;
+            }
+        }
+    }
+    return stream_version;
 }