// SPDX-License-Identifier: GPL-3.0-or-later

#include "rrdpush.h"

#define WORKER_SENDER_JOB_CONNECT                    0
#define WORKER_SENDER_JOB_PIPE_READ                  1
#define WORKER_SENDER_JOB_SOCKET_RECEIVE             2
#define WORKER_SENDER_JOB_EXECUTE                    3
#define WORKER_SENDER_JOB_SOCKET_SEND                4
#define WORKER_SENDER_JOB_DISCONNECT_BAD_HANDSHAKE   5
#define WORKER_SENDER_JOB_DISCONNECT_OVERFLOW        6
#define WORKER_SENDER_JOB_DISCONNECT_TIMEOUT         7
#define WORKER_SENDER_JOB_DISCONNECT_POLL_ERROR      8
#define WORKER_SENDER_JOB_DISCONNECT_SOCKER_ERROR    9
#define WORKER_SENDER_JOB_DISCONNECT_SSL_ERROR      10
#define WORKER_SENDER_JOB_DISCONNECT_PARENT_CLOSED  11
#define WORKER_SENDER_JOB_DISCONNECT_RECEIVE_ERROR  12
#define WORKER_SENDER_JOB_DISCONNECT_SEND_ERROR     13
#define WORKER_SENDER_JOB_DISCONNECT_NO_COMPRESSION 14

#if WORKER_UTILIZATION_MAX_JOB_TYPES < 15
#error WORKER_UTILIZATION_MAX_JOB_TYPES has to be at least 15
#endif

extern struct config stream_config;
extern int netdata_use_ssl_on_stream;
extern char *netdata_ssl_ca_path;
extern char *netdata_ssl_ca_file;

// Collector thread starting a transmission
void sender_start(struct sender_state *s) {
    netdata_mutex_lock(&s->mutex);
    buffer_flush(s->build);
}

static inline void rrdpush_sender_thread_close_socket(RRDHOST *host);

#ifdef ENABLE_COMPRESSION
/*
* In case of stream compression buffer oveflow
* Inform the user through the error log file and 
* deactivate compression by downgrading the stream protocol.
*/
static inline void deactivate_compression(struct sender_state *s) {
    worker_is_busy(WORKER_SENDER_JOB_DISCONNECT_NO_COMPRESSION);
    error("STREAM_COMPRESSION: Deactivating compression to avoid stream corruption");
    default_compression_enabled = 0;
    s->rrdpush_compression = 0;
    error("STREAM_COMPRESSION %s [send to %s]: Restarting connection without compression", s->host->hostname, s->connected_to);
    rrdpush_sender_thread_close_socket(s->host);
}
#endif

// Collector thread finishing a transmission
void sender_commit(struct sender_state *s) {
    char *src = (char *)buffer_tostring(s->host->sender->build);
    size_t src_len = s->host->sender->build->len;
#ifdef ENABLE_COMPRESSION
    if (src && src_len) {
        if (s->compressor && s->rrdpush_compression) {
            src_len = s->compressor->compress(s->compressor, src, src_len, &src);
            if (!src_len) {
                deactivate_compression(s);
                buffer_flush(s->build);
                netdata_mutex_unlock(&s->mutex);
                return;
            }
        }
        if(cbuffer_add_unsafe(s->host->sender->buffer, src, src_len))
            s->overflow = 1;
    }
#else
    if(cbuffer_add_unsafe(s->host->sender->buffer, src, src_len))
        s->overflow = 1;
#endif
    buffer_flush(s->build);
    netdata_mutex_unlock(&s->mutex);
}


static inline void rrdpush_sender_thread_close_socket(RRDHOST *host) {
    host->rrdpush_sender_connected = 0;

    if(host->rrdpush_sender_socket != -1) {
        close(host->rrdpush_sender_socket);
        host->rrdpush_sender_socket = -1;
    }
}

static inline void rrdpush_sender_add_host_variable_to_buffer_nolock(RRDHOST *host, RRDVAR *rv) {
    calculated_number *value = (calculated_number *)rv->value;

    buffer_sprintf(
            host->sender->build
            , "VARIABLE HOST %s = " CALCULATED_NUMBER_FORMAT "\n"
            , rv->name
            , *value
    );

    debug(D_STREAM, "RRDVAR pushed HOST VARIABLE %s = " CALCULATED_NUMBER_FORMAT, rv->name, *value);
}

void rrdpush_sender_send_this_host_variable_now(RRDHOST *host, RRDVAR *rv) {
    if(host->rrdpush_send_enabled && host->rrdpush_sender_spawn && host->rrdpush_sender_connected) {
        sender_start(host->sender);
        rrdpush_sender_add_host_variable_to_buffer_nolock(host, rv);
        sender_commit(host->sender);
    }
}


static int rrdpush_sender_thread_custom_host_variables_callback(void *rrdvar_ptr, void *host_ptr) {
    RRDVAR *rv = (RRDVAR *)rrdvar_ptr;
    RRDHOST *host = (RRDHOST *)host_ptr;

    if(unlikely(rv->options & RRDVAR_OPTION_CUSTOM_HOST_VAR && rv->type == RRDVAR_TYPE_CALCULATED)) {
        rrdpush_sender_add_host_variable_to_buffer_nolock(host, rv);

        // return 1, so that the traversal will return the number of variables sent
        return 1;
    }

    // returning a negative number will break the traversal
    return 0;
}

static void rrdpush_sender_thread_send_custom_host_variables(RRDHOST *host) {
    sender_start(host->sender);
    int ret = rrdvar_callback_for_all_host_variables(host, rrdpush_sender_thread_custom_host_variables_callback, host);
    (void)ret;
    sender_commit(host->sender);

    debug(D_STREAM, "RRDVAR sent %d VARIABLES", ret);
}

// resets all the chart, so that their definitions
// will be resent to the central netdata
static void rrdpush_sender_thread_reset_all_charts(RRDHOST *host) {
    rrdhost_rdlock(host);

    RRDSET *st;
    rrdset_foreach_read(st, host) {
        rrdset_flag_clear(st, RRDSET_FLAG_UPSTREAM_EXPOSED);

        st->upstream_resync_time = 0;

        rrdset_rdlock(st);

        RRDDIM *rd;
        rrddim_foreach_read(rd, st)
            rd->exposed = 0;

        rrdset_unlock(st);
    }

    rrdhost_unlock(host);
    host->sender->t_last_exposed_chart_definition = 0 ;    
}

static inline void rrdpush_sender_thread_data_flush(RRDHOST *host) {
    netdata_mutex_lock(&host->sender->mutex);

    size_t len = cbuffer_next_unsafe(host->sender->buffer, NULL);
    if (len)
        error("STREAM %s [send]: discarding %zu bytes of metrics already in the buffer.", host->hostname, len);

    cbuffer_remove_unsafe(host->sender->buffer, len);
    netdata_mutex_unlock(&host->sender->mutex);

    rrdpush_sender_thread_reset_all_charts(host);
    rrdpush_sender_thread_send_custom_host_variables(host);
}

static inline void rrdpush_set_flags_to_newest_stream(RRDHOST *host) {
    host->labels.labels_flag |= LABEL_FLAG_UPDATE_STREAM;
    host->labels.labels_flag &= ~LABEL_FLAG_STOP_STREAM;
}

void rrdpush_encode_variable(stream_encoded_t *se, RRDHOST *host)
{
    se->os_name = (host->system_info->host_os_name)?url_encode(host->system_info->host_os_name):"";
    se->os_id = (host->system_info->host_os_id)?url_encode(host->system_info->host_os_id):"";
    se->os_version = (host->system_info->host_os_version)?url_encode(host->system_info->host_os_version):"";
    se->kernel_name = (host->system_info->kernel_name)?url_encode(host->system_info->kernel_name):"";
    se->kernel_version = (host->system_info->kernel_version)?url_encode(host->system_info->kernel_version):"";
}

void rrdpush_clean_encoded(stream_encoded_t *se)
{
    if (se->os_name)
        freez(se->os_name);

    if (se->os_id)
        freez(se->os_id);

    if (se->os_version)
        freez(se->os_version);

    if (se->kernel_name)
        freez(se->kernel_name);

    if (se->kernel_version)
        freez(se->kernel_version);
}

static inline long int parse_stream_version(RRDHOST *host, char *http)
{
    long int stream_version = -1;
    int answer = -1;
    char *stream_version_start = strchr(http, '=');
    if (stream_version_start) {
        stream_version_start++;
        stream_version = strtol(stream_version_start, NULL, 10);
        answer = memcmp(http, START_STREAMING_PROMPT_VN, (size_t)(stream_version_start - http));
        if (!answer) {
            rrdpush_set_flags_to_newest_stream(host);
        }
    } else {
        answer = memcmp(http, START_STREAMING_PROMPT_V2, strlen(START_STREAMING_PROMPT_V2));
        if (!answer) {
            stream_version = 1;
            rrdpush_set_flags_to_newest_stream(host);
        } else {
            answer = memcmp(http, START_STREAMING_PROMPT, strlen(START_STREAMING_PROMPT));
            if (!answer) {
                stream_version = 0;
                host->labels.labels_flag |= LABEL_FLAG_STOP_STREAM;
                host->labels.labels_flag &= ~LABEL_FLAG_UPDATE_STREAM;
            }
        }
    }
    return stream_version;
}

static void enable_supported_stream_features(struct sender_state *s) {
#if defined(ENABLE_COMPRESSION)
    switch (s->version) {
        case STREAM_VERSION_GAP_FILL_N_COMPRESSION:
            default_compression_enabled = s->rrdpush_compression;
            default_rrdpush_sender_replication_enabled = s->host->replication->tx_replication->enabled;
            break;
        case STREAM_VERSION_GAP_FILLING:
            default_compression_enabled = 0;
            default_rrdpush_sender_replication_enabled = s->host->replication->tx_replication->enabled;
            break;
        case STREAM_VERSION_COMPRESSION:
            default_compression_enabled = s->rrdpush_compression;
            default_rrdpush_sender_replication_enabled = 0;
            break;
        case STREAM_VERSION_CLABELS:
        case STREAM_VERSION_CLAIM:
        default:
            default_compression_enabled = 0;
            default_rrdpush_sender_replication_enabled = 0;
            break;
    }
    if (s->version > STREAM_VERSION_COMPRESSION)
        default_rrdpush_sender_replication_enabled = s->host->replication->tx_replication->enabled;
    else
        default_rrdpush_sender_replication_enabled = 0;
#endif

#ifdef ENABLE_COMPRESSION
    s->rrdpush_compression = (s->rrdpush_compression && default_compression_enabled);
    if(s->rrdpush_compression)
    {
        // parent supports compression
        if(s->compressor)
            s->compressor->reset(s->compressor);
    }
    else {
        //parent does not support compression or has compression disabled
        infoerr("Stream is uncompressed! One of the agents (%s <-> %s) does not support compression OR compression is disabled.", s->connected_to, s->host->hostname);
    }        
#endif

    if(s->host->replication->tx_replication){
        s->host->replication->tx_replication->enabled = default_rrdpush_sender_replication_enabled;
        if(!s->host->replication->tx_replication->enabled) {
            infoerr("Stream Replication is not supported in this communication! One of the agents (%s <-> %s) does not support replication.", s->connected_to, s->host->hostname);
        }
    }
}

static int rrdpush_sender_thread_connect_to_parent(RRDHOST *host, int default_port, int timeout,
    struct sender_state *s) {

    struct timeval tv = {
            .tv_sec = timeout,
            .tv_usec = 0
    };

    // make sure the socket is closed
    rrdpush_sender_thread_close_socket(host);

    debug(D_STREAM, "STREAM: Attempting to connect...");
    info("STREAM %s [send to %s]: connecting...", host->hostname, host->rrdpush_send_destination);

    host->rrdpush_sender_socket = connect_to_one_of(
            host->rrdpush_send_destination
            , default_port
            , &tv
            , &s->reconnects_counter
            , s->connected_to
            , sizeof(s->connected_to)-1
    );

    if(unlikely(host->rrdpush_sender_socket == -1)) {
        error("STREAM %s [send to %s]: failed to connect", host->hostname, host->rrdpush_send_destination);
        return 0;
    }

    info("STREAM %s [send to %s]: initializing communication...", host->hostname, s->connected_to);

#ifdef ENABLE_HTTPS
    if( netdata_client_ctx ){
        host->ssl.flags = NETDATA_SSL_START;
        if (!host->ssl.conn){
            host->ssl.conn = SSL_new(netdata_client_ctx);
            if(!host->ssl.conn){
                error("Failed to allocate SSL structure.");
                host->ssl.flags = NETDATA_SSL_NO_HANDSHAKE;
            }
        }
        else{
            SSL_clear(host->ssl.conn);
        }

        if (host->ssl.conn)
        {
            if (SSL_set_fd(host->ssl.conn, host->rrdpush_sender_socket) != 1) {
                error("Failed to set the socket to the SSL on socket fd %d.", host->rrdpush_sender_socket);
                host->ssl.flags = NETDATA_SSL_NO_HANDSHAKE;
            } else{
                host->ssl.flags = NETDATA_SSL_HANDSHAKE_COMPLETE;
            }
        }
    }
    else {
        host->ssl.flags = NETDATA_SSL_NO_HANDSHAKE;
    }
#endif

#ifdef  ENABLE_COMPRESSION
s->rrdpush_compression = (default_compression_enabled && (s->version == STREAM_VERSION_COMPRESSION || s->version == STREAM_VERSION_GAP_FILL_N_COMPRESSION));
#endif  //ENABLE_COMPRESSION

    /* TODO: During the implementation of #7265 switch the set of variables to HOST_* and CONTAINER_* if the
             version negotiation resulted in a high enough version.
    */
    stream_encoded_t se;
    rrdpush_encode_variable(&se, host);

    char http[HTTP_HEADER_SIZE + 1];
    int eol = snprintfz(http, HTTP_HEADER_SIZE,
            "STREAM "
                 "key=%s"
                 "&hostname=%s"
                 "&registry_hostname=%s"
                 "&machine_guid=%s"
                 "&update_every=%d"
                 "&os=%s"
                 "&timezone=%s"
                 "&abbrev_timezone=%s"
                 "&utc_offset=%d"
                 "&hops=%d"
                 "&ml_capable=%d"
                 "&ml_enabled=%d"
                 "&tags=%s"
                 "&ver=%d"
                 "&NETDATA_INSTANCE_CLOUD_TYPE=%s"
                 "&NETDATA_INSTANCE_CLOUD_INSTANCE_TYPE=%s"
                 "&NETDATA_INSTANCE_CLOUD_INSTANCE_REGION=%s"
                 "&NETDATA_SYSTEM_OS_NAME=%s"
                 "&NETDATA_SYSTEM_OS_ID=%s"
                 "&NETDATA_SYSTEM_OS_ID_LIKE=%s"
                 "&NETDATA_SYSTEM_OS_VERSION=%s"
                 "&NETDATA_SYSTEM_OS_VERSION_ID=%s"
                 "&NETDATA_SYSTEM_OS_DETECTION=%s"
                 "&NETDATA_HOST_IS_K8S_NODE=%s"
                 "&NETDATA_SYSTEM_KERNEL_NAME=%s"
                 "&NETDATA_SYSTEM_KERNEL_VERSION=%s"
                 "&NETDATA_SYSTEM_ARCHITECTURE=%s"
                 "&NETDATA_SYSTEM_VIRTUALIZATION=%s"
                 "&NETDATA_SYSTEM_VIRT_DETECTION=%s"
                 "&NETDATA_SYSTEM_CONTAINER=%s"
                 "&NETDATA_SYSTEM_CONTAINER_DETECTION=%s"
                 "&NETDATA_CONTAINER_OS_NAME=%s"
                 "&NETDATA_CONTAINER_OS_ID=%s"
                 "&NETDATA_CONTAINER_OS_ID_LIKE=%s"
                 "&NETDATA_CONTAINER_OS_VERSION=%s"
                 "&NETDATA_CONTAINER_OS_VERSION_ID=%s"
                 "&NETDATA_CONTAINER_OS_DETECTION=%s"
                 "&NETDATA_SYSTEM_CPU_LOGICAL_CPU_COUNT=%s"
                 "&NETDATA_SYSTEM_CPU_FREQ=%s"
                 "&NETDATA_SYSTEM_TOTAL_RAM=%s"
                 "&NETDATA_SYSTEM_TOTAL_DISK_SIZE=%s"
                 "&NETDATA_PROTOCOL_VERSION=%s"
                 " HTTP/1.1\r\n"
                 "User-Agent: %s/%s\r\n"
                 "Accept: */*\r\n\r\n"
                 , host->rrdpush_send_api_key
                 , host->hostname
                 , host->registry_hostname
                 , host->machine_guid
                 , default_rrd_update_every
                 , host->os
                 , host->timezone
                 , host->abbrev_timezone
                 , host->utc_offset
                 , host->system_info->hops + 1
                 , host->system_info->ml_capable
                 , host->system_info->ml_enabled
                 , (host->tags) ? host->tags : ""
                 , s->version
                 , (host->system_info->cloud_provider_type) ? host->system_info->cloud_provider_type : ""
                 , (host->system_info->cloud_instance_type) ? host->system_info->cloud_instance_type : ""
                 , (host->system_info->cloud_instance_region) ? host->system_info->cloud_instance_region : ""
                 , se.os_name
                 , se.os_id
                 , (host->system_info->host_os_id_like) ? host->system_info->host_os_id_like : ""
                 , se.os_version
                 , (host->system_info->host_os_version_id) ? host->system_info->host_os_version_id : ""
                 , (host->system_info->host_os_detection) ? host->system_info->host_os_detection : ""
                 , (host->system_info->is_k8s_node) ? host->system_info->is_k8s_node : ""
                 , se.kernel_name
                 , se.kernel_version
                 , (host->system_info->architecture) ? host->system_info->architecture : ""
                 , (host->system_info->virtualization) ? host->system_info->virtualization : ""
                 , (host->system_info->virt_detection) ? host->system_info->virt_detection : ""
                 , (host->system_info->container) ? host->system_info->container : ""
                 , (host->system_info->container_detection) ? host->system_info->container_detection : ""
                 , (host->system_info->container_os_name) ? host->system_info->container_os_name : ""
                 , (host->system_info->container_os_id) ? host->system_info->container_os_id : ""
                 , (host->system_info->container_os_id_like) ? host->system_info->container_os_id_like : ""
                 , (host->system_info->container_os_version) ? host->system_info->container_os_version : ""
                 , (host->system_info->container_os_version_id) ? host->system_info->container_os_version_id : ""
                 , (host->system_info->container_os_detection) ? host->system_info->container_os_detection : ""
                 , (host->system_info->host_cores) ? host->system_info->host_cores : ""
                 , (host->system_info->host_cpu_freq) ? host->system_info->host_cpu_freq : ""
                 , (host->system_info->host_ram_total) ? host->system_info->host_ram_total : ""
                 , (host->system_info->host_disk_space) ? host->system_info->host_disk_space : ""
                 , STREAMING_PROTOCOL_VERSION
                 , host->program_name
                 , host->program_version
                 );
    http[eol] = 0x00;
    rrdpush_clean_encoded(&se);

#ifdef ENABLE_HTTPS
    if (!host->ssl.flags) {
        ERR_clear_error();
        SSL_set_connect_state(host->ssl.conn);
        int err = SSL_connect(host->ssl.conn);
        if (err != 1){
            err = SSL_get_error(host->ssl.conn, err);
            error("SSL cannot connect with the server:  %s ",ERR_error_string((long)SSL_get_error(host->ssl.conn,err),NULL));
            if (netdata_use_ssl_on_stream == NETDATA_SSL_FORCE) {
                worker_is_busy(WORKER_SENDER_JOB_DISCONNECT_SSL_ERROR);
                rrdpush_sender_thread_close_socket(host);
                return 0;
            }else {
                host->ssl.flags = NETDATA_SSL_NO_HANDSHAKE;
            }
        }
        else {
            if (netdata_use_ssl_on_stream == NETDATA_SSL_FORCE) {
                if (netdata_validate_server == NETDATA_SSL_VALID_CERTIFICATE) {
                    if ( security_test_certificate(host->ssl.conn)) {
                        worker_is_busy(WORKER_SENDER_JOB_DISCONNECT_SSL_ERROR);
                        error("Closing the stream connection, because the server SSL certificate is not valid.");
                        rrdpush_sender_thread_close_socket(host);
                        return 0;
                    }
                }
            }
        }
    }
    if(send_timeout(&host->ssl,host->rrdpush_sender_socket, http, strlen(http), 0, timeout) == -1) {
#else
    if(send_timeout(host->rrdpush_sender_socket, http, strlen(http), 0, timeout) == -1) {
#endif
        worker_is_busy(WORKER_SENDER_JOB_DISCONNECT_TIMEOUT);
        error("STREAM %s [send to %s]: failed to send HTTP header to remote netdata.", host->hostname, s->connected_to);
        rrdpush_sender_thread_close_socket(host);
        return 0;
    }

    info("STREAM %s [send to %s]: waiting response from remote netdata...", host->hostname, s->connected_to);

    ssize_t received;
#ifdef ENABLE_HTTPS
    received = recv_timeout(&host->ssl,host->rrdpush_sender_socket, http, HTTP_HEADER_SIZE, 0, timeout);
    if(received == -1) {
#else
    received = recv_timeout(host->rrdpush_sender_socket, http, HTTP_HEADER_SIZE, 0, timeout);
    if(received == -1) {
#endif
        worker_is_busy(WORKER_SENDER_JOB_DISCONNECT_TIMEOUT);
        error("STREAM %s [send to %s]: remote netdata does not respond.", host->hostname, s->connected_to);
        rrdpush_sender_thread_close_socket(host);
        return 0;
    }

    http[received] = '\0';
    debug(D_STREAM, "Response to sender from far end: %s", http);
    int32_t version = (int32_t)parse_stream_version(host, http);
    if(version == -1) {
        worker_is_busy(WORKER_SENDER_JOB_DISCONNECT_BAD_HANDSHAKE);
        error("STREAM %s [send to %s]: server is not replying properly (is it a netdata?).", host->hostname, s->connected_to);
        rrdpush_sender_thread_close_socket(host);
        return 0;
    }
    s->version = version;
    // Manage stream features based on stream versioning
    enable_supported_stream_features(s);

    info("STREAM %s [send to %s]: established communication with a parent using protocol version %d - ready to send metrics..."
         , host->hostname
         , s->connected_to
         , s->version);

    if(sock_setnonblock(host->rrdpush_sender_socket) < 0)
        error("STREAM %s [send to %s]: cannot set non-blocking mode for socket.", host->hostname, s->connected_to);

    if(sock_enlarge_out(host->rrdpush_sender_socket) < 0)
        error("STREAM %s [send to %s]: cannot enlarge the socket buffer.", host->hostname, s->connected_to);

    debug(D_STREAM, "STREAM: Connected on fd %d...", host->rrdpush_sender_socket);

    return 1;
}

static void attempt_to_connect(struct sender_state *state)
{
    state->send_attempts = 0;

    if(rrdpush_sender_thread_connect_to_parent(state->host, state->default_port, state->timeout, state)) {
        state->last_sent_t = now_realtime_sec();
        state->t_newest_connection = now_realtime_sec();

        // reset the buffer, to properly send charts and metrics
        rrdpush_sender_thread_data_flush(state->host);

        // send from the beginning
        state->begin = 0;

        // make sure the next reconnection will be immediate
        state->not_connected_loops = 0;

        // reset the bytes we have sent for this session
        state->sent_bytes_on_this_connection = 0;

        // let the data collection threads know we are ready
        state->host->rrdpush_sender_connected = 1;

        // Start replication sender thread (Tx).
        if (state->host->replication->tx_replication->enabled && !state->host->replication->tx_replication->spawned) {
            info("%s: Switch ON the Tx REPlication thread for host %s.",
                REPLICATION_MSG,
                state->host->hostname);
            print_replication_state(state->host->replication->tx_replication);
            replication_sender_thread_spawn(state->host);
        }

    }
    else {
        // increase the failed connections counter
        state->not_connected_loops++;

        // reset the number of bytes sent
        state->sent_bytes_on_this_connection = 0;

        // slow re-connection on repeating errors
        sleep_usec(USEC_PER_SEC * state->reconnect_delay); // seconds
    }
}

// TCP window is open and we have data to transmit.
void attempt_to_send(struct sender_state *s) {

    rrdpush_send_labels(s->host);

#ifdef NETDATA_INTERNAL_CHECKS
    struct circular_buffer *cb = s->buffer;
#endif

    netdata_thread_disable_cancelability();
    netdata_mutex_lock(&s->mutex);
    char *chunk;
    size_t outstanding = cbuffer_next_unsafe(s->buffer, &chunk);
    debug(D_STREAM, "STREAM: Sending data. Buffer r=%zu w=%zu s=%zu, next chunk=%zu", cb->read, cb->write, cb->size, outstanding);
    ssize_t ret;
#ifdef ENABLE_HTTPS
    SSL *conn = s->host->ssl.conn ;
    if(conn && !s->host->ssl.flags) {
        ret = SSL_write(conn, chunk, outstanding);
    } else {
        ret = send(s->host->rrdpush_sender_socket, chunk, outstanding, MSG_DONTWAIT);
    }
#else
    ret = send(s->host->rrdpush_sender_socket, chunk, outstanding, MSG_DONTWAIT);
#endif
    if (likely(ret > 0)) {
        cbuffer_remove_unsafe(s->buffer, ret);
        s->sent_bytes_on_this_connection += ret;
        s->sent_bytes += ret;
        debug(D_STREAM, "STREAM %s [send to %s]: Sent %zd bytes", s->host->hostname, s->connected_to, ret);
        s->last_sent_t = now_realtime_sec();
        if(!s->t_newest_connection)
            s->t_newest_connection = now_realtime_sec();
    }
    else if (ret == -1 && (errno == EAGAIN || errno == EINTR || errno == EWOULDBLOCK))
        debug(D_STREAM, "STREAM %s [send to %s]: unavailable after polling POLLOUT", s->host->hostname, s->connected_to);
    else if (ret == -1) {
        worker_is_busy(WORKER_SENDER_JOB_DISCONNECT_SEND_ERROR);
        debug(D_STREAM, "STREAM: Send failed - closing socket...");
        error("STREAM %s [send to %s]: failed to send metrics - closing connection - we have sent %zu bytes on this connection.",  s->host->hostname, s->connected_to, s->sent_bytes_on_this_connection);
        rrdpush_sender_thread_close_socket(s->host);
    }
    else {
        debug(D_STREAM, "STREAM: send() returned 0 -> no error but no transmission");
    }

    netdata_mutex_unlock(&s->mutex);
    netdata_thread_enable_cancelability();
}

void attempt_read(struct sender_state *s) {
int ret;
#ifdef ENABLE_HTTPS
    if (s->host->ssl.conn && !s->host->stream_ssl.flags) {
        ERR_clear_error();
        int desired = sizeof(s->read_buffer) - s->read_len - 1;
        ret = SSL_read(s->host->ssl.conn, s->read_buffer, desired);
        if (ret > 0 ) {
            s->read_len += ret;
            return;
        }
        int sslerrno = SSL_get_error(s->host->ssl.conn, desired);
        if (sslerrno == SSL_ERROR_WANT_READ || sslerrno == SSL_ERROR_WANT_WRITE)
            return;

        worker_is_busy(WORKER_SENDER_JOB_DISCONNECT_SSL_ERROR);
        u_long err;
        char buf[256];
        while ((err = ERR_get_error()) != 0) {
            ERR_error_string_n(err, buf, sizeof(buf));
            error("STREAM %s [send to %s] ssl error: %s", s->host->hostname, s->connected_to, buf);
        }
        error("Restarting connection");
        rrdpush_sender_thread_close_socket(s->host);
        return;
    }
#endif
    ret = recv(s->host->rrdpush_sender_socket, s->read_buffer + s->read_len, sizeof(s->read_buffer) - s->read_len - 1,MSG_DONTWAIT);
    if (ret>0) {
        s->read_len += ret;
        return;
    }

    debug(D_STREAM, "Socket was POLLIN, but req %zu bytes gave %d", sizeof(s->read_buffer) - s->read_len - 1, ret);

    if (ret<0 && (errno == EAGAIN || errno == EWOULDBLOCK || errno == EINTR))
        return;

    if (ret==0) {
        worker_is_busy(WORKER_SENDER_JOB_DISCONNECT_PARENT_CLOSED);
        error("STREAM %s [send to %s]: connection closed by far end. Restarting connection", s->host->hostname, s->connected_to);
    }
    else {
        worker_is_busy(WORKER_SENDER_JOB_DISCONNECT_RECEIVE_ERROR);
        error("STREAM %s [send to %s]: error during receive (%d). Restarting connection", s->host->hostname, s->connected_to, ret);
    }
    rrdpush_sender_thread_close_socket(s->host);
}

// This is just a placeholder until the gap filling state machine is inserted
void execute_commands(struct sender_state *s) {
    char *start = s->read_buffer, *end = &s->read_buffer[s->read_len], *newline;
    *end = 0;
    while( start<end && (newline=strchr(start, '\n')) ) {
        *newline = 0;
        info("STREAM %s [send to %s] received command over connection: %s", s->host->hostname, s->connected_to, start);
        start = newline+1;
    }
    if (start<end) {
        memmove(s->read_buffer, start, end-start);
        s->read_len = end-start;
    }
}


static void rrdpush_sender_thread_cleanup_callback(void *ptr) {
    worker_unregister();

    RRDHOST *host = (RRDHOST *)ptr;

    netdata_mutex_lock(&host->sender->mutex);

    info("STREAM %s [send]: sending thread cleans up...", host->hostname);

    rrdpush_sender_thread_close_socket(host);

    // close the pipe
    if(host->rrdpush_sender_pipe[PIPE_READ] != -1) {
        close(host->rrdpush_sender_pipe[PIPE_READ]);
        host->rrdpush_sender_pipe[PIPE_READ] = -1;
    }

    if(host->rrdpush_sender_pipe[PIPE_WRITE] != -1) {
        close(host->rrdpush_sender_pipe[PIPE_WRITE]);
        host->rrdpush_sender_pipe[PIPE_WRITE] = -1;
    }

    if(!host->rrdpush_sender_join) {
        info("STREAM %s [send]: sending thread detaches itself.", host->hostname);
        netdata_thread_detach(netdata_thread_self());
    }

    host->rrdpush_sender_spawn = 0;

    info("STREAM %s [send]: sending thread now exits.", host->hostname);

    netdata_mutex_unlock(&host->sender->mutex);
}

void sender_init(struct sender_state *s, RRDHOST *parent) {
    memset(s, 0, sizeof(*s));
    s->host = parent;
    s->buffer = cbuffer_new(1024, 1024*1024);
    s->build = buffer_create(1);
#ifdef ENABLE_COMPRESSION
    s->rrdpush_compression = default_compression_enabled;
    if (default_compression_enabled)
        s->compressor = create_compressor();
#endif
    netdata_mutex_init(&s->mutex);
}

void *rrdpush_sender_thread(void *ptr) {
    struct sender_state *s = ptr;
    s->task_id = gettid();

    if(!s->host->rrdpush_send_enabled || !s->host->rrdpush_send_destination ||
       !*s->host->rrdpush_send_destination || !s->host->rrdpush_send_api_key ||
       !*s->host->rrdpush_send_api_key) {
        error("STREAM %s [send]: thread created (task id %d), but host has streaming disabled.",
              s->host->hostname, s->task_id);
        return NULL;
    }

#ifdef ENABLE_HTTPS
    if (netdata_use_ssl_on_stream & NETDATA_SSL_FORCE ){
        security_start_ssl(NETDATA_SSL_CONTEXT_STREAMING);
        security_location_for_context(netdata_client_ctx, netdata_ssl_ca_file, netdata_ssl_ca_path);
    }
#endif

    info("STREAM %s [send]: thread created (task id %d)", s->host->hostname, s->task_id);

    s->timeout = (int)appconfig_get_number(&stream_config, CONFIG_SECTION_STREAM, "timeout seconds", 60);
    s->default_port = (int)appconfig_get_number(&stream_config, CONFIG_SECTION_STREAM, "default port", 19999);
    s->buffer->max_size =
        (size_t)appconfig_get_number(&stream_config, CONFIG_SECTION_STREAM, "buffer size bytes", 1024 * 1024);
    s->reconnect_delay =
        (unsigned int)appconfig_get_number(&stream_config, CONFIG_SECTION_STREAM, "reconnect delay seconds", 5);
    remote_clock_resync_iterations = (unsigned int)appconfig_get_number(
        &stream_config, CONFIG_SECTION_STREAM,
        "initial clock resync iterations",
        remote_clock_resync_iterations);

    // initialize rrdpush globals
    s->host->rrdpush_sender_connected = 0;
    if(pipe(s->host->rrdpush_sender_pipe) == -1) {
        error("STREAM %s [send]: cannot create required pipe. DISABLING STREAMING THREAD", s->host->hostname);
        return NULL;
    }
    s->version = STREAMING_PROTOCOL_CURRENT_VERSION;

    enum {
        Collector,
        Socket
    };
    struct pollfd fds[2];
    fds[Collector].fd = s->host->rrdpush_sender_pipe[PIPE_READ];
    fds[Collector].events = POLLIN;

    worker_register("STREAMSND");
    worker_register_job_name(WORKER_SENDER_JOB_CONNECT, "connect");
    worker_register_job_name(WORKER_SENDER_JOB_PIPE_READ, "pipe read");
    worker_register_job_name(WORKER_SENDER_JOB_SOCKET_RECEIVE, "receive");
    worker_register_job_name(WORKER_SENDER_JOB_EXECUTE, "execute");
    worker_register_job_name(WORKER_SENDER_JOB_SOCKET_SEND, "send");

    // disconnection reasons
    worker_register_job_name(WORKER_SENDER_JOB_DISCONNECT_TIMEOUT, "disconnect timeout");
    worker_register_job_name(WORKER_SENDER_JOB_DISCONNECT_POLL_ERROR, "disconnect poll error");
    worker_register_job_name(WORKER_SENDER_JOB_DISCONNECT_SOCKER_ERROR, "disconnect socket error");
    worker_register_job_name(WORKER_SENDER_JOB_DISCONNECT_OVERFLOW, "disconnect overflow");
    worker_register_job_name(WORKER_SENDER_JOB_DISCONNECT_SSL_ERROR, "disconnect ssl error");
    worker_register_job_name(WORKER_SENDER_JOB_DISCONNECT_PARENT_CLOSED, "disconnect parent closed");
    worker_register_job_name(WORKER_SENDER_JOB_DISCONNECT_RECEIVE_ERROR, "disconnect receive error");
    worker_register_job_name(WORKER_SENDER_JOB_DISCONNECT_SEND_ERROR, "disconnect send error");
    worker_register_job_name(WORKER_SENDER_JOB_DISCONNECT_NO_COMPRESSION, "disconnect no compression");
    worker_register_job_name(WORKER_SENDER_JOB_DISCONNECT_BAD_HANDSHAKE, "disconnect bad handshake");

    netdata_thread_cleanup_push(rrdpush_sender_thread_cleanup_callback, s->host);
    for(; s->host->rrdpush_send_enabled && !netdata_exit ;) {
        // check for outstanding cancellation requests
        netdata_thread_testcancel();

        // The connection attempt blocks (after which we use the socket in nonblocking)
        if(unlikely(s->host->rrdpush_sender_socket == -1)) {
            worker_is_busy(WORKER_SENDER_JOB_CONNECT);
            s->overflow = 0;
            s->read_len = 0;
            s->buffer->read = 0;
            s->buffer->write = 0;
            attempt_to_connect(s);
            // if (s->version >= STREAM_VERSION_GAP_FILLING) {
            //     time_t now = now_realtime_sec();
            //     sender_start(s);
            //     buffer_sprintf(s->build, "TIMESTAMP %ld", now);
            //     sender_commit(s);
            //     // Send here the REP on command to the parent
            // }
            rrdpush_claimed_id(s->host);
            continue;
        }

        // If the TCP window never opened then something is wrong, restart connection
        if(unlikely(now_monotonic_sec() - s->last_sent_t > s->timeout)) {
            worker_is_busy(WORKER_SENDER_JOB_DISCONNECT_TIMEOUT);
            error("STREAM %s [send to %s]: could not send metrics for %d seconds - closing connection - we have sent %zu bytes on this connection via %zu send attempts.", s->host->hostname, s->connected_to, s->timeout, s->sent_bytes_on_this_connection, s->send_attempts);
            rrdpush_sender_thread_close_socket(s->host);
            continue;
        }

        worker_is_idle();

        // Wait until buffer opens in the socket or a rrdset_done_push wakes us
        fds[Collector].revents = 0;
        fds[Socket].revents = 0;
        fds[Socket].fd = s->host->rrdpush_sender_socket;

        netdata_mutex_lock(&s->mutex);
        char *chunk;
        size_t outstanding = cbuffer_next_unsafe(s->host->sender->buffer, &chunk);
        chunk = NULL;   // Do not cache pointer outside of region - could be invalidated
        netdata_mutex_unlock(&s->mutex);
        if(outstanding) {
            s->send_attempts++;
            fds[Socket].events = POLLIN | POLLOUT;
        }
        else {
            fds[Socket].events = POLLIN;
        }

        int retval = poll(fds, 2, 1000);
        debug(D_STREAM, "STREAM: poll() finished collector=%d socket=%d (current chunk %zu bytes)...",
              fds[Collector].revents, fds[Socket].revents, outstanding);

        if(unlikely(netdata_exit)) break;

        // Spurious wake-ups without error - loop again
        if (retval == 0 || ((retval == -1) && (errno == EAGAIN || errno == EINTR))) {
            debug(D_STREAM, "Spurious wakeup");
            continue;
        }

        // Only errors from poll() are internal, but try restarting the connection
        if(unlikely(retval == -1)) {
            worker_is_busy(WORKER_SENDER_JOB_DISCONNECT_POLL_ERROR);
            error("STREAM %s [send to %s]: failed to poll(). Closing socket.", s->host->hostname, s->connected_to);
            rrdpush_sender_thread_close_socket(s->host);
            continue;
        }

        // If the collector woke us up then empty the pipe to remove the signal
        if (fds[Collector].revents & POLLIN || fds[Collector].revents & POLLPRI) {
            worker_is_busy(WORKER_SENDER_JOB_PIPE_READ);
            debug(D_STREAM, "STREAM: Data added to send buffer (current buffer chunk %zu bytes)...", outstanding);

            char buffer[1000 + 1];
            if (read(s->host->rrdpush_sender_pipe[PIPE_READ], buffer, 1000) == -1)
                error("STREAM %s [send to %s]: cannot read from internal pipe.", s->host->hostname, s->connected_to);
        }

        // Read as much as possible to fill the buffer, split into full lines for execution.
<<<<<<< HEAD
        // if (fds[Socket].revents & POLLIN)
        //     attempt_read(s);
        // execute_commands(s);
=======
        if (fds[Socket].revents & POLLIN) {
            worker_is_busy(WORKER_SENDER_JOB_SOCKET_RECEIVE);
            attempt_read(s);
        }

        worker_is_busy(WORKER_SENDER_JOB_EXECUTE);
        execute_commands(s);
>>>>>>> caf09ce8

        // If we have data and have seen the TCP window open then try to close it by a transmission.
        if (outstanding && fds[Socket].revents & POLLOUT) {
            worker_is_busy(WORKER_SENDER_JOB_SOCKET_SEND);
            attempt_to_send(s);
        }

        // TODO-GAPS - why do we only check this on the socket, not the pipe?
        if (outstanding) {
            char *error = NULL;
            if (unlikely(fds[Socket].revents & POLLERR))
                error = "socket reports errors (POLLERR)";
            else if (unlikely(fds[Socket].revents & POLLHUP))
                error = "connection closed by remote end (POLLHUP)";
            else if (unlikely(fds[Socket].revents & POLLNVAL))
                error = "connection is invalid (POLLNVAL)";
            if(unlikely(error)) {
                worker_is_busy(WORKER_SENDER_JOB_DISCONNECT_SOCKER_ERROR);
                error("STREAM %s [send to %s]: restart stream because %s - %zu bytes transmitted.", s->host->hostname,
                      s->connected_to, error, s->sent_bytes_on_this_connection);
                rrdpush_sender_thread_close_socket(s->host);
            }
        }

        // protection from overflow
        if (s->overflow) {
            worker_is_busy(WORKER_SENDER_JOB_DISCONNECT_OVERFLOW);
            errno = 0;
            error("STREAM %s [send to %s]: buffer full (%zu-bytes) after %zu bytes. Restarting connection",
                  s->host->hostname, s->connected_to, s->buffer->size, s->sent_bytes_on_this_connection);
            rrdpush_sender_thread_close_socket(s->host);
        }
    }

    netdata_thread_cleanup_pop(1);
    return NULL;
}<|MERGE_RESOLUTION|>--- conflicted
+++ resolved
@@ -888,11 +888,6 @@
         }
 
         // Read as much as possible to fill the buffer, split into full lines for execution.
-<<<<<<< HEAD
-        // if (fds[Socket].revents & POLLIN)
-        //     attempt_read(s);
-        // execute_commands(s);
-=======
         if (fds[Socket].revents & POLLIN) {
             worker_is_busy(WORKER_SENDER_JOB_SOCKET_RECEIVE);
             attempt_read(s);
@@ -900,7 +895,6 @@
 
         worker_is_busy(WORKER_SENDER_JOB_EXECUTE);
         execute_commands(s);
->>>>>>> caf09ce8
 
         // If we have data and have seen the TCP window open then try to close it by a transmission.
         if (outstanding && fds[Socket].revents & POLLOUT) {
