// SPDX-License-Identifier: GPL-3.0-or-later

#include "rrdpush.h"

/*
 * rrdpush
 *
 * 3 threads are involved for all stream operations
 *
 * 1. a random data collection thread, calling rrdset_done_push()
 *    this is called for each chart.
 *
 *    the output of this work is kept in a BUFFER in RRDHOST
 *    the sender thread is signalled via a pipe (also in RRDHOST)
 *
 * 2. a sender thread running at the sending netdata
 *    this is spawned automatically on the first chart to be pushed
 *
 *    It tries to push the metrics to the remote netdata, as fast
 *    as possible (i.e. immediately after they are collected).
 *
 * 3. a receiver thread, running at the receiving netdata
 *    this is spawned automatically when the sender connects to
 *    the receiver.
 *
 */

#define STREAMING_PROTOCOL_VERSION "1.1"
#define START_STREAMING_PROMPT "Hit me baby, push them over..."
#define START_STREAMING_PROMPT_V2  "Hit me baby, push them over and bring the host labels..."

typedef enum {
    RRDPUSH_MULTIPLE_CONNECTIONS_ALLOW,
    RRDPUSH_MULTIPLE_CONNECTIONS_DENY_NEW
} RRDPUSH_MULTIPLE_CONNECTIONS_STRATEGY;

static struct config stream_config = {
        .sections = NULL,
        .mutex = NETDATA_MUTEX_INITIALIZER,
        .index = {
                .avl_tree = {
                        .root = NULL,
                        .compar = appconfig_section_compare
                },
                .rwlock = AVL_LOCK_INITIALIZER
        }
};

unsigned int default_rrdpush_enabled = 0;
char *default_rrdpush_destination = NULL;
char *default_rrdpush_api_key = NULL;
char *default_rrdpush_send_charts_matching = NULL;
#ifdef ENABLE_HTTPS
int netdata_use_ssl_on_stream = NETDATA_SSL_OPTIONAL;
char *netdata_ssl_ca_path = NULL;
char *netdata_ssl_ca_file = NULL;
#endif

static void load_stream_conf() {
    errno = 0;
    char *filename = strdupz_path_subpath(netdata_configured_user_config_dir, "stream.conf");
    if(!appconfig_load(&stream_config, filename, 0, NULL)) {
        info("CONFIG: cannot load user config '%s'. Will try stock config.", filename);
        freez(filename);

        filename = strdupz_path_subpath(netdata_configured_stock_config_dir, "stream.conf");
        if(!appconfig_load(&stream_config, filename, 0, NULL))
            info("CONFIG: cannot load stock config '%s'. Running with internal defaults.", filename);
    }
    freez(filename);
}

int rrdpush_init() {
    // --------------------------------------------------------------------
    // load stream.conf
    load_stream_conf();

    default_rrdpush_enabled     = (unsigned int)appconfig_get_boolean(&stream_config, CONFIG_SECTION_STREAM, "enabled", default_rrdpush_enabled);
    default_rrdpush_destination = appconfig_get(&stream_config, CONFIG_SECTION_STREAM, "destination", "");
    default_rrdpush_api_key     = appconfig_get(&stream_config, CONFIG_SECTION_STREAM, "api key", "");
    default_rrdpush_send_charts_matching      = appconfig_get(&stream_config, CONFIG_SECTION_STREAM, "send charts matching", "*");
    rrdhost_free_orphan_time    = config_get_number(CONFIG_SECTION_GLOBAL, "cleanup orphan hosts after seconds", rrdhost_free_orphan_time);

<<<<<<< HEAD
    if(default_rrdpush_enabled && (!default_rrdpush_destination || !*default_rrdpush_destination || !default_rrdpush_api_key || !*default_rrdpush_api_key || strchr(default_rrdpush_destination,'/'))) {
        error("STREAM [send]: cannot enable sending thread - an information is missing(destination, api key,enabled) or the string specified(%s) has a slash('/') that is not according the format expected [PROTOCOL:]HOST[%%INTERFACE][:PORT][:SSL].",default_rrdpush_destination );
=======

    if(default_rrdpush_enabled && (!default_rrdpush_destination || !*default_rrdpush_destination || !default_rrdpush_api_key || !*default_rrdpush_api_key)) {
        error("STREAM [send]: cannot enable sending thread - information is missing.");
>>>>>>> 986bc205
        default_rrdpush_enabled = 0;
    }

#ifdef ENABLE_HTTPS
    if (netdata_use_ssl_on_stream == NETDATA_SSL_OPTIONAL) {
        if (default_rrdpush_destination){
            char *test = strstr(default_rrdpush_destination,":SSL");
            if(test){
                *test = 0X00;
                netdata_use_ssl_on_stream = NETDATA_SSL_FORCE;
            }
        }
    }

    char *invalid_certificate = appconfig_get(&stream_config, CONFIG_SECTION_STREAM, "ssl skip certificate verification", "no");
    if ( !strcmp(invalid_certificate,"yes")){
        if (netdata_validate_server == NETDATA_SSL_VALID_CERTIFICATE){
            info("Netdata is configured to accept invalid SSL certificate.");
            netdata_validate_server = NETDATA_SSL_INVALID_CERTIFICATE;
        }
    }

    netdata_ssl_ca_path = appconfig_get(&stream_config, CONFIG_SECTION_STREAM, "CApath", "/etc/ssl/certs/");
    netdata_ssl_ca_file = appconfig_get(&stream_config, CONFIG_SECTION_STREAM, "CAfile", "/etc/ssl/certs/certs.pem");
#endif

    return default_rrdpush_enabled;
}

#define CONNECTED_TO_SIZE 100

// data collection happens from multiple threads
// each of these threads calls rrdset_done()
// which in turn calls rrdset_done_push()
// which uses this pipe to notify the streaming thread
// that there are more data ready to be sent
#define PIPE_READ 0
#define PIPE_WRITE 1

// to have the remote netdata re-sync the charts
// to its current clock, we send for this many
// iterations a BEGIN line without microseconds
// this is for the first iterations of each chart
unsigned int remote_clock_resync_iterations = 60;

#define rrdpush_buffer_lock(host) netdata_mutex_lock(&((host)->rrdpush_sender_buffer_mutex))
#define rrdpush_buffer_unlock(host) netdata_mutex_unlock(&((host)->rrdpush_sender_buffer_mutex))

static inline int should_send_chart_matching(RRDSET *st) {
    if(unlikely(!rrdset_flag_check(st, RRDSET_FLAG_ENABLED))) {
        rrdset_flag_clear(st, RRDSET_FLAG_UPSTREAM_SEND);
        rrdset_flag_set(st, RRDSET_FLAG_UPSTREAM_IGNORE);
    }
    else if(!rrdset_flag_check(st, RRDSET_FLAG_UPSTREAM_SEND|RRDSET_FLAG_UPSTREAM_IGNORE)) {
        RRDHOST *host = st->rrdhost;

        if(simple_pattern_matches(host->rrdpush_send_charts_matching, st->id) ||
            simple_pattern_matches(host->rrdpush_send_charts_matching, st->name)) {
            rrdset_flag_clear(st, RRDSET_FLAG_UPSTREAM_IGNORE);
            rrdset_flag_set(st, RRDSET_FLAG_UPSTREAM_SEND);
        }
        else {
            rrdset_flag_clear(st, RRDSET_FLAG_UPSTREAM_SEND);
            rrdset_flag_set(st, RRDSET_FLAG_UPSTREAM_IGNORE);
        }
    }

    return(rrdset_flag_check(st, RRDSET_FLAG_UPSTREAM_SEND));
}

int configured_as_master() {
    struct section *section = NULL;
    int is_master = 0;

    appconfig_wrlock(&stream_config);
    for (section = stream_config.sections; section; section = section->next) {
        uuid_t uuid;

        if (uuid_parse(section->name, uuid) != -1 &&
            appconfig_get_boolean(&stream_config, section->name, "enabled", 0)) {
            is_master = 1;
            break;
        }
    }
    appconfig_unlock(&stream_config);

    return is_master;
}

// checks if the current chart definition has been sent
static inline int need_to_send_chart_definition(RRDSET *st) {
    rrdset_check_rdlock(st);

    if(unlikely(!(rrdset_flag_check(st, RRDSET_FLAG_UPSTREAM_EXPOSED))))
        return 1;

    RRDDIM *rd;
    rrddim_foreach_read(rd, st) {
        if(unlikely(!rd->exposed)) {
            #ifdef NETDATA_INTERNAL_CHECKS
            info("host '%s', chart '%s', dimension '%s' flag 'exposed' triggered chart refresh to upstream", st->rrdhost->hostname, st->id, rd->id);
            #endif
            return 1;
        }
    }

    return 0;
}

// sends the current chart definition
static inline void rrdpush_send_chart_definition_nolock(RRDSET *st) {
    RRDHOST *host = st->rrdhost;

    rrdset_flag_set(st, RRDSET_FLAG_UPSTREAM_EXPOSED);

    // properly set the name for the remote end to parse it
    char *name = "";
    if(likely(st->name)) {
        if(unlikely(strcmp(st->id, st->name))) {
            // they differ
            name = strchr(st->name, '.');
            if(name)
                name++;
            else
                name = "";
        }
    }

    // info("CHART '%s' '%s'", st->id, name);

    // send the chart
    buffer_sprintf(
            host->rrdpush_sender_buffer
            , "CHART \"%s\" \"%s\" \"%s\" \"%s\" \"%s\" \"%s\" \"%s\" %ld %d \"%s %s %s %s\" \"%s\" \"%s\"\n"
            , st->id
            , name
            , st->title
            , st->units
            , st->family
            , st->context
            , rrdset_type_name(st->chart_type)
            , st->priority
            , st->update_every
            , rrdset_flag_check(st, RRDSET_FLAG_OBSOLETE)?"obsolete":""
            , rrdset_flag_check(st, RRDSET_FLAG_DETAIL)?"detail":""
            , rrdset_flag_check(st, RRDSET_FLAG_STORE_FIRST)?"store_first":""
            , rrdset_flag_check(st, RRDSET_FLAG_HIDDEN)?"hidden":""
            , (st->plugin_name)?st->plugin_name:""
            , (st->module_name)?st->module_name:""
    );

    // send the dimensions
    RRDDIM *rd;
    rrddim_foreach_read(rd, st) {
        buffer_sprintf(
                host->rrdpush_sender_buffer
                , "DIMENSION \"%s\" \"%s\" \"%s\" " COLLECTED_NUMBER_FORMAT " " COLLECTED_NUMBER_FORMAT " \"%s %s %s\"\n"
                , rd->id
                , rd->name
                , rrd_algorithm_name(rd->algorithm)
                , rd->multiplier
                , rd->divisor
                , rrddim_flag_check(rd, RRDDIM_FLAG_OBSOLETE)?"obsolete":""
                , rrddim_flag_check(rd, RRDDIM_FLAG_HIDDEN)?"hidden":""
                , rrddim_flag_check(rd, RRDDIM_FLAG_DONT_DETECT_RESETS_OR_OVERFLOWS)?"noreset":""
        );
        rd->exposed = 1;
    }

    // send the chart local custom variables
    RRDSETVAR *rs;
    for(rs = st->variables; rs ;rs = rs->next) {
        if(unlikely(rs->type == RRDVAR_TYPE_CALCULATED && rs->options & RRDVAR_OPTION_CUSTOM_CHART_VAR)) {
            calculated_number *value = (calculated_number *) rs->value;

            buffer_sprintf(
                    host->rrdpush_sender_buffer
                    , "VARIABLE CHART %s = " CALCULATED_NUMBER_FORMAT "\n"
                    , rs->variable
                    , *value
            );
        }
    }

    st->upstream_resync_time = st->last_collected_time.tv_sec + (remote_clock_resync_iterations * st->update_every);
}

// sends the current chart dimensions
static inline void rrdpush_send_chart_metrics_nolock(RRDSET *st) {
    RRDHOST *host = st->rrdhost;
    buffer_sprintf(host->rrdpush_sender_buffer, "BEGIN \"%s\" %llu\n", st->id, (st->last_collected_time.tv_sec > st->upstream_resync_time)?st->usec_since_last_update:0);

    RRDDIM *rd;
    rrddim_foreach_read(rd, st) {
        if(rd->updated && rd->exposed)
            buffer_sprintf(host->rrdpush_sender_buffer
                           , "SET \"%s\" = " COLLECTED_NUMBER_FORMAT "\n"
                           , rd->id
                           , rd->collected_value
        );
    }

    buffer_strcat(host->rrdpush_sender_buffer, "END\n");
}

static void rrdpush_sender_thread_spawn(RRDHOST *host);

void rrdset_push_chart_definition_now(RRDSET *st) {
    RRDHOST *host = st->rrdhost;

    if(unlikely(!host->rrdpush_send_enabled || !should_send_chart_matching(st)))
        return;

    rrdset_rdlock(st);
    rrdpush_buffer_lock(host);
    rrdpush_send_chart_definition_nolock(st);
    rrdpush_buffer_unlock(host);
    rrdset_unlock(st);
}

void rrdset_done_push(RRDSET *st) {
    if(unlikely(!should_send_chart_matching(st)))
        return;

    RRDHOST *host = st->rrdhost;

    rrdpush_buffer_lock(host);

    if(unlikely(host->rrdpush_send_enabled && !host->rrdpush_sender_spawn))
        rrdpush_sender_thread_spawn(host);

    if(unlikely(!host->rrdpush_sender_buffer || !host->rrdpush_sender_connected)) {
        if(unlikely(!host->rrdpush_sender_error_shown))
            error("STREAM %s [send]: not ready - discarding collected metrics.", host->hostname);

        host->rrdpush_sender_error_shown = 1;

        rrdpush_buffer_unlock(host);
        return;
    }
    else if(unlikely(host->rrdpush_sender_error_shown)) {
        info("STREAM %s [send]: sending metrics...", host->hostname);
        host->rrdpush_sender_error_shown = 0;
    }

    if(need_to_send_chart_definition(st))
        rrdpush_send_chart_definition_nolock(st);

    rrdpush_send_chart_metrics_nolock(st);

    // signal the sender there are more data
    if(host->rrdpush_sender_pipe[PIPE_WRITE] != -1 && write(host->rrdpush_sender_pipe[PIPE_WRITE], " ", 1) == -1)
        error("STREAM %s [send]: cannot write to internal pipe", host->hostname);

    rrdpush_buffer_unlock(host);
}

// labels
void rrdpush_send_labels(RRDHOST *host) {
    if (!host->labels || !(host->labels_flag & LABEL_FLAG_UPDATE_STREAM) || (host->labels_flag & LABEL_FLAG_STOP_STREAM))
        return;

    rrdpush_buffer_lock(host);
    netdata_rwlock_rdlock(&host->labels_rwlock);

    struct label *labels = host->labels;
    while(labels) {
        buffer_sprintf(host->rrdpush_sender_buffer
                , "LABEL \"%s\" = %d %s\n"
                , labels->key
                , (int)labels->label_source
                , labels->value);

        labels = labels->next;
    }

    buffer_sprintf(host->rrdpush_sender_buffer
            , "OVERWRITE %s\n", "labels");

    netdata_rwlock_unlock(&host->labels_rwlock);

    if(host->rrdpush_sender_pipe[PIPE_WRITE] != -1 && write(host->rrdpush_sender_pipe[PIPE_WRITE], " ", 1) == -1)
        error("STREAM %s [send]: cannot write to internal pipe", host->hostname);

    rrdpush_buffer_unlock(host);
    host->labels_flag &= ~LABEL_FLAG_UPDATE_STREAM;
}
// ----------------------------------------------------------------------------
// rrdpush sender thread

static inline void rrdpush_sender_add_host_variable_to_buffer_nolock(RRDHOST *host, RRDVAR *rv) {
    calculated_number *value = (calculated_number *)rv->value;

    buffer_sprintf(
            host->rrdpush_sender_buffer
            , "VARIABLE HOST %s = " CALCULATED_NUMBER_FORMAT "\n"
            , rv->name
            , *value
    );

    debug(D_STREAM, "RRDVAR pushed HOST VARIABLE %s = " CALCULATED_NUMBER_FORMAT, rv->name, *value);
}

void rrdpush_sender_send_this_host_variable_now(RRDHOST *host, RRDVAR *rv) {
    if(host->rrdpush_send_enabled && host->rrdpush_sender_spawn && host->rrdpush_sender_connected) {
        rrdpush_buffer_lock(host);
        rrdpush_sender_add_host_variable_to_buffer_nolock(host, rv);
        rrdpush_buffer_unlock(host);
    }
}

static int rrdpush_sender_thread_custom_host_variables_callback(void *rrdvar_ptr, void *host_ptr) {
    RRDVAR *rv = (RRDVAR *)rrdvar_ptr;
    RRDHOST *host = (RRDHOST *)host_ptr;

    if(unlikely(rv->options & RRDVAR_OPTION_CUSTOM_HOST_VAR && rv->type == RRDVAR_TYPE_CALCULATED)) {
        rrdpush_sender_add_host_variable_to_buffer_nolock(host, rv);

        // return 1, so that the traversal will return the number of variables sent
        return 1;
    }

    // returning a negative number will break the traversal
    return 0;
}

static void rrdpush_sender_thread_send_custom_host_variables(RRDHOST *host) {
    int ret = rrdvar_callback_for_all_host_variables(host, rrdpush_sender_thread_custom_host_variables_callback, host);
    (void)ret;

    debug(D_STREAM, "RRDVAR sent %d VARIABLES", ret);
}

// resets all the chart, so that their definitions
// will be resent to the central netdata
static void rrdpush_sender_thread_reset_all_charts(RRDHOST *host) {
    rrdhost_rdlock(host);

    RRDSET *st;
    rrdset_foreach_read(st, host) {
        rrdset_flag_clear(st, RRDSET_FLAG_UPSTREAM_EXPOSED);

        st->upstream_resync_time = 0;

        rrdset_rdlock(st);

        RRDDIM *rd;
        rrddim_foreach_read(rd, st)
            rd->exposed = 0;

        rrdset_unlock(st);
    }

    rrdhost_unlock(host);
}

static inline void rrdpush_sender_thread_data_flush(RRDHOST *host) {
    rrdpush_buffer_lock(host);

    if(buffer_strlen(host->rrdpush_sender_buffer))
        error("STREAM %s [send]: discarding %zu bytes of metrics already in the buffer.", host->hostname, buffer_strlen(host->rrdpush_sender_buffer));

    buffer_flush(host->rrdpush_sender_buffer);

    rrdpush_sender_thread_reset_all_charts(host);
    rrdpush_sender_thread_send_custom_host_variables(host);

    rrdpush_buffer_unlock(host);
}

void rrdpush_sender_thread_stop(RRDHOST *host) {
    rrdpush_buffer_lock(host);
    rrdhost_wrlock(host);

    netdata_thread_t thr = 0;

    if(host->rrdpush_sender_spawn) {
        info("STREAM %s [send]: signaling sending thread to stop...", host->hostname);

        // signal the thread that we want to join it
        host->rrdpush_sender_join = 1;

        // copy the thread id, so that we will be waiting for the right one
        // even if a new one has been spawn
        thr = host->rrdpush_sender_thread;

        // signal it to cancel
        netdata_thread_cancel(host->rrdpush_sender_thread);
    }

    rrdhost_unlock(host);
    rrdpush_buffer_unlock(host);

    if(thr != 0) {
        info("STREAM %s [send]: waiting for the sending thread to stop...", host->hostname);
        void *result;
        netdata_thread_join(thr, &result);
        info("STREAM %s [send]: sending thread has exited.", host->hostname);
    }
}

static inline void rrdpush_sender_thread_close_socket(RRDHOST *host) {
    host->rrdpush_sender_connected = 0;

    if(host->rrdpush_sender_socket != -1) {
        close(host->rrdpush_sender_socket);
        host->rrdpush_sender_socket = -1;
    }
}

//called from client side
static int rrdpush_sender_thread_connect_to_master(RRDHOST *host, int default_port, int timeout, size_t *reconnects_counter, char *connected_to, size_t connected_to_size) {
    struct timeval tv = {
            .tv_sec = timeout,
            .tv_usec = 0
    };

    // make sure the socket is closed
    rrdpush_sender_thread_close_socket(host);

    debug(D_STREAM, "STREAM: Attempting to connect...");
    info("STREAM %s [send to %s]: connecting...", host->hostname, host->rrdpush_send_destination);

    host->rrdpush_sender_socket = connect_to_one_of(
            host->rrdpush_send_destination
            , default_port
            , &tv
            , reconnects_counter
            , connected_to
            , connected_to_size
    );

    if(unlikely(host->rrdpush_sender_socket == -1)) {
        error("STREAM %s [send to %s]: failed to connect", host->hostname, host->rrdpush_send_destination);
        return 0;
    }

    info("STREAM %s [send to %s]: initializing communication...", host->hostname, connected_to);

#ifdef ENABLE_HTTPS
    if( netdata_client_ctx ){
        host->ssl.flags = NETDATA_SSL_START;
        if (!host->ssl.conn){
            host->ssl.conn = SSL_new(netdata_client_ctx);
            if(!host->ssl.conn){
                error("Failed to allocate SSL structure.");
                host->ssl.flags = NETDATA_SSL_NO_HANDSHAKE;
            }
        }
        else{
            SSL_clear(host->ssl.conn);
        }

        if (host->ssl.conn)
        {
            if (SSL_set_fd(host->ssl.conn, host->rrdpush_sender_socket) != 1) {
                error("Failed to set the socket to the SSL on socket fd %d.", host->rrdpush_sender_socket);
                host->ssl.flags = NETDATA_SSL_NO_HANDSHAKE;
            } else{
                host->ssl.flags = NETDATA_SSL_HANDSHAKE_COMPLETE;
            }
        }
    }
    else {
        host->ssl.flags = NETDATA_SSL_NO_HANDSHAKE;
    }
#endif

    #define HTTP_HEADER_SIZE 8192
    char http[HTTP_HEADER_SIZE + 1];
    int eol = snprintfz(http, HTTP_HEADER_SIZE,
            "STREAM key=%s&hostname=%s&registry_hostname=%s&machine_guid=%s&update_every=%d&os=%s&timezone=%s&tags=%s"
                    "&NETDATA_SYSTEM_OS_NAME=%s"
                    "&NETDATA_SYSTEM_OS_ID=%s"
                    "&NETDATA_SYSTEM_OS_ID_LIKE=%s"
                    "&NETDATA_SYSTEM_OS_VERSION=%s"
                    "&NETDATA_SYSTEM_OS_VERSION_ID=%s"
                    "&NETDATA_SYSTEM_OS_DETECTION=%s"
                    "&NETDATA_SYSTEM_KERNEL_NAME=%s"
                    "&NETDATA_SYSTEM_KERNEL_VERSION=%s"
                    "&NETDATA_SYSTEM_ARCHITECTURE=%s"
                    "&NETDATA_SYSTEM_VIRTUALIZATION=%s"
                    "&NETDATA_SYSTEM_VIRT_DETECTION=%s"
                    "&NETDATA_SYSTEM_CONTAINER=%s"
                    "&NETDATA_SYSTEM_CONTAINER_DETECTION=%s"
                    "&NETDATA_PROTOCOL_VERSION=%s"
                    " HTTP/1.1\r\n"
                    "User-Agent: %s/%s\r\n"
                    "Accept: */*\r\n\r\n"
              , host->rrdpush_send_api_key
              , host->hostname
              , host->registry_hostname
              , host->machine_guid
              , default_rrd_update_every
              , host->os
              , host->timezone
              , (host->tags) ? host->tags : ""
              , (host->system_info->os_name) ? host->system_info->os_name : ""
              , (host->system_info->os_id) ? host->system_info->os_id : ""
              , (host->system_info->os_id_like) ? host->system_info->os_id_like : ""
              , (host->system_info->os_version) ? host->system_info->os_version : ""
              , (host->system_info->os_version_id) ? host->system_info->os_version_id : ""
              , (host->system_info->os_detection) ? host->system_info->os_detection : ""
              , (host->system_info->kernel_name) ? host->system_info->kernel_name : ""
              , (host->system_info->kernel_version) ? host->system_info->kernel_version : ""
              , (host->system_info->architecture) ? host->system_info->architecture : ""
              , (host->system_info->virtualization) ? host->system_info->virtualization : ""
              , (host->system_info->virt_detection) ? host->system_info->virt_detection : ""
              , (host->system_info->container) ? host->system_info->container : ""
              , (host->system_info->container_detection) ? host->system_info->container_detection : ""
              , STREAMING_PROTOCOL_VERSION
              , host->program_name
              , host->program_version
    );
    http[eol] = 0x00;

#ifdef ENABLE_HTTPS
    if (!host->ssl.flags) {
        ERR_clear_error();
        SSL_set_connect_state(host->ssl.conn);
        int err = SSL_connect(host->ssl.conn);
        if (err != 1){
            err = SSL_get_error(host->ssl.conn, err);
            error("SSL cannot connect with the server:  %s ",ERR_error_string((long)SSL_get_error(host->ssl.conn,err),NULL));
            if (netdata_use_ssl_on_stream == NETDATA_SSL_FORCE) {
                rrdpush_sender_thread_close_socket(host);
                return 0;
            }else {
                host->ssl.flags = NETDATA_SSL_NO_HANDSHAKE;
            }
        }
        else {
            if (netdata_use_ssl_on_stream == NETDATA_SSL_FORCE) {
                if (netdata_validate_server == NETDATA_SSL_VALID_CERTIFICATE) {
                    if ( security_test_certificate(host->ssl.conn)) {
                        error("Closing the stream connection, because the server SSL certificate is not valid.");
                        rrdpush_sender_thread_close_socket(host);
                        return 0;
                    }
                }
            }
        }
    }
    if(send_timeout(&host->ssl,host->rrdpush_sender_socket, http, strlen(http), 0, timeout) == -1) {
#else
    if(send_timeout(host->rrdpush_sender_socket, http, strlen(http), 0, timeout) == -1) {
#endif
        error("STREAM %s [send to %s]: failed to send HTTP header to remote netdata.", host->hostname, connected_to);
        rrdpush_sender_thread_close_socket(host);
        return 0;
    }

    info("STREAM %s [send to %s]: waiting response from remote netdata...", host->hostname, connected_to);

#ifdef ENABLE_HTTPS
    if(recv_timeout(&host->ssl,host->rrdpush_sender_socket, http, HTTP_HEADER_SIZE, 0, timeout) == -1) {
#else
    if(recv_timeout(host->rrdpush_sender_socket, http, HTTP_HEADER_SIZE, 0, timeout) == -1) {
#endif
        error("STREAM %s [send to %s]: remote netdata does not respond.", host->hostname, connected_to);
        rrdpush_sender_thread_close_socket(host);
        return 0;
    }

    int answer = strncmp(http, START_STREAMING_PROMPT_V2, strlen(START_STREAMING_PROMPT_V2));
    if(!answer) {
        host->labels_flag |= LABEL_FLAG_UPDATE_STREAM;
        host->labels_flag &= ~LABEL_FLAG_STOP_STREAM;
    } else {
        answer = strncmp(http, START_STREAMING_PROMPT, strlen(START_STREAMING_PROMPT));
        if(!answer) {
            host->labels_flag |= LABEL_FLAG_STOP_STREAM;
            host->labels_flag &= ~LABEL_FLAG_UPDATE_STREAM;
            info("STREAM %s [send to %s]: is using an old Netdata.", host->hostname,  connected_to);
        }
    }

    if(answer != 0) {
        error("STREAM %s [send to %s]: server is not replying properly (is it a netdata?).", host->hostname, connected_to);
        rrdpush_sender_thread_close_socket(host);
        return 0;
    }

    info("STREAM %s [send to %s]: established communication - ready to send metrics...", host->hostname, connected_to);

    if(sock_setnonblock(host->rrdpush_sender_socket) < 0)
        error("STREAM %s [send to %s]: cannot set non-blocking mode for socket.", host->hostname, connected_to);

    if(sock_enlarge_out(host->rrdpush_sender_socket) < 0)
        error("STREAM %s [send to %s]: cannot enlarge the socket buffer.", host->hostname, connected_to);

    debug(D_STREAM, "STREAM: Connected on fd %d...", host->rrdpush_sender_socket);

    return 1;
}

static void rrdpush_sender_thread_cleanup_callback(void *ptr) {
    RRDHOST *host = (RRDHOST *)ptr;

    rrdpush_buffer_lock(host);
    rrdhost_wrlock(host);

    info("STREAM %s [send]: sending thread cleans up...", host->hostname);

    rrdpush_sender_thread_close_socket(host);

    // close the pipe
    if(host->rrdpush_sender_pipe[PIPE_READ] != -1) {
        close(host->rrdpush_sender_pipe[PIPE_READ]);
        host->rrdpush_sender_pipe[PIPE_READ] = -1;
    }

    if(host->rrdpush_sender_pipe[PIPE_WRITE] != -1) {
        close(host->rrdpush_sender_pipe[PIPE_WRITE]);
        host->rrdpush_sender_pipe[PIPE_WRITE] = -1;
    }

    buffer_free(host->rrdpush_sender_buffer);
    host->rrdpush_sender_buffer = NULL;

    if(!host->rrdpush_sender_join) {
        info("STREAM %s [send]: sending thread detaches itself.", host->hostname);
        netdata_thread_detach(netdata_thread_self());
    }

    host->rrdpush_sender_spawn = 0;

    info("STREAM %s [send]: sending thread now exits.", host->hostname);

    rrdhost_unlock(host);
    rrdpush_buffer_unlock(host);
}

void *rrdpush_sender_thread(void *ptr) {
    RRDHOST *host = (RRDHOST *)ptr;

    if(!host->rrdpush_send_enabled || !host->rrdpush_send_destination || !*host->rrdpush_send_destination || !host->rrdpush_send_api_key || !*host->rrdpush_send_api_key) {
        error("STREAM %s [send]: thread created (task id %d), but host has streaming disabled.", host->hostname, gettid());
        return NULL;
    }

#ifdef ENABLE_HTTPS
    if (netdata_use_ssl_on_stream & NETDATA_SSL_FORCE ){
        security_start_ssl(NETDATA_SSL_CONTEXT_STREAMING);
        security_location_for_context(netdata_client_ctx, netdata_ssl_ca_file, netdata_ssl_ca_path);
    }
#endif

    info("STREAM %s [send]: thread created (task id %d)", host->hostname, gettid());

    int timeout = (int)appconfig_get_number(&stream_config, CONFIG_SECTION_STREAM, "timeout seconds", 60);
    int default_port = (int)appconfig_get_number(&stream_config, CONFIG_SECTION_STREAM, "default port", 19999);
    size_t max_size = (size_t)appconfig_get_number(&stream_config, CONFIG_SECTION_STREAM, "buffer size bytes", 1024 * 1024);
    unsigned int reconnect_delay = (unsigned int)appconfig_get_number(&stream_config, CONFIG_SECTION_STREAM, "reconnect delay seconds", 5);
    remote_clock_resync_iterations = (unsigned int)appconfig_get_number(&stream_config, CONFIG_SECTION_STREAM, "initial clock resync iterations", remote_clock_resync_iterations);
    char connected_to[CONNECTED_TO_SIZE + 1] = "";

    // initialize rrdpush globals
    host->rrdpush_sender_buffer = buffer_create(1);
    host->rrdpush_sender_connected = 0;
    if(pipe(host->rrdpush_sender_pipe) == -1) fatal("STREAM %s [send]: cannot create required pipe.", host->hostname);

    // initialize local variables
    size_t begin = 0;
    size_t reconnects_counter = 0;
    size_t sent_bytes = 0;
    size_t sent_bytes_on_this_connection = 0;
    size_t send_attempts = 0;


    time_t last_sent_t = 0;
    struct pollfd fds[2], *ifd, *ofd;
    nfds_t fdmax;

    ifd = &fds[0];
    ofd = &fds[1];

    size_t not_connected_loops = 0;

    netdata_thread_cleanup_push(rrdpush_sender_thread_cleanup_callback, host);

        for(; host->rrdpush_send_enabled && !netdata_exit ;) {
            // check for outstanding cancellation requests
            netdata_thread_testcancel();

            // if we don't have socket open, lets wait a bit
            if(unlikely(host->rrdpush_sender_socket == -1)) {
                send_attempts = 0;

                if(not_connected_loops == 0 && sent_bytes_on_this_connection > 0) {
                    // fast re-connection on first disconnect
                    sleep_usec(USEC_PER_MS * 500); // milliseconds
                }
                else {
                    // slow re-connection on repeating errors
                    sleep_usec(USEC_PER_SEC * reconnect_delay); // seconds
                }

                if(rrdpush_sender_thread_connect_to_master(host, default_port, timeout, &reconnects_counter, connected_to, CONNECTED_TO_SIZE)) {
                    last_sent_t = now_monotonic_sec();

                    // reset the buffer, to properly send charts and metrics
                    rrdpush_sender_thread_data_flush(host);

                    // send from the beginning
                    begin = 0;

                    // make sure the next reconnection will be immediate
                    not_connected_loops = 0;

                    // reset the bytes we have sent for this session
                    sent_bytes_on_this_connection = 0;

                    // let the data collection threads know we are ready
                    host->rrdpush_sender_connected = 1;
                }
                else {
                    // increase the failed connections counter
                    not_connected_loops++;

                    // reset the number of bytes sent
                    sent_bytes_on_this_connection = 0;
                }

                // loop through
                continue;
            }
            else if(unlikely(now_monotonic_sec() - last_sent_t > timeout)) {
                error("STREAM %s [send to %s]: could not send metrics for %d seconds - closing connection - we have sent %zu bytes on this connection via %zu send attempts.", host->hostname, connected_to, timeout, sent_bytes_on_this_connection, send_attempts);
                rrdpush_sender_thread_close_socket(host);
            }

            ifd->fd = host->rrdpush_sender_pipe[PIPE_READ];
            ifd->events = POLLIN;
            ifd->revents = 0;

            ofd->fd = host->rrdpush_sender_socket;
            ofd->revents = 0;
            if(ofd->fd != -1 && begin < buffer_strlen(host->rrdpush_sender_buffer)) {
                debug(D_STREAM, "STREAM: Requesting data output on streaming socket %d...", ofd->fd);
                ofd->events = POLLOUT;
                fdmax = 2;
                send_attempts++;
            }
            else {
                debug(D_STREAM, "STREAM: Not requesting data output on streaming socket %d (nothing to send now)...", ofd->fd);
                ofd->events = 0;
                fdmax = 1;
            }

            debug(D_STREAM, "STREAM: Waiting for poll() events (current buffer length %zu bytes)...", buffer_strlen(host->rrdpush_sender_buffer));
            if(unlikely(netdata_exit)) break;
            int retval = poll(fds, fdmax, 1000);
            if(unlikely(netdata_exit)) break;

            if(unlikely(retval == -1)) {
                debug(D_STREAM, "STREAM: poll() failed (current buffer length %zu bytes)...", buffer_strlen(host->rrdpush_sender_buffer));

                if(errno == EAGAIN || errno == EINTR) {
                    debug(D_STREAM, "STREAM: poll() failed with EAGAIN or EINTR...");
                }
                else {
                    error("STREAM %s [send to %s]: failed to poll(). Closing socket.", host->hostname, connected_to);
                    rrdpush_sender_thread_close_socket(host);
                }

                continue;
            }
            else if(likely(retval)) {
                if (ifd->revents & POLLIN || ifd->revents & POLLPRI) {
                    debug(D_STREAM, "STREAM: Data added to send buffer (current buffer length %zu bytes)...", buffer_strlen(host->rrdpush_sender_buffer));

                    char buffer[1000 + 1];
                    if (read(host->rrdpush_sender_pipe[PIPE_READ], buffer, 1000) == -1)
                        error("STREAM %s [send to %s]: cannot read from internal pipe.", host->hostname, connected_to);
                }

                if (ofd->revents & POLLOUT) {
                    rrdpush_send_labels(host);

                    if (begin < buffer_strlen(host->rrdpush_sender_buffer)) {
                        debug(D_STREAM, "STREAM: Sending data (current buffer length %zu bytes, begin = %zu)...", buffer_strlen(host->rrdpush_sender_buffer), begin);

                        // BEGIN RRDPUSH LOCKED SESSION

                        // during this session, data collectors
                        // will not be able to append data to our buffer
                        // but the socket is in non-blocking mode
                        // so, we will not block at send()

                        netdata_thread_disable_cancelability();

                        debug(D_STREAM, "STREAM: Getting exclusive lock on host...");
                        rrdpush_buffer_lock(host);

                        debug(D_STREAM, "STREAM: Sending data, starting from %zu, size %zu...", begin, buffer_strlen(host->rrdpush_sender_buffer));
                        ssize_t ret;
#ifdef ENABLE_HTTPS
                        SSL *conn = host->ssl.conn ;
                        if(conn && !host->ssl.flags) {
                            ret = SSL_write(conn,&host->rrdpush_sender_buffer->buffer[begin], buffer_strlen(host->rrdpush_sender_buffer) - begin);
                        } else {
                            ret = send(host->rrdpush_sender_socket, &host->rrdpush_sender_buffer->buffer[begin], buffer_strlen(host->rrdpush_sender_buffer) - begin, MSG_DONTWAIT);
                        }
#else
                        ret = send(host->rrdpush_sender_socket, &host->rrdpush_sender_buffer->buffer[begin], buffer_strlen(host->rrdpush_sender_buffer) - begin, MSG_DONTWAIT);
#endif
                        if (unlikely(ret == -1)) {
                            if (errno != EAGAIN && errno != EINTR && errno != EWOULDBLOCK) {
                                debug(D_STREAM, "STREAM: Send failed - closing socket...");
                                error("STREAM %s [send to %s]: failed to send metrics - closing connection - we have sent %zu bytes on this connection.", host->hostname, connected_to, sent_bytes_on_this_connection);
                                rrdpush_sender_thread_close_socket(host);
                            }
                            else {
                                debug(D_STREAM, "STREAM: Send failed - will retry...");
                            }
                        }
                        else if (likely(ret > 0)) {
                            // DEBUG - dump the string to see it
                            //char c = host->rrdpush_sender_buffer->buffer[begin + ret];
                            //host->rrdpush_sender_buffer->buffer[begin + ret] = '\0';
                            //debug(D_STREAM, "STREAM: sent from %zu to %zd:\n%s\n", begin, ret, &host->rrdpush_sender_buffer->buffer[begin]);
                            //host->rrdpush_sender_buffer->buffer[begin + ret] = c;

                            sent_bytes_on_this_connection += ret;
                            sent_bytes += ret;
                            begin += ret;

                            if (begin == buffer_strlen(host->rrdpush_sender_buffer)) {
                                // we send it all

                                debug(D_STREAM, "STREAM: Sent %zd bytes (the whole buffer)...", ret);
                                buffer_flush(host->rrdpush_sender_buffer);
                                begin = 0;
                            }
                            else {
                                debug(D_STREAM, "STREAM: Sent %zd bytes (part of the data buffer)...", ret);
                            }

                            last_sent_t = now_monotonic_sec();
                        }
                        else {
                            debug(D_STREAM, "STREAM: send() returned %zd - closing the socket...", ret);
                            error("STREAM %s [send to %s]: failed to send metrics (send() returned %zd) - closing connection - we have sent %zu bytes on this connection.",
                                  host->hostname, connected_to, ret, sent_bytes_on_this_connection);
                            rrdpush_sender_thread_close_socket(host);
                        }

                        debug(D_STREAM, "STREAM: Releasing exclusive lock on host...");
                        rrdpush_buffer_unlock(host);

                        netdata_thread_enable_cancelability();

                        // END RRDPUSH LOCKED SESSION
                    }
                    else {
                        debug(D_STREAM, "STREAM: we have sent the entire buffer, but we received POLLOUT...");
                    }
                }

                if(host->rrdpush_sender_socket != -1) {
                    char *error = NULL;

                    if (unlikely(ofd->revents & POLLERR))
                        error = "socket reports errors (POLLERR)";

                    else if (unlikely(ofd->revents & POLLHUP))
                        error = "connection closed by remote end (POLLHUP)";

                    else if (unlikely(ofd->revents & POLLNVAL))
                        error = "connection is invalid (POLLNVAL)";

                    if(unlikely(error)) {
                        debug(D_STREAM, "STREAM: %s - closing socket...", error);
                        error("STREAM %s [send to %s]: %s - reopening socket - we have sent %zu bytes on this connection.", host->hostname, connected_to, error, sent_bytes_on_this_connection);
                        rrdpush_sender_thread_close_socket(host);
                    }
                }
            }
            else {
                debug(D_STREAM, "STREAM: poll() timed out.");
            }

            // protection from overflow
            if(buffer_strlen(host->rrdpush_sender_buffer) > max_size) {
                debug(D_STREAM, "STREAM: Buffer is too big (%zu bytes), bigger than the max (%zu) - flushing it...", buffer_strlen(host->rrdpush_sender_buffer), max_size);
                errno = 0;
                error("STREAM %s [send to %s]: too many data pending - buffer is %zu bytes long, %zu unsent - we have sent %zu bytes in total, %zu on this connection. Closing connection to flush the data.", host->hostname, connected_to, host->rrdpush_sender_buffer->len, host->rrdpush_sender_buffer->len - begin, sent_bytes, sent_bytes_on_this_connection);
                rrdpush_sender_thread_close_socket(host);
            }
        }

    netdata_thread_cleanup_pop(1);
    return NULL;
}


// ----------------------------------------------------------------------------
// rrdpush receiver thread

static void log_stream_connection(const char *client_ip, const char *client_port, const char *api_key, const char *machine_guid, const char *host, const char *msg) {
    log_access("STREAM: %d '[%s]:%s' '%s' host '%s' api key '%s' machine guid '%s'", gettid(), client_ip, client_port, msg, host, api_key, machine_guid);
}

static RRDPUSH_MULTIPLE_CONNECTIONS_STRATEGY get_multiple_connections_strategy(struct config *c, const char *section, const char *name, RRDPUSH_MULTIPLE_CONNECTIONS_STRATEGY def) {
    char *value;
    switch(def) {
        default:
        case RRDPUSH_MULTIPLE_CONNECTIONS_ALLOW:
            value = "allow";
            break;

        case RRDPUSH_MULTIPLE_CONNECTIONS_DENY_NEW:
            value = "deny";
            break;
    }

    value = appconfig_get(c, section, name, value);

    RRDPUSH_MULTIPLE_CONNECTIONS_STRATEGY ret = def;

    if(strcasecmp(value, "allow") == 0 || strcasecmp(value, "permit") == 0 || strcasecmp(value, "accept") == 0)
        ret = RRDPUSH_MULTIPLE_CONNECTIONS_ALLOW;

    else if(strcasecmp(value, "deny") == 0 || strcasecmp(value, "reject") == 0 || strcasecmp(value, "block") == 0)
        ret = RRDPUSH_MULTIPLE_CONNECTIONS_DENY_NEW;

    else
        error("Invalid stream config value at section [%s], setting '%s', value '%s'", section, name, value);

    return ret;
}

static int rrdpush_receive(int fd
                           , const char *key
                           , const char *hostname
                           , const char *registry_hostname
                           , const char *machine_guid
                           , const char *os
                           , const char *timezone
                           , const char *tags
                           , const char *program_name
                           , const char *program_version
                           , struct rrdhost_system_info *system_info
                           , int update_every
                           , char *client_ip
                           , char *client_port
                           , int stream_flags
#ifdef ENABLE_HTTPS
                           , struct netdata_ssl *ssl
#endif
) {
    RRDHOST *host;
    int history = default_rrd_history_entries;
    RRD_MEMORY_MODE mode = default_rrd_memory_mode;
    int health_enabled = default_health_enabled;
    int rrdpush_enabled = default_rrdpush_enabled;
    char *rrdpush_destination = default_rrdpush_destination;
    char *rrdpush_api_key = default_rrdpush_api_key;
    char *rrdpush_send_charts_matching = default_rrdpush_send_charts_matching;
    time_t alarms_delay = 60;
    RRDPUSH_MULTIPLE_CONNECTIONS_STRATEGY rrdpush_multiple_connections_strategy = RRDPUSH_MULTIPLE_CONNECTIONS_ALLOW;

    update_every = (int)appconfig_get_number(&stream_config, machine_guid, "update every", update_every);
    if(update_every < 0) update_every = 1;

    history = (int)appconfig_get_number(&stream_config, key, "default history", history);
    history = (int)appconfig_get_number(&stream_config, machine_guid, "history", history);
    if(history < 5) history = 5;

    mode = rrd_memory_mode_id(appconfig_get(&stream_config, key, "default memory mode", rrd_memory_mode_name(mode)));
    mode = rrd_memory_mode_id(appconfig_get(&stream_config, machine_guid, "memory mode", rrd_memory_mode_name(mode)));

    health_enabled = appconfig_get_boolean_ondemand(&stream_config, key, "health enabled by default", health_enabled);
    health_enabled = appconfig_get_boolean_ondemand(&stream_config, machine_guid, "health enabled", health_enabled);

    alarms_delay = appconfig_get_number(&stream_config, key, "default postpone alarms on connect seconds", alarms_delay);
    alarms_delay = appconfig_get_number(&stream_config, machine_guid, "postpone alarms on connect seconds", alarms_delay);

    rrdpush_enabled = appconfig_get_boolean(&stream_config, key, "default proxy enabled", rrdpush_enabled);
    rrdpush_enabled = appconfig_get_boolean(&stream_config, machine_guid, "proxy enabled", rrdpush_enabled);

    rrdpush_destination = appconfig_get(&stream_config, key, "default proxy destination", rrdpush_destination);
    rrdpush_destination = appconfig_get(&stream_config, machine_guid, "proxy destination", rrdpush_destination);

    rrdpush_api_key = appconfig_get(&stream_config, key, "default proxy api key", rrdpush_api_key);
    rrdpush_api_key = appconfig_get(&stream_config, machine_guid, "proxy api key", rrdpush_api_key);

    rrdpush_multiple_connections_strategy = get_multiple_connections_strategy(&stream_config, key, "multiple connections", rrdpush_multiple_connections_strategy);
    rrdpush_multiple_connections_strategy = get_multiple_connections_strategy(&stream_config, machine_guid, "multiple connections", rrdpush_multiple_connections_strategy);

    rrdpush_send_charts_matching = appconfig_get(&stream_config, key, "default proxy send charts matching", rrdpush_send_charts_matching);
    rrdpush_send_charts_matching = appconfig_get(&stream_config, machine_guid, "proxy send charts matching", rrdpush_send_charts_matching);

    tags = appconfig_set_default(&stream_config, machine_guid, "host tags", (tags)?tags:"");
    if(tags && !*tags) tags = NULL;

    if (strcmp(machine_guid, localhost->machine_guid) == 0) {
        log_stream_connection(client_ip, client_port, key, machine_guid, hostname, "DENIED - ATTEMPT TO RECEIVE METRICS FROM MACHINE_GUID IDENTICAL TO MASTER");
        error("STREAM %s [receive from %s:%s]: denied to receive metrics, machine GUID [%s] is my own. Did you copy the master/proxy machine guid to a slave?", hostname, client_ip, client_port, machine_guid);
        close(fd);
        return 1;
    }
    else
        host = rrdhost_find_or_create(
                hostname
                , registry_hostname
                , machine_guid
                , os
                , timezone
                , tags
                , program_name
                , program_version
                , update_every
                , history
                , mode
                , (unsigned int)(health_enabled != CONFIG_BOOLEAN_NO)
                , (unsigned int)(rrdpush_enabled && rrdpush_destination && *rrdpush_destination && rrdpush_api_key && *rrdpush_api_key)
                , rrdpush_destination
                , rrdpush_api_key
                , rrdpush_send_charts_matching
                , system_info
        );

    if(!host) {
        close(fd);
        log_stream_connection(client_ip, client_port, key, machine_guid, hostname, "FAILED - CANNOT ACQUIRE HOST");
        error("STREAM %s [receive from [%s]:%s]: failed to find/create host structure.", hostname, client_ip, client_port);
        return 1;
    }

#ifdef NETDATA_INTERNAL_CHECKS
    info("STREAM %s [receive from [%s]:%s]: client willing to stream metrics for host '%s' with machine_guid '%s': update every = %d, history = %ld, memory mode = %s, health %s, tags '%s'"
         , hostname
         , client_ip
         , client_port
         , host->hostname
         , host->machine_guid
         , host->rrd_update_every
         , host->rrd_history_entries
         , rrd_memory_mode_name(host->rrd_memory_mode)
         , (health_enabled == CONFIG_BOOLEAN_NO)?"disabled":((health_enabled == CONFIG_BOOLEAN_YES)?"enabled":"auto")
         , host->tags?host->tags:""
    );
#endif // NETDATA_INTERNAL_CHECKS

    struct plugind cd = {
            .enabled = 1,
            .update_every = default_rrd_update_every,
            .pid = 0,
            .serial_failures = 0,
            .successful_collections = 0,
            .obsolete = 0,
            .started_t = now_realtime_sec(),
            .next = NULL,
    };

    // put the client IP and port into the buffers used by plugins.d
    snprintfz(cd.id,           CONFIG_MAX_NAME,  "%s:%s", client_ip, client_port);
    snprintfz(cd.filename,     FILENAME_MAX,     "%s:%s", client_ip, client_port);
    snprintfz(cd.fullfilename, FILENAME_MAX,     "%s:%s", client_ip, client_port);
    snprintfz(cd.cmd,          PLUGINSD_CMD_MAX, "%s:%s", client_ip, client_port);

    info("STREAM %s [receive from [%s]:%s]: initializing communication...", host->hostname, client_ip, client_port);
    char *initial_response;
    if (stream_flags & LABEL_FLAG_UPDATE_STREAM) {
        info("STREAM %s [receive from [%s]:%s]: Netdata is using the newest stream protocol.", host->hostname, client_ip, client_port);
        initial_response = START_STREAMING_PROMPT_V2;
    } else {
        info("STREAM %s [receive from [%s]:%s]: Netdata is using an old protocol.", host->hostname, client_ip, client_port);
        initial_response = START_STREAMING_PROMPT;
    }
#ifdef ENABLE_HTTPS
    host->stream_ssl.conn = ssl->conn;
    host->stream_ssl.flags = ssl->flags;
    if(send_timeout(ssl, fd, initial_response, strlen(initial_response), 0, 60) != (ssize_t)strlen(initial_response)) {
#else
    if(send_timeout(fd, initial_response, strlen(initial_response), 0, 60) != strlen(initial_response)) {
#endif
        log_stream_connection(client_ip, client_port, key, host->machine_guid, host->hostname, "FAILED - CANNOT REPLY");
        error("STREAM %s [receive from [%s]:%s]: cannot send ready command.", host->hostname, client_ip, client_port);
        close(fd);
        return 0;
    }

    // remove the non-blocking flag from the socket
    if(sock_delnonblock(fd) < 0)
        error("STREAM %s [receive from [%s]:%s]: cannot remove the non-blocking flag from socket %d", host->hostname, client_ip, client_port, fd);

    // convert the socket to a FILE *
    FILE *fp = fdopen(fd, "r");
    if(!fp) {
        log_stream_connection(client_ip, client_port, key, host->machine_guid, host->hostname, "FAILED - SOCKET ERROR");
        error("STREAM %s [receive from [%s]:%s]: failed to get a FILE for FD %d.", host->hostname, client_ip, client_port, fd);
        close(fd);
        return 0;
    }

    rrdhost_wrlock(host);
    if(host->connected_senders > 0) {
        switch(rrdpush_multiple_connections_strategy) {
            case RRDPUSH_MULTIPLE_CONNECTIONS_ALLOW:
                info("STREAM %s [receive from [%s]:%s]: multiple streaming connections for the same host detected. If multiple netdata are pushing metrics for the same charts, at the same time, the result is unexpected.", host->hostname, client_ip, client_port);
                break;

            case RRDPUSH_MULTIPLE_CONNECTIONS_DENY_NEW:
                rrdhost_unlock(host);
                log_stream_connection(client_ip, client_port, key, host->machine_guid, host->hostname, "REJECTED - ALREADY CONNECTED");
                info("STREAM %s [receive from [%s]:%s]: multiple streaming connections for the same host detected. Rejecting new connection.", host->hostname, client_ip, client_port);
                fclose(fp);
                return 0;
        }
    }

    rrdhost_flag_clear(host, RRDHOST_FLAG_ORPHAN);
    host->connected_senders++;
    host->senders_disconnected_time = 0;
    host->labels_flag = stream_flags;

    if(health_enabled != CONFIG_BOOLEAN_NO) {
        if(alarms_delay > 0) {
            host->health_delay_up_to = now_realtime_sec() + alarms_delay;
            info("Postponing health checks for %ld seconds, on host '%s', because it was just connected."
            , alarms_delay
            , host->hostname
            );
        }
    }
    rrdhost_unlock(host);

    // call the plugins.d processor to receive the metrics
    info("STREAM %s [receive from [%s]:%s]: receiving metrics...", host->hostname, client_ip, client_port);
    log_stream_connection(client_ip, client_port, key, host->machine_guid, host->hostname, "CONNECTED");

    size_t count = pluginsd_process(host, &cd, fp, 1);

    log_stream_connection(client_ip, client_port, key, host->machine_guid, host->hostname, "DISCONNECTED");
    error("STREAM %s [receive from [%s]:%s]: disconnected (completed %zu updates).", host->hostname, client_ip, client_port, count);

    rrdhost_wrlock(host);
    host->senders_disconnected_time = now_realtime_sec();
    host->connected_senders--;
    if(!host->connected_senders) {
        rrdhost_flag_set(host, RRDHOST_FLAG_ORPHAN);
        if(health_enabled == CONFIG_BOOLEAN_AUTO)
            host->health_enabled = 0;
    }
    rrdhost_unlock(host);

    if(host->connected_senders == 0)
        rrdpush_sender_thread_stop(host);

    // cleanup
    fclose(fp);

    return (int)count;
}

struct rrdpush_thread {
    int fd;
    char *key;
    char *hostname;
    char *registry_hostname;
    char *machine_guid;
    char *os;
    char *timezone;
    char *tags;
    char *client_ip;
    char *client_port;
    char *program_name;
    char *program_version;
    struct rrdhost_system_info *system_info;
    int update_every;
    int stream_flags;
#ifdef ENABLE_HTTPS
    struct netdata_ssl ssl;
#endif
};

static void rrdpush_receiver_thread_cleanup(void *ptr) {
    static __thread int executed = 0;
    if(!executed) {
        executed = 1;
        struct rrdpush_thread *rpt = (struct rrdpush_thread *) ptr;

        info("STREAM %s [receive from [%s]:%s]: receive thread ended (task id %d)", rpt->hostname, rpt->client_ip, rpt->client_port, gettid());

        freez(rpt->key);
        freez(rpt->hostname);
        freez(rpt->registry_hostname);
        freez(rpt->machine_guid);
        freez(rpt->os);
        freez(rpt->timezone);
        freez(rpt->tags);
        freez(rpt->client_ip);
        freez(rpt->client_port);
        freez(rpt->program_name);
        freez(rpt->program_version);
#ifdef ENABLE_HTTPS
        if(rpt->ssl.conn){
            SSL_free(rpt->ssl.conn);
        }
#endif
        freez(rpt);

    }
}

static void *rrdpush_receiver_thread(void *ptr) {
    netdata_thread_cleanup_push(rrdpush_receiver_thread_cleanup, ptr);

    struct rrdpush_thread *rpt = (struct rrdpush_thread *)ptr;
    info("STREAM %s [%s]:%s: receive thread created (task id %d)", rpt->hostname, rpt->client_ip, rpt->client_port, gettid());

    rrdpush_receive(
	    rpt->fd
	    , rpt->key
	    , rpt->hostname
	    , rpt->registry_hostname
	    , rpt->machine_guid
	    , rpt->os
	    , rpt->timezone
	    , rpt->tags
	    , rpt->program_name
	    , rpt->program_version
        , rpt->system_info
	    , rpt->update_every
	    , rpt->client_ip
	    , rpt->client_port
	    , rpt->stream_flags
#ifdef ENABLE_HTTPS
	    , &rpt->ssl
#endif
    );

    netdata_thread_cleanup_pop(1);
    return NULL;
}

static void rrdpush_sender_thread_spawn(RRDHOST *host) {
    rrdhost_wrlock(host);

    if(!host->rrdpush_sender_spawn) {
        char tag[NETDATA_THREAD_TAG_MAX + 1];
        snprintfz(tag, NETDATA_THREAD_TAG_MAX, "STREAM_SENDER[%s]", host->hostname);

        if(netdata_thread_create(&host->rrdpush_sender_thread, tag, NETDATA_THREAD_OPTION_JOINABLE, rrdpush_sender_thread, (void *) host))
            error("STREAM %s [send]: failed to create new thread for client.", host->hostname);
        else
            host->rrdpush_sender_spawn = 1;
    }

    rrdhost_unlock(host);
}

int rrdpush_receiver_permission_denied(struct web_client *w) {
    // we always respond with the same message and error code
    // to prevent an attacker from gaining info about the error
    buffer_flush(w->response.data);
    buffer_sprintf(w->response.data, "You are not permitted to access this. Check the logs for more info.");
    return 401;
}

int rrdpush_receiver_too_busy_now(struct web_client *w) {
    // we always respond with the same message and error code
    // to prevent an attacker from gaining info about the error
    buffer_flush(w->response.data);
    buffer_sprintf(w->response.data, "The server is too busy now to accept this request. Try later.");
    return 503;
}

int rrdpush_receiver_thread_spawn(RRDHOST *host, struct web_client *w, char *url) {
    (void)host;

    info("clients wants to STREAM metrics.");

    char *key = NULL, *hostname = NULL, *registry_hostname = NULL, *machine_guid = NULL, *os = "unknown", *timezone = "unknown", *tags = NULL;
    int update_every = default_rrd_update_every;
    char buf[GUID_LEN + 1];
    int stream_flags = LABEL_FLAG_STOP_STREAM;

    struct rrdhost_system_info *system_info = callocz(1, sizeof(struct rrdhost_system_info));

    while(url) {
        char *value = mystrsep(&url, "&");
        if(!value || !*value) continue;

        char *name = mystrsep(&value, "=");
        if(!name || !*name) continue;
        if(!value || !*value) continue;

        if(!strcmp(name, "key"))
            key = value;
        else if(!strcmp(name, "hostname"))
            hostname = value;
        else if(!strcmp(name, "registry_hostname"))
            registry_hostname = value;
        else if(!strcmp(name, "machine_guid"))
            machine_guid = value;
        else if(!strcmp(name, "update_every"))
            update_every = (int)strtoul(value, NULL, 0);
        else if(!strcmp(name, "os"))
            os = value;
        else if(!strcmp(name, "timezone"))
            timezone = value;
        else if(!strcmp(name, "tags"))
            tags = value;
        else {
            if(!strcmp(name, "NETDATA_PROTOCOL_VERSION"))
                stream_flags = LABEL_FLAG_UPDATE_STREAM;
            else
                if (unlikely(rrdhost_set_system_info_variable(system_info, name, value))) {
                    info("STREAM [receive from [%s]:%s]: request has parameter '%s' = '%s', which is not used.",
                     w->client_ip, w->client_port, key, value);
                }
        }
    }

    if(!key || !*key) {
        rrdhost_system_info_free(system_info);
        log_stream_connection(w->client_ip, w->client_port, (key && *key)?key:"-", (machine_guid && *machine_guid)?machine_guid:"-", (hostname && *hostname)?hostname:"-", "ACCESS DENIED - NO KEY");
        error("STREAM [receive from [%s]:%s]: request without an API key. Forbidding access.", w->client_ip, w->client_port);
        return rrdpush_receiver_permission_denied(w);
    }

    if(!hostname || !*hostname) {
        rrdhost_system_info_free(system_info);
        log_stream_connection(w->client_ip, w->client_port, (key && *key)?key:"-", (machine_guid && *machine_guid)?machine_guid:"-", (hostname && *hostname)?hostname:"-", "ACCESS DENIED - NO HOSTNAME");
        error("STREAM [receive from [%s]:%s]: request without a hostname. Forbidding access.", w->client_ip, w->client_port);
        return rrdpush_receiver_permission_denied(w);
    }

    if(!machine_guid || !*machine_guid) {
        rrdhost_system_info_free(system_info);
        log_stream_connection(w->client_ip, w->client_port, (key && *key)?key:"-", (machine_guid && *machine_guid)?machine_guid:"-", (hostname && *hostname)?hostname:"-", "ACCESS DENIED - NO MACHINE GUID");
        error("STREAM [receive from [%s]:%s]: request without a machine GUID. Forbidding access.", w->client_ip, w->client_port);
        return rrdpush_receiver_permission_denied(w);
    }

    if(regenerate_guid(key, buf) == -1) {
        rrdhost_system_info_free(system_info);
        log_stream_connection(w->client_ip, w->client_port, (key && *key)?key:"-", (machine_guid && *machine_guid)?machine_guid:"-", (hostname && *hostname)?hostname:"-", "ACCESS DENIED - INVALID KEY");
        error("STREAM [receive from [%s]:%s]: API key '%s' is not valid GUID (use the command uuidgen to generate one). Forbidding access.", w->client_ip, w->client_port, key);
        return rrdpush_receiver_permission_denied(w);
    }

    if(regenerate_guid(machine_guid, buf) == -1) {
        rrdhost_system_info_free(system_info);
        log_stream_connection(w->client_ip, w->client_port, (key && *key)?key:"-", (machine_guid && *machine_guid)?machine_guid:"-", (hostname && *hostname)?hostname:"-", "ACCESS DENIED - INVALID MACHINE GUID");
        error("STREAM [receive from [%s]:%s]: machine GUID '%s' is not GUID. Forbidding access.", w->client_ip, w->client_port, machine_guid);
        return rrdpush_receiver_permission_denied(w);
    }

    if(!appconfig_get_boolean(&stream_config, key, "enabled", 0)) {
        rrdhost_system_info_free(system_info);
        log_stream_connection(w->client_ip, w->client_port, (key && *key)?key:"-", (machine_guid && *machine_guid)?machine_guid:"-", (hostname && *hostname)?hostname:"-", "ACCESS DENIED - KEY NOT ENABLED");
        error("STREAM [receive from [%s]:%s]: API key '%s' is not allowed. Forbidding access.", w->client_ip, w->client_port, key);
        return rrdpush_receiver_permission_denied(w);
    }

    {
        SIMPLE_PATTERN *key_allow_from = simple_pattern_create(appconfig_get(&stream_config, key, "allow from", "*"), NULL, SIMPLE_PATTERN_EXACT);
        if(key_allow_from) {
            if(!simple_pattern_matches(key_allow_from, w->client_ip)) {
                simple_pattern_free(key_allow_from);
                rrdhost_system_info_free(system_info);
                log_stream_connection(w->client_ip, w->client_port, (key && *key)?key:"-", (machine_guid && *machine_guid)?machine_guid:"-", (hostname && *hostname) ? hostname : "-", "ACCESS DENIED - KEY NOT ALLOWED FROM THIS IP");
                error("STREAM [receive from [%s]:%s]: API key '%s' is not permitted from this IP. Forbidding access.", w->client_ip, w->client_port, key);
                return rrdpush_receiver_permission_denied(w);
            }
            simple_pattern_free(key_allow_from);
        }
    }

    if(!appconfig_get_boolean(&stream_config, machine_guid, "enabled", 1)) {
        rrdhost_system_info_free(system_info);
        log_stream_connection(w->client_ip, w->client_port, (key && *key)?key:"-", (machine_guid && *machine_guid)?machine_guid:"-", (hostname && *hostname)?hostname:"-", "ACCESS DENIED - MACHINE GUID NOT ENABLED");
        error("STREAM [receive from [%s]:%s]: machine GUID '%s' is not allowed. Forbidding access.", w->client_ip, w->client_port, machine_guid);
        return rrdpush_receiver_permission_denied(w);
    }

    {
        SIMPLE_PATTERN *machine_allow_from = simple_pattern_create(appconfig_get(&stream_config, machine_guid, "allow from", "*"), NULL, SIMPLE_PATTERN_EXACT);
        if(machine_allow_from) {
            if(!simple_pattern_matches(machine_allow_from, w->client_ip)) {
                simple_pattern_free(machine_allow_from);
                rrdhost_system_info_free(system_info);
                log_stream_connection(w->client_ip, w->client_port, (key && *key)?key:"-", (machine_guid && *machine_guid)?machine_guid:"-", (hostname && *hostname) ? hostname : "-", "ACCESS DENIED - MACHINE GUID NOT ALLOWED FROM THIS IP");
                error("STREAM [receive from [%s]:%s]: Machine GUID '%s' is not permitted from this IP. Forbidding access.", w->client_ip, w->client_port, machine_guid);
                return rrdpush_receiver_permission_denied(w);
            }
            simple_pattern_free(machine_allow_from);
        }
    }

    if(unlikely(web_client_streaming_rate_t > 0)) {
        static netdata_mutex_t stream_rate_mutex = NETDATA_MUTEX_INITIALIZER;
        static volatile time_t last_stream_accepted_t = 0;

        netdata_mutex_lock(&stream_rate_mutex);
        time_t now = now_realtime_sec();

        if(unlikely(last_stream_accepted_t == 0))
            last_stream_accepted_t = now;

        if(now - last_stream_accepted_t < web_client_streaming_rate_t) {
            netdata_mutex_unlock(&stream_rate_mutex);
            rrdhost_system_info_free(system_info);
            error("STREAM [receive from [%s]:%s]: too busy to accept new streaming request. Will be allowed in %ld secs.", w->client_ip, w->client_port, (long)(web_client_streaming_rate_t - (now - last_stream_accepted_t)));
            return rrdpush_receiver_too_busy_now(w);
        }

        last_stream_accepted_t = now;
        netdata_mutex_unlock(&stream_rate_mutex);
    }

    struct rrdpush_thread *rpt = callocz(1, sizeof(struct rrdpush_thread));
    rpt->fd                = w->ifd;
    rpt->key               = strdupz(key);
    rpt->hostname          = strdupz(hostname);
    rpt->registry_hostname = strdupz((registry_hostname && *registry_hostname)?registry_hostname:hostname);
    rpt->machine_guid      = strdupz(machine_guid);
    rpt->os                = strdupz(os);
    rpt->timezone          = strdupz(timezone);
    rpt->tags              = (tags)?strdupz(tags):NULL;
    rpt->client_ip         = strdupz(w->client_ip);
    rpt->client_port       = strdupz(w->client_port);
    rpt->update_every      = update_every;
    rpt->system_info       = system_info;
    rpt->stream_flags      = stream_flags;
#ifdef ENABLE_HTTPS
    rpt->ssl.conn          = w->ssl.conn;
    rpt->ssl.flags         = w->ssl.flags;

    w->ssl.conn = NULL;
    w->ssl.flags = NETDATA_SSL_START;
#endif

    if(w->user_agent && w->user_agent[0]) {
        char *t = strchr(w->user_agent, '/');
        if(t && *t) {
            *t = '\0';
            t++;
        }

        rpt->program_name = strdupz(w->user_agent);
        if(t && *t) rpt->program_version = strdupz(t);
    }


    netdata_thread_t thread;

    debug(D_SYSTEM, "starting STREAM receive thread.");

    char tag[FILENAME_MAX + 1];
    snprintfz(tag, FILENAME_MAX, "STREAM_RECEIVER[%s,[%s]:%s]", rpt->hostname, w->client_ip, w->client_port);

    if(netdata_thread_create(&thread, tag, NETDATA_THREAD_OPTION_DEFAULT, rrdpush_receiver_thread, (void *)rpt))
        error("Failed to create new STREAM receive thread for client.");

    // prevent the caller from closing the streaming socket
    if(web_server_mode == WEB_SERVER_MODE_STATIC_THREADED) {
        web_client_flag_set(w, WEB_CLIENT_FLAG_DONT_CLOSE_SOCKET);
    }
    else {
        if(w->ifd == w->ofd)
            w->ifd = w->ofd = -1;
        else
            w->ifd = -1;
    }

    buffer_flush(w->response.data);
    return 200;
}<|MERGE_RESOLUTION|>--- conflicted
+++ resolved
@@ -81,14 +81,8 @@
     default_rrdpush_send_charts_matching      = appconfig_get(&stream_config, CONFIG_SECTION_STREAM, "send charts matching", "*");
     rrdhost_free_orphan_time    = config_get_number(CONFIG_SECTION_GLOBAL, "cleanup orphan hosts after seconds", rrdhost_free_orphan_time);
 
-<<<<<<< HEAD
     if(default_rrdpush_enabled && (!default_rrdpush_destination || !*default_rrdpush_destination || !default_rrdpush_api_key || !*default_rrdpush_api_key || strchr(default_rrdpush_destination,'/'))) {
         error("STREAM [send]: cannot enable sending thread - an information is missing(destination, api key,enabled) or the string specified(%s) has a slash('/') that is not according the format expected [PROTOCOL:]HOST[%%INTERFACE][:PORT][:SSL].",default_rrdpush_destination );
-=======
-
-    if(default_rrdpush_enabled && (!default_rrdpush_destination || !*default_rrdpush_destination || !default_rrdpush_api_key || !*default_rrdpush_api_key)) {
-        error("STREAM [send]: cannot enable sending thread - information is missing.");
->>>>>>> 986bc205
         default_rrdpush_enabled = 0;
     }
 
