--- conflicted
+++ resolved
@@ -567,51 +567,6 @@
     char http[HTTP_HEADER_SIZE + 1];
     int eol = snprintfz(http, HTTP_HEADER_SIZE,
             "STREAM key=%s&hostname=%s&registry_hostname=%s&machine_guid=%s&update_every=%d&os=%s&timezone=%s&tags=%s&ver=%u"
-<<<<<<< HEAD
-                    "&NETDATA_SYSTEM_OS_NAME=%s"
-                    "&NETDATA_SYSTEM_OS_ID=%s"
-                    "&NETDATA_SYSTEM_OS_ID_LIKE=%s"
-                    "&NETDATA_SYSTEM_OS_VERSION=%s"
-                    "&NETDATA_SYSTEM_OS_VERSION_ID=%s"
-                    "&NETDATA_SYSTEM_OS_DETECTION=%s"
-                    "&NETDATA_SYSTEM_KERNEL_NAME=%s"
-                    "&NETDATA_SYSTEM_KERNEL_VERSION=%s"
-                    "&NETDATA_SYSTEM_ARCHITECTURE=%s"
-                    "&NETDATA_SYSTEM_VIRTUALIZATION=%s"
-                    "&NETDATA_SYSTEM_VIRT_DETECTION=%s"
-                    "&NETDATA_SYSTEM_CONTAINER=%s"
-                    "&NETDATA_SYSTEM_CONTAINER_DETECTION=%s"
-                    "&NETDATA_PROTOCOL_VERSION=%s"
-                    " HTTP/1.1\r\n"
-                    "User-Agent: %s/%s\r\n"
-                    "Accept: */*\r\n\r\n"
-              , host->rrdpush_send_api_key
-              , host->hostname
-              , host->registry_hostname
-              , host->machine_guid
-              , default_rrd_update_every
-              , host->os
-              , host->timezone
-              , (host->tags) ? host->tags : ""
-              , STREAMING_PROTOCOL_CURRENT_VERSION
-              , (host->system_info->host_os_name) ? host->system_info->host_os_name : ""
-              , (host->system_info->host_os_id) ? host->system_info->host_os_id : ""
-              , (host->system_info->host_os_id_like) ? host->system_info->host_os_id_like : ""
-              , (host->system_info->host_os_version) ? host->system_info->host_os_version : ""
-              , (host->system_info->host_os_version_id) ? host->system_info->host_os_version_id : ""
-              , (host->system_info->host_os_detection) ? host->system_info->host_os_detection : ""
-              , (host->system_info->kernel_name) ? host->system_info->kernel_name : ""
-              , (host->system_info->kernel_version) ? host->system_info->kernel_version : ""
-              , (host->system_info->architecture) ? host->system_info->architecture : ""
-              , (host->system_info->virtualization) ? host->system_info->virtualization : ""
-              , (host->system_info->virt_detection) ? host->system_info->virt_detection : ""
-              , (host->system_info->container) ? host->system_info->container : ""
-              , (host->system_info->container_detection) ? host->system_info->container_detection : ""
-              , STREAMING_PROTOCOL_VERSION
-              , host->program_name
-              , host->program_version
-    );
-=======
                  "&NETDATA_SYSTEM_OS_NAME=%s"
                  "&NETDATA_SYSTEM_OS_ID=%s"
                  "&NETDATA_SYSTEM_OS_ID_LIKE=%s"
@@ -675,7 +630,6 @@
                  , host->program_name
                  , host->program_version
                  );
->>>>>>> 43f49a0b
     http[eol] = 0x00;
 
 #ifdef ENABLE_HTTPS
