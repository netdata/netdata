--- conflicted
+++ resolved
@@ -108,7 +108,6 @@
 `/etc/netdata/edit-config stream.conf`). This file holds streaming configuration for both the
 sending and the receiving Netdata.
 
-<<<<<<< HEAD
 You can add a [global] section on the master server's [stream.conf](stream.conf) and activate
 additional slave statistics as follows.
 
@@ -130,12 +129,8 @@
 
 A "processes" chart for active processes reported by the slaves by intercepting the "system.active_processes" dimension
 
-API keys are used to authorize the communication of a pair of sending-receiving netdata.
-Once the communication is authorized, the sending netdata can push metrics for any number of hosts.
-=======
 API keys are used to authorize the communication of a pair of sending-receiving Netdata.
 Once the communication is authorized, the sending Netdata can push metrics for any number of hosts.
->>>>>>> 4663f475
 
 You can generate an API key with the command `uuidgen`. API keys are just random GUIDs.
 You can use the same API key on all your Netdata, or use a different API key for any pair of
