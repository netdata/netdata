--- conflicted
+++ resolved
@@ -48,12 +48,9 @@
     STREAM_CAP_IEEE754          = (1 << 15), // streaming supports binary/hex transfer of double values
     STREAM_CAP_DATA_WITH_ML     = (1 << 16), // streaming supports transferring anomaly bit
     STREAM_CAP_DYNCFG           = (1 << 17), // dynamic configuration of plugins trough streaming
-<<<<<<< HEAD
-    STREAM_CAP_SLOTS       = (1 << 18), // the sender can appoint a unique slot for each chart
-=======
+    STREAM_CAP_SLOTS            = (1 << 18), // the sender can appoint a unique slot for each chart
     STREAM_CAP_ZSTD             = (1 << 19), // ZSTD compression supported
     STREAM_CAP_GZIP             = (1 << 20), // GZIP compression supported
->>>>>>> cd584e03
 
     STREAM_CAP_INVALID          = (1 << 30), // used as an invalid value for capabilities when this is set
     // this must be signed int, so don't use the last bit
